--- conflicted
+++ resolved
@@ -85,15 +85,6 @@
   
   bool connectivity_sorted;            //!< Boolean to store information on whether the connectivity is sorted
   
-<<<<<<< HEAD
-  int *nPoint_Send;
-  int *nPoint_Recv;
-  unsigned long *Index;
-  su2double *connSend;
-  unsigned long *idSend, *idRecv;
-  int nSends, nRecvs;
-
-=======
   int *nPoint_Send;                    //!< Number of points this processor has to send to other processors
   int *nPoint_Recv;                    //!< Number of points this processor receives from other processors
   unsigned long *Index;                //!< Index each point has in the send buffer
@@ -112,7 +103,6 @@
    * ::SetUnsorted_Data() routine.
    * \param[in] globalID - Vector containing the global indices of the points
    */
->>>>>>> 208bd3a1
   void PrepareSendBuffers(std::vector<unsigned long>& globalID);  
 
 public:
@@ -210,8 +200,6 @@
    */
   const passivedouble *GetData() {return passiveDoubleBuffer;}
   
-  su2double* GetData(unsigned short iField) {return Parallel_Data[iField];}
-  
   /*!
    * \brief Get the global index of a point.
    * \input iPoint - the point ID.
@@ -238,6 +226,8 @@
    * \return <TRUE> if the connectivity is sorted.
    */  
   bool GetConnectivitySorted(){return connectivity_sorted;}
+  
+  unsigned short FindProcessor(unsigned long iPoint){return linearPartitioner->GetRankContainingIndex(iPoint);}
   
   /*!
    * \brief Set the value of a specific field at a point.
