--- conflicted
+++ resolved
@@ -215,7 +215,6 @@
    * \brief Helper for custom outputs, converts variable names to indices and pointers which are then used
    * to evaluate the custom expressions.
    */
-<<<<<<< HEAD
   template <class FlowIndices>
   void ConvertVariableSymbolsToIndices(const FlowIndices& idx, CustomOutput& output) const {
 
@@ -282,9 +281,6 @@
       }
     }
   }
-=======
-  void ConvertVariableSymbolsToIndices(const CPrimitiveIndices<unsigned long>& idx, CustomOutput& output) const;
->>>>>>> 5d13417c
 
   /*!
    * \brief Compute value of the Q criteration for vortex idenfitication
