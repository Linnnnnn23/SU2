/*!
 * \file output_flow_inc_discadj.hpp
 * \brief Headers of the main subroutines for generating the file outputs.
 *        The subroutines and functions are in the <i>output_structure.cpp</i> file.
 * \author F. Palacios, T. Economon, M. Colonno
 * \version 6.2.0 "Falcon"
 *
 * The current SU2 release has been coordinated by the
 * SU2 International Developers Society <www.su2devsociety.org>
 * with selected contributions from the open-source community.
 *
 * The main research teams contributing to the current release are:
 *  - Prof. Juan J. Alonso's group at Stanford University.
 *  - Prof. Piero Colonna's group at Delft University of Technology.
 *  - Prof. Nicolas R. Gauger's group at Kaiserslautern University of Technology.
 *  - Prof. Alberto Guardone's group at Polytechnic University of Milan.
 *  - Prof. Rafael Palacios' group at Imperial College London.
 *  - Prof. Vincent Terrapon's group at the University of Liege.
 *  - Prof. Edwin van der Weide's group at the University of Twente.
 *  - Lab. of New Concepts in Aeronautics at Tech. Institute of Aeronautics.
 *
 * Copyright 2012-2019, Francisco D. Palacios, Thomas D. Economon,
 *                      Tim Albring, and the SU2 contributors.
 *
 * SU2 is free software; you can redistribute it and/or
 * modify it under the terms of the GNU Lesser General Public
 * License as published by the Free Software Foundation; either
 * version 2.1 of the License, or (at your option) any later version.
 *
 * SU2 is distributed in the hope that it will be useful,
 * but WITHOUT ANY WARRANTY; without even the implied warranty of
 * MERCHANTABILITY or FITNESS FOR A PARTICULAR PURPOSE. See the GNU
 * Lesser General Public License for more details.
 *
 * You should have received a copy of the GNU Lesser General Public
 * License along with SU2. If not, see <http://www.gnu.org/licenses/>.
 */

#pragma once

#include "COutput.hpp"

/*! \class CDiscAdjFlowOutput
 *  \brief Output class for flow discrete adjoint problems.
 *  \author R. Sanchez, T. Albring.
 *  \date June 5, 2018.
 */
class CAdjFlowIncOutput : public COutput {
private:
  
  bool cont_adj;

<<<<<<< HEAD
  unsigned short nDim, turb_model, rad_model;
=======
  unsigned short turb_model;
>>>>>>> 8a099d72
  bool heat, weakly_coupled_heat;
  
public:


  /*!
   * \brief Constructor of the class
   * \param[in] config - Definition of the particular problem.
   */
  CAdjFlowIncOutput(CConfig *config, unsigned short nDim);

  /*!
   * \brief Destructor of the class.
   */
  virtual ~CAdjFlowIncOutput(void);

  /*!
   * \brief Set the history file header
   * \param[in] config - Definition of the particular problem.
   */
  void LoadHistoryData(CConfig *config, CGeometry *geometry, CSolver **solver);

  void SetHistoryOutputFields(CConfig *config);
  
  /*!
   * \brief SetVolumeOutputFields
   * \param config
   */
  void SetVolumeOutputFields(CConfig *config);
  
  /*!
   * \brief LoadVolumeData
   * \param config
   * \param geometry
   * \param solver
   * \param iPoint
   */
  void LoadVolumeData(CConfig *config, CGeometry *geometry, CSolver **solver, unsigned long iPoint);
  
  /*!
   * \brief LoadSurfaceData
   * \param config
   * \param geometry
   * \param solver
   * \param iPoint
   * \param iMarker
   * \param iVertex
   */
  void LoadSurfaceData(CConfig *config, CGeometry *geometry, CSolver **solver, unsigned long iPoint, unsigned short iMarker, unsigned long iVertex);  
  
  /*!
   * \brief SetInit_Residuals
   * \param config
   * \return 
   */
  bool SetInit_Residuals(CConfig *config);
  
  /*!
   * \brief SetUpdate_Averages
   * \param config
   * \param dualtime
   * \return 
   */
  bool SetUpdate_Averages(CConfig *config);

};<|MERGE_RESOLUTION|>--- conflicted
+++ resolved
@@ -50,11 +50,7 @@
   
   bool cont_adj;
 
-<<<<<<< HEAD
-  unsigned short nDim, turb_model, rad_model;
-=======
-  unsigned short turb_model;
->>>>>>> 8a099d72
+  unsigned short turb_model, rad_model;
   bool heat, weakly_coupled_heat;
   
 public:
