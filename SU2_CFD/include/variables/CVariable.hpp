--- conflicted
+++ resolved
@@ -101,14 +101,9 @@
 
   VectorType SolutionExtra_BGS_k; /*!< \brief Intermediate storage, enables cross term extraction as that is also pushed to Solution. */
 
-<<<<<<< HEAD
-  su2vector<unsigned short> Dataset_Extrapolation; /*!< \brief Stores instances of dataset bounds violation when using datadriven fluid models. */
-  su2vector<unsigned long> nIter_Newtonsolver;    /*!< \brief Stores number of Newton solver iterations when using datadriven fluid models. */
-=======
   bool DataDrivenFluid = false; /*!< \brief Usage of data-driven fluid model. DatasetExtrapolation and FluidEntropy will not be sized if disabled. */
   su2vector<unsigned short> DatasetExtrapolation; /*!< \brief Stores instances of dataset bounds violation when using datadriven fluid models. */
   su2vector<unsigned long> NIterNewtonsolver;    /*!< \brief Stores number of Newton solver iterations when using datadriven fluid models. */
->>>>>>> 6bf394ac
   VectorType FluidEntropy;          /*!< \brief Stores the fluid entropy value as computed by the datadriven fluid model. */
 
  protected:
@@ -2309,48 +2304,6 @@
   virtual su2double GetSourceTerm_VelAdjoint(unsigned long iPoint, unsigned long iDim) const { return 0.0; }
 
   /*!
-<<<<<<< HEAD
-    * \brief Set fluid entropy
-    * \param[in] iPoint - Node index
-    * \param[in] entropy - fluid entropy value.
-    */
-  virtual void SetEntropy(unsigned long iPoint, su2double entropy) { FluidEntropy[iPoint] = entropy; };
-
-  /*!
-    * \brief Get fluid entropy
-    * \param[in] iPoint - Node index
-    * \return Entropy - Fluid entropy value
-    */
-  virtual su2double GetEntropy(unsigned long iPoint) const { return FluidEntropy[iPoint]; }
-
-  /*!
-    * \brief Set dataset extrapolation instance
-    * \param[in] iPoint - Node index
-    * \param[in] extrapolation - Extrapolation instance (0 = within dataset, 1 = outside dataset)
-    */
-  virtual void SetDataExtrapolation(unsigned long iPoint, unsigned short extrapolation) { Dataset_Extrapolation[iPoint] = extrapolation; };
-
-  /*!
-    * \brief Get dataset extrapolation instance
-    * \param[in] iPoint - Node index
-    * \return extrapolation - Extrapolation instance (0 = within dataset, 1 = outside dataset)
-    */
-  virtual unsigned short GetDataExtrapolation(unsigned long iPoint) const { return Dataset_Extrapolation[iPoint]; }
-
-  /*!
-    * \brief Set the number of iterations required by a Newton solver used by the fluid model.
-    * \param[in] iPoint - Node index
-    * \param[in] nIter - Number of iterations evaluated by the Newton solver
-    */
-  void SetNewtonSolverIterations(unsigned long iPoint, unsigned long nIter) { nIter_Newtonsolver[iPoint] = nIter; }
-
-  /*!
-    * \brief Get the number of iterations required by a Newton solver used by the fluid model.
-    * \param[in] iPoint - Node index
-    * \return Number of iterations evaluated by the Newton solver
-    */
-  unsigned long GetNewtonSolverIterations(unsigned long iPoint) const { return nIter_Newtonsolver[iPoint]; }
-=======
    * \brief Set fluid entropy
    * \param[in] iPoint - Node index
    * \param[in] entropy - fluid entropy value.
@@ -2393,6 +2346,5 @@
    * \return Number of iterations evaluated by the Newton solver
    */
   unsigned long GetNewtonSolverIterations(unsigned long iPoint) const { return NIterNewtonsolver[iPoint]; }
->>>>>>> 6bf394ac
 
 };