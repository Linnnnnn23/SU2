--- conflicted
+++ resolved
@@ -374,8 +374,6 @@
   inline su2double GetStrainMag(unsigned long iPoint) const final { return StrainMag(iPoint); }
   inline su2activevector& GetStrainMag() { return StrainMag; }
 
-<<<<<<< HEAD
-=======
   /*!
    * \brief Specify a vector to set the velocity components of the solution.
    * \param[in] iPoint - Point index.
@@ -385,5 +383,4 @@
     for (unsigned long iDim = 0; iDim < nDim; iDim++) Solution(iPoint, iDim+1) = val_vector[iDim];
   }
 
->>>>>>> 46bb5001
 };