--- conflicted
+++ resolved
@@ -123,7 +123,6 @@
     virtual void Run() { };
     
 protected:
-<<<<<<< HEAD
     
     /*!
      * \brief Init_Containers
@@ -213,6 +212,20 @@
      * \param[in] config - Definition of the particular problem.
      */
     void Numerics_Preprocessing(CConfig *config, CGeometry **geometry, CSolver ***solver, CNumerics ****&numerics) const;
+    
+    /*!
+     * \brief Helper to instantiate turbulence numerics specialized for different flow solvers.
+     */
+    template <class FlowIndices>
+    void InstantiateTurbulentNumerics(unsigned short nVar_Turb, int offset, const CConfig *config,
+                                      const CSolver* turb_solver, CNumerics ****&numerics) const;
+    
+    /*!
+     * \brief Helper to instantiate species transport numerics specialized for different flow solvers.
+     */
+    template <class FlowIndices>
+    void InstantiateSpeciesNumerics(unsigned short nVar_Species, int offset, const CConfig *config,
+                                    const CSolver* species_solver, CNumerics ****&numerics) const;
     
     /*!
      * \brief Definition and allocation of all solver classes.
@@ -314,6 +327,12 @@
      */
     virtual void Update() {}
     
+    /*!
+     * \brief Print out the direct residuals.
+     * \param[in] kind_recording - Type of recording (full list in ENUM_RECORDING, option_structure.hpp)
+     */
+    void Print_DirectResidual(RECORDING kind_recording);
+    
 public:
     
     /*!
@@ -449,6 +468,12 @@
      * \return Unsteady time step.
      */
     passivedouble GetUnsteadyTimeStep() const;
+    
+    /*!
+     * \brief Get the name of the output file for the surface.
+     * \return File name for the surface output.
+     */
+    string GetSurfaceFileName() const;
     
     /*!
      * \brief Get temperatures on the specified marker.
@@ -1061,613 +1086,6 @@
             if (solver && (solver->GetAdjoint() == adjoint)) nVar += solver->GetnVar();
         }
         return nVar;
-=======
-
-  /*!
-   * \brief Init_Containers
-   */
-  void SetContainers_Null();
-
-  /*!
-   * \brief Read in the config and mesh files.
-   */
-  void Input_Preprocessing(CConfig **&config, CConfig *&driver_config);
-
-  /*!
-   * \brief Construction of the edge-based data structure and the multigrid structure.
-   */
-  void Geometrical_Preprocessing(CConfig *config, CGeometry **&geometry, bool dummy);
-
-  /*!
-   * \brief Do the geometrical preprocessing for the DG FEM solver.
-   */
-  void Geometrical_Preprocessing_DGFEM(CConfig *config, CGeometry **&geometry);
-
-  /*!
-   * \brief Geometrical_Preprocessing_FVM
-   */
-  void Geometrical_Preprocessing_FVM(CConfig *config, CGeometry **&geometry);
-
-  /*!
-   * \brief Definition of the physics iteration class or within a single zone.
-   * \param[in] iteration_container - Pointer to the iteration container to be instantiated.
-   * \param[in] config - Definition of the particular problem.
-   * \param[in] iZone - Index of the zone.
-   */
-  void Iteration_Preprocessing(CConfig *config, CIteration *&iteration) const;
-
-  /*!
-   * \brief Definition and allocation of all solution classes.
-   * \param[in] solver_container - Container vector with all the solutions.
-   * \param[in] geometry - Geometrical definition of the problem.
-   * \param[in] config - Definition of the particular problem.
-   */
-  void Solver_Preprocessing(CConfig *config, CGeometry **geometry, CSolver ***&solver);
-
-  /*!
-   * \brief Restart of the solvers from the restart files.
-   * \param[in] solver_container - Container vector with all the solutions.
-   * \param[in] geometry - Geometrical definition of the problem.
-   * \param[in] config - Definition of the particular problem.
-   */
-  void Solver_Restart(CSolver ***solver, CGeometry **geometry, CConfig *config, bool update_geo);
-
-  /*!
-   * \brief Definition and allocation of all solution classes.
-   * \param[in] solver_container - Container vector with all the solutions.
-   * \param[in] geometry - Geometrical definition of the problem.
-   * \param[in] config - Definition of the particular problem.
-   */
-  void Solver_Postprocessing(CSolver ****solver, CGeometry **geometry, CConfig *config, unsigned short val_iInst);
-
-  /*!
-   * \brief Definition and allocation of all integration classes.
-   * \param[in] config - Definition of the particular problem.
-   * \param[in] solver - Container vector with all the solutions.
-   * \param[out] integration - Container vector with all the integration methods.
-   */
-  void Integration_Preprocessing(CConfig *config, CSolver **solver, CIntegration **&integration) const;
-
-  /*!
-   * \brief Definition and allocation of all integration classes.
-   * \param[in] integration_container - Container vector with all the integration methods.
-   * \param[in] geometry - Geometrical definition of the problem.
-   * \param[in] config - Definition of the particular problem.
-   */
-  void Integration_Postprocessing(CIntegration ***integration, CGeometry **geometry, CConfig *config, unsigned short val_iInst);
-
-  /*!
-   * \brief Definition and allocation of all interface classes.
-   */
-  void Interface_Preprocessing(CConfig **config, CSolver *****solver, CGeometry ****geometry,
-                               unsigned short **interface_types, CInterface ***interface,
-                               vector<vector<unique_ptr<CInterpolator> > > &interpolation);
-
-  /*!
-   * \brief Definition and allocation of all solver classes.
-   * \param[in] numerics_container - Description of the numerical method (the way in which the equations are solved).
-   * \param[in] geometry - Geometrical definition of the problem.
-   * \param[in] solver_container - Container vector with all the solutions.
-   * \param[in] config - Definition of the particular problem.
-   */
-  void Numerics_Preprocessing(CConfig *config, CGeometry **geometry, CSolver ***solver, CNumerics ****&numerics) const;
-
-  /*!
-   * \brief Helper to instantiate turbulence numerics specialized for different flow solvers.
-   */
-  template <class FlowIndices>
-  void InstantiateTurbulentNumerics(unsigned short nVar_Turb, int offset, const CConfig *config,
-                                    const CSolver* turb_solver, CNumerics ****&numerics) const;
-
-  /*!
-   * \brief Helper to instantiate species transport numerics specialized for different flow solvers.
-   */
-  template <class FlowIndices>
-  void InstantiateSpeciesNumerics(unsigned short nVar_Species, int offset, const CConfig *config,
-                                  const CSolver* species_solver, CNumerics ****&numerics) const;
-
-  /*!
-   * \brief Definition and allocation of all solver classes.
-   * \param[in] numerics_container - Description of the numerical method (the way in which the equations are solved).
-   * \param[in] solver_container - Container vector with all the solutions.
-   * \param[in] geometry - Geometrical definition of the problem.
-   * \param[in] config - Definition of the particular problem.
-   */
-  void Numerics_Postprocessing(CNumerics *****numerics, CSolver ***solver, CGeometry **geometry, CConfig *config, unsigned short val_iInst);
-
-  /*!
-   * \brief GridMovement_Preprocessing
-   * \param config
-   * \param geometry
-   * \param solver
-   * \param iteration
-   * \param grid_movement
-   * \param surface_movement
-   */
-  void DynamicMesh_Preprocessing(CConfig *config, CGeometry **geometry, CSolver ***solver, CIteration *iteration, CVolumetricMovement *&grid_movement, CSurfaceMovement *&surface_movement) const;
-
-  /*!
-   * \brief Initialize Python interface functionalities
-   */
-  void PythonInterface_Preprocessing(CConfig** config, CGeometry**** geometry, CSolver***** solver);
-
-  /*!
-   * \brief Preprocess the output container.
-   */
-  void Output_Preprocessing(CConfig **config, CConfig *driver_config, COutput **&output_container, COutput *&driver_output);
-
-  /*!
-   * \brief Initiate value for static mesh movement such as the gridVel for the ROTATING frame.
-   */
-  void StaticMesh_Preprocessing(const CConfig *config, CGeometry **geometry);
-
-  /*!
-   * \brief Initiate value for static mesh movement such as the gridVel for the ROTATING frame.
-   */
-  void Turbomachinery_Preprocessing(CConfig** config, CGeometry**** geometry, CSolver***** solver,
-                                    CInterface*** interface);
-
-  /*!
-   * \brief A virtual member.
-   * \param[in] donorZone - zone in which the displacements will be predicted.
-   * \param[in] targetZone - zone which receives the predicted displacements.
-   */
-  virtual void Predict_Displacements(unsigned short donorZone, unsigned short targetZone) {}
-
-  /*!
-   * \brief A virtual member.
-   * \param[in] donorZone - zone in which the tractions will be predicted.
-   * \param[in] targetZone - zone which receives the predicted traction.
-   */
-  virtual void Predict_Tractions(unsigned short donorZone, unsigned short targetZone) {}
-
-  /*!
-   * \brief A virtual member.
-   * \param[in] donorZone - zone in which the displacements will be transferred.
-   * \param[in] targetZone - zone which receives the tractions transferred.
-   */
-  virtual void Transfer_Displacements(unsigned short donorZone, unsigned short targetZone) {}
-
-  /*!
-   * \brief A virtual member.
-   * \param[in] donorZone - zone from which the tractions will be transferred.
-   * \param[in] targetZone - zone which receives the tractions transferred.
-   */
-  virtual void Transfer_Tractions(unsigned short donorZone, unsigned short targetZone) {}
-
-  /*!
-   * \brief A virtual member.
-   * \param[in] donorZone - origin of the information.
-   * \param[in] targetZone - destination of the information.
-   * \param[in] iOuterIter - Fluid-Structure Interaction subiteration.
-   */
-  virtual void Relaxation_Displacements(unsigned short donorZone, unsigned short targetZone, unsigned long iOuterIter) {}
-
-  /*!
-   * \brief A virtual member.
-   * \param[in] donorZone - origin of the information.
-   * \param[in] targetZone - destination of the information.
-   * \param[in] iOuterIter - Fluid-Structure Interaction subiteration.
-   */
-  virtual void Relaxation_Tractions(unsigned short donorZone, unsigned short targetZone, unsigned long iOuterIter) {}
-
-  /*!
-   * \brief A virtual member to run a Block Gauss-Seidel iteration in multizone problems.
-   */
-  virtual void Run_GaussSeidel(){}
-
-  /*!
-   * \brief A virtual member to run a Block-Jacobi iteration in multizone problems.
-   */
-  virtual void Run_Jacobi(){}
-
-  /*!
-   * \brief A virtual member.
-   */
-  virtual void Update() {}
-
-  /*!
-   * \brief Print out the direct residuals.
-   * \param[in] kind_recording - Type of recording (full list in ENUM_RECORDING, option_structure.hpp)
-   */
-  void Print_DirectResidual(RECORDING kind_recording);
-
-public:
-
-  /*!
-   * \brief Launch the computation for all zones and all physics.
-   */
-  virtual void StartSolver() {}
-
-  /*!
-   * \brief Deallocation routine
-   */
-  void Postprocessing();
-
-  /*!
-   * \brief A virtual member.
-   */
-  virtual void ResetConvergence();
-
-  /*!
-   * \brief Perform some pre-processing before an iteration of the physics.
-   */
-  virtual void Preprocess(unsigned long TimeIter){ }
-
-  /*!
-   * \brief Monitor the computation.
-   */
-  virtual bool Monitor(unsigned long TimeIter){ return false; }
-
-  /*!
-   * \brief Output the solution in solution file.
-   */
-  virtual void Output(unsigned long TimeIter){ }
-
-  /*!
-   * \brief Perform a dynamic mesh deformation, including grid velocity computation and update of the multigrid structure.
-   */
-  virtual void DynamicMeshUpdate(unsigned long TimeIter) { }
-
-  /*!
-   * \brief Perform a dynamic mesh deformation, including grid velocity computation and update of the multigrid structure.
-   */
-  virtual void DynamicMeshUpdate(unsigned short val_iZone, unsigned long TimeIter) { }
-
-  /*!
-   * \brief Perform a mesh deformation as initial condition.
-   */
-  virtual void SetInitialMesh() { }
-
-  /*!
-   * \brief Process the boundary conditions and update the multigrid structure.
-   */
-  void BoundaryConditionsUpdate();
-
-  /*!
-   * \brief Get the total drag.
-   * \return Total drag.
-   */
-  passivedouble Get_Drag() const;
-
-  /*!
-   * \brief Get the total lift.
-   * \return Total lift.
-   */
-  passivedouble Get_Lift() const;
-
-  /*!
-   * \brief Get the total x moment.
-   * \return Total x moment.
-   */
-  passivedouble Get_Mx() const;
-
-  /*!
-   * \brief Get the total y moment.
-   * \return Total y moment.
-   */
-  passivedouble Get_My() const;
-
-  /*!
-   * \brief Get the total z moment.
-   * \return Total z moment.
-   */
-  passivedouble Get_Mz() const;
-
-  /*!
-   * \brief Get the total drag coefficient.
-   * \return Total drag coefficient.
-   */
-  passivedouble Get_DragCoeff() const;
-
-  /*!
-   * \brief Get the total lift coefficient.
-   * \return Total lift coefficient.
-   */
-  passivedouble Get_LiftCoeff() const;
-
-  /*!
-   * \brief Get the number of vertices (halo nodes included) from a specified marker.
-   * \param[in] iMarker -  Marker identifier.
-   * \return Number of vertices.
-   */
-  unsigned long GetNumberVertices(unsigned short iMarker) const;
-
-  /*!
-   * \brief Get the number of halo vertices from a specified marker.
-   * \param[in] iMarker - Marker identifier.
-   * \return Number of vertices.
-   */
-  unsigned long GetNumberHaloVertices(unsigned short iMarker) const;
-
-  /*!
-   * \brief Check if a vertex is physical or not (halo node) on a specified marker.
-   * \param[in] iMarker - Marker identifier.
-   * \param[in] iVertex - Vertex identifier.
-   * \return True if the specified vertex is a halo node.
-   */
-  bool IsAHaloNode(unsigned short iMarker, unsigned long iVertex) const;
-
-  /*!
-   * \brief Get the number of external iterations.
-   * \return Number of external iterations.
-   */
-  unsigned long GetnTimeIter() const;
-
-  /*!
-   * \brief Get the current external iteration.
-   * \return Current external iteration.
-   */
-  unsigned long GetTime_Iter() const;
-
-  /*!
-   * \brief Get the unsteady time step.
-   * \return Unsteady time step.
-   */
-  passivedouble GetUnsteady_TimeStep() const;
-
-  /*!
-   * \brief Get the name of the output file for the surface.
-   * \return File name for the surface output.
-   */
-  string GetSurfaceFileName() const;
-
-  /*!
-   * \brief Get the global index of a vertex on a specified marker.
-   * \param[in] iMarker - Marker identifier.
-   * \param[in] iVertex - Vertex identifier.
-   * \return Vertex global index.
-   */
-  unsigned long GetVertexGlobalIndex(unsigned short iMarker, unsigned long iVertex) const;
-
-  /*!
-   * \brief Get undeformed coordinates from the mesh solver.
-   * \param[in] iMarker - Marker identifier.
-   * \param[in] iVertex - Vertex identifier.
-   * \return x,y,z coordinates of the vertex.
-   */
-  vector<passivedouble> GetInitialMeshCoord(unsigned short iMarker, unsigned long iVertex) const;
-
-  /*!
-   * \brief Get the temperature at a vertex on a specified marker.
-   * \param[in] iMarker - Marker identifier.
-   * \param[in] iVertex - Vertex identifier.
-   * \return Temperature of the vertex.
-   */
-  passivedouble GetVertexTemperature(unsigned short iMarker, unsigned long iVertex) const;
-
-  /*!
-   * \brief Set the temperature of a vertex on a specified marker.
-   * \param[in] iMarker - Marker identifier.
-   * \param[in] iVertex - Vertex identifier.
-   * \param[in] val_WallTemp - Value of the temperature.
-   */
-  void SetVertexTemperature(unsigned short iMarker, unsigned long iVertex, passivedouble val_WallTemp);
-
-  /*!
-   * \brief Get the heat flux at a vertex on a specified marker (3 components).
-   * \param[in] iMarker - Marker identifier.
-   * \param[in] iVertex - Vertex identifier.
-   * \return True if the vertex is a halo node.
-   */
-  vector<passivedouble> GetVertexHeatFluxes(unsigned short iMarker, unsigned long iVertex) const;
-
-  /*!
-   * \brief Get the wall normal component of the heat flux at a vertex on a specified marker.
-   * \param[in] iMarker - Marker identifier.
-   * \param[in] iVertex - Vertex identifier.
-   * \return Wall normal component of the heat flux at the vertex.
-   */
-  passivedouble GetVertexNormalHeatFlux(unsigned short iMarker, unsigned long iVertex) const;
-
-  /*!
-   * \brief Set the wall normal component of the heat flux at a vertex on a specified marker.
-   * \param[in] iMarker - Marker identifier.
-   * \param[in] iVertex - Vertex identifier.
-   * \param[in] val_WallHeatFlux - Value of the normal heat flux.
-   */
-  void SetVertexNormalHeatFlux(unsigned short iMarker, unsigned long iVertex, passivedouble val_WallHeatFlux);
-
-  /*!
-   * \brief Get the thermal conductivity at a vertex on a specified marker.
-   * \param[in] iMarker - Marker identifier.
-   * \param[in] iVertex - Vertex identifier.
-   * \return Thermal conductivity at the vertex.
-   */
-  passivedouble GetThermalConductivity(unsigned short iMarker, unsigned long iVertex) const;
-
-  /*!
-   * \brief Preprocess the inlets via file input for all solvers.
-   * \param[in] solver_container - Container vector with all the solutions.
-   * \param[in] geometry - Geometrical definition of the problem.
-   * \param[in] config - Definition of the particular problem.
-   */
-  void Inlet_Preprocessing(CSolver ***solver, CGeometry **geometry, CConfig *config) const;
-
-  /*!
-   * \brief Get the normal (vector) at a vertex on a specified marker.
-   * \param[in] iMarker - Marker identifier.
-   * \param[in] iVertex - Vertex identifier.
-   * \param[in] unitNormal - Bool to normalise the vector.
-   * \return Normal (vector) at the vertex.
-   */
-  vector<passivedouble> GetVertexNormal(unsigned short iMarker, unsigned long iVertex, bool unitNormal = false) const;
-
-  /*!
-   * \brief Get the unit normal (vector) at a vertex on a specified marker.
-   * \param[in] iMarker - Marker identifier.
-   * \param[in] iVertex - Vertex identifier.
-   * \return Unit normal (vector) at the vertex.
-   */
-  inline vector<passivedouble> GetVertexUnitNormal(unsigned short iMarker, unsigned long iVertex) const {
-    return GetVertexNormal(iMarker, iVertex, true);
-  }
-
-  /*!
-   * \brief Get all the boundary markers tags.
-   * \return List of boundary markers tags.
-   */
-  vector<string> GetAllBoundaryMarkersTag() const;
-
-  /*!
-   * \brief Get all the deformable boundary marker tags.
-   * \return List of deformable boundary markers tags.
-   */
-  vector<string> GetAllDeformMeshMarkersTag() const;
-
-  /*!
-   * \brief Get all the heat transfer boundary markers tags.
-   * \return List of heat transfer boundary markers tags.
-   */
-  vector<string> GetAllCHTMarkersTag() const;
-
-  /*!
-   * \brief Get all the (subsonic) inlet boundary markers tags.
-   * \return List of inlet boundary markers tags.
-   */
-  vector<string> GetAllInletMarkersTag() const;
-
-  /*!
-   * \brief Get all the boundary markers tags with their associated indices.
-   * \return List of boundary markers tags with their indices.
-   */
-  map<string, int> GetAllBoundaryMarkers() const;
-
-  /*!
-   * \brief Get all the boundary markers tags with their associated types.
-   * \return List of boundary markers tags with their types.
-   */
-  map<string, string> GetAllBoundaryMarkersType() const;
-
-  /*!
-   * \brief Set the mesh displacement for the elasticity mesh solver.
-   * \param[in] iMarker - Marker identifier.
-   * \param[in] iVertex - Vertex identifier.
-   * \param[in] DispX - Value of the mesh displacement in the direction X.
-   * \param[in] DispY - Value of the mesh displacement in the direction Y.
-   * \param[in] DispZ - Value of the mesh displacement in the direction Z.
-   */
-  void SetMeshDisplacement(unsigned short iMarker, unsigned long iVertex, passivedouble DispX, passivedouble DispY, passivedouble DispZ);
-
-  /*!
-   * \brief Communicate the boundary mesh displacements in a python call
-   */
-  void CommunicateMeshDisplacement(void);
-
-  /*!
-   * \brief Return the sensitivities of the mesh boundary vertices.
-   * \param[in] iMarker - Marker identifier.
-   * \param[in] iVertex - Vertex identifier.
-   * \return Vector of sensitivities.
-   */
-  vector<passivedouble> GetMeshDisp_Sensitivity(unsigned short iMarker, unsigned long iVertex) const;
-
-  /*!
-   * \brief Set the load in X direction for the structural solver.
-   * \param[in] iMarker - Marker identifier.
-   * \param[in] iVertex - Vertex identifier.
-   * \param[in] LoadX - Value of the load in the direction X.
-   * \param[in] LoadX - Value of the load in the direction Y.
-   * \param[in] LoadX - Value of the load in the direction Z.
-   */
-  void SetFEA_Loads(unsigned short iMarker, unsigned long iVertex, passivedouble LoadX,
-                    passivedouble LoadY, passivedouble LoadZ);
-
-  /*!
-   * \brief Return the displacements from the FEA solver.
-   * \param[in] iMarker - Marker identifier.
-   * \param[in] iVertex - Vertex identifier.
-   * \return Vector of displacements.
-   */
-  vector<passivedouble> GetFEA_Displacements(unsigned short iMarker, unsigned long iVertex) const;
-
-  /*!
-   * \brief Return the velocities from the FEA Solver.
-   * \param[in] iMarker - Marker identifier.
-   * \param[in] iVertex - Vertex identifier.
-   * \return Vector of velocities.
-   */
-  vector<passivedouble> GetFEA_Velocity(unsigned short iMarker, unsigned long iVertex) const;
-
-  /*!
-   * \brief Return the velocities from the FEA Solver.
-   * \param[in] iMarker - Marker identifier.
-   * \param[in] iVertex - Vertex identifier.
-   * \return Vector of velocities at time n.
-   */
-  vector<passivedouble> GetFEA_Velocity_n(unsigned short iMarker, unsigned long iVertex) const;
-
-  /*!
-   * \brief Get the sensitivity of the flow loads for the structural solver.
-   * \param[in] iMarker - Marker identifier.
-   * \param[in] iVertex - Vertex identifier.
-   * \param[in] LoadX - Value of the load in the direction X.
-   * \param[in] LoadX - Value of the load in the direction Y.
-   * \param[in] LoadX - Value of the load in the direction Z.
-   */
-  vector<passivedouble> GetFlowLoad_Sensitivity(unsigned short iMarker, unsigned long iVertex) const;
-
-  /*!
-   * \brief Get the flow load (from the extra step - the repeated methods should be unified once the postprocessing
-   * strategy is in place).
-   * \param[in] iMarker - Marker identifier.
-   * \param[in] iVertex - Vertex identifier.
-   */
-  vector<passivedouble> GetFlowLoad(unsigned short iMarker, unsigned long iVertex) const;
-
-  /*!
-   * \brief Set the adjoint of the flow tractions (from the extra step -
-   * the repeated methods should be unified once the postprocessing strategy is in place).
-   * \param[in] iMarker - Marker identifier.
-   * \param[in] iVertex - Vertex identifier.
-   * \param[in] val_AdjointX - Value of the adjoint in the direction X.
-   * \param[in] val_AdjointY - Value of the adjoint in the direction Y.
-   * \param[in] val_AdjointZ - Value of the adjoint in the direction Z.
-   */
-  void SetFlowLoad_Adjoint(unsigned short iMarker, unsigned long iVertex, passivedouble val_AdjointX,
-                                    passivedouble val_AdjointY, passivedouble val_AdjointZ);
-
-  /*!
-   * \brief Set the adjoint of the structural displacements (from an outside source)
-   * \param[in] iMarker - Marker identifier.
-   * \param[in] iVertex - Vertex identifier.
-   * \param[in] val_AdjointX - Value of the adjoint in the direction X.
-   * \param[in] val_AdjointY - Value of the adjoint in the direction Y.
-   * \param[in] val_AdjointZ - Value of the adjoint in the direction Z.
-   */
-  void SetSourceTerm_DispAdjoint(unsigned short iMarker, unsigned long iVertex, passivedouble val_AdjointX,
-                                 passivedouble val_AdjointY, passivedouble val_AdjointZ);
-  void SetSourceTerm_VelAdjoint(unsigned short iMarker, unsigned long iVertex, passivedouble val_AdjointX,
-                                 passivedouble val_AdjointY, passivedouble val_AdjointZ);
-
-  /*!
-   * \brief Set the position of the heat source.
-   * \param[in] alpha - Angle of rotation respect to Z axis.
-   * \param[in] pos_x - Position X.
-   * \param[in] pos_y - Position Y.
-   * \param[in] pos_z - Position Z.
-   */
-  void SetHeatSource_Position(passivedouble alpha, passivedouble pos_x, passivedouble pos_y, passivedouble pos_z);
-
-  /*!
-   * \brief Set the direction of the inlet.
-   * \param[in] iMarker - Marker index.
-   * \param[in] alpha - Angle (Zpos).
-   */
-  void SetInlet_Angle(unsigned short iMarker, passivedouble alpha);
-
-  /*!
-   * \brief Sum the number of primal or adjoint variables for all solvers in a given zone.
-   * \param[in] iZone - Index of the zone.
-   * \param[in] adjoint - True to consider adjoint solvers instead of primal.
-   * \return Total number of solution variables.
-   */
-  unsigned short GetTotalNumberOfVariables(unsigned short iZone, bool adjoint) const {
-    unsigned short nVar = 0;
-    for (auto iSol = 0u; iSol < MAX_SOLS; iSol++) {
-      auto solver = solver_container[iZone][INST_0][MESH_0][iSol];
-      if (solver && (solver->GetAdjoint() == adjoint)) nVar += solver->GetnVar();
->>>>>>> 5b12ac77
     }
     
     /*!
