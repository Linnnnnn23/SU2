--- conflicted
+++ resolved
@@ -193,7 +193,6 @@
   }
 
   /*!
-<<<<<<< HEAD
    * \brief Get Chemical source term species.
    * \param[in] iVar - index of species.
    */
@@ -205,10 +204,7 @@
   inline virtual su2double GetHeatRelease() { return 0.0; }
 
   /*!
-   * \brief Get heat diffusivity.
-=======
    * \brief Get heat diffusivity terms.
->>>>>>> 30d0b88f
    */
   virtual void GetEnthalpyDiffusivity(su2double* enthalpy_diffusions = nullptr) {}
 
