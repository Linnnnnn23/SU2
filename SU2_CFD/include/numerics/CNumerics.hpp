﻿/*!
 * \file CNumerics.hpp
 * \brief Declaration of the base numerics class, the
 *        implementation is in the CNumerics.cpp file.
 * \author F. Palacios, T. Economon
 * \version 8.1.0 "Harrier"
 *
 * SU2 Project Website: https://su2code.github.io
 *
 * The SU2 Project is maintained by the SU2 Foundation
 * (http://su2foundation.org)
 *
 * Copyright 2012-2024, SU2 Contributors (cf. AUTHORS.md)
 *
 * SU2 is free software; you can redistribute it and/or
 * modify it under the terms of the GNU Lesser General Public
 * License as published by the Free Software Foundation; either
 * version 2.1 of the License, or (at your option) any later version.
 *
 * SU2 is distributed in the hope that it will be useful,
 * but WITHOUT ANY WARRANTY; without even the implied warranty of
 * MERCHANTABILITY or FITNESS FOR A PARTICULAR PURPOSE. See the GNU
 * Lesser General Public License for more details.
 *
 * You should have received a copy of the GNU Lesser General Public
 * License along with SU2. If not, see <http://www.gnu.org/licenses/>.
 */

#pragma once

#include <cmath>
#include <iostream>
#include <limits>
#include <cstdlib>

#include "../../../Common/include/CConfig.hpp"
#include "../../../Common/include/linear_algebra/blas_structure.hpp"

class CElement;
class CFluidModel;

/*!
 * \class CNumerics
 * \brief Class for defining the numerical methods.
 * \author F. Palacios, T. Economon
 */
class CNumerics {
protected:
  enum : size_t {MAXNDIM = 3}; /*!< \brief Max number of space dimensions, used in some static arrays. */

  unsigned short nDim, nVar;  /*!< \brief Number of dimensions and variables. */
  su2double Gamma;            /*!< \brief Fluid's Gamma constant (ratio of specific heats). */
  su2double Gamma_Minus_One;  /*!< \brief Fluids's Gamma - 1.0  . */
  su2double Minf;             /*!< \brief Free stream Mach number . */
  su2double Gas_Constant;     /*!< \brief Gas constant. */
  su2double Prandtl_Lam;      /*!< \brief Laminar Prandtl's number. */
  su2double Prandtl_Turb;     /*!< \brief Turbulent Prandtl's number. */
  su2double MassFlux;         /*!< \brief Mass flux across edge. */
  su2double
  *Proj_Flux_Tensor;  /*!< \brief Flux tensor projected in a direction. */
  su2double **tau;    /*!< \brief Viscous stress tensor. */
  const su2double delta [3][3] = {{1.0, 0.0, 0.0},{0.0, 1.0, 0.0}, {0.0, 0.0, 1.0}}; /*!< \brief Identity matrix. */
  const su2double
  *Diffusion_Coeff_i, /*!< \brief Species diffusion coefficients at point i. */
  *Diffusion_Coeff_j, /*!< \brief Species diffusion coefficients at point j. */
  *Chemical_Source_Term_i,     /*!< \brief Species diffusion coefficients at point i. */
  *Chemical_Source_Term_j;     /*!< \brief Species diffusion coefficients at point j. */
  su2double
  Laminar_Viscosity_i,   /*!< \brief Laminar viscosity at point i. */
  Laminar_Viscosity_j;   /*!< \brief Laminar viscosity at point j. */
  su2double
  Thermal_Conductivity_i,    /*!< \brief Thermal conductivity at point i. */
  Thermal_Conductivity_j,    /*!< \brief Thermal conductivity at point j. */
  Thermal_Conductivity_ve_i, /*!< \brief vibrational-electronic Thermal conductivity at point i. */
  Thermal_Conductivity_ve_j, /*!< \brief vibrational-electronic Thermal conductivity at point j. */
  Cp_i,               /*!< \brief Cp at point i. */
  Cp_j;               /*!< \brief Cp at point j. */
  su2double
  Eddy_Viscosity_i,  /*!< \brief Eddy viscosity at point i. */
  Eddy_Viscosity_j;  /*!< \brief Eddy viscosity at point j. */
  su2double
  turb_ke_i,  /*!< \brief Turbulent kinetic energy at point i. */
  turb_ke_j;  /*!< \brief Turbulent kinetic energy at point j. */
  su2double
  intermittency_eff_i, /*!< \brief effective intermittency at point i. */
  intermittency_i; /*!< \brief intermittency at point i. */
  su2double
  Pressure_i,  /*!< \brief Pressure at point i. */
  Pressure_j;  /*!< \brief Pressure at point j. */
  su2double
  Density_i,  /*!< \brief Density at point i. */
  Density_j;  /*!< \brief Density at point j. */
  su2double
  DensityInc_i,  /*!< \brief Incompressible density at point i. */
  DensityInc_j;  /*!< \brief Incompressible density at point j. */
  su2double
  BetaInc2_i,  /*!< \brief Beta incompressible at point i. */
  BetaInc2_j;  /*!< \brief Beta incompressible at point j. */
  su2double
  Lambda_i,  /*!< \brief Spectral radius at point i. */
  Lambda_j;  /*!< \brief Spectral radius at point j. */
  su2double
  SoundSpeed_i,  /*!< \brief Sound speed at point i. */
  SoundSpeed_j;  /*!< \brief Sound speed at point j. */
  su2double
  Enthalpy_i,  /*!< \brief Enthalpy at point i. */
  Enthalpy_j;  /*!< \brief Enthalpy at point j. */
  su2double
  dist_i,  /*!< \brief Distance of point i to the nearest wall. */
  dist_j;  /*!< \brief Distance of point j to the nearest wall. */
  const su2double
  *Und_Lapl_i,  /*!< \brief Undivided laplacians at point i. */
  *Und_Lapl_j;  /*!< \brief Undivided laplacians at point j. */
  su2double
  Sensor_i,  /*!< \brief Pressure sensor at point i. */
  Sensor_j;  /*!< \brief Pressure sensor at point j. */
  const su2double
  *GridVel_i,  /*!< \brief Grid velocity at point i. */
  *GridVel_j;  /*!< \brief Grid velocity at point j. */
  const su2double
  *U_i,           /*!< \brief Vector of conservative variables at point i. */
  *U_j;           /*!< \brief Vector of conservative variables at point j. */
  const su2double
  *V_i,     /*!< \brief Vector of primitive variables at point i. */
  *V_j;     /*!< \brief Vector of primitive variables at point j. */
  const su2double
  *S_i,     /*!< \brief Vector of secondary variables at point i. */
  *S_j;     /*!< \brief Vector of secondary variables at point j. */
  const su2double
  *Psi_i,    /*!< \brief Vector of adjoint variables at point i. */
  *Psi_j;    /*!< \brief Vector of adjoint variables at point j. */
  const su2double
  *ScalarVar_i,   /*!< \brief Vector of scalar variables at point i. */
  *ScalarVar_j;   /*!< \brief Vector of scalar variables at point j. */
  const su2double
  *HeatDiffusion_i,   /*!< \brief Vector of heat diffusion for multicomponent at point i. */
  *HeatDiffusion_j;   /*!< \brief Vector of heat diffusion for multicomponent at point j. */
  const su2double
  *GradHeatDiffusion_i,   /*!< \brief Vector of heat diffusion for multicomponent at point i. */
  *GradHeatDiffusion_j;   /*!< \brief Vector of heat diffusion for multicomponent at point j. */
  const su2double
  *TransVar_i,  /*!< \brief Vector of turbulent variables at point i. */
  *TransVar_j;  /*!< \brief Vector of turbulent variables at point j. */
  const su2double
  *TurbPsi_i,  /*!< \brief Vector of adjoint turbulent variables at point i. */
  *TurbPsi_j;  /*!< \brief Vector of adjoint turbulent variables at point j. */
  CMatrixView<const su2double>
  ConsVar_Grad_i,  /*!< \brief Gradient of conservative variables at point i. */
  ConsVar_Grad_j,  /*!< \brief Gradient of conservative variables at point j. */
  ConsVar_Grad,    /*!< \brief Gradient of conservative variables which is a scalar. */
  PrimVar_Grad_i,  /*!< \brief Gradient of primitive variables at point i. */
  PrimVar_Grad_j,  /*!< \brief Gradient of primitive variables at point j. */
  PsiVar_Grad_i,   /*!< \brief Gradient of adjoint variables at point i. */
  PsiVar_Grad_j,   /*!< \brief Gradient of adjoint variables at point j. */
  ScalarVar_Grad_i,  /*!< \brief Gradient of scalar variables at point i. */
  ScalarVar_Grad_j,  /*!< \brief Gradient of scalar variables at point j. */
  TransVar_Grad_i, /*!< \brief Gradient of turbulent variables at point i. */
  TransVar_Grad_j, /*!< \brief Gradient of turbulent variables at point j. */
  TurbPsi_Grad_i,  /*!< \brief Gradient of adjoint turbulent variables at point i. */
  TurbPsi_Grad_j,  /*!< \brief Gradient of adjoint turbulent variables at point j. */
  AuxVar_Grad_i,   /*!< \brief Gradient of an auxiliary variable at point i. */
  AuxVar_Grad_j;   /*!< \brief Gradient of an auxiliary variable at point i. */
  su2double
  LocalGridLength_i; /*!< \brief Local grid length at point i. */
  const su2double *RadVar_Source;  /*!< \brief Source term from the radiative heat transfer equation. */
  const su2double
  *Coord_i,      /*!< \brief Cartesians coordinates of point i. */
  *Coord_j;      /*!< \brief Cartesians coordinates of point j. */
  unsigned short
  Neighbor_i,  /*!< \brief Number of neighbors of the point i. */
  Neighbor_j;  /*!< \brief Number of neighbors of the point j. */
  const su2double *Normal = nullptr;      /*!< \brief Normal vector, its norm is the area of the face. */
  su2double UnitNormal[MAXNDIM] = {0.0};  /*!< \brief Unitary normal vector. */
  su2double
  TimeStep,    /*!< \brief Time step useful in dual time method. */
  Area,        /*!< \brief Area of the face i-j. */
  Volume,      /*!< \brief Volume of the control volume around point i. */
  AvgVolume;    /*!< \brief Average of the control Volume around point i for vorticity confinement parameter correction */
  su2double vel2_inf;     /*!< \brief value of the square of freestream speed. */
  const su2double
  *WindGust_i,  /*!< \brief Wind gust at point i. */
  *WindGust_j;  /*!< \brief Wind gust at point j. */
  const su2double *Vorticity_i, *Vorticity_j;    /*!< \brief Vorticity. */
  su2double StrainMag_i, StrainMag_j;      /*!< \brief Strain rate magnitude. */
  su2double Dissipation_i, Dissipation_j;  /*!< \brief Dissipation. */
  su2double Dissipation_ij;
  su2double roughness_i = 0.0,             /*!< \brief Roughness of the wall nearest to point i. */
  roughness_j = 0.0;                       /*!< \brief Roughness of the wall nearest to point j. */

  su2double MeanPerturbedRSM[3][3];   /*!< \brief Perturbed Reynolds stress tensor  */
  SST_ParsedOptions sstParsedOptions; /*!< \brief additional options for the SST turbulence model */
  unsigned short Eig_Val_Comp;    /*!< \brief Component towards which perturbation is perfromed */
  su2double uq_delta_b;           /*!< \brief Magnitude of perturbation */
  su2double uq_urlx;              /*!< \brief Under-relaxation factor for numerical stability */
  bool uq_permute;                /*!< \brief Flag for eigenvector permutation */

  bool nemo;                      /*!< \brief Flag for NEMO problems  */

  bool multicomponent_energy = false; /*!< \brief Flag for multicomponent and reacting flow  */

  bool bounded_scalar = false;    /*!< \brief Flag for bounded scalar problem */

public:
  /*!
   * \brief Return type used in some "ComputeResidual" overloads to give a
   * const-view of the internally stored flux vector and Jacobians to the outside.
   * \note The default template params make this an "all const" object, it cannot
   * change after instantiation, nor can it be used to change the data.
   */
  template<class Vector_t = const su2double*,
           class Matrix_t = const Vector_t*>
  struct ResidualType {
    const Vector_t residual;
    const Matrix_t jacobian_i;
    const Matrix_t jacobian_j;

    ResidualType() = delete;

    ResidualType(const Vector_t& res, const Matrix_t& jac_i, const Matrix_t& jac_j) :
      residual(res), jacobian_i(jac_i), jacobian_j(jac_j) { }

    /*!
     * \brief The object can be directly cast to the vector type, this
     * allows discarding the Jacobians when they are not needed.
     */
    operator Vector_t() { return residual; }

    su2double operator[] (unsigned long idx) const { return residual[idx]; }
  };

  /*!
   * \brief Constructor of the class.
   */
  CNumerics(void);

  /*!
   * \overload
   * \param[in] val_nDim - Number of dimensions of the problem.
   * \param[in] val_nVar - Number of variables of the problem.
   * \param[in] config - Definition of the particular problem.
   */
  CNumerics(unsigned short val_nDim, unsigned short val_nVar, const CConfig* config);

  /*!
   * \brief Destructor of the class.
   */
  virtual ~CNumerics(void);

  /*!
   * \brief Set the time step.
   * \param[in] val_timestep - Value of the time step.
   */
  inline void SetTimeStep(su2double val_timestep) { TimeStep = val_timestep;}

  /*!
   * \brief Set the freestream velocity square.
   * \param[in] SetVelocity2_Inf - Value of the square of the freestream velocity.
   */
  inline void SetVelocity2_Inf(su2double val_velocity2) { vel2_inf = val_velocity2; }

  /*!
   * \brief Set the value of the vorticity
   * \param[in] val_vorticity - Value of the vorticity.
   */
  void SetVorticity(const su2double *val_vorticity_i, const su2double *val_vorticity_j) {
    Vorticity_i = val_vorticity_i;
    Vorticity_j = val_vorticity_j;
  }

  /*!
   * \brief Set the value of the rate of strain magnitude.
   * \param[in] val_StrainMag_i - Value of the magnitude of rate of strain at point i.
   * \param[in] val_StrainMag_j - Value of the magnitude of rate of strain at point j.
   */
  void SetStrainMag(su2double val_strainmag_i, su2double val_strainmag_j) {
    StrainMag_i = val_strainmag_i;
    StrainMag_j = val_strainmag_j;
  }

  /*!
   * \brief Set the value of the conservative variables.
   * \param[in] val_u_i - Value of the conservative variable at point i.
   * \param[in] val_u_j - Value of the conservative variable at point j.
   */
  inline void SetConservative(const su2double *val_u_i, const su2double *val_u_j) {
    U_i = val_u_i;
    U_j = val_u_j;
  }

  /*!
   * \brief Set the value of the primitive variables.
   * \param[in] val_v_i - Value of the primitive variable at point i.
   * \param[in] val_v_j - Value of the primitive variable at point j.
   */
  inline void SetPrimitive(const su2double *val_v_i, const su2double *val_v_j) {
    V_i = val_v_i;
    V_j = val_v_j;
  }

  /*!
   * \brief Set the value of the primitive variables.
   * \param[in] val_v_i - Value of the primitive variable at point i.
   * \param[in] val_v_j - Value of the primitive variable at point j.
   */
  inline void SetSecondary(const su2double *val_s_i, const su2double *val_s_j) {
    S_i = val_s_i;
    S_j = val_s_j;
  }

  /*!
   * \brief Set the gradient of the conservative variables.
   * \param[in] val_consvar_grad_i - Gradient of the conservative variable at point i.
   * \param[in] val_consvar_grad_j - Gradient of the conservative variable at point j.
   */
  inline void SetConsVarGradient(CMatrixView<const su2double> val_consvar_grad_i,
                                 CMatrixView<const su2double> val_consvar_grad_j) {
    ConsVar_Grad_i = val_consvar_grad_i;
    ConsVar_Grad_j = val_consvar_grad_j;
  }

  /*!
   * \brief Set the gradient of the conservative variables.
   * \param[in] val_consvar_grad - Gradient of the conservative variable which is a scalar.
   */
  inline void SetConsVarGradient(CMatrixView<const su2double> val_consvar_grad) { ConsVar_Grad = val_consvar_grad; }

  /*!
   * \brief Set the gradient of the primitive variables.
   * \param[in] val_primvar_grad_i - Gradient of the primitive variable at point i.
   * \param[in] val_primvar_grad_j - Gradient of the primitive variable at point j.
   */
  void SetPrimVarGradient(CMatrixView<const su2double> val_primvar_grad_i,
                          CMatrixView<const su2double> val_primvar_grad_j) {
    PrimVar_Grad_i = val_primvar_grad_i;
    PrimVar_Grad_j = val_primvar_grad_j;
  }

  /*!
   * \brief Set the value of the adjoint variable.
   * \param[in] val_psi_i - Value of the adjoint variable at point i.
   * \param[in] val_psi_j - Value of the adjoint variable at point j.
   */
  inline void SetAdjointVar(const su2double *val_psi_i, const su2double *val_psi_j) {
    Psi_i = val_psi_i;
    Psi_j = val_psi_j;
  }

  /*!
   * \brief Set the gradient of the adjoint variables.
   * \param[in] val_psivar_grad_i - Gradient of the adjoint variable at point i.
   * \param[in] val_psivar_grad_j - Gradient of the adjoint variable at point j.
   */
  inline void SetAdjointVarGradient(CMatrixView<const su2double> val_psivar_grad_i,
                                    CMatrixView<const su2double> val_psivar_grad_j) {
    PsiVar_Grad_i = val_psivar_grad_i;
    PsiVar_Grad_j = val_psivar_grad_j;
  }

  /*!
   * \brief Set the value of the scalar variable.
   * \param[in] val_scalarvar_i - Value of the scalar variable at point i.
   * \param[in] val_scalarvar_j - Value of the scalar variable at point j.
   */
  inline void SetScalarVar(const su2double *val_scalarvar_i, const su2double *val_scalarvar_j) {
    ScalarVar_i = val_scalarvar_i;
    ScalarVar_j = val_scalarvar_j;
  }

  /*!
   * \brief Set the value of the turbulent variable.
   * \param[in] val_transvar_i - Value of the turbulent variable at point i.
   * \param[in] val_transvar_j - Value of the turbulent variable at point j.
   */
  inline void SetTransVar(const su2double *val_transvar_i, const su2double *val_transvar_j) {
    TransVar_i = val_transvar_i;
    TransVar_j = val_transvar_j;
  }

  /*!
   * \brief Set the gradient of the scalar variables.
   * \param[in] val_scalarvar_grad_i - Gradient of the scalar variable at point i.
   * \param[in] val_scalarvar_grad_j - Gradient of the scalar variable at point j.
   */
  inline void SetScalarVarGradient(CMatrixView<const su2double> val_scalarvar_grad_i,
                                   CMatrixView<const su2double> val_scalarvar_grad_j) {
    ScalarVar_Grad_i = val_scalarvar_grad_i;
    ScalarVar_Grad_j = val_scalarvar_grad_j;
  }

  /*!
   * \brief Set the gradient of the turbulent variables.
   * \param[in] val_turbvar_grad_i - Gradient of the turbulent variable at point i.
   * \param[in] val_turbvar_grad_j - Gradient of the turbulent variable at point j.
   */
  inline void SetTransVarGradient(CMatrixView<const su2double> val_transvar_grad_i,
                                  CMatrixView<const su2double> val_transvar_grad_j) {
    TransVar_Grad_i = val_transvar_grad_i;
    TransVar_Grad_j = val_transvar_grad_j;
  }

  /*!
   * \brief Set the value of the turbulent variable.
   * \param[in] val_transvar_i - Value of the turbulent variable at point i.
   */
  inline void SetLocalGridLength(const su2double val_localGridLength_i) {
    LocalGridLength_i = val_localGridLength_i;
  }

  /*!
   * \brief Set the value of the adjoint turbulent variable.
   * \param[in] val_turbpsivar_i - Value of the adjoint turbulent variable at point i.
   * \param[in] val_turbpsivar_j - Value of the adjoint turbulent variable at point j.
   */
  inline void SetTurbAdjointVar(const su2double *val_turbpsivar_i, const su2double *val_turbpsivar_j) {
    TurbPsi_i = val_turbpsivar_i;
    TurbPsi_j = val_turbpsivar_j;
  }

  /*!
   * \brief Set the gradient of the adjoint turbulent variables.
   * \param[in] val_turbpsivar_grad_i - Gradient of the adjoint turbulent variable at point i.
   * \param[in] val_turbpsivar_grad_j - Gradient of the adjoint turbulent variable at point j.
   */
  inline void SetTurbAdjointGradient(CMatrixView<const su2double> val_turbpsivar_grad_i,
                                     CMatrixView<const su2double> val_turbpsivar_grad_j) {
    TurbPsi_Grad_i = val_turbpsivar_grad_i;
    TurbPsi_Grad_j = val_turbpsivar_grad_j;
  }

  /*!
   * \brief Compute the mean rate of strain matrix.
   * \details The parameter primvargrad can be e.g. PrimVar_Grad_i or Mean_GradPrimVar.
   * \param[in] nDim - 2 or 3
   * \param[out] rateofstrain - Rate of strain matrix
   * \param[in] velgrad - A velocity gradient matrix.
   * \tparam Mat1 - any type that supports the [][] interface
   * \tparam Mat2 - any type that supports the [][] interface
   */
  template<class Mat1, class Mat2>
  FORCEINLINE static void ComputeMeanRateOfStrainMatrix(size_t nDim, Mat1& rateofstrain, const Mat2& velgrad){

    /* --- Calculate the rate of strain tensor, using mean velocity gradients --- */

    if (nDim == 3) {
      rateofstrain[0][0] = velgrad[0][0];
      rateofstrain[1][1] = velgrad[1][1];
      rateofstrain[2][2] = velgrad[2][2];
      rateofstrain[0][1] = 0.5 * (velgrad[0][1] + velgrad[1][0]);
      rateofstrain[0][2] = 0.5 * (velgrad[0][2] + velgrad[2][0]);
      rateofstrain[1][2] = 0.5 * (velgrad[1][2] + velgrad[2][1]);
      rateofstrain[1][0] = rateofstrain[0][1];
      rateofstrain[2][1] = rateofstrain[1][2];
      rateofstrain[2][0] = rateofstrain[0][2];
    }
    else { // nDim==2
      rateofstrain[0][0] = velgrad[0][0];
      rateofstrain[1][1] = velgrad[1][1];
      rateofstrain[2][2] = 0.0;
      rateofstrain[0][1] = 0.5 * (velgrad[0][1] + velgrad[1][0]);
      rateofstrain[0][2] = 0.0;
      rateofstrain[1][2] = 0.0;
      rateofstrain[1][0] = rateofstrain[0][1];
      rateofstrain[2][1] = rateofstrain[1][2];
      rateofstrain[2][0] = rateofstrain[0][2];
    }
  }

  /*!
   * \brief Compute the stress tensor from the velocity gradients.
   * \details To obtain the Reynolds stress tensor +(u_i' u_j')~, divide the result
   * of this function by (-rho). The argument density is only used if turb_ke is not 0.
   * To select the velocity gradient components from a primitive variable gradient PrimVar_Grad_i,
   * write PrimVar_Grad_i+1.
   * If <code>nDim==2</code>, we use the same formula but only only access the entries [0][0]..[1][1] of
   * stress and velgrad. If <code>reynolds3x3</code> is true, the other non-diagonal entries of stress
   * set to zero, and <code>stress[2][2]</code> to some value.
   * \param[in] nDim - Dimension of the flow problem, 2 or 3
   * \param[out] stress - Stress tensor
   * \param[in] velgrad - A velocity gradient matrix.
   * \param[in] viscosity - Viscosity
   * \param[in] density - Density
   * \param[in] turb_ke - Turbulent kinetic energy, for the turbulent stress tensor
   * \param[in] reynolds3x3 - If true, write to the third row and column of stress even if nDim==2.
   * \tparam Mat1 - any type that supports the [][] interface
   * \tparam Mat2 - any type that supports the [][] interface
   */
  template<class Mat1, class Mat2, class Scalar>
  FORCEINLINE static void ComputeStressTensor(size_t nDim, Mat1& stress, const Mat2& velgrad,
                                              Scalar viscosity, Scalar density=0.0,
                                              Scalar turb_ke=0.0, bool reynolds3x3=false){
    Scalar divVel = 0.0;
    for (size_t iDim = 0; iDim < nDim; iDim++) {
      divVel += velgrad[iDim][iDim];
    }
    Scalar pTerm = 2./3. * (divVel * viscosity + density * turb_ke);

    for (size_t iDim = 0; iDim < nDim; iDim++){
      for (size_t jDim = 0; jDim < nDim; jDim++){
        stress[iDim][jDim] = viscosity * (velgrad[iDim][jDim]+velgrad[jDim][iDim]);
      }
      stress[iDim][iDim] -= pTerm;
    }

    if(reynolds3x3 && nDim==2) { // fill the third row and column of Reynolds stress matrix
      stress[0][2] = stress[1][2] = stress[2][0] = stress[2][1] = 0.0;
      stress[2][2] = -pTerm;
    }
  }

  /*!
   * \brief Add a correction using a Quadratic Constitutive Relation to the stress tensor.
   *
   * See: Spalart, P. R., "Strategies for Turbulence Modelling and Simulation",
   * International Journal of Heat and Fluid Flow, Vol. 21, 2000, pp. 252-263
   *
   * \param[in] nDim: 2D or 3D.
   * \param[in] gradvel: Velocity gradients.
   * \param[in,out] tau: Shear stress tensor.
   */
  template <class Mat1, class Mat2>
  FORCEINLINE static void AddQCR(size_t nDim, const Mat1& gradvel, Mat2& tau) {
    using Scalar = typename std::decay<decltype(gradvel[0][0])>::type;

    const Scalar c_cr1 = 0.3;

    /*--- Denominator Antisymmetric normalized rotation tensor ---*/

    Scalar factor = 0.0;
    for (size_t iDim = 0; iDim < nDim; iDim++)
      for (size_t jDim = 0; jDim < nDim; jDim++)
        factor += gradvel[iDim][jDim] * gradvel[iDim][jDim];
    factor = 1.0 / sqrt(max(factor,1E-10));

    /*--- Adding the QCR contribution ---*/

    Scalar tauQCR[MAXNDIM][MAXNDIM] = {{0.0}};

    for (size_t iDim = 0; iDim < nDim; iDim++){
      for (size_t jDim = 0; jDim < nDim; jDim++){
        for (size_t kDim = 0; kDim < nDim; kDim++){
          Scalar O_ik = (gradvel[iDim][kDim] - gradvel[kDim][iDim]) * factor;
          Scalar O_jk = (gradvel[jDim][kDim] - gradvel[kDim][jDim]) * factor;
          tauQCR[iDim][jDim] += O_ik * tau[jDim][kDim] + O_jk * tau[iDim][kDim];
        }
      }
    }

    for (size_t iDim = 0; iDim < nDim; iDim++)
      for (size_t jDim = 0; jDim < nDim; jDim++)
        tau[iDim][jDim] -= c_cr1 * tauQCR[iDim][jDim];
  }

  /*!
   * \brief Perturb the Reynolds stress tensor based on parameters.
   * \param[in] nDim - Dimension of the flow problem, 2 or 3.
   * \param[in] uq_eigval_comp - Component 1C 2C 3C.
   * \param[in] uq_permute - Whether to swap order of eigen vectors.
   * \param[in] uq_delta_b - Delta_b parameter.
   * \param[in] uq_urlx - Relaxation factor.
   * \param[in] velgrad - A velocity gradient matrix.
   * \param[in] density - Density.
   * \param[in] viscosity - Eddy viscosity.
   * \param[in] turb_ke: Turbulent kinetic energy.
   * \param[out] MeanPerturbedRSM - Perturbed stress tensor.
   */
  template<class Mat1, class Mat2, class Scalar>
  NEVERINLINE static void ComputePerturbedRSM(size_t nDim, size_t uq_eigval_comp, bool uq_permute, su2double uq_delta_b,
                                              su2double uq_urlx, const Mat1& velgrad, Scalar density,
                                              Scalar viscosity, Scalar turb_ke, Mat2& MeanPerturbedRSM) {
    Scalar MeanReynoldsStress[3][3];
    ComputeStressTensor(nDim, MeanReynoldsStress, velgrad, viscosity, density, turb_ke, true);
    for (size_t iDim = 0; iDim < 3; iDim++)
      for (size_t jDim = 0; jDim < 3; jDim++)
        MeanReynoldsStress[iDim][jDim] /= -density;

    /* --- Calculate anisotropic part of Reynolds Stress tensor --- */

    Scalar A_ij[3][3];
    for (size_t iDim = 0; iDim < 3; iDim++) {
      for (size_t jDim = 0; jDim < 3; jDim++) {
        A_ij[iDim][jDim] = .5 * MeanReynoldsStress[iDim][jDim] / turb_ke;
      }
      A_ij[iDim][iDim] -= 1.0/3.0;
    }

    /* --- Get ordered eigenvectors and eigenvalues of A_ij --- */

    Scalar work[3], Eig_Vec[3][3], Eig_Val[3];
    CBlasStructure::EigenDecomposition(A_ij, Eig_Vec, Eig_Val, 3, work);

    /* compute convex combination coefficients */
    Scalar c1c = Eig_Val[2] - Eig_Val[1];
    Scalar c2c = 2.0 * (Eig_Val[1] - Eig_Val[0]);
    Scalar c3c = 3.0 * Eig_Val[0] + 1.0;

    /* define barycentric traingle corner points */
    Scalar Corners[3][2];
    Corners[0][0] = 1.0;
    Corners[0][1] = 0.0;
    Corners[1][0] = 0.0;
    Corners[1][1] = 0.0;
    Corners[2][0] = 0.5;
    Corners[2][1] = 0.866025;

    /* define barycentric coordinates */
    Scalar Barycentric_Coord[2];
    Barycentric_Coord[0] = Corners[0][0] * c1c + Corners[1][0] * c2c + Corners[2][0] * c3c;
    Barycentric_Coord[1] = Corners[0][1] * c1c + Corners[1][1] * c2c + Corners[2][1] * c3c;

    /* component 1C, 2C, 3C, converted to index of the "corners" */
    Scalar New_Coord[2];
    New_Coord[0] = Corners[uq_eigval_comp-1][0];
    New_Coord[1] = Corners[uq_eigval_comp-1][1];

    /* calculate perturbed barycentric coordinates */
    Barycentric_Coord[0] = Barycentric_Coord[0] + (uq_delta_b) * (New_Coord[0] - Barycentric_Coord[0]);
    Barycentric_Coord[1] = Barycentric_Coord[1] + (uq_delta_b) * (New_Coord[1] - Barycentric_Coord[1]);

    /* rebuild c1c,c2c,c3c based on perturbed barycentric coordinates */
    c3c = Barycentric_Coord[1] / Corners[2][1];
    c1c = Barycentric_Coord[0] - Corners[2][0] * c3c;
    c2c = 1 - c1c - c3c;

    /* build new anisotropy eigenvalues */
    Eig_Val[0] = (c3c - 1) / 3.0;
    Eig_Val[1] = 0.5 *c2c + Eig_Val[0];
    Eig_Val[2] = c1c + Eig_Val[1];

    /* permute eigenvectors if required */
    if (uq_permute) {
      for (size_t jDim = 0; jDim < 3; jDim++)
        swap(Eig_Vec[0][jDim], Eig_Vec[2][jDim]);
    }

    CBlasStructure::EigenRecomposition(A_ij, Eig_Vec, Eig_Val, 3);

    /* compute perturbed Reynolds stress matrix; using under-relaxation factor (uq_urlx)*/
    for (size_t iDim = 0; iDim < 3; iDim++) {
      for (size_t jDim = 0; jDim < 3; jDim++) {
        auto delta_ij = (jDim==iDim)? 1.0 : 0.0;
        MeanPerturbedRSM[iDim][jDim] = 2.0 * turb_ke * (A_ij[iDim][jDim] + 1.0/3.0 * delta_ij);
        MeanPerturbedRSM[iDim][jDim] = MeanReynoldsStress[iDim][jDim] +
          uq_urlx*(MeanPerturbedRSM[iDim][jDim] - MeanReynoldsStress[iDim][jDim]);
      }
    }
  }

  /*!
   * \brief Project average gradient onto normal (with or w/o correction) for viscous fluxes of scalar quantities.
   * \param[in] nDim - Dimension of the flow problem, 2 or 3.
   * \param[in] nVar - Number of variables.
   * \param[in] normal - Area vector.
   * \param[in] coord_i - Coordinate of point i.
   * \param[in] coord_j - Coordinate of point j.
   * \param[in] grad_i - Gradient at point i.
   * \param[in] grad_j - Gradient at point j.
   * \param[in] correct - Correct
   * \param[in] var_i - Variable at point i.
   * \param[in] var_j - Variable at point j.
   * \param[out] projNormal - Average gradient projected on normal.
   * \param[out] projCorrected - Corrected gradient projected on normal.
   * \return (Edge_Vector DOT normal) / |Edge_Vector|^2.
   */
  template<class Vec1, class Vec2, class Mat>
  FORCEINLINE static su2double ComputeProjectedGradient(int nDim, int nVar, const Vec1& normal,
                                                        const Vec1& coord_i, const Vec1& coord_j,
                                                        const Mat& grad_i, const Mat& grad_j,
                                                        bool correct,
                                                        const Vec2& var_i, const Vec2& var_j,
                                                        su2double* projNormal,
                                                        su2double* projCorrected) {
    assert(nDim == 2 || nDim == 3);
    nDim = (nDim > 2)? 3 : 2;
    su2double edgeVec[MAXNDIM], dist_ij_2 = 0.0, proj_vector_ij = 0.0;

    for (int iDim = 0; iDim < nDim; iDim++) {
      edgeVec[iDim] = coord_j[iDim] - coord_i[iDim];
      dist_ij_2 += pow(edgeVec[iDim], 2);
      proj_vector_ij += edgeVec[iDim] * normal[iDim];
    }
    proj_vector_ij /= max(dist_ij_2,EPS);

    /*--- Mean gradient approximation. ---*/
    for (int iVar = 0; iVar < nVar; iVar++) {
      projNormal[iVar] = 0.0;
      su2double edgeProj = 0.0;

      for (int iDim = 0; iDim < nDim; iDim++) {
        su2double meanGrad = 0.5 * (grad_i[iVar][iDim] + grad_j[iVar][iDim]);
        projNormal[iVar] += meanGrad * normal[iDim];
        if (correct) edgeProj += meanGrad * edgeVec[iDim];
      }

      projCorrected[iVar] = projNormal[iVar];
      if (correct) projCorrected[iVar] -= (edgeProj - (var_j[iVar]-var_i[iVar])) * proj_vector_ij;
    }

    return proj_vector_ij;
  }

  /*!
   * \brief Set the value of the first blending function.
   * \param[in] val_F1_i - Value of the first Menter blending function at point i.
   * \param[in] val_F1_j - Value of the first Menter blending function at point j.
   */
  virtual void SetF1blending(su2double val_F1_i, su2double val_F1_j) {/* empty */};

  /*!
   * \brief Set the value of the second blending function.
   * \param[in] val_F2_i - Value of the second Menter blending function at point i.
   */
  virtual void SetF2blending(su2double val_F2_i) {/* empty */};

  /*!
   * \brief Set the value of the cross diffusion for the SST model.
   * \param[in] val_CDkw_i - Value of the cross diffusion at point i.
   */
  virtual void SetCrossDiff(su2double val_CDkw_i) {/* empty */};

  /*!
   * \brief Set the value of the effective intermittency for the LM model.
   * \param[in] intermittency_eff_i - Value of the effective intermittency at point i.
   */
  void SetIntermittencyEff(su2double val_intermittency_eff_i) {
    intermittency_eff_i = val_intermittency_eff_i;
  }

  /*!
   * \brief Set the value of the intermittency for the LM model.
   * \param[in] intermittency_i - Value of the intermittency at point i.
   */
  void SetIntermittency(su2double val_intermittency_i) {
    intermittency_i = val_intermittency_i;
  }

  /*!
   * \brief Get the value of the effective intermittency for the transition model.
   * \param[in] intermittency_eff_i - Value of the effective intermittency at point i.
   */
  su2double GetIntermittencyEff() const { return intermittency_eff_i; }

  /*!
   * \brief Set the gradient of the auxiliary variables.
   * \param[in] val_auxvar_grad_i - Gradient of the auxiliary variable at point i.
   * \param[in] val_auxvar_grad_j - Gradient of the auxiliary variable at point j.
   */
  inline void SetAuxVarGrad(CMatrixView<const su2double> val_auxvar_grad_i,
                            CMatrixView<const su2double> val_auxvar_grad_j) {
    AuxVar_Grad_i = val_auxvar_grad_i;
    AuxVar_Grad_j = val_auxvar_grad_j;
  }

  /*!
   * \brief Set the diffusion coefficient
   * \param[in] val_diffusioncoeff_i - Value of the diffusion coefficients at i.
   * \param[in] val_diffusioncoeff_j - Value of the diffusion coefficients at j
   */
  inline void SetDiffusionCoeff(const su2double* val_diffusioncoeff_i,
                                const su2double* val_diffusioncoeff_j) {
    Diffusion_Coeff_i = val_diffusioncoeff_i;
    Diffusion_Coeff_j = val_diffusioncoeff_j;
  }

  /*!
<<<<<<< HEAD
   * \brief Set the Chemical source term
   * \param[in] val_source_term_i - Value of the chemical source term at i.
   * \param[in] val_source_term_j - Value of the chemical source term at j
   */
  inline void SetChemicalSourceTerm(const su2double* val_source_term_i,
                                const su2double* val_source_term_j) {
    Chemical_Source_Term_i = val_source_term_i;
    Chemical_Source_Term_j = val_source_term_j;
=======
   * \brief Set the heat diffusion
   * \param[in] val_heatdiffusion_i - Value of the heat diffusion at i.
   * \param[in] val_heatdiffusion_j - Value of the heat diffusion at j
   */
  inline void SetHeatDiffusion(const su2double* val_heatdiffusion_i,
                                const su2double* val_heatdiffusion_j) {
    HeatDiffusion_i = val_heatdiffusion_i;
    HeatDiffusion_j = val_heatdiffusion_j;
  }

  /*!
   * \brief Set the heat diffusion
   * \param[in] val_gradheatdiffusion_i - Value of the heat diffusion at i.
   * \param[in] val_gradheatdiffusion_j - Value of the heat diffusion at j
   */
  inline void SetGradHeatDiffusion(const su2double* val_gradheatdiffusion_i,
                                const su2double* val_gradheatdiffusion_j) {
    GradHeatDiffusion_i = val_gradheatdiffusion_i;
    GradHeatDiffusion_j = val_gradheatdiffusion_j;
>>>>>>> cb1d3efa
  }

  /*!
   * \brief Set the laminar viscosity.
   * \param[in] val_laminar_viscosity_i - Value of the laminar viscosity at point i.
   * \param[in] val_laminar_viscosity_j - Value of the laminar viscosity at point j.
   */
  inline void SetLaminarViscosity(su2double val_laminar_viscosity_i,
                                  su2double val_laminar_viscosity_j) {
    Laminar_Viscosity_i = val_laminar_viscosity_i;
    Laminar_Viscosity_j = val_laminar_viscosity_j;
  }

  /*!
   * \brief Set the thermal conductivity (translational/rotational)
   * \param[in] val_thermal_conductivity_i - Value of the thermal conductivity at point i.
   * \param[in] val_thermal_conductivity_j - Value of the thermal conductivity at point j.
   * \param[in] iSpecies - Value of the species.
   */
  inline void SetThermalConductivity(su2double val_thermal_conductivity_i,
                                     su2double val_thermal_conductivity_j) {
    Thermal_Conductivity_i = val_thermal_conductivity_i;
    Thermal_Conductivity_j = val_thermal_conductivity_j;
  }

    /*!
   * \brief Set the thermal conductivity (translational/rotational)
   * \param[in] val_thermal_conductivity_i - Value of the thermal conductivity at point i.
   * \param[in] val_thermal_conductivity_j - Value of the thermal conductivity at point j.
   * \param[in] iSpecies - Value of the species.
   */
  inline void SetThermalConductivity_ve(su2double val_thermal_conductivity_ve_i,
                                     su2double val_thermal_conductivity_ve_j) {
    Thermal_Conductivity_ve_i = val_thermal_conductivity_ve_i;
    Thermal_Conductivity_ve_j = val_thermal_conductivity_ve_j;
  }

  /*!
   * \brief Set the specifc heat c_p.
   * \param[in] val_specific_heat_i - Value of the specific heat at point i.
   * \param[in] val_specific_heat_j - Value of the specific heat at point j.
   */
  inline void SetSpecificHeat(su2double val_specific_heat_i,
                              su2double val_specific_heat_j) {
    Cp_i = val_specific_heat_i;
    Cp_j = val_specific_heat_j;
  }

  /*!
   * \brief Set the eddy viscosity.
   * \param[in] val_eddy_viscosity_i - Value of the eddy viscosity at point i.
   * \param[in] val_eddy_viscosity_j - Value of the eddy viscosity at point j.
   */
  inline void SetEddyViscosity(su2double val_eddy_viscosity_i,
                               su2double val_eddy_viscosity_j) {
    Eddy_Viscosity_i = val_eddy_viscosity_i;
    Eddy_Viscosity_j = val_eddy_viscosity_j;
  }

  /*!
   * \brief Set the turbulent kinetic energy.
   * \param[in] val_turb_ke_i - Value of the turbulent kinetic energy at point i.
   * \param[in] val_turb_ke_j - Value of the turbulent kinetic energy at point j.
   */
  inline void SetTurbKineticEnergy(su2double val_turb_ke_i, su2double val_turb_ke_j) {
    turb_ke_i = val_turb_ke_i;
    turb_ke_j = val_turb_ke_j;
  }

  /*!
   * \brief Set the value of the distance from the nearest wall.
   * \param[in] val_dist_i - Value of of the distance from point i to the nearest wall.
   * \param[in] val_dist_j - Value of of the distance from point j to the nearest wall.
   */
  void SetDistance(su2double val_dist_i, su2double val_dist_j) {
    dist_i = val_dist_i;
    dist_j = val_dist_j;
  }

  /*!
   * \brief Set the value of the roughness from the nearest wall.
   * \param[in] val_dist_i - Value of of the roughness of the nearest wall from point i
   * \param[in] val_dist_j - Value of of the roughness of the nearest wall from point j
   */
  void SetRoughness(su2double val_roughness_i, su2double val_roughness_j) {
    roughness_i = val_roughness_i;
    roughness_j = val_roughness_j;
  }

  /*!
   * \brief Set coordinates of the points.
   * \param[in] val_coord_i - Coordinates of the point i.
   * \param[in] val_coord_j - Coordinates of the point j.
   */
  inline void SetCoord(const su2double *val_coord_i, const su2double *val_coord_j) {
    Coord_i = val_coord_i;
    Coord_j = val_coord_j;
  }

  /*!
   * \brief Set the velocity of the computational grid.
   * \param[in] val_gridvel_i - Grid velocity of the point i.
   * \param[in] val_gridvel_j - Grid velocity of the point j.
   */
  inline void SetGridVel(const su2double *val_gridvel_i, const su2double *val_gridvel_j) {
    GridVel_i = val_gridvel_i;
    GridVel_j = val_gridvel_j;
  }

  /*!
   * \brief Set the value of the pressure.
   * \param[in] val_pressure_i - Value of the pressure at point i.
   * \param[in] val_pressure_j - Value of the pressure at point j.
   */
  void SetPressure(su2double val_pressure_i, su2double val_pressure_j) {
    Pressure_i = val_pressure_i;
    Pressure_j = val_pressure_j;
  }

  /*!
   * \brief Set the value of the density for the incompressible solver.
   * \param[in] val_densityinc_i - Value of the pressure at point i.
   * \param[in] val_densityinc_j - Value of the pressure at point j.
   */
  void SetDensity(su2double val_densityinc_i, su2double val_densityinc_j) {
    DensityInc_i = val_densityinc_i;
    DensityInc_j = val_densityinc_j;
  }

  /*!
   * \brief Set the value of the beta for incompressible flows.
   * \param[in] val_betainc2_i - Value of beta for incompressible flows at point i.
   * \param[in] val_betainc2_j - Value of beta for incompressible flows at point j.
   */
  inline void SetBetaInc2(su2double val_betainc2_i, su2double val_betainc2_j) {
    BetaInc2_i = val_betainc2_i;
    BetaInc2_j = val_betainc2_j;
  }

  /*!
   * \brief Set the value of the sound speed.
   * \param[in] val_soundspeed_i - Value of the sound speed at point i.
   * \param[in] val_soundspeed_j - Value of the sound speed at point j.
   */
  inline void SetSoundSpeed(su2double val_soundspeed_i, su2double val_soundspeed_j) {
    SoundSpeed_i = val_soundspeed_i;
    SoundSpeed_j = val_soundspeed_j;
  }

  /*!
   * \brief Set the value of the enthalpy.
   * \param[in] val_enthalpy_i - Value of the enthalpy at point i.
   * \param[in] val_enthalpy_j - Value of the enthalpy at point j.
   */
  inline void SetEnthalpy(su2double val_enthalpy_i, su2double val_enthalpy_j) {
    Enthalpy_i = val_enthalpy_i;
    Enthalpy_j = val_enthalpy_j;
  }

  /*!
   * \brief Set the value of the spectral radius.
   * \param[in] val_lambda_i - Value of the spectral radius at point i.
   * \param[in] val_lambda_j - Value of the spectral radius at point j.
   */
  inline void SetLambda(su2double val_lambda_i, su2double val_lambda_j) {
    Lambda_i = val_lambda_i;
    Lambda_j = val_lambda_j;
  }

  /*!
   * \brief Set the value of undivided laplacian.
   * \param[in] val_und_lapl_i Undivided laplacian at point i.
   * \param[in] val_und_lapl_j Undivided laplacian at point j.
   */
  inline void SetUndivided_Laplacian(const su2double *val_und_lapl_i, const su2double *val_und_lapl_j) {
    Und_Lapl_i = val_und_lapl_i;
    Und_Lapl_j = val_und_lapl_j;
  }

  /*!
   * \brief Set the value of the pressure sensor.
   * \param[in] val_sensor_i Pressure sensor at point i.
   * \param[in] val_sensor_j Pressure sensor at point j.
   */
  inline void SetSensor(su2double val_sensor_i, su2double val_sensor_j) {
    Sensor_i = val_sensor_i;
    Sensor_j = val_sensor_j;
  }

  /*!
   * \brief Set the number of neighbor to a point.
   * \param[in] val_neighbor_i - Number of neighbor to point i.
   * \param[in] val_neighbor_j - Number of neighbor to point j.
   */
  inline void SetNeighbor(unsigned short val_neighbor_i, unsigned short val_neighbor_j) {
    Neighbor_i = val_neighbor_i;
    Neighbor_j = val_neighbor_j;
  }

  /*!
   * \brief Set the value of the normal vector to the face between two points.
   * \param[in] val_normal - Normal vector, the norm of the vector is the area of the face.
   */
  inline void SetNormal(const su2double *val_normal) { Normal = val_normal; }

  /*!
   * \brief Set the value of the volume of the control volume.
   * \param[in] val_volume Volume of the control volume.
   */
  inline void SetVolume(su2double val_volume) { Volume = val_volume; }

  /*!
   * \brief Set the value of AvgVolume Variable.
   * \param[in] val_avgvolume AvgVolume Variable.
   */
  inline void SetAvgVolume(su2double val_avgvolume) { AvgVolume = val_avgvolume; }

  /*!
  * \brief Sets the values of the roe dissipation.
  * \param[in] diss_i - Dissipation value at node i
  * \param[in] diss_j - Dissipation value at node j
  */
  inline void SetDissipation(su2double diss_i, su2double diss_j) {
    Dissipation_i = diss_i;
    Dissipation_j = diss_j;
  }

  /*!
  * \brief Get the final Roe dissipation factor.
  */
  inline su2double GetDissipation() const { return Dissipation_ij; }

  /*!
   * \brief Compute the projected inviscid flux vector.
   * \param[in] val_density - Pointer to the density.
   * \param[in] val_velocity - Pointer to the velocity.
   * \param[in] val_pressure - Pointer to the pressure.
   * \param[in] val_enthalpy - Pointer to the enthalpy.
   * \param[in] val_normal - Normal vector, the norm of the vector is the area of the face.
   * \param[out] val_Proj_Flux - Pointer to the projected flux.
   */
  void GetInviscidProjFlux(const su2double *val_density, const su2double *val_velocity,
                           const su2double *val_pressure, const su2double *val_enthalpy,
                           const su2double *val_normal, su2double *val_Proj_Flux) const;

  /*!
   * \brief Compute the projected inviscid flux vector for incompresible simulations
   * \param[in] val_density - Pointer to the density.
   * \param[in] val_velocity - Pointer to the velocity.
   * \param[in] val_pressure - Pointer to the pressure.
   * \param[in] val_betainc2 - Value of the artificial compresibility factor.
   * \param[in] val_normal - Normal vector, the norm of the vector is the area of the face.
   * \param[out] val_Proj_Flux - Pointer to the projected flux.
   */
  void GetInviscidIncProjFlux(const su2double *val_density, const su2double *val_velocity,
                              const su2double *val_pressure, const su2double *val_betainc2,
                              const su2double *val_enthalpy, const su2double *val_normal,
                              su2double *val_Proj_Flux) const;

  /*!
   * \brief Compute the projection of the inviscid Jacobian matrices.
   * \param[in] val_velocity Pointer to the velocity.
   * \param[in] val_energy Value of the energy.
   * \param[in] val_normal - Normal vector, the norm of the vector is the area of the face.
   * \param[in] val_scale - Scale of the projection.
   * \param[out] val_Proj_Jac_tensor - Pointer to the projected inviscid Jacobian.
   */
  void GetInviscidProjJac(const su2double *val_velocity, const su2double *val_energy,
                          const su2double *val_normal, su2double val_scale,
                          su2double **val_Proj_Jac_tensor) const;

  /*!
   * \brief Compute the projection of the inviscid Jacobian matrices (incompressible).
   * \param[in] val_density - Value of the density.
   * \param[in] val_velocity - Pointer to the velocity.
   * \param[in] val_betainc2 - Value of the artificial compresibility factor.
   * \param[in] val_normal - Normal vector, the norm of the vector is the area of the face.
   * \param[in] val_scale - Scale of the projection.
   * \param[out] val_Proj_Jac_tensor - Pointer to the projected inviscid Jacobian.
   */
  void GetInviscidIncProjJac(const su2double *val_density, const su2double *val_velocity,
                             const su2double *val_betainc2, const su2double *val_normal,
                             su2double val_scale,
                             su2double **val_Proj_Jac_tensor);

  /*!
   * \brief Compute the projection of the inviscid Jacobian matrices (overload for low speed preconditioner version).
   * \param[in] val_density - Value of the density.
   * \param[in] val_velocity - Pointer to the velocity.
   * \param[in] val_betainc2 - Value of the artificial compresibility factor.
   * \param[in] val_cp - Value of the specific heat at constant pressure.
   * \param[in] val_temperature - Value of the temperature.
   * \param[in] val_dRhodT - Value of the derivative of density w.r.t. temperature.
   * \param[in] val_normal - Normal vector, the norm of the vector is the area of the face.
   * \param[in] val_scale - Scale of the projection.
   * \param[out] val_Proj_Jac_tensor - Pointer to the projected inviscid Jacobian.
   */
  void GetInviscidIncProjJac(const su2double *val_density,
                             const su2double *val_velocity,
                             const su2double *val_betainc2,
                             const su2double *val_cp,
                             const su2double *val_temperature,
                             const su2double *val_dRhodT,
                             const su2double *val_normal,
                             su2double val_scale,
                             su2double **val_Proj_Jac_Tensor) const;

  /*!
   * \brief Compute the low speed preconditioning matrix.
   * \param[in] val_density - Value of the density.
   * \param[in] val_velocity - Pointer to the velocity.
   * \param[in] val_betainc2 - Value of the artificial compresibility factor.
   * \param[in] val_cp - Value of the specific heat at constant pressure.
   * \param[in] val_temperature - Value of the temperature.
   * \param[in] val_dRhodT - Value of the derivative of density w.r.t. temperature.
   * \param[out] val_Precon - Pointer to the preconditioning matrix.
   */
  void GetPreconditioner(const su2double *val_density,
                         const su2double *val_velocity,
                         const su2double *val_betainc2,
                         const su2double *val_cp,
                         const su2double *val_temperature,
                         const su2double *val_drhodt,
                         su2double **val_Precon) const;

  /*!
   * \brief Compute the projection of the preconditioned inviscid Jacobian matrices.
   * \param[in] val_density - Value of the density.
   * \param[in] val_velocity - Pointer to the velocity.
   * \param[in] val_betainc2 - Value of the artificial compresibility factor.
   * \param[in] val_normal - Normal vector, the norm of the vector is the area of the face.
   * \param[out] val_Proj_Jac_tensor - Pointer to the projected inviscid Jacobian.
   */
  void GetPreconditionedProjJac(const su2double *val_density,
                                const su2double *val_velocity,
                                const su2double *val_betainc2,
                                const su2double *val_normal,
                                su2double **val_Proj_Jac_Tensor) const;

  /*!
   * \brief Compute the projection of the inviscid Jacobian matrices for general fluid model.
   * \param[in] val_velocity Pointer to the velocity.
   * \param[in] val_energy Value of the energy.
   * \param[in] val_normal - Normal vector, the norm of the vector is the area of the face.
   * \param[in] val_scale - Scale of the projection.
   * \param[out] val_Proj_Jac_tensor - Pointer to the projected inviscid Jacobian.
   */
  void GetInviscidProjJac(const su2double *val_velocity, const su2double *val_enthalphy,
                          const su2double *val_chi, const su2double *val_kappa,
                          const su2double *val_normal, su2double val_scale,
                          su2double **val_Proj_Jac_tensor) const;

  /*!
   * \brief Mapping between primitives variables P and conservatives variables C.
   * \param[in] val_Mean_PrimVar - Mean value of the primitive variables.
   * \param[in] val_Mean_PrimVar - Mean Value of the secondary variables.
   * \param[out] val_Jac_PC - Pointer to the Jacobian dPdC.
   */
  void GetPrimitive2Conservative (const su2double *val_Mean_PrimVar,
                                  const su2double *val_Mean_SecVar,
                                  su2double **val_Jac_PC) const;

  /*!
   * \overload
   * \brief Computation of the matrix P for a generic fluid model
   * \param[in] val_density - Value of the density.
   * \param[in] val_velocity - Value of the velocity.
   * \param[in] val_soundspeed - Value of the sound speed.
   * \param[in] val_enthalpy - Value of the Enthalpy
   * \param[in] val_chi - Value of the derivative of Pressure with respect to the Density.
   * \param[in] val_kappa - Value of the derivative of Pressure with respect to the volume specific Static Energy.
   * \param[in] val_normal - Normal vector, the norm of the vector is the area of the face.
   * \param[out] val_p_tensor - Pointer to the P matrix.
   */
  void GetPMatrix(const su2double *val_density, const su2double *val_velocity,
                  const su2double *val_soundspeed, const su2double *val_enthalpy,
                  const su2double *val_chi, const su2double *val_kappa,
                  const su2double *val_normal, su2double **val_p_tensor) const;

  /*!
   * \brief Computation of the matrix P, this matrix diagonalize the conservative Jacobians in
   *        the form $P^{-1}(A.Normal)P=Lambda$.
   * \param[in] val_density - Value of the density.
   * \param[in] val_velocity - Value of the velocity.
   * \param[in] val_soundspeed - Value of the sound speed.
   * \param[in] val_normal - Normal vector, the norm of the vector is the area of the face.
   * \param[out] val_p_tensor - Pointer to the P matrix.
   */
  void GetPMatrix(const su2double *val_density, const su2double *val_velocity,
                  const su2double *val_soundspeed, const su2double *val_normal,
                  su2double **val_p_tensor) const;

  /*!
   * \brief Computation of the matrix Rinv*Pe.
   * \param[in] Beta2 - A variable in used to define Pe matrix.
   * \param[in] val_enthalpy - value of the enthalpy.
   * \param[in] val_soundspeed - value of the sound speed.
   * \param[in] val_density - value of the density.
   * \param[in] val_velocity - value of the velocity.
   * \param[out] val_invR_invPe - Pointer to the matrix of conversion from entropic to conserved variables.
   */
  void GetinvRinvPe(su2double Beta2, su2double val_enthalpy, su2double val_soundspeed,
                    su2double val_density, const su2double* val_velocity,
                    su2double** val_invR_invPe) const;

  /*!
   * \brief Computation of the matrix R.
   * \param[in] val_pressure - value of the pressure.
   * \param[in] val_soundspeed - value of the sound speed.
   * \param[in] val_density - value of the density.
   * \param[in] val_velocity - value of the velocity.
   * \param[out] val_invR_invPe - Pointer to the matrix of conversion from entropic to conserved variables.
   */
  void GetRMatrix(su2double val_pressure, su2double val_soundspeed,
                  su2double val_density, const su2double* val_velocity,
                  su2double** val_invR_invPe) const;
  /*!
   * \brief Computation of the matrix R.
   * \param[in] val_soundspeed - value of the sound speed.
   * \param[in] val_density - value of the density.
   * \param[out] R_Matrix - Pointer to the matrix of conversion from entropic to conserved variables.
   */
  void GetRMatrix(su2double val_soundspeed, su2double val_density, su2double **R_Matrix) const;

  /*!
   * \brief Computation of the matrix R.
   * \param[in] val_soundspeed - value of the sound speed.
   * \param[in] val_density - value of the density.
   * \param[out] L_Matrix - Pointer to the matrix of conversion from conserved to entropic variables.
   */
  void GetLMatrix(su2double val_soundspeed, su2double val_density, su2double **L_Matrix) const;

  /*!
   * \brief Computation of the flow Residual Jacobian Matrix for Non Reflecting BC.
   * \param[in] val_soundspeed - value of the sound speed.
   * \param[in] val_density - value of the density.
   * \param[out] R_c - Residual Jacoboan Matrix
   * \param[out] R_c_inv- inverse of the Residual Jacobian Matrix .
   */
  void ComputeResJacobianGiles(CFluidModel *FluidModel, su2double pressure, su2double density, const su2double *turboVel,
                               su2double alphaInBC, su2double gammaInBC,  su2double **R_c, su2double **R_c_inv);

  /*!
   * \brief Computate the inverse of a 3x3 matrix
   * \param[in]  matrix     - the matrix to invert
   * \param[out] invMatrix  - inverse matrix.
   */
  void InvMatrix3D(su2double **matrix, su2double **invMatrix);

  /*!
   * \brief Computate the inverse of a 4x4 matrix
   * \param[in]  matrix    - the matrix to invert
   * \param[out] invMatrix - inverse matrix.
   */
  void InvMatrix4D(su2double **matrix, su2double **invMatrix);

  /*!
   * \brief Computation of the matrix R.
   * \param[in] val_soundspeed - value of the sound speed.
   * \param[in] val_density - value of the density.
   * \param[in] prim_jump - pointer to the vector containing the primitive variable jump (drho, dV, dp).
   * \param[out] char_jump - pointer to the vector containing the characteristic variable jump.
   */
  void GetCharJump(su2double val_soundspeed, su2double val_density, const su2double *prim_jump, su2double *char_jump) const;

  /*!
   * \brief Computation of the matrix Td, this matrix diagonalize the preconditioned conservative Jacobians
   *        in the form $Tg |Lambda| Td = Pc{-1}|Pc (A.Normal)|$.
   * \param[in] Beta2 - A variable in used to define absPeJacobian matrix.
   * \param[in] r_hat - A variable in used to define absPeJacobian matrix.
   * \param[in] s_hat - A variable in used to define absPeJacobian matrix.
   * \param[in] t_hat - A variable in used to define absPeJacobian matrix.
   * \param[in] rB2a2 - A variable in used to define absPeJacobian matrix.
   * \param[in] val_Lambda - Eigenvalues of the Preconditioned Jacobian.
   * \param[in] val_normal - Normal vector, the norm of the vector is the area of the face.
   * \param[out] val_absPeJac - Pointer to the Preconditioned Jacobian matrix.
   */
  void GetPrecondJacobian(su2double Beta2, su2double r_hat, su2double s_hat, su2double t_hat,
                          su2double rB2a2, const su2double* val_Lambda, const su2double* val_normal, su2double** val_absPeJac) const;

  /*!
   * \brief Computation of the matrix P^{-1}, this matrix diagonalize the conservative Jacobians
   * in the form $P^{-1}(A.Normal)P=Lambda$.
   * \param[in] val_density - Value of the density.
   * \param[in] val_velocity - Value of the velocity.
   * \param[in] val_soundspeed - Value of the sound speed.
   * \param[in] val_normal - Normal vector, the norm of the vector is the area of the face.
   * \param[out] val_invp_tensor - Pointer to inverse of the P matrix.
   */
  void GetPMatrix_inv(su2double **val_invp_tensor, const su2double *val_density,
                      const su2double *val_velocity, const su2double *val_soundspeed,
                      const su2double *val_chi, const su2double *val_kappa,
                      const su2double *val_normal) const;

  /*!
   * \brief Computation of the matrix P^{-1}, this matrix diagonalize the conservative Jacobians
   *        in the form $P^{-1}(A.Normal)P=Lambda$.
   * \param[in] val_density - Value of the density.
   * \param[in] val_velocity - Value of the velocity.
   * \param[in] val_soundspeed - Value of the sound speed.
   * \param[in] val_normal - Normal vector, the norm of the vector is the area of the face.
   * \param[out] val_invp_tensor - Pointer to inverse of the P matrix.
   */
  void GetPMatrix_inv(const su2double *val_density, const su2double *val_velocity,
                      const su2double *val_soundspeed, const su2double *val_normal,
                      su2double **val_invp_tensor) const;

  /*!
   * \brief Compute viscous residual and jacobian.
   */
  void GetAdjViscousFlux_Jac(su2double Pressure_i, su2double Pressure_j, su2double Density_i, su2double Density_j,
                             su2double ViscDens_i, su2double ViscDens_j, const su2double *Velocity_i, const su2double *Velocity_j,
                             su2double sq_vel_i, su2double sq_vel_j,
                             su2double XiDens_i, su2double XiDens_j, su2double **Mean_GradPhi, const su2double *Mean_GradPsiE,
                             su2double dPhiE_dn, const su2double *Normal, const su2double *Edge_Vector, su2double dist_ij_2,
                             su2double *val_residual_i, su2double *val_residual_j,
                             su2double **val_Jacobian_ii, su2double **val_Jacobian_ij,
                             su2double **val_Jacobian_ji, su2double **val_Jacobian_jj, bool implicit) const;

  /*!
   * \brief Computation of the projected inviscid lambda (eingenvalues).
   * \param[in] val_velocity - Value of the velocity.
   * \param[in] val_soundspeed - Value of the sound speed.
   * \param[in] val_normal - Normal vector, the norm of the vector is the area of the face.
   * \param[in] val_Lambda_Vector - Pointer to Lambda matrix.
   */
  void GetJacInviscidLambda_fabs(const su2double *val_velocity, su2double val_soundspeed,
                                 const su2double *val_normal, su2double *val_Lambda_Vector) const;

  /*!
   * \brief Compute the numerical residual.
   * \param[out] val_residual - Pointer to the total residual.
   * \param[in] config - Definition of the particular problem.
   */
  inline virtual void ComputeResidual(su2double *val_residual, CConfig* config) { }

  /*!
   * \overload
   * \param[out] val_residual - Pointer to the total residual.
   * \param[out] val_Jacobian_i - Jacobian of the numerical method at node i (implicit computation).
   * \param[out] val_Jacobian_j - Jacobian of the numerical method at node j (implicit computation).
   * \param[in] config - Definition of the particular problem.
   */
  inline virtual void ComputeResidual(su2double *val_residual, su2double **val_Jacobian_i,
                                      su2double **val_Jacobian_j, CConfig* config) { }

  /*!
   * \overload For numerics classes that store the residual/flux and Jacobians internally.
   * \param[in] config - Definition of the particular problem.
   * \return A lightweight const-view (read-only) of the residual/flux and Jacobians.
   */
  inline virtual ResidualType<> ComputeResidual(const CConfig* config) { return ResidualType<>(nullptr,nullptr,nullptr); }

  /*!
   * \overload
   * \param[out] val_residual_i - Pointer to the total residual at point i.
   * \param[out] val_residual_j - Pointer to the total viscosity residual at point j.
   * \param[out] val_Jacobian_ii - Jacobian of the numerical method at node i (implicit computation) from node i.
   * \param[out] val_Jacobian_ij - Jacobian of the numerical method at node i (implicit computation) from node j.
   * \param[out] val_Jacobian_ji - Jacobian of the numerical method at node j (implicit computation) from node i.
   * \param[out] val_Jacobian_jj - Jacobian of the numerical method at node j (implicit computation) from node j.
   * \param[in] config - Definition of the particular problem.
   */
  inline virtual void ComputeResidual(su2double *val_residual_i,
                                      su2double *val_residual_j,
                                      su2double **val_Jacobian_ii,
                                      su2double **val_Jacobian_ij,
                                      su2double **val_Jacobian_ji,
                                      su2double **val_Jacobian_jj, CConfig* config) { }

  /*!
   * \overload
   * \param[out] val_resconv_i - Pointer to the convective residual at point i.
   * \param[out] val_resvisc_i - Pointer to the artificial viscosity residual at point i.
   * \param[out] val_resconv_j - Pointer to the convective residual at point j.
   * \param[out] val_resvisc_j - Pointer to the artificial viscosity residual at point j.
   * \param[out] val_Jacobian_ii - Jacobian of the numerical method at node i (implicit computation) from node i.
   * \param[out] val_Jacobian_ij - Jacobian of the numerical method at node i (implicit computation) from node j.
   * \param[out] val_Jacobian_ji - Jacobian of the numerical method at node j (implicit computation) from node i.
   * \param[out] val_Jacobian_jj - Jacobian of the numerical method at node j (implicit computation) from node j.
   * \param[in] config - Definition of the particular problem.
   */
  inline virtual void ComputeResidual(su2double *val_resconv_i, su2double *val_resvisc_i,
                                      su2double *val_resconv_j, su2double *val_resvisc_j,
                                      su2double **val_Jacobian_ii,
                                      su2double **val_Jacobian_ij,
                                      su2double **val_Jacobian_ji,
                                      su2double **val_Jacobian_jj, CConfig* config) { }

  /*!
   * \overload
   * \param[out] val_resconv - Pointer to the convective residual.
   * \param[out] val_resvisc - Pointer to the artificial viscosity residual.
   * \param[out] val_Jacobian_i - Jacobian of the numerical method at node i (implicit computation).
   * \param[out] val_Jacobian_j - Jacobian of the numerical method at node j (implicit computation).
   * \param[in] config - Definition of the particular problem.
   */
  inline virtual void ComputeResidual(su2double *val_resconv, su2double *val_resvisc,
                               su2double **val_Jacobian_i, su2double **val_Jacobian_j,
                               CConfig *config) {}

  /*!
   * \overload
   * \param[in] config - Definition of the particular problem.
   * \param[out] val_residual - residual of the source terms
   * \param[out] val_Jacobian_i - Jacobian of the source terms
   */
  inline virtual void ComputeResidual(su2double *val_residual, su2double **val_Jacobian_i, CConfig* config) { }

  /*!
   * \brief Residual for transition problems.
   * \param[out] val_residual - Pointer to the total residual.
   * \param[out] val_Jacobian_i - Jacobian of the numerical method at node i (implicit computation).
   * \param[out] val_Jacobian_j - Jacobian of the numerical method at node j (implicit computation).
   * \param[in] config - Definition of the particular problem.
   * \param[out] gamma_sep
   */
  inline virtual void ComputeResidual_TransLM(su2double *val_residual,
                                              su2double **val_Jacobian_i,
                                              su2double **val_Jacobian_j, CConfig* config,
                                              su2double &gamma_sep) { }

  /*!
   * \brief Residual for source term integration.
   * \param[out] val_residual - Pointer to the source residual containing chemistry terms.
   * \param[in] config - Definition of the particular problem.
   */
  inline virtual ResidualType<> ComputeAxisymmetric(const CConfig* config) { return ResidualType<>(nullptr,nullptr,nullptr); }

  /*!
   * \overload For numerics classes that store the residual/flux and Jacobians internally.
   * \param[in] config - Definition of the particular problem.
   * \return A lightweight const-view (read-only) of the residual/flux and Jacobians.
   */
  inline virtual ResidualType<> ComputeVibRelaxation(const CConfig* config) { return ResidualType<>(nullptr,nullptr,nullptr); }

  /*!
   * \brief Calculation of the chemistry source term
   * \param[in] config - Definition of the particular problem.
   * \param[out] val_residual - residual of the source terms
   * \param[out] val_Jacobian_i - Jacobian of the source terms
   */
  inline virtual ResidualType<> ComputeChemistry(const CConfig* config) { return ResidualType<>(nullptr,nullptr,nullptr); }

  /*!
   * \brief Check if residual constains a NaN value
   * \param[in] config - Definition of the particular problem.
   * \param[in] val_residual - residual of the numeric function.
   * \param[out] ERR - Presencse of NaN in vector
   */
  static bool CheckResidualNaNs(bool implicit, int nVar, const ResidualType<> residual) {

    bool ERR = false;
    const bool jac_j = residual.jacobian_j != nullptr;

    for (auto iVar = 0; iVar<nVar; iVar++){
      if (std::isnan(SU2_TYPE::GetValue(residual[iVar]))) ERR = true;

      if (implicit) {
        for (auto jVar = 0; jVar < nVar; jVar++){
          if (std::isnan(SU2_TYPE::GetValue(residual.jacobian_i[iVar][jVar]))) ERR = true;
          if ((jac_j) && (std::isnan(SU2_TYPE::GetValue(residual.jacobian_j[iVar][jVar])))) ERR = true;
        }
      }
    }
    return ERR;
  }

  /*!
   * \brief A virtual member.
   */
  inline virtual su2double GetGammaBC(void) const { return 0.0; }

  /*!
   * \brief A virtual member to compute the tangent matrix in structural problems
   * \param[in] element_container - Element structure for the particular element integrated.
   */
  inline virtual void Compute_Tangent_Matrix(CElement *element_container, const CConfig* config) { }

  /*!
   * \brief A virtual member to compute the nodal stress term in non-linear structural problems
   * \param[in] element_container - Definition of the particular element integrated.
   */
  inline virtual void Compute_NodalStress_Term(CElement *element_container, const CConfig* config) { }

  /*!
   * \brief Set the element-based local Young's modulus in mesh problems
   * \param[in] iElem - Element index.
   * \param[in] val_E - Value of elasticity modulus.
   */
  inline virtual void SetMeshElasticProperties(unsigned long iElem, su2double val_E) { }

  /*!
   * \brief A virtual member to set the value of the design variables
   * \param[in] i_DV - Index of the design variable.
   * \param[in] val_DV - Value of the design variable
   */
  inline virtual void Set_DV_Val(unsigned short i_DV, su2double val_DV) { }

  /*!
   * \brief A virtual member to retrieve the value of the design variables
   * \param[in] i_DV - Index of the design variable.
   */
  inline virtual su2double Get_DV_Val(unsigned short i_DV) const { return 0.0; }

  /*!
   * \brief A virtual member to set the electric field
   * \param[in] EField_DV - New electric field computed by adjoint methods.
   */
  inline virtual void Set_ElectricField(unsigned short i_DV, su2double val_EField) { }

  /*!
   * \brief A virtual member to set the material properties
   * \param[in] iVal - Index of the region of concern
   * \param[in] val_E - Value of the Young Modulus.
   * \param[in] val_Nu - Value of the Poisson's ratio.
   */
  inline virtual void SetMaterial_Properties(unsigned short iVal, su2double val_E, su2double val_Nu) { }

  /*!
   * \brief A virtual member to set the material properties
   * \param[in] iVal - Index of the region of concern
   * \param[in] val_Rho - Value of the density (inertial effects).
   * \param[in] val_Rho_DL - Value of the density (dead load effects).
   */
  inline virtual void SetMaterial_Density(unsigned short iVal, su2double val_Rho, su2double val_Rho_DL) { }

  /*!
   * \brief A virtual member to compute the mass matrix
   * \param[in] element_container - Element structure for the particular element integrated.
   */
  inline virtual void Compute_Mass_Matrix(CElement *element_container, const CConfig* config) { }

  /*!
   * \brief A virtual member to compute the residual component due to dead loads
   * \param[in] element_container - Element structure for the particular element integrated.
   */
  inline virtual void Compute_Dead_Load(CElement *element_container, const CConfig* config) { }

  /*!
   * \brief A virtual member to compute the averaged nodal stresses
   * \param[in] element_container - Element structure for the particular element integrated.
   */
  inline virtual su2double Compute_Averaged_NodalStress(CElement *element_container, const CConfig* config) { return 0; }

  /*!
   * \brief Computes a basis of orthogonal vectors from a supplied vector
   * \param[in] config - Normal vector
   */
  void CreateBasis(const su2double *val_Normal, su2double* l, su2double* m);

  /*!
   * \brief Set the value of the Tauwall
   * \param[in] val_tauwall_i - Tauwall at point i
   * \param[in] val_tauwall_j - Tauwall at point j
   */
  inline virtual void SetTau_Wall(su2double val_tauwall_i, su2double val_tauwall_j) { }

  /*!
   * \brief - Calculate the central/upwind blending function for a face
   *
   * At its simplest level, this function will calculate the average
   * value of the "Roe dissipation" or central/upwind blending function
   * at a face. If Ducros shock sensors are used, then this method will
   * also adjust the central/upwind blending to account for shocks.
   *
   * \param[in] Dissipation_i - Value of the blending function at point i
   * \param[in] Dissipation_j - Value of the bledning function at point j
   * \param[in] Sensor_i - Shock sensor at point i
   * \param[in] Sensor_j - Shock sensor at point j
   * \param[in] config - The configuration of the problem
   * \return Dissipation_ij - Blending parameter at face
   */
  su2double GetRoe_Dissipation(const su2double Dissipation_i, const su2double Dissipation_j,
                               const su2double Sensor_i, const su2double Sensor_j, const CConfig* config) const;

  /*!
   * \brief Set the value of the radiation variable.
   * \param[in] val_radvar_i - Value of the turbulent variable at point i.
   * \param[in] val_radvar_j - Value of the turbulent variable at point j.
   */
  inline virtual void SetRadVar(const su2double *val_radvar_i, const su2double *val_radvar_j) { }

  /*!
   * \brief Set the gradient of the radiation variables.
   * \param[in] val_radvar_grad_i - Gradient of the turbulent variable at point i.
   * \param[in] val_radvar_grad_j - Gradient of the turbulent variable at point j.
   */
  inline virtual void SetRadVarGradient(CMatrixView<const su2double> val_radvar_grad_i,
                                        CMatrixView<const su2double> val_radvar_grad_j) { }

  /*!
   * \brief Set the gradient of the radiation variables.
   * \param[in] val_radvar_source - Source term (and jacobian term) of the radiative heat transfer.
   */
  inline void SetRadVarSource(const su2double *val_radvar_source) { RadVar_Source = val_radvar_source; }

  /*!
   * \brief Set the pressure derivatives.
   * \param[in] val_dPdU_i - pressure derivatives at i.
   * \param[in] val_dPdU_j - pressure derivatives at j.
   */
  virtual inline void SetdPdU(su2double *val_dPdU_i, su2double *val_dPdU_j)       { }

  /*!
   * \brief Set the temperature derivatives.
   * \param[in] val_dTdU_i - temperature derivatives at i.
   * \param[in] val_dTdU_j - temperature derivatives at j.
   */
  virtual inline void SetdTdU(su2double *val_dTdU_i, su2double *val_dTdU_j)       { }

  /*!
   * \brief Set the vib-el temperture derivatives.
   * \param[in] val_dTvedU_i - t_ve derivatives at i.
   * \param[in] val_dTvedU_j - t_ve derivatives at j.
   */
  virtual inline void SetdTvedU(su2double *val_dTvedU_i, su2double *val_dTvedU_j) { }

  /*!
   * \brief Set the vib-elec energy.
   * \param[in] val_Eve_i - vib-el energy at i.
   * \param[in] val_Eve_j - vib-el energy at j.
   */
  virtual inline void SetEve(su2double *val_Eve_i, su2double *val_Eve_j)          { }

  /*!
   * \brief Set the vib-elec specific heat.
   * \param[in] val_Cvve_i - Cvve at i.
   * \param[in] val_Cvve_j - Cvve at j.
   */
  virtual inline void SetCvve(su2double *val_Cvve_i, su2double *val_Cvve_j)       { }

  /*!
   * \brief Set the ratio of specific heats.
   * \param[in] val_Gamma_i - Gamma at i.
   * \param[in] val_Gamma_j - Gamma at j.
   */
  virtual inline void SetGamma(su2double val_Gamma_i, su2double val_Gamma_j)       { }

  /*!
   * \brief Set massflow, heatflow & inlet temperature for streamwise periodic flow.
   * \param[in] SolverSPvals - Struct holding the values.
   */
  virtual void SetStreamwisePeriodicValues(const StreamwisePeriodicValues SolverSPvals) { }

  /*!
   * \brief SetMassFlux
   * \param[in] val_MassFlux: Mass flux across the edge
   */
  inline void SetMassFlux(const su2double val_MassFlux) { MassFlux = val_MassFlux; }

  /*!
   * \brief Obtain information on bounded scalar problem
   * \return is_bounded_scalar : scalar solver uses bounded scalar convective transport
   */
  inline bool GetBoundedScalar() const { return bounded_scalar;}
};

/*!
 * /brief Alias for a "do nothing" source term class
 */
using CSourceNothing = CNumerics;<|MERGE_RESOLUTION|>--- conflicted
+++ resolved
@@ -762,22 +762,21 @@
   }
 
   /*!
-<<<<<<< HEAD
    * \brief Set the Chemical source term
    * \param[in] val_source_term_i - Value of the chemical source term at i.
    * \param[in] val_source_term_j - Value of the chemical source term at j
    */
-  inline void SetChemicalSourceTerm(const su2double* val_source_term_i,
-                                const su2double* val_source_term_j) {
+  inline void SetChemicalSourceTerm(const su2double* val_source_term_i, const su2double* val_source_term_j) {
     Chemical_Source_Term_i = val_source_term_i;
     Chemical_Source_Term_j = val_source_term_j;
-=======
+  }
+
+  /*!
    * \brief Set the heat diffusion
    * \param[in] val_heatdiffusion_i - Value of the heat diffusion at i.
-   * \param[in] val_heatdiffusion_j - Value of the heat diffusion at j
-   */
-  inline void SetHeatDiffusion(const su2double* val_heatdiffusion_i,
-                                const su2double* val_heatdiffusion_j) {
+   * \param[in] val_heatdiffusion_j - Value of the heat diffusion at j.
+   */
+  inline void SetHeatDiffusion(const su2double* val_heatdiffusion_i, const su2double* val_heatdiffusion_j) {
     HeatDiffusion_i = val_heatdiffusion_i;
     HeatDiffusion_j = val_heatdiffusion_j;
   }
@@ -791,7 +790,6 @@
                                 const su2double* val_gradheatdiffusion_j) {
     GradHeatDiffusion_i = val_gradheatdiffusion_i;
     GradHeatDiffusion_j = val_gradheatdiffusion_j;
->>>>>>> cb1d3efa
   }
 
   /*!
