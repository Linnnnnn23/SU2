/*!
 * \file CNEMOEulerSolver.hpp
 * \brief Headers of the CNEMOEulerSolver class
 * \author S. R. Copeland, F. Palacios, W. Maier.
 * \version 7.0.8 "Blackbird"
 *
 * SU2 Project Website: https://su2code.github.io
 *
 * The SU2 Project is maintained by the SU2 Foundation
 * (http://su2foundation.org)
 *
 * Copyright 2012-2020, SU2 Contributors (cf. AUTHORS.md)
 *
 * SU2 is free software; you can redistribute it and/or
 * modify it under the terms of the GNU Lesser General Public
 * License as published by the Free Software Foundation; either
 * version 2.1 of the License, or (at your option) any later version.
 *
 * SU2 is distributed in the hope that it will be useful,
 * but WITHOUT ANY WARRANTY; without even the implied warranty of
 * MERCHANTABILITY or FITNESS FOR A PARTICULAR PURPOSE. See the GNU
 * Lesser General Public License for more details.
 *
 * You should have received a copy of the GNU Lesser General Public
 * License along with SU2. If not, see <http://www.gnu.org/licenses/>.
 */

#pragma once

#include "../variables/CNEMOEulerVariable.hpp"
#include "../fluid/CNEMOGas.hpp"
#include "CFVMFlowSolverBase.hpp"

/*!
 * \class CNEMOEulerSolver
 * \brief Main class for defining the NEMO Euler's flow solver.
 * \ingroup Euler_Equations
 * \author S. R. Copeland, F. Palacios, W. Maier.
 * \version 7.0.8 "Blackbird"
 */
class CNEMOEulerSolver : public CFVMFlowSolverBase<CNEMOEulerVariable, COMPRESSIBLE> {
protected:

  su2double
  Prandtl_Lam = 0.0,              /*!< \brief Laminar Prandtl number. */
  Prandtl_Turb = 0.0;             /*!< \brief Turbulent Prandtl number. */

  unsigned short nSpecies;        /*!< \brief Number of species in the gas mixture. */
                  
  su2double                  
  Energy_ve_Inf,                  /*!< \brief Vib.-el. free stream energy. */
  Temperature_ve_Inf;             /*!< \brief Vib.-el. free stream temperature. */
  const su2double *MassFrac_Inf;  /*!< \brief Free stream species mass fraction. */

  su2double *Source;              /*!< \brief Auxiliary vector to store source terms. */

  unsigned long ErrorCounter = 0; /*!< \brief Counter for number of un-physical states. */

  su2double Global_Delta_Time = 0.0, /*!< \brief Time-step for TIME_STEPPING time marching strategy. */
  Global_Delta_UnstTimeND = 0.0;     /*!< \brief Unsteady time step for the dual time strategy. */

  CNEMOGas  *FluidModel;          /*!< \brief fluid model used in the solver */

  CNEMOEulerVariable* node_infty = nullptr;

public:

  /*!
   * \brief Constructor of the class.
   */
  CNEMOEulerSolver() : CFVMFlowSolverBase<CNEMOEulerVariable, COMPRESSIBLE>() {}

  /*!
     * \overload
     * \param[in] geometry - Geometrical definition of the problem.
     * \param[in] config - Definition of the particular problem.
     */
  CNEMOEulerSolver(CGeometry *geometry, CConfig *config, unsigned short iMesh, const bool navier_stokes = false);

  /*!
   * \brief Destructor of the class.
   */
  ~CNEMOEulerSolver(void) override;

  /*!
   * \brief Set the maximum value of the eigenvalue.
   * \param[in] geometry - Geometrical definition of the problem.
   * \param[in] config - Definition of the particular problem.
   */
  void SetMax_Eigenvalue(CGeometry *geometry, CConfig *config);

  /*!
   * \brief Compute the time step for solving the Euler equations.
   * \param[in] geometry - Geometrical definition of the problem.
   * \param[in] solver_container - Container vector with all the solutions.
   * \param[in] config - Definition of the particular problem.
   * \param[in] iMesh - Index of the mesh in multigrid computations.
   * \param[in] Iteration - Value of the current iteration.
   */
<<<<<<< HEAD
  void SetTime_Step(CGeometry *geometry,
                    CSolver **solver_container,
                    CConfig *config,
                    unsigned short iMesh,
                    unsigned long Iteration) final;
=======
  void SetTime_Step(CGeometry *geometry, CSolver **solver_container,
                    CConfig *config, unsigned short iMesh, unsigned long Iteration) final;
>>>>>>> 29de2616

  /*!
   * \brief Set the initial condition for the Euler Equations.
   * \param[in] geometry - Geometrical definition of the problem.
   * \param[in] solver_container - Container with all the solutions.
   * \param[in] config - Definition of the particular problem.
   * \param[in] ExtIter - External iteration.
   */
  void SetInitialCondition(CGeometry **geometry, CSolver ***solver_container, CConfig *config, unsigned long ExtIter) final;

  /*!
   * \brief Load a solution from a restart file.
   * \param[in] geometry - Geometrical definition of the problem.
   * \param[in] solver - Container vector with all of the solvers.
   * \param[in] config - Definition of the particular problem.
   * \param[in] val_iter - Current external iteration number.
   * \param[in] val_update_geo - Flag for updating coords and grid velocity.
   */
  void LoadRestart(CGeometry **geometry, CSolver ***solver, CConfig *config, int val_iter, bool val_update_geo) final;

  /*!
   * \brief Compute the spatial integration using a centered scheme.
   * \param[in] geometry - Geometrical definition of the problem.
   * \param[in] solver_container - Container vector with all the solutions.
   * \param[in] numerics - Description of the numerical method.
   * \param[in] config - Definition of the particular problem.
   * \param[in] iMesh - Index of the mesh in multigrid computations.
   */
  void Centered_Residual(CGeometry *geometry, CSolver **solver_container, CNumerics **numerics,
                         CConfig *config, unsigned short iMesh, unsigned short iRKStep) final;

  /*!
   * \brief Compute the spatial integration using a upwind scheme.
   * \param[in] geometry - Geometrical definition of the problem.
   * \param[in] solver_container - Container vector with all the solutions.
   * \param[in] solver - Description of the numerical method.
   * \param[in] config - Definition of the particular problem.
   * \param[in] iMesh - Index of the mesh in multigrid computations.
   */
  void Upwind_Residual(CGeometry *geometry, CSolver **solver_container, CNumerics **numerics_container,
                       CConfig *config, unsigned short iMesh) final;

  /*!
   * \brief Recompute the extrapolated quantities, after MUSCL reconstruction,
   *        in a more thermodynamically consistent way.
   * \param[in] V - primitve variables.
   * \param[out] d*dU - reconstructed secondaryvariables.
   * \param[out] val_eves - reconstructed eve per species.
   * \param[out] val_cvves - reconstructed cvve per species.
   * \param[out] Gamma - reconstructed gamma.
   */
  static su2double ComputeConsistentExtrapolation(CNEMOGas *fluidmodel, unsigned short nSpecies, su2double *V,
                                                  su2double* dPdU, su2double* dTdU, su2double* dTvedU,
                                                  su2double* val_eves, su2double* val_cvves);
  /*!
   * \brief Source term integration.
   * \param[in] geometry - Geometrical definition of the problem.
   * \param[in] solver_container - Container vector with all the solutions.
   * \param[in] numerics - Description of the numerical method.
   * \param[in] second_numerics - Description of the second numerical method.
   * \param[in] config - Definition of the particular problem.
   * \param[in] iMesh - Index of the mesh in multigrid computations.
   */
  void Source_Residual(CGeometry *geometry, CSolver **solver_container, CNumerics **numerics_container,
                       CConfig *config, unsigned short iMesh) final;

  /*!
   * \brief Preprocessing actions common to the Euler and NS solvers.
   * \param[in] geometry - Geometrical definition of the problem.
   * \param[in] solver_container - Container vector with all the solutions.
   * \param[in] config - Definition of the particular problem.
   * \param[in] iRKStep - Current step of the Runge-Kutta iteration.
   * \param[in] RunTime_EqSystem - System of equations which is going to be solved.
   * \param[in] Output - boolean to determine whether to print output.
   */
  void CommonPreprocessing(CGeometry *geometry, CSolver **solver_container, CConfig *config, unsigned short iMesh,
                           unsigned short iRKStep, unsigned short RunTime_EqSystem, bool Output);

  /*!
   * \brief Compute the velocity^2, SoundSpeed, Pressure, Enthalpy, Viscosity.
   * \param[in] geometry - Geometrical definition of the problem.
   * \param[in] solver_container - Container vector with all the solutions.
   * \param[in] config - Definition of the particular problem.
   * \param[in] iRKStep - Current step of the Runge-Kutta iteration.
   * \param[in] RunTime_EqSystem - System of equations which is going to be solved.
   */
  void Preprocessing(CGeometry *geometry, CSolver **solver_container, CConfig *config, unsigned short iMesh,
                     unsigned short iRKStep, unsigned short RunTime_EqSystem, bool Output) override;

  /*!
   * \brief Computes primitive variables.
   * \param[in] solver_container - Container vector with all the solutions.
   * \param[in] config - Definition of the particular problem.
   * \param[in] Output - boolean to determine whether to print output.
   * \return - The number of non-physical points.
   */
  virtual unsigned long SetPrimitive_Variables(CSolver **solver_container,
                                               CConfig *config, bool Output);

  /*!
   * \brief Set the fluid solver nondimensionalization.
   * \param[in] geometry - Geometrical definition of the problem.
   * \param[in] config - Definition of the particular problem.
   */
  void SetNondimensionalization(CConfig *config, unsigned short iMesh) final;

<<<<<<< HEAD
=======
 /*!
  * \brief Set all the conserved variables from the primitive vector..
  */
  void RecomputeConservativeVector(su2double *U, const su2double *V) const;

 /*!
  * \brief Check for unphysical points.
  * \return Boolean value of physical point
  */
  bool CheckNonPhys(const su2double *V) const;

>>>>>>> 29de2616
    /*!
   * \brief Compute the pressure at the infinity.
   * \return Value of the pressure at the infinity.
   */
  inline CNEMOGas* GetFluidModel(void) const final { return FluidModel;}

  /*!
   * \brief Impose the far-field boundary condition using characteristics.
   * \param[in] geometry - Geometrical definition of the problem.
   * \param[in] solver_container - Container vector with all the solutions.
   * \param[in] conv_numerics - Description of the numerical method for convective terms.
   * \param[in] visc_numerics - Description of the numerical method for viscous terms.
   * \param[in] config - Definition of the particular problem.
   * \param[in] val_marker - Surface marker where the boundary condition is applied.
   */
  void BC_Far_Field(CGeometry *geometry, CSolver **solver_container, CNumerics *conv_numerics,
                    CNumerics *visc_numerics, CConfig *config, unsigned short val_marker) override;

  /*!
     * \brief Impose the symmetry boundary condition using the residual.
     * \param[in] geometry - Geometrical definition of the problem.
     * \param[in] solver_container - Container vector with all the solutions.
     * \param[in] conv_numerics - Description of the numerical method for convective terms.
     * \param[in] visc_numerics - Description of the numerical method for viscous terms.
     * \param[in] config - Definition of the particular problem.
     * \param[in] val_marker - Surface marker where the boundary condition is applied.
     */
  void BC_Sym_Plane(CGeometry *geometry, CSolver **solver_container, CNumerics *conv_numerics,
                    CNumerics *visc_numerics, CConfig *config, unsigned short val_marker) final;

  /*!
     * \brief Impose a subsonic inlet boundary condition.
     * \param[in] geometry - Geometrical definition of the problem.
     * \param[in] solver_container - Container vector with all the solutions.
     * \param[in] conv_numerics - Description of the numerical method for convective terms.
     * \param[in] visc_numerics - Description of the numerical method for viscous terms.
     * \param[in] config - Definition of the particular problem.
     * \param[in] val_marker - Surface marker where the boundary condition is applied.
     */
  void BC_Inlet(CGeometry *geometry, CSolver **solver_container, CNumerics *conv_numerics,
                CNumerics *visc_numerics, CConfig *config, unsigned short val_marker) override;

  /*!
     * \brief Impose a supersonic inlet boundary condition.
     * \param[in] geometry - Geometrical definition of the problem.
     * \param[in] solver_container - Container vector with all the solutions.
     * \param[in] conv_numerics - Description of the numerical method for convective terms.
     * \param[in] visc_numerics - Description of the numerical method for viscous terms.
     * \param[in] config - Definition of the particular problem.
     * \param[in] val_marker - Surface marker where the boundary condition is applied.
     */
  void BC_Supersonic_Inlet(CGeometry *geometry, CSolver **solver_container,
                           CNumerics *conv_numerics, CNumerics *visc_numerics,
                           CConfig *config, unsigned short val_marker) override;
  /*!
   * \brief Impose the supersonic outlet boundary condition.
   * \param[in] geometry - Geometrical definition of the problem.
   * \param[in] solver_container - Container vector with all the solutions.
   * \param[in] solver - Description of the numerical method.
   * \param[in] config - Definition of the particular problem.
   * \param[in] val_marker - Surface marker where the boundary condition is applied.
   */
  void BC_Supersonic_Outlet(CGeometry *geometry, CSolver **solver_container,
                            CNumerics *conv_numerics, CNumerics *visc_numerics,
                            CConfig *config, unsigned short val_marker) override;
  /*!
     * \brief Impose the outlet boundary condition.
     * \param[in] geometry - Geometrical definition of the problem.
     * \param[in] solver_container - Container vector with all the solutions.
     * \param[in] conv_numerics - Description of the numerical method for convective terms.
     * \param[in] visc_numerics - Description of the numerical method for viscous terms.
     * \param[in] config - Definition of the particular problem.
     * \param[in] val_marker - Surface marker where the boundary condition is applied.

     */
  void BC_Outlet(CGeometry *geometry, CSolver **solver_container, CNumerics *conv_numerics,
                 CNumerics *visc_numerics, CConfig *config, unsigned short val_marker) override;

  /*!
     * \brief Update the solution using an explicit Euler scheme.
     * \param[in] geometry - Geometrical definition of the problem.
     * \param[in] solver_container - Container vector with all the solutions.
     * \param[in] config - Definition of the particular problem.
     */
  void ExplicitEuler_Iteration(CGeometry *geometry, CSolver **solver_container, CConfig *config) override;

  /*!
     * \brief Update the solution using an explicit Euler scheme.
     * \param[in] geometry - Geometrical definition of the problem.
     * \param[in] solver_container - Container vector with all the solutions.
     * \param[in] config - Definition of the particular problem.
   * \param[in] iRKStep - Runge-Kutta step.
     */
  void ExplicitRK_Iteration(CGeometry *geometry, CSolver **solver_container,
                            CConfig *config, unsigned short iRKStep) override;

  /*!
     * \brief Update the solution using an implicit Euler scheme.
     * \param[in] geometry - Geometrical definition of the problem.
     * \param[in] solver_container - Container vector with all the solutions.
     * \param[in] config - Definition of the particular problem.
     */
  void ImplicitEuler_Iteration(CGeometry *geometry, CSolver **solver_container, CConfig *config) override;

  /*!
     * \brief Set the total residual adding the term that comes from the Dual Time Strategy.
     * \param[in] geometry - Geometrical definition of the problem.
     * \param[in] solver_container - Container vector with all the solutions.
     * \param[in] config - Definition of the particular problem.
     * \param[in] iRKStep - Current step of the Runge-Kutta iteration.
     * \param[in] iMesh - Index of the mesh in multigrid computations.
     * \param[in] RunTime_EqSystem - System of equations which is going to be solved.
     */
  void SetResidual_DualTime(CGeometry *geometry, CSolver **solver_container, CConfig *config,
                            unsigned short iRKStep, unsigned short iMesh, unsigned short RunTime_EqSystem) override;

  /*!
   * \brief Compute a pressure sensor switch.
   * \param[in] geometry - Geometrical definition of the problem.
   * \param[in] solver_container - Container vector with all the solutions.
   * \param[in] config - Definition of the particular problem.
   */
  inline void SetCentered_Dissipation_Sensor(CGeometry *geometry, CConfig *config) { }

   /*!
   * \brief Set the value of undivided laplacian.
   * \param[in] val_und_lapl_i Undivided laplacian at point i.
   * \param[in] val_und_lapl_j Undivided laplacian at point j.
   */
  inline void SetUndivided_Laplacian(CGeometry *geometry, CConfig *config) { }

    /*!
   * \brief Print verification error to screen.
   * \param[in] config - Definition of the particular problem.
   */
  void PrintVerificationError(const CConfig* config) const final { }

};<|MERGE_RESOLUTION|>--- conflicted
+++ resolved
@@ -97,16 +97,8 @@
    * \param[in] iMesh - Index of the mesh in multigrid computations.
    * \param[in] Iteration - Value of the current iteration.
    */
-<<<<<<< HEAD
-  void SetTime_Step(CGeometry *geometry,
-                    CSolver **solver_container,
-                    CConfig *config,
-                    unsigned short iMesh,
-                    unsigned long Iteration) final;
-=======
   void SetTime_Step(CGeometry *geometry, CSolver **solver_container,
                     CConfig *config, unsigned short iMesh, unsigned long Iteration) final;
->>>>>>> 29de2616
 
   /*!
    * \brief Set the initial condition for the Euler Equations.
@@ -213,8 +205,6 @@
    */
   void SetNondimensionalization(CConfig *config, unsigned short iMesh) final;
 
-<<<<<<< HEAD
-=======
  /*!
   * \brief Set all the conserved variables from the primitive vector..
   */
@@ -226,7 +216,6 @@
   */
   bool CheckNonPhys(const su2double *V) const;
 
->>>>>>> 29de2616
     /*!
    * \brief Compute the pressure at the infinity.
    * \return Value of the pressure at the infinity.
