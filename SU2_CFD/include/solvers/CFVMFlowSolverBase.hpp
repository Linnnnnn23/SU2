/*!
 * \file CFVMFlowSolverBase.hpp
 * \brief Base class template for all FVM flow solvers.
 * \version 7.1.0 "Blackbird"
 *
 * SU2 Project Website: https://su2code.github.io
 *
 * The SU2 Project is maintained by the SU2 Foundation
 * (http://su2foundation.org)
 *
 * Copyright 2012-2020, SU2 Contributors (cf. AUTHORS.md)
 *
 * SU2 is free software; you can redistribute it and/or
 * modify it under the terms of the GNU Lesser General Public
 * License as published by the Free Software Foundation; either
 * version 2.1 of the License, or (at your option) any later version.
 *
 * SU2 is distributed in the hope that it will be useful,
 * but WITHOUT ANY WARRANTY; without even the implied warranty of
 * MERCHANTABILITY or FITNESS FOR A PARTICULAR PURPOSE. See the GNU
 * Lesser General Public License for more details.
 *
 * You should have received a copy of the GNU Lesser General Public
 * License along with SU2. If not, see <http://www.gnu.org/licenses/>.
 */

#pragma once

#include "../../../Common/include/parallelization/omp_structure.hpp"
#include "../../../Common/include/toolboxes/geometry_toolbox.hpp"
#include "CSolver.hpp"

class CNumericsSIMD;

template <class VariableType, ENUM_REGIME FlowRegime>
class CFVMFlowSolverBase : public CSolver {
 protected:
  static constexpr size_t MAXNDIM = 3; /*!< \brief Max number of space dimensions, used in some static arrays. */
  static constexpr size_t MAXNVAR = VariableType::MAXNVAR; /*!< \brief Max number of variables, for static arrays. */

  static constexpr size_t OMP_MAX_SIZE = 512; /*!< \brief Max chunk size for light point loops. */
  static constexpr size_t OMP_MIN_SIZE = 32;  /*!< \brief Min chunk size for edge loops (max is color group size). */

  unsigned long omp_chunk_size; /*!< \brief Chunk size used in light point loops. */

  su2double Mach_Inf = 0.0;          /*!< \brief Mach number at the infinity. */
  su2double Density_Inf = 0.0;       /*!< \brief Density at the infinity. */
  su2double Energy_Inf = 0.0;        /*!< \brief Energy at the infinity. */
  su2double Temperature_Inf = 0.0;   /*!< \brief Energy at the infinity. */
  su2double Pressure_Inf = 0.0;      /*!< \brief Pressure at the infinity. */
  su2double* Velocity_Inf = nullptr; /*!< \brief Flow Velocity vector at the infinity. */

  su2double Viscosity_Inf; /*!< \brief Viscosity at the infinity. */
  su2double Tke_Inf;       /*!< \brief Turbulent kinetic energy at the infinity. */

  su2double StrainMag_Max; /*!< \brief Maximum Strain Rate magnitude. */
  su2double Omega_Max;     /*!< \brief Maximum Omega. */

  su2double Global_Delta_Time = 0.0, /*!< \brief Time-step for TIME_STEPPING time marching strategy. */
  Global_Delta_UnstTimeND = 0.0;     /*!< \brief Unsteady time step for the dual time strategy. */

  unsigned long ErrorCounter = 0;    /*!< \brief Counter for number of un-physical states. */

  /*!
   * \brief Auxilary types to store common aero coefficients (avoids repeating oneself so much).
   */
  struct AeroCoeffsArray {
    su2double* CD = nullptr;     /*!< \brief Drag coefficient. */
    su2double* CL = nullptr;     /*!< \brief Lift coefficient. */
    su2double* CSF = nullptr;    /*!< \brief Sideforce coefficient. */
    su2double* CEff = nullptr;   /*!< \brief Efficiency (Cl/Cd). */
    su2double* CFx = nullptr;    /*!< \brief x Force coefficient. */
    su2double* CFy = nullptr;    /*!< \brief y Force coefficient. */
    su2double* CFz = nullptr;    /*!< \brief z Force coefficient. */
    su2double* CMx = nullptr;    /*!< \brief x Moment coefficient. */
    su2double* CMy = nullptr;    /*!< \brief y Moment coefficient. */
    su2double* CMz = nullptr;    /*!< \brief z Moment coefficient. */
    su2double* CoPx = nullptr;   /*!< \brief x Moment coefficient. */
    su2double* CoPy = nullptr;   /*!< \brief y Moment coefficient. */
    su2double* CoPz = nullptr;   /*!< \brief z Moment coefficient. */
    su2double* CT = nullptr;     /*!< \brief Thrust coefficient. */
    su2double* CQ = nullptr;     /*!< \brief Torque coefficient. */
    su2double* CMerit = nullptr; /*!< \brief Rotor Figure of Merit. */
    int _size = 0;               /*!< \brief Array size. */

    void allocate(int size); /*!< \brief Allocates arrays. */

    void setZero(int i); /*!< \brief Sets all values to zero at a particular index. */
    void setZero() {     /*!< \brief Sets all values to zero for all indices. */
      for (int i = 0; i < _size; ++i) setZero(i);
    }

    AeroCoeffsArray(int size = 0) : _size(size) {
      if (size) allocate(size);
    }

    ~AeroCoeffsArray();
  };

  /*!
   * \brief Scalar version of the coefficients type.
   */
  struct AeroCoeffs {
    su2double CD, CL, CSF, CEff, CFx, CFy, CFz, CMx, CMy, CMz, CoPx, CoPy, CoPz, CT, CQ, CMerit;

    void setZero() {
      CD = CL = CSF = CEff = CFx = CFy = CFz = CMx = CMy = CMz = CoPx = CoPy = CoPz = CT = CQ = CMerit = 0.0;
    }

    AeroCoeffs() { setZero(); }
  };

  AeroCoeffsArray InvCoeff;        /*!< \brief Inviscid pressure contributions for each boundary. */
  AeroCoeffsArray SurfaceInvCoeff; /*!< \brief Inviscid pressure contributions for each monitoring boundary. */
  AeroCoeffs AllBoundInvCoeff;     /*!< \brief Total pressure contribution for all the boundaries. */

  AeroCoeffsArray MntCoeff;        /*!< \brief Inviscid momentum contributions for each boundary. */
  AeroCoeffsArray SurfaceMntCoeff; /*!< \brief Inviscid momentum contributions for each monitoring boundary. */
  AeroCoeffs AllBoundMntCoeff;     /*!< \brief Total momentum contribution for all the boundaries. */

  AeroCoeffsArray ViscCoeff;        /*!< \brief Viscous contributions for each boundary. */
  AeroCoeffsArray SurfaceViscCoeff; /*!< \brief Viscous contributions for each monitoring boundary. */
  AeroCoeffs AllBoundViscCoeff;     /*!< \brief Total pressure contribution for all the boundaries. */

  AeroCoeffsArray SurfaceCoeff; /*!< \brief Totals for each monitoring surface. */
  AeroCoeffs TotalCoeff;        /*!< \brief Totals for all boundaries. */

  su2double AeroCoeffForceRef = 1.0;    /*!< \brief Reference force for aerodynamic coefficients. */

  su2double InverseDesign = 0.0;        /*!< \brief Inverse design functional for each boundary. */
  su2double Total_ComboObj = 0.0;       /*!< \brief Total 'combo' objective for all monitored boundaries */
  su2double Total_Custom_ObjFunc = 0.0; /*!< \brief Total custom objective function for all the boundaries. */
  su2double Total_CpDiff = 0.0;         /*!< \brief Total Equivalent Area coefficient for all the boundaries. */
  su2double Total_HeatFluxDiff = 0.0;   /*!< \brief Total Equivalent Area coefficient for all the boundaries. */
  su2double Total_MassFlowRate = 0.0;   /*!< \brief Total Mass Flow Rate on monitored boundaries. */
  su2double Total_CNearFieldOF = 0.0;   /*!< \brief Total Near-Field Pressure coefficient for all the boundaries. */
  su2double Total_Heat = 0.0;           /*!< \brief Total heat load for all the boundaries. */
  su2double Total_MaxHeat = 0.0;        /*!< \brief Maximum heat flux on all boundaries. */
  su2double AllBound_CNearFieldOF_Inv = 0.0; /*!< \brief Near-Field press coeff (inviscid) for all the boundaries. */
  vector<su2double> CNearFieldOF_Inv;    /*!< \brief Near field pressure (inviscid) for each boundary. */
  vector<su2double> Surface_HF_Visc;     /*!< \brief Total (integrated) heat flux for each monitored surface. */
  vector<su2double> Surface_MaxHF_Visc;  /*!< \brief Maximum heat flux for each monitored surface. */
  vector<su2double> HF_Visc;             /*!< \brief Heat load (viscous contribution) for each boundary. */
  vector<su2double> MaxHF_Visc;          /*!< \brief Maximum heat flux (viscous contribution) for each boundary. */
  su2double AllBound_HF_Visc = 0.0;      /*!< \brief Heat load (viscous contribution) for all the boundaries. */
  su2double AllBound_MaxHF_Visc = 0.0;   /*!< \brief Maximum heat flux (viscous contribution) for all boundaries. */

  vector<vector<su2double> > Inlet_Ptotal;      /*!< \brief Value of the Total P. */
  vector<vector<su2double> > Inlet_Ttotal;      /*!< \brief Value of the Total T. */
  vector<su2activematrix> Inlet_FlowDir;        /*!< \brief Value of the Flow Direction. */
  vector<vector<su2double> > HeatFlux;          /*!< \brief Heat transfer coefficient for each boundary and vertex. */
  vector<vector<su2double> > HeatFluxTarget;    /*!< \brief Heat transfer coefficient for each boundary and vertex. */
  vector<su2activematrix> CharacPrimVar;        /*!< \brief Value of the characteristic variables at each boundary. */
  vector<su2activematrix> CSkinFriction;        /*!< \brief Skin friction coefficient for each boundary and vertex. */
  vector<vector<su2double> > WallShearStress;   /*!< \brief Wall Shear Stress for each boundary and vertex. */
  vector<su2activematrix> HeatConjugateVar;     /*!< \brief CHT variables for each boundary and vertex. */
  vector<vector<su2double> > CPressure;         /*!< \brief Pressure coefficient for each boundary and vertex. */
  vector<vector<su2double> > CPressureTarget;   /*!< \brief Target Pressure coefficient for each boundary and vertex. */
  vector<vector<su2double> > YPlus;             /*!< \brief Yplus for each boundary and vertex. */

  bool space_centered;       /*!< \brief True if space centered scheme used. */
  bool euler_implicit;       /*!< \brief True if euler implicit scheme used. */
  bool least_squares;        /*!< \brief True if computing gradients by least squares. */
  su2double Gamma;           /*!< \brief Fluid's Gamma constant (ratio of specific heats). */
  su2double Gamma_Minus_One; /*!< \brief Fluids's Gamma - 1.0  . */

  /*--- Sliding meshes variables ---*/

  vector<su2matrix<su2double*> > SlidingState; // vector of matrix of pointers... inner dim alloc'd elsewhere (welcome, to the twilight zone)
  vector<vector<int> > SlidingStateNodes;

  /*--- Shallow copy of grid coloring for OpenMP parallelization. ---*/

#ifdef HAVE_OMP
  vector<GridColor<> > EdgeColoring; /*!< \brief Edge colors. */
  bool ReducerStrategy = false;      /*!< \brief If the reducer strategy is in use. */
#else
  array<DummyGridColor<>, 1> EdgeColoring;
  /*--- Never use the reducer strategy if compiling for MPI-only. ---*/
  static constexpr bool ReducerStrategy = false;
#endif

  /*--- Edge fluxes, for OpenMP parallelization of difficult-to-color grids.
   * We first store the fluxes and then compute the sum for each cell.
   * This strategy is thread-safe but lower performance than writting to both
   * end points of each edge, so we only use it when necessary, i.e. when the
   * coloring does not allow "enough" parallelism. ---*/

  CSysVector<su2double> EdgeFluxes; /*!< \brief Flux across each edge. */

  CNumericsSIMD* edgeNumerics = nullptr; /*!< \brief Object for edge flux computation. */

  /*!
   * \brief The highest level in the variable hierarchy the DERIVED solver can safely use.
   */
  VariableType* nodes = nullptr;

  /*!
   * \brief Return nodes to allow CSolver::base_nodes to be set.
   */
  inline CVariable* GetBaseClassPointerToNodes() final { return nodes; }

  /*!
   * \brief Default constructor, this class is not directly instantiable.
   */
  CFVMFlowSolverBase() : CSolver() {}

  /*!
   * \brief Allocate member variables.
   */
  void Allocate(const CConfig& config);

  /*!
   * \brief Allocate small member variables that ideally should not be used.
   */
  void AllocateTerribleLegacyTemporaryVariables();

  /*!
   * \brief Communicate the initial solver state.
   */
  void CommunicateInitialState(CGeometry* geometry, const CConfig* config);

  /*!
   * \brief Initialize thread parallel variables.
   */
  void HybridParallelInitialization(const CConfig& config, CGeometry& geometry);

  /*!
   * \brief Move solution to previous time levels (for restarts).
   */
  void PushSolutionBackInTime(unsigned long TimeIter, bool restart, bool rans, CSolver*** solver_container,
                              CGeometry** geometry, CConfig* config);

  /*!
   * \brief Evaluate common part of objective function to all solvers.
   */
  su2double EvaluateCommonObjFunc(const CConfig& config) const;

  /*!
   * \brief Method to compute convective and viscous residual contribution using vectorized numerics.
   */
  void EdgeFluxResidual(const CGeometry *geometry, const CSolver* const* solvers, const CConfig *config);

  /*!
   * \brief Sum the edge fluxes for each cell to populate the residual vector, only used on coarse grids.
   */
  void SumEdgeFluxes(const CGeometry* geometry);

  /*!
   * \brief Instantiate a SIMD numerics object.
   */
  inline virtual void InstantiateEdgeNumerics(const CSolver* const* solvers, const CConfig* config) {}

  /*!
   * \brief Compute the viscous contribution for a particular edge.
   * \note The convective residual methods include a call to this for each edge,
   *       this allows convective and viscous loops to be "fused".
   * \param[in] iEdge - Edge for which the flux and Jacobians are to be computed.
   * \param[in] geometry - Geometrical definition of the problem.
   * \param[in] solver_container - Container vector with all the solutions.
   * \param[in] numerics - Description of the numerical method.
   * \param[in] config - Definition of the particular problem.
   */
  inline virtual void Viscous_Residual(unsigned long iEdge, CGeometry *geometry, CSolver **solver_container,
                                       CNumerics *numerics, CConfig *config) { }
  void Viscous_Residual_impl(unsigned long iEdge, CGeometry *geometry, CSolver **solver_container,
                             CNumerics *numerics, CConfig *config);
  using CSolver::Viscous_Residual; /*--- Silence warning ---*/

  /*!
<<<<<<< HEAD
=======
   * \brief Compute a suitable under-relaxation parameter to limit the change in the solution variables over a nonlinear
   * iteration for stability.
   */
  void ComputeUnderRelaxationFactor(const CConfig* config);

  /*!
   * \brief General implementation to load a flow solution from a restart file.
   * \param[in] geometry - Geometrical definition of the problem.
   * \param[in] solver - Container vector with all of the solvers.
   * \param[in] config - Definition of the particular problem.
   * \param[in] iter - Current external iteration number.
   * \param[in] update_geo - Flag for updating coords and grid velocity.
   * \param[in] RestartSolution - Optional buffer to load restart vars into,
   *            this allows default values to be given when nVar > nVar_Restart.
   * \param[in] nVar_Restart - Number of restart variables, if 0 defaults to nVar.
   */
  void LoadRestart_impl(CGeometry **geometry, CSolver ***solver, CConfig *config, int iter, bool update_geo,
                        su2double* RestartSolution = nullptr, unsigned short nVar_Restart = 0);

  /*!
>>>>>>> 46bb5001
   * \brief Generic implementation to compute the time step based on CFL and conv/visc eigenvalues.
   * \param[in] geometry - Geometrical definition of the problem.
   * \param[in] solver_container - Container vector with all the solutions.
   * \param[in] config - Definition of the particular problem.
   * \param[in] iMesh - Index of the mesh in multigrid computations.
   * \param[in] Iteration - Value of the current iteration.
   * \tparam SoundSpeedFunc - Function object to compute speed of sound.
   * \tparam LambdaViscFunc - Function object to compute the viscous lambda.
   * \note Both functors need to implement (nodes,iPoint,jPoint) for edges, and (nodes,iPoint) for vertices.
   */
  template<class SoundSpeedFunc, class LambdaViscFunc>
  FORCEINLINE void SetTime_Step_impl(const SoundSpeedFunc& soundSpeed,
                                     const LambdaViscFunc& lambdaVisc,
                                     CGeometry *geometry,
                                     CSolver **solver_container,
                                     CConfig *config,
                                     unsigned short iMesh,
                                     unsigned long Iteration) {

    const bool viscous       = config->GetViscous();
    const bool implicit      = (config->GetKind_TimeIntScheme() == EULER_IMPLICIT);
    const bool time_stepping = (config->GetTime_Marching() == TIME_STEPPING);
    const bool dual_time     = (config->GetTime_Marching() == DT_STEPPING_1ST) ||
                               (config->GetTime_Marching() == DT_STEPPING_2ND);
    const su2double K_v = 0.25;

    /*--- Init thread-shared variables to compute min/max values.
     *    Critical sections are used for this instead of reduction
     *    clauses for compatibility with OpenMP 2.0 (Windows...). ---*/

    SU2_OMP_MASTER
    {
      Min_Delta_Time = 1e30;
      Max_Delta_Time = 0.0;
      Global_Delta_UnstTimeND = 1e30;
    }
    SU2_OMP_BARRIER

    /*--- Loop domain points. ---*/

    SU2_OMP_FOR_DYN(omp_chunk_size)
    for (auto iPoint = 0ul; iPoint < nPointDomain; ++iPoint) {

      /*--- Set maximum eigenvalues to zero. ---*/

      nodes->SetMax_Lambda_Inv(iPoint,0.0);

      if (viscous)
        nodes->SetMax_Lambda_Visc(iPoint,0.0);

      /*--- Loop over the neighbors of point i. ---*/

      for (unsigned short iNeigh = 0; iNeigh < geometry->nodes->GetnPoint(iPoint); ++iNeigh)
      {
        auto jPoint = geometry->nodes->GetPoint(iPoint,iNeigh);

        auto iEdge = geometry->nodes->GetEdge(iPoint,iNeigh);
        auto Normal = geometry->edges->GetNormal(iEdge);
        auto Area2 = GeometryToolbox::SquaredNorm(nDim, Normal);

        /*--- Mean Values ---*/

        su2double Mean_ProjVel = 0.5 * (nodes->GetProjVel(iPoint,Normal) + nodes->GetProjVel(jPoint,Normal));
        su2double Mean_SoundSpeed = soundSpeed(*nodes, iPoint, jPoint) * sqrt(Area2);

        /*--- Adjustment for grid movement ---*/

        if (dynamic_grid) {
          const su2double *GridVel_i = geometry->nodes->GetGridVel(iPoint);
          const su2double *GridVel_j = geometry->nodes->GetGridVel(jPoint);

          for (unsigned short iDim = 0; iDim < nDim; iDim++)
            Mean_ProjVel -= 0.5 * (GridVel_i[iDim] + GridVel_j[iDim]) * Normal[iDim];
        }

        /*--- Inviscid contribution ---*/

        su2double Lambda = fabs(Mean_ProjVel) + Mean_SoundSpeed;
        nodes->AddMax_Lambda_Inv(iPoint,Lambda);

        /*--- Viscous contribution ---*/

        if (!viscous) continue;

        Lambda = lambdaVisc(*nodes, iPoint, jPoint) * Area2;
        nodes->AddMax_Lambda_Visc(iPoint, Lambda);
      }

    }

    /*--- Loop boundary edges ---*/

    for (unsigned short iMarker = 0; iMarker < geometry->GetnMarker(); iMarker++) {
      if ((config->GetMarker_All_KindBC(iMarker) != INTERNAL_BOUNDARY) &&
          (config->GetMarker_All_KindBC(iMarker) != PERIODIC_BOUNDARY)) {

        SU2_OMP_FOR_STAT(OMP_MIN_SIZE)
        for (auto iVertex = 0ul; iVertex < geometry->GetnVertex(iMarker); iVertex++) {

          /*--- Point identification, Normal vector and area ---*/

          auto iPoint = geometry->vertex[iMarker][iVertex]->GetNode();

          if (!geometry->nodes->GetDomain(iPoint)) continue;

          auto Normal = geometry->vertex[iMarker][iVertex]->GetNormal();
          auto Area2 = GeometryToolbox::SquaredNorm(nDim, Normal);

          /*--- Mean Values ---*/

          su2double ProjVel = nodes->GetProjVel(iPoint,Normal);
          su2double SoundSpeed = soundSpeed(*nodes, iPoint) * sqrt(Area2);

          /*--- Adjustment for grid movement ---*/

          if (dynamic_grid) {
            ProjVel -= GeometryToolbox::DotProduct(nDim, Normal, geometry->nodes->GetGridVel(iPoint));
          }

          /*--- Inviscid contribution ---*/

          su2double Lambda = fabs(ProjVel) + SoundSpeed;
          nodes->AddMax_Lambda_Inv(iPoint, Lambda);

          /*--- Viscous contribution ---*/

          if (!viscous) continue;

          Lambda = lambdaVisc(*nodes,iPoint) * Area2;
          nodes->AddMax_Lambda_Visc(iPoint, Lambda);
        }
      }
    }

    /*--- Each element uses their own speed, steady state simulation. ---*/
    {
      /*--- Thread-local variables for min/max reduction. ---*/
      su2double minDt = 1e30, maxDt = 0.0;

      SU2_OMP(for schedule(static,omp_chunk_size) nowait)
      for (auto iPoint = 0ul; iPoint < nPointDomain; iPoint++) {

        su2double Vol = geometry->nodes->GetVolume(iPoint);

        if (Vol != 0.0) {
          su2double Local_Delta_Time = nodes->GetLocalCFL(iPoint)*Vol / nodes->GetMax_Lambda_Inv(iPoint);

          if(viscous) {
            su2double dt_visc = nodes->GetLocalCFL(iPoint)*K_v*Vol*Vol / nodes->GetMax_Lambda_Visc(iPoint);
            Local_Delta_Time = min(Local_Delta_Time, dt_visc);
          }

          minDt = min(minDt, Local_Delta_Time);
          maxDt = max(maxDt, Local_Delta_Time);

          nodes->SetDelta_Time(iPoint, min(Local_Delta_Time, config->GetMax_DeltaTime()));
        }
        else {
          nodes->SetDelta_Time(iPoint,0.0);
        }
      }
      /*--- Min/max over threads. ---*/
      SU2_OMP_CRITICAL
      {
        Min_Delta_Time = min(Min_Delta_Time, minDt);
        Max_Delta_Time = max(Max_Delta_Time, maxDt);
        Global_Delta_Time = Min_Delta_Time;
      }
      SU2_OMP_BARRIER
    }

    /*--- Compute the min/max dt (in parallel, now over mpi ranks). ---*/

    SU2_OMP_MASTER
    if (config->GetComm_Level() == COMM_FULL) {
      su2double rbuf_time;
      SU2_MPI::Allreduce(&Min_Delta_Time, &rbuf_time, 1, MPI_DOUBLE, MPI_MIN, SU2_MPI::GetComm());
      Min_Delta_Time = rbuf_time;

      SU2_MPI::Allreduce(&Max_Delta_Time, &rbuf_time, 1, MPI_DOUBLE, MPI_MAX, SU2_MPI::GetComm());
      Max_Delta_Time = rbuf_time;
    }
    SU2_OMP_BARRIER

    /*--- For exact time solution use the minimum delta time of the whole mesh. ---*/
    if (time_stepping) {

      /*--- If the unsteady CFL is set to zero, it uses the defined unsteady time step,
       *    otherwise it computes the time step based on the unsteady CFL. ---*/

      SU2_OMP_MASTER
      {
        if (config->GetUnst_CFL() == 0.0) {
          Global_Delta_Time = config->GetDelta_UnstTime();
        }
        else {
          Global_Delta_Time = Min_Delta_Time;
        }
        Max_Delta_Time = Global_Delta_Time;

        config->SetDelta_UnstTimeND(Global_Delta_Time);
      }
      SU2_OMP_BARRIER

      /*--- Sets the regular CFL equal to the unsteady CFL. ---*/

      SU2_OMP_FOR_STAT(omp_chunk_size)
      for (auto iPoint = 0ul; iPoint < nPointDomain; iPoint++) {
        nodes->SetLocalCFL(iPoint, config->GetUnst_CFL());
        nodes->SetDelta_Time(iPoint, Global_Delta_Time);
      }

    }

    /*--- Recompute the unsteady time step for the dual time strategy if the unsteady CFL is diferent from 0. ---*/

    if ((dual_time) && (Iteration == 0) && (config->GetUnst_CFL() != 0.0) && (iMesh == MESH_0)) {

      /*--- Thread-local variable for reduction. ---*/
      su2double glbDtND = 1e30;

      SU2_OMP(for schedule(static,omp_chunk_size) nowait)
      for (auto iPoint = 0ul; iPoint < nPointDomain; iPoint++) {
        glbDtND = min(glbDtND, config->GetUnst_CFL()*Global_Delta_Time / nodes->GetLocalCFL(iPoint));
      }
      SU2_OMP_CRITICAL
      Global_Delta_UnstTimeND = min(Global_Delta_UnstTimeND, glbDtND);
      SU2_OMP_BARRIER

      SU2_OMP_MASTER
      {
        SU2_MPI::Allreduce(&Global_Delta_UnstTimeND, &glbDtND, 1, MPI_DOUBLE, MPI_MIN, SU2_MPI::GetComm());
        Global_Delta_UnstTimeND = glbDtND;

        config->SetDelta_UnstTimeND(Global_Delta_UnstTimeND);
      }
      SU2_OMP_BARRIER
    }

    /*--- The pseudo local time (explicit integration) cannot be greater than the physical time ---*/

    if (dual_time && !implicit) {
      SU2_OMP_FOR_STAT(omp_chunk_size)
      for (auto iPoint = 0ul; iPoint < nPointDomain; iPoint++) {
        su2double dt = min((2.0/3.0)*config->GetDelta_UnstTimeND(), nodes->GetDelta_Time(iPoint));
        nodes->SetDelta_Time(iPoint, dt);
      }
    }
  }

  /*!
   * \brief Compute the max eigenvalue, gemeric implementation.
   * \param[in] geometry - Geometrical definition of the problem.
   * \param[in] config - Definition of the particular problem.
   * \tparam SoundSpeedFunc - Function object to compute speed of sound.
   * \note Functor needs to implement (nodes,iPoint,jPoint) for edges, and (nodes,iPoint) for vertices.
   */
  template<class SoundSpeedFunc>
  FORCEINLINE void SetMax_Eigenvalue_impl(const SoundSpeedFunc& soundSpeed, CGeometry *geometry, const CConfig *config) {

    /*--- Loop domain points. ---*/

    SU2_OMP_FOR_DYN(omp_chunk_size)
    for (unsigned long iPoint = 0; iPoint < nPointDomain; ++iPoint) {

      /*--- Set eigenvalues to zero. ---*/
      nodes->SetLambda(iPoint,0.0);

      /*--- Loop over the neighbors of point i. ---*/
      for (unsigned short iNeigh = 0; iNeigh < geometry->nodes->GetnPoint(iPoint); ++iNeigh)
      {
        auto jPoint = geometry->nodes->GetPoint(iPoint, iNeigh);

        auto iEdge = geometry->nodes->GetEdge(iPoint, iNeigh);
        auto Normal = geometry->edges->GetNormal(iEdge);
        su2double Area = GeometryToolbox::Norm(nDim, Normal);

        /*--- Mean Values ---*/

        su2double Mean_ProjVel = 0.5 * (nodes->GetProjVel(iPoint,Normal) + nodes->GetProjVel(jPoint,Normal));
        su2double Mean_SoundSpeed = soundSpeed(*nodes, iPoint, jPoint) * Area;

        /*--- Adjustment for grid movement ---*/

        if (dynamic_grid) {
          const su2double *GridVel_i = geometry->nodes->GetGridVel(iPoint);
          const su2double *GridVel_j = geometry->nodes->GetGridVel(jPoint);

          for (unsigned short iDim = 0; iDim < nDim; iDim++)
            Mean_ProjVel -= 0.5 * (GridVel_i[iDim] + GridVel_j[iDim]) * Normal[iDim];
        }

        /*--- Inviscid contribution ---*/

        nodes->AddLambda(iPoint, fabs(Mean_ProjVel) + Mean_SoundSpeed);
      }
    }

    /*--- Loop boundary edges ---*/

    for (unsigned short iMarker = 0; iMarker < geometry->GetnMarker(); iMarker++) {
      if ((config->GetMarker_All_KindBC(iMarker) != INTERNAL_BOUNDARY) &&
          (config->GetMarker_All_KindBC(iMarker) != PERIODIC_BOUNDARY)) {

        SU2_OMP_FOR_STAT(OMP_MIN_SIZE)
        for (unsigned long iVertex = 0; iVertex < geometry->GetnVertex(iMarker); iVertex++) {

          /*--- Point identification, Normal vector and area ---*/

          auto iPoint = geometry->vertex[iMarker][iVertex]->GetNode();

          if (!geometry->nodes->GetDomain(iPoint)) continue;

          auto Normal = geometry->vertex[iMarker][iVertex]->GetNormal();
          su2double Area = GeometryToolbox::Norm(nDim, Normal);

          /*--- Mean Values ---*/

          su2double Mean_ProjVel = nodes->GetProjVel(iPoint,Normal);
          su2double Mean_SoundSpeed = soundSpeed(*nodes, iPoint) * Area;

          /*--- Adjustment for grid movement ---*/

          if (dynamic_grid) {
            Mean_ProjVel -= GeometryToolbox::DotProduct(nDim, Normal, geometry->nodes->GetGridVel(iPoint));
          }

          /*--- Inviscid contribution ---*/

          nodes->AddLambda(iPoint, fabs(Mean_ProjVel) + Mean_SoundSpeed);
        }
      }
    }

    /*--- Correct the eigenvalue values across any periodic boundaries. ---*/

    for (unsigned short iPeriodic = 1; iPeriodic <= config->GetnMarker_Periodic()/2; iPeriodic++) {
      InitiatePeriodicComms(geometry, config, iPeriodic, PERIODIC_MAX_EIG);
      CompletePeriodicComms(geometry, config, iPeriodic, PERIODIC_MAX_EIG);
    }

    /*--- MPI parallelization ---*/

    InitiateComms(geometry, config, MAX_EIGENVALUE);
    CompleteComms(geometry, config, MAX_EIGENVALUE);
  }

  /*!
   * \brief Compute the dissipation sensor for centered schemes.
   * \param[in] geometry - Geometrical definition of the problem.
   * \param[in] config - Definition of the particular problem.
   * \tparam SensVarFunc - Function object implementing (nodes, iPoint) to return the sensor variable, e.g. pressure.
   */
  template<class SensVarFunc>
  FORCEINLINE void SetCentered_Dissipation_Sensor_impl(const SensVarFunc& sensVar,
                                                       CGeometry *geometry, const CConfig *config) {

    /*--- We can access memory more efficiently if there are no periodic boundaries. ---*/

    const bool isPeriodic = (config->GetnMarker_Periodic() > 0);

    /*--- Loop domain points. ---*/

    SU2_OMP_FOR_DYN(omp_chunk_size)
    for (unsigned long iPoint = 0; iPoint < nPointDomain; ++iPoint) {

      const bool boundary_i = geometry->nodes->GetPhysicalBoundary(iPoint);
      const su2double sensVar_i = sensVar(*nodes, iPoint);

      /*--- Initialize. ---*/
      iPoint_UndLapl[iPoint] = 0.0;
      jPoint_UndLapl[iPoint] = 0.0;

      /*--- Loop over the neighbors of point i. ---*/
      for (auto jPoint : geometry->nodes->GetPoints(iPoint))
      {
        bool boundary_j = geometry->nodes->GetPhysicalBoundary(jPoint);

        /*--- If iPoint is boundary it only takes contributions from other boundary points. ---*/
        if (boundary_i && !boundary_j) continue;

        su2double sensVar_j = sensVar(*nodes, jPoint);

        /*--- Dissipation sensor, add variable difference and variable sum. ---*/
        iPoint_UndLapl[iPoint] += sensVar_j - sensVar_i;
        jPoint_UndLapl[iPoint] += sensVar_j + sensVar_i;
      }

      if (!isPeriodic) {
        /*--- Every neighbor is accounted for, sensor can be computed. ---*/
        nodes->SetSensor(iPoint, fabs(iPoint_UndLapl[iPoint]) / jPoint_UndLapl[iPoint]);
      }
    }

    if (isPeriodic) {
      /*--- Correct the sensor values across any periodic boundaries. ---*/

      for (unsigned short iPeriodic = 1; iPeriodic <= config->GetnMarker_Periodic()/2; iPeriodic++) {
        InitiatePeriodicComms(geometry, config, iPeriodic, PERIODIC_SENSOR);
        CompletePeriodicComms(geometry, config, iPeriodic, PERIODIC_SENSOR);
      }

      /*--- Set final pressure switch for each point ---*/

      SU2_OMP_FOR_STAT(omp_chunk_size)
      for (unsigned long iPoint = 0; iPoint < nPointDomain; iPoint++)
        nodes->SetSensor(iPoint, fabs(iPoint_UndLapl[iPoint]) / jPoint_UndLapl[iPoint]);
    }

    /*--- MPI parallelization ---*/

    InitiateComms(geometry, config, SENSOR);
    CompleteComms(geometry, config, SENSOR);

  }

  /*!
   * \brief Generic implementation of explicit iterations with a preconditioner.
   * \note The preconditioner is a functor implementing the methods:
   *       - compute(config, iPoint): Should prepare the preconditioner for iPoint.
   *       - apply(iVar, residual[], resTruncError[]): Apply it to compute the iVar update.
   *       See Explicit_Iteration for the general form of the preconditioner.
   */
  template<ENUM_TIME_INT IntegrationType, class ResidualPrecond>
  void Explicit_Iteration_impl(ResidualPrecond& preconditioner, CGeometry *geometry,
                               CSolver **solver_container, CConfig *config, unsigned short iRKStep) {

    static_assert(IntegrationType == CLASSICAL_RK4_EXPLICIT ||
                  IntegrationType == RUNGE_KUTTA_EXPLICIT ||
                  IntegrationType == EULER_EXPLICIT, "");

    const bool adjoint = config->GetContinuous_Adjoint();

    const su2double RK_AlphaCoeff = config->Get_Alpha_RKStep(iRKStep);

    /*--- Hard-coded classical RK4 coefficients. Will be added to config. ---*/
    const su2double RK_FuncCoeff[] = {1.0/6.0, 1.0/3.0, 1.0/3.0, 1.0/6.0};
    const su2double RK_TimeCoeff[] = {0.5, 0.5, 1.0, 1.0};

    /*--- Set shared residual variables to 0 and declare
     *    local ones for current thread to work on. ---*/

    SU2_OMP_MASTER
    for (unsigned short iVar = 0; iVar < nVar; iVar++) {
      SetRes_RMS(iVar, 0.0);
      SetRes_Max(iVar, 0.0, 0);
    }
    SU2_OMP_BARRIER

    su2double resMax[MAXNVAR] = {0.0}, resRMS[MAXNVAR] = {0.0};
    const su2double* coordMax[MAXNVAR] = {nullptr};
    unsigned long idxMax[MAXNVAR] = {0};

    /*--- Update the solution and residuals ---*/

    if (!adjoint) {
      SU2_OMP(for schedule(static,omp_chunk_size) nowait)
      for (unsigned long iPoint = 0; iPoint < nPointDomain; iPoint++) {

        su2double Vol = geometry->nodes->GetVolume(iPoint) + geometry->nodes->GetPeriodicVolume(iPoint);
        su2double Delta = nodes->GetDelta_Time(iPoint) / Vol;

        const su2double* Res_TruncError = nodes->GetResTruncError(iPoint);
        const su2double* Residual = LinSysRes.GetBlock(iPoint);

        preconditioner.compute(config, iPoint);

        for (unsigned short iVar = 0; iVar < nVar; iVar++) {

          su2double Res = preconditioner.apply(iVar, Residual, Res_TruncError);

          /*--- "Static" switch which should be optimized at compile time. ---*/
          switch(IntegrationType) {

            case EULER_EXPLICIT:
              nodes->AddSolution(iPoint,iVar, -Res*Delta);
              break;

            case RUNGE_KUTTA_EXPLICIT:
              nodes->AddSolution(iPoint, iVar, -Res*Delta*RK_AlphaCoeff);
              break;

            case CLASSICAL_RK4_EXPLICIT:
            {
              su2double tmp_time = -1.0*RK_TimeCoeff[iRKStep]*Delta;
              su2double tmp_func = -1.0*RK_FuncCoeff[iRKStep]*Delta;

              if (iRKStep < 3) {
                /* Base Solution Update */
                nodes->AddSolution(iPoint,iVar, tmp_time*Res);

                /* New Solution Update */
                nodes->AddSolution_New(iPoint,iVar, tmp_func*Res);
              } else {
                nodes->SetSolution(iPoint, iVar, nodes->GetSolution_New(iPoint, iVar) + tmp_func*Res);
              }
            }
            break;
          }

          /*--- Update residual information for current thread. ---*/
          resRMS[iVar] += Res*Res;
          if (fabs(Res) > resMax[iVar]) {
            resMax[iVar] = fabs(Res);
            idxMax[iVar] = iPoint;
            coordMax[iVar] = geometry->nodes->GetCoord(iPoint);
          }
        }
      }
      /*--- Reduce residual information over all threads in this rank. ---*/
      SU2_OMP_CRITICAL
      for (unsigned short iVar = 0; iVar < nVar; iVar++) {
        AddRes_RMS(iVar, resRMS[iVar]);
        AddRes_Max(iVar, resMax[iVar], geometry->nodes->GetGlobalIndex(idxMax[iVar]), coordMax[iVar]);
      }
      SU2_OMP_BARRIER
    }

    /*--- MPI solution ---*/

    InitiateComms(geometry, config, SOLUTION);
    CompleteComms(geometry, config, SOLUTION);

    if (!adjoint) {
      SU2_OMP_MASTER {
        /*--- Compute the root mean square residual ---*/

        SetResidual_RMS(geometry, config);

        /*--- For verification cases, compute the global error metrics. ---*/

        ComputeVerificationError(geometry, config);
      }
      SU2_OMP_BARRIER
    }

  }

  /*!
   * \brief Generic implementation of explicit iterations without preconditioner.
   */
  template<ENUM_TIME_INT IntegrationType>
  FORCEINLINE void Explicit_Iteration(CGeometry *geometry, CSolver **solver_container, CConfig *config, unsigned short iRKStep) {
    struct Identity {
      FORCEINLINE void compute(const CConfig*, unsigned long) {}
      FORCEINLINE su2double apply(unsigned short iVar, const su2double* res, const su2double* resTrunc) {
        return res[iVar] + resTrunc[iVar];
      }
    } precond;

    Explicit_Iteration_impl<IntegrationType>(precond, geometry, solver_container, config, iRKStep);
  }

  /*!
   * \brief Generic implementation to prepare an implicit iteration with an optional preconditioner applied to the diagonal.
   * \tparam DiagonalPrecond - A function object implementing:
   *         - active: A boolean variable to determine if the preconditioner should be used.
   *         - (config, iPoint, delta): Compute and return a matrix type compatible with the Jacobian matrix,
   *           where "delta" is V/dt.
   */
  template<class DiagonalPrecond>
  void PrepareImplicitIteration_impl(DiagonalPrecond& preconditioner, CGeometry *geometry, CConfig *config) {

    const bool implicit = (config->GetKind_TimeIntScheme_Flow() == EULER_IMPLICIT);

    /*--- Set shared residual variables to 0 and declare local ones for current thread to work on. ---*/

    SU2_OMP_MASTER
    for (unsigned short iVar = 0; iVar < nVar; iVar++) {
      SetRes_RMS(iVar, 0.0);
      SetRes_Max(iVar, 0.0, 0);
    }
    SU2_OMP_BARRIER

    su2double resMax[MAXNVAR] = {0.0}, resRMS[MAXNVAR] = {0.0};
    const su2double* coordMax[MAXNVAR] = {nullptr};
    unsigned long idxMax[MAXNVAR] = {0};

    /*--- Add pseudotime term to Jacobian. ---*/

    if (implicit) {
      SU2_OMP(for schedule(static,omp_chunk_size) nowait)
      for (unsigned long iPoint = 0; iPoint < nPointDomain; iPoint++) {

        /*--- Modify matrix diagonal to improve diagonal dominance. ---*/

        if (nodes->GetDelta_Time(iPoint) != 0.0) {

          su2double Vol = geometry->nodes->GetVolume(iPoint) + geometry->nodes->GetPeriodicVolume(iPoint);

          su2double Delta = Vol / nodes->GetDelta_Time(iPoint);

          if (preconditioner.active)
            Jacobian.AddBlock2Diag(iPoint, preconditioner(config, iPoint, Delta));
          else
            Jacobian.AddVal2Diag(iPoint, Delta);
        }
        else {
          Jacobian.SetVal2Diag(iPoint, 1.0);
        }
      }
    }

    /*--- Right hand side of the system (-Residual) and initial guess (x = 0) ---*/

    SU2_OMP(for schedule(static,omp_chunk_size) nowait)
    for (unsigned long iPoint = 0; iPoint < nPointDomain; iPoint++) {

      /*--- Multigrid contribution to residual. ---*/

      su2double* local_Res_TruncError = nodes->GetResTruncError(iPoint);

      if (nodes->GetDelta_Time(iPoint) == 0.0) {
        for (unsigned short iVar = 0; iVar < nVar; iVar++) {
          LinSysRes(iPoint,iVar) = 0.0;
          local_Res_TruncError[iVar] = 0.0;
        }
      }

      for (unsigned short iVar = 0; iVar < nVar; iVar++) {
        unsigned long total_index = iPoint*nVar + iVar;
        LinSysRes[total_index] = - (LinSysRes[total_index] + local_Res_TruncError[iVar]);
        LinSysSol[total_index] = 0.0;

        su2double Res = fabs(LinSysRes[total_index]);
        resRMS[iVar] += Res*Res;
        if (Res > resMax[iVar]) {
          resMax[iVar] = Res;
          idxMax[iVar] = iPoint;
          coordMax[iVar] = geometry->nodes->GetCoord(iPoint);
        }
      }
    }
    SU2_OMP_CRITICAL
    for (unsigned short iVar = 0; iVar < nVar; iVar++) {
      AddRes_RMS(iVar, resRMS[iVar]);
      AddRes_Max(iVar, resMax[iVar], geometry->nodes->GetGlobalIndex(idxMax[iVar]), coordMax[iVar]);
    }
    SU2_OMP_BARRIER

    /*--- Compute the root mean square residual ---*/
    SU2_OMP_MASTER
    SetResidual_RMS(geometry, config);
    SU2_OMP_BARRIER
  }

  /*!
   * \brief Generic implementation to complete an implicit iteration, i.e. update the solution.
   * \tparam compute_ur - Whether to use automatic under-relaxation for the update.
   */
  template<bool compute_ur>
  void CompleteImplicitIteration_impl(CGeometry *geometry, CConfig *config) {

    if (compute_ur) ComputeUnderRelaxationFactor(config);

    /*--- Update solution with under-relaxation and communicate it. ---*/

    if (!config->GetContinuous_Adjoint()) {
      SU2_OMP_FOR_STAT(omp_chunk_size)
      for (unsigned long iPoint = 0; iPoint < nPointDomain; iPoint++) {
        for (unsigned short iVar = 0; iVar < nVar; iVar++) {
          nodes->AddSolution(iPoint, iVar, nodes->GetUnderRelaxation(iPoint)*LinSysSol[iPoint*nVar+iVar]);
        }
      }
    }

    for (unsigned short iPeriodic = 1; iPeriodic <= config->GetnMarker_Periodic()/2; iPeriodic++) {
      InitiatePeriodicComms(geometry, config, iPeriodic, PERIODIC_IMPLICIT);
      CompletePeriodicComms(geometry, config, iPeriodic, PERIODIC_IMPLICIT);
    }

    InitiateComms(geometry, config, SOLUTION);
    CompleteComms(geometry, config, SOLUTION);

    /*--- For verification cases, compute the global error metrics. ---*/
    SU2_OMP_MASTER
    ComputeVerificationError(geometry, config);
    SU2_OMP_BARRIER
  }

  /*!
   * \brief Evaluate the vorticity and strain rate magnitude.
   * \tparam VelocityOffset: Index in the primitive variables where the velocity starts.
   */
  template<size_t VelocityOffset>
  void ComputeVorticityAndStrainMag(const CConfig& config, unsigned short iMesh) {

    const auto& Gradient_Primitive = nodes->GetGradient_Primitive();
    auto& StrainMag = nodes->GetStrainMag();

    SU2_OMP_MASTER {
      StrainMag_Max = 0.0;
      Omega_Max = 0.0;
    }
    SU2_OMP_BARRIER

    su2double strainMax = 0.0, omegaMax = 0.0;

    SU2_OMP_FOR_STAT(omp_chunk_size)
    for (unsigned long iPoint = 0; iPoint < nPoint; ++iPoint) {

      constexpr size_t u = VelocityOffset;
      constexpr size_t v = VelocityOffset+1;
      constexpr size_t w = VelocityOffset+2;

      /*--- Vorticity ---*/

      su2double* Vorticity = nodes->GetVorticity(iPoint);

      Vorticity[0] = 0.0; Vorticity[1] = 0.0;

      Vorticity[2] = Gradient_Primitive(iPoint,v,0)-Gradient_Primitive(iPoint,u,1);

      if (nDim == 3) {
        Vorticity[0] = Gradient_Primitive(iPoint,w,1)-Gradient_Primitive(iPoint,v,2);
        Vorticity[1] = -(Gradient_Primitive(iPoint,w,0)-Gradient_Primitive(iPoint,u,2));
      }

      /*--- Strain Magnitude ---*/

      AD::StartPreacc();
      AD::SetPreaccIn(&Gradient_Primitive[iPoint][VelocityOffset], nDim, nDim);

      su2double Div = 0.0;
      for (unsigned long iDim = 0; iDim < nDim; iDim++)
        Div += Gradient_Primitive(iPoint, iDim+VelocityOffset, iDim);
      Div /= 3.0;

      StrainMag(iPoint) = 0.0;

      /*--- Add diagonal part ---*/

      for (unsigned long iDim = 0; iDim < nDim; iDim++) {
        StrainMag(iPoint) += pow(Gradient_Primitive(iPoint, iDim+VelocityOffset, iDim) - Div, 2);
      }
      if (nDim == 2) {
        StrainMag(iPoint) += pow(Div, 2);
      }

      /*--- Add off diagonals ---*/

      StrainMag(iPoint) += 2.0*pow(0.5*(Gradient_Primitive(iPoint,u,1) + Gradient_Primitive(iPoint,v,0)), 2);

      if (nDim == 3) {
        StrainMag(iPoint) += 2.0*pow(0.5*(Gradient_Primitive(iPoint,u,2) + Gradient_Primitive(iPoint,w,0)), 2);
        StrainMag(iPoint) += 2.0*pow(0.5*(Gradient_Primitive(iPoint,v,2) + Gradient_Primitive(iPoint,w,1)), 2);
      }

      StrainMag(iPoint) = sqrt(2.0*StrainMag(iPoint));
      AD::SetPreaccOut(StrainMag(iPoint));

<<<<<<< HEAD
      /*--- Max is not differentiable, we so not register for preacc. ---*/
=======
      /*--- Max is not differentiable, so we not register them for preacc. ---*/
>>>>>>> 46bb5001
      strainMax = max(strainMax, StrainMag(iPoint));
      omegaMax = max(omegaMax, GeometryToolbox::Norm(3, Vorticity));

      AD::EndPreacc();
    }

    if ((iMesh == MESH_0) && (config.GetComm_Level() == COMM_FULL)) {
      SU2_OMP_CRITICAL {
        StrainMag_Max = max(StrainMag_Max, strainMax);
        Omega_Max = max(Omega_Max, omegaMax);
      }

      SU2_OMP_BARRIER
      SU2_OMP_MASTER {
        su2double MyOmega_Max = Omega_Max;
        su2double MyStrainMag_Max = StrainMag_Max;

        SU2_MPI::Allreduce(&MyStrainMag_Max, &StrainMag_Max, 1, MPI_DOUBLE, MPI_MAX, SU2_MPI::GetComm());
        SU2_MPI::Allreduce(&MyOmega_Max, &Omega_Max, 1, MPI_DOUBLE, MPI_MAX, SU2_MPI::GetComm());
      }
      SU2_OMP_BARRIER
    }

  }

  /*!
   * \brief Destructor.
   */
  ~CFVMFlowSolverBase();

 public:

  /*!
   * \brief Load a solution from a restart file.
   * \param[in] geometry - Geometrical definition of the problem.
   * \param[in] solver - Container vector with all of the solvers.
   * \param[in] config - Definition of the particular problem.
   * \param[in] iter - Current external iteration number.
   * \param[in] update_geo - Flag for updating coords and grid velocity.
   */
  void LoadRestart(CGeometry **geometry, CSolver ***solver, CConfig *config, int iter, bool update_geo) override;

  /*!
   * \brief Set the initial condition for the Euler Equations.
   * \param[in] geometry - Geometrical definition of the problem.
   * \param[in] solver_container - Container with all the solutions.
   * \param[in] config - Definition of the particular problem.
   * \param[in] ExtIter - External iteration.
   */
  void SetInitialCondition(CGeometry **geometry, CSolver ***solver_container, CConfig *config, unsigned long ExtIter) override;

  /*!
   * \brief Compute the gradient of the primitive variables using Green-Gauss method,
   *        and stores the result in the <i>Gradient_Primitive</i> variable.
   * \param[in] geometry - Geometrical definition of the problem.
   * \param[in] config - Definition of the particular problem.
   * \param[in] reconstruction - indicator that the gradient being computed is for upwind reconstruction.
   */
  void SetPrimitive_Gradient_GG(CGeometry* geometry, const CConfig* config, bool reconstruction = false) override;

  /*!
   * \brief Compute the gradient of the primitive variables using a Least-Squares method,
   *        and stores the result in the <i>Gradient_Primitive</i> variable.
   * \param[in] geometry - Geometrical definition of the problem.
   * \param[in] config - Definition of the particular problem.
   * \param[in] reconstruction - indicator that the gradient being computed is for upwind reconstruction.
   */
  void SetPrimitive_Gradient_LS(CGeometry* geometry, const CConfig* config, bool reconstruction = false) override;

  /*!
   * \brief Compute the limiter of the primitive variables.
   * \param[in] geometry - Geometrical definition of the problem.
   * \param[in] config - Definition of the particular problem.
   */
  void SetPrimitive_Limiter(CGeometry* geometry, const CConfig* config) final;

  /*!
   * \brief Implementation of implicit Euler iteration.
   */
  void ImplicitEuler_Iteration(CGeometry *geometry, CSolver **solver_container, CConfig *config) final;

  /*!
   * \brief Set the total residual adding the term that comes from the Dual Time Strategy.
   * \param[in] geometry - Geometrical definition of the problem.
   * \param[in] solver_container - Container vector with all the solutions.
   * \param[in] config - Definition of the particular problem.
   * \param[in] iRKStep - Current step of the Runge-Kutta iteration.
   * \param[in] iMesh - Index of the mesh in multigrid computations.
   * \param[in] RunTime_EqSystem - System of equations which is going to be solved.
   */
  void SetResidual_DualTime(CGeometry *geometry, CSolver **solver_container, CConfig *config, unsigned short iRKStep,
                            unsigned short iMesh, unsigned short RunTime_EqSystem) override;

  /*!
   * \brief Set a uniform inlet profile
   *
   * The values at the inlet are set to match the values specified for
   * inlets in the configuration file.
   *
   * \param[in] config - Definition of the particular problem.
   * \param[in] iMarker - Surface marker where the coefficient is computed.
   */
  void SetUniformInlet(const CConfig* config, unsigned short iMarker) final;

  /*!
   * \brief Store of a set of provided inlet profile values at a vertex.
   * \param[in] val_inlet - vector containing the inlet values for the current vertex.
   * \param[in] iMarker - Surface marker where the coefficient is computed.
   * \param[in] iVertex - Vertex of the marker <i>iMarker</i> where the inlet is being set.
   */
  void SetInletAtVertex(const su2double* val_inlet, unsigned short iMarker, unsigned long iVertex) final;

  /*!
   * \brief Get the set of value imposed at an inlet.
   * \param[in] val_inlet - vector returning the inlet values for the current vertex.
   * \param[in] val_inlet_point - Node index where the inlet is being set.
   * \param[in] val_kind_marker - Enumerated type for the particular inlet type.
   * \param[in] geometry - Geometrical definition of the problem.
   * \param config - Definition of the particular problem.
   * \return Value of the face area at the vertex.
   */
  su2double GetInletAtVertex(su2double* val_inlet, unsigned long val_inlet_point, unsigned short val_kind_marker,
                             string val_marker, const CGeometry* geometry, const CConfig* config) const final;

  /*!
   * \author T. Kattmann
   * \brief Impose via the residual the Euler wall boundary condition.
   * \param[in] geometry - Geometrical definition of the problem.
   * \param[in] solver_container - Container vector with all the solutions.
   * \param[in] conv_numerics - Description of the numerical method.
   * \param[in] visc_numerics - Description of the numerical method.
   * \param[in] config - Definition of the particular problem.
   * \param[in] val_marker - Surface marker where the boundary condition is applied.
   */
  inline void BC_Euler_Wall(CGeometry* geometry, CSolver** solver_container, CNumerics* conv_numerics,
                            CNumerics* visc_numerics, CConfig* config, unsigned short val_marker) final {
    /*--- Call the equivalent symmetry plane boundary condition. ---*/
    BC_Sym_Plane(geometry, solver_container, conv_numerics, visc_numerics, config, val_marker);
  }

  /*!
   * \author T. Kattmann
   * \brief Impose the symmetry boundary condition using the residual.
   * \param[in] geometry - Geometrical definition of the problem.
   * \param[in] solver_container - Container vector with all the solutions.
   * \param[in] conv_numerics - Description of the numerical method.
   * \param[in] visc_numerics - Description of the numerical method.
   * \param[in] config - Definition of the particular problem.
   * \param[in] val_marker - Surface marker where the boundary condition is applied.
   */
  void BC_Sym_Plane(CGeometry* geometry, CSolver** solver_container, CNumerics* conv_numerics, CNumerics* visc_numerics,
                    CConfig* config, unsigned short val_marker) override;

  /*!
   * \brief Impose a periodic boundary condition by summing contributions from the complete control volume.
   * \param[in] geometry - Geometrical definition of the problem.
   * \param[in] solver_container - Container vector with all the solutions.
   * \param[in] numerics - Description of the numerical method.
   * \param[in] config - Definition of the particular problem.
   */
  void BC_Periodic(CGeometry* geometry, CSolver** solver_container, CNumerics* numerics, CConfig* config) final;

  /*!
   * \brief Impose the interface state across sliding meshes.
   * \param[in] geometry - Geometrical definition of the problem.
   * \param[in] solver_container - Container vector with all the solutions.
   * \param[in] conv_numerics - Description of the numerical method.
   * \param[in] visc_numerics - Description of the numerical method.
   * \param[in] config - Definition of the particular problem.
   */
  void BC_Fluid_Interface(CGeometry* geometry, CSolver** solver_container, CNumerics* conv_numerics,
                          CNumerics* visc_numerics, CConfig* config) final;

  /*!
   * \brief Impose a custom or verification boundary condition.
   * \param[in] geometry         - Geometrical definition of the problem.
   * \param[in] solver_container - Container vector with all the solutions.
   * \param[in] conv_numerics    - Description of the convective numerical method.
   * \param[in] visc_numerics    - Description of the viscous numerical method.
   * \param[in] config           - Definition of the particular problem.
   * \param[in] val_marker       - Surface marker where the boundary condition is applied.
   */
  void BC_Custom(CGeometry* geometry, CSolver** solver_container, CNumerics* conv_numerics, CNumerics* visc_numerics,
                 CConfig* config, unsigned short val_marker) final;

  /*!
   * \brief Compute the density at the infinity.
   * \return Value of the density at the infinity.
   */
  inline su2double GetDensity_Inf(void) const final { return Density_Inf; }

  /*!
   * \brief Compute 2-norm of the velocity at the infinity.
   * \return Value of the 2-norm of the velocity at the infinity.
   */
  inline su2double GetModVelocity_Inf(void) const final { return GeometryToolbox::Norm(nDim, Velocity_Inf); }

  /*!
   * \brief Compute the pressure at the infinity.
   * \return Value of the pressure at the infinity.
   */
  inline su2double GetPressure_Inf(void) const final { return Pressure_Inf; }

  /*!
   * \brief Get the temperature value at infinity.
   * \return Value of the temperature at infinity.
   */
  inline su2double GetTemperature_Inf(void) const { return Temperature_Inf; }

  /*!
   * \brief Compute the density multiply by velocity at the infinity.
   * \param[in] val_dim - Index of the velocity vector.
   * \return Value of the density multiply by the velocity at the infinity.
   */
  inline su2double GetDensity_Velocity_Inf(unsigned short val_dim) const final {
    return Density_Inf * Velocity_Inf[val_dim];
  }

  /*!
   * \brief Get the velocity at the infinity.
   * \param[in] val_dim - Index of the velocity vector.
   * \return Value of the velocity at the infinity.
   */
  inline su2double GetVelocity_Inf(unsigned short val_dim) const final { return Velocity_Inf[val_dim]; }

  /*!
   * \brief Get the velocity at the infinity.
   * \return Value of the velocity at the infinity.
   */
  inline su2double* GetVelocity_Inf(void) final { return Velocity_Inf; }

  /*!
   * \brief Set the velocity at infinity.
   * \param[in] val_dim - Index of the velocity vector.
   * \param[in] val_velocity - Value of the velocity.
   */
  inline void SetVelocity_Inf(unsigned short val_dim, su2double val_velocity) final {
    Velocity_Inf[val_dim] = val_velocity;
  }

  /*!
   * \brief Compute the density multiply by energy at the infinity.
   * \return Value of the density multiply by  energy at the infinity.
   */
  inline su2double GetDensity_Energy_Inf(void) const final { return Density_Inf * Energy_Inf; }

  /*!
   * \brief Set the freestream pressure.
   * \param[in] Value of freestream pressure.
   */
  inline void SetPressure_Inf(su2double p_inf) final { Pressure_Inf = p_inf; }

  /*!
   * \brief Set the freestream temperature.
   * \param[in] Value of freestream temperature.
   */
  inline void SetTemperature_Inf(su2double t_inf) final { Temperature_Inf = t_inf; }

  /*!
   * \brief Set the freestream temperature.
   * \param[in] Value of freestream temperature.
   */
  inline void SetDensity_Inf(su2double rho_inf) final { Density_Inf = rho_inf; }

  /*!
   * \brief Compute the viscosity at the infinity.
   * \return Value of the viscosity at the infinity.
   */
  inline su2double GetViscosity_Inf(void) const final { return Viscosity_Inf; }

  /*!
   * \brief Get the turbulent kinetic energy at the infinity.
   * \return Value of the turbulent kinetic energy at the infinity.
   */
  inline su2double GetTke_Inf(void) const final { return Tke_Inf; }

  /*!
   * \brief Get the max Omega.
   * \return Value of the max Omega.
   */
  inline su2double GetOmega_Max(void) const final { return Omega_Max; }

  /*!
   * \brief Get the max Strain rate magnitude.
   * \return Value of the max Strain rate magnitude.
   */
  inline su2double GetStrainMag_Max(void) const final { return StrainMag_Max; }

  /*!
   * \brief Provide the non dimensional lift coefficient (inviscid contribution).
   * \param val_marker Surface where the coefficient is going to be computed.
   * \return Value of the lift coefficient (inviscid contribution) on the surface <i>val_marker</i>.
   */
  inline su2double GetCL_Inv(unsigned short val_marker) const final { return InvCoeff.CL[val_marker]; }

  /*!
   * \brief Provide the non dimensional drag coefficient (inviscid contribution).
   * \param val_marker Surface where the coeficient is going to be computed.
   * \return Value of the drag coefficient (inviscid contribution) on the surface <i>val_marker</i>.
   */
  inline su2double GetCD_Inv(unsigned short val_marker) const final { return InvCoeff.CD[val_marker]; }

  /*!
   * \brief Provide the non dimensional lift coefficient.
   * \param[in] val_marker - Surface marker where the coefficient is computed.
   * \return Value of the lift coefficient on the surface <i>val_marker</i>.
   */
  inline su2double GetSurface_CL(unsigned short val_marker) const final { return SurfaceCoeff.CL[val_marker]; }

  /*!
   * \brief Provide the non dimensional drag coefficient.
   * \param[in] val_marker - Surface marker where the coefficient is computed.
   * \return Value of the drag coefficient on the surface <i>val_marker</i>.
   */
  inline su2double GetSurface_CD(unsigned short val_marker) const final { return SurfaceCoeff.CD[val_marker]; }

  /*!
   * \brief Provide the non dimensional side-force coefficient.
   * \param[in] val_marker - Surface marker where the coefficient is computed.
   * \return Value of the side-force coefficient on the surface <i>val_marker</i>.
   */
  inline su2double GetSurface_CSF(unsigned short val_marker) const final { return SurfaceCoeff.CSF[val_marker]; }

  /*!
   * \brief Provide the non dimensional side-force coefficient.
   * \param[in] val_marker - Surface marker where the coefficient is computed.
   * \return Value of the side-force coefficient on the surface <i>val_marker</i>.
   */
  inline su2double GetSurface_CEff(unsigned short val_marker) const final { return SurfaceCoeff.CEff[val_marker]; }

  /*!
   * \brief Provide the non dimensional x force coefficient.
   * \param[in] val_marker - Surface marker where the coefficient is computed.
   * \return Value of the x force coefficient on the surface <i>val_marker</i>.
   */
  inline su2double GetSurface_CFx(unsigned short val_marker) const final { return SurfaceCoeff.CFx[val_marker]; }

  /*!
   * \brief Provide the non dimensional y force coefficient.
   * \param[in] val_marker - Surface marker where the coefficient is computed.
   * \return Value of the y force coefficient on the surface <i>val_marker</i>.
   */
  inline su2double GetSurface_CFy(unsigned short val_marker) const final { return SurfaceCoeff.CFy[val_marker]; }

  /*!
   * \brief Provide the non dimensional z force coefficient.
   * \param[in] val_marker - Surface marker where the coefficient is computed.
   * \return Value of the z force coefficient on the surface <i>val_marker</i>.
   */
  inline su2double GetSurface_CFz(unsigned short val_marker) const final { return SurfaceCoeff.CFz[val_marker]; }

  /*!
   * \brief Provide the non dimensional x moment coefficient.
   * \param[in] val_marker - Surface marker where the coefficient is computed.
   * \return Value of the x moment coefficient on the surface <i>val_marker</i>.
   */
  inline su2double GetSurface_CMx(unsigned short val_marker) const final { return SurfaceCoeff.CMx[val_marker]; }

  /*!
   * \brief Provide the non dimensional y moment coefficient.
   * \param[in] val_marker - Surface marker where the coefficient is computed.
   * \return Value of the y moment coefficient on the surface <i>val_marker</i>.
   */
  inline su2double GetSurface_CMy(unsigned short val_marker) const final { return SurfaceCoeff.CMy[val_marker]; }

  /*!
   * \brief Provide the non dimensional z moment coefficient.
   * \param[in] val_marker - Surface marker where the coefficient is computed.
   * \return Value of the z moment coefficient on the surface <i>val_marker</i>.
   */
  inline su2double GetSurface_CMz(unsigned short val_marker) const final { return SurfaceCoeff.CMz[val_marker]; }

  /*!
   * \brief Provide the non dimensional lift coefficient.
   * \param[in] val_marker - Surface marker where the coefficient is computed.
   * \return Value of the lift coefficient on the surface <i>val_marker</i>.
   */
  inline su2double GetSurface_CL_Inv(unsigned short val_marker) const final { return SurfaceInvCoeff.CL[val_marker]; }

  /*!
   * \brief Provide the non dimensional drag coefficient.
   * \param[in] val_marker - Surface marker where the coefficient is computed.
   * \return Value of the drag coefficient on the surface <i>val_marker</i>.
   */
  inline su2double GetSurface_CD_Inv(unsigned short val_marker) const final { return SurfaceInvCoeff.CD[val_marker]; }

  /*!
   * \brief Provide the non dimensional side-force coefficient.
   * \param[in] val_marker - Surface marker where the coefficient is computed.
   * \return Value of the side-force coefficient on the surface <i>val_marker</i>.
   */
  inline su2double GetSurface_CSF_Inv(unsigned short val_marker) const final { return SurfaceInvCoeff.CSF[val_marker]; }

  /*!
   * \brief Provide the non dimensional side-force coefficient.
   * \param[in] val_marker - Surface marker where the coefficient is computed.
   * \return Value of the side-force coefficient on the surface <i>val_marker</i>.
   */
  inline su2double GetSurface_CEff_Inv(unsigned short val_marker) const final {
    return SurfaceInvCoeff.CEff[val_marker];
  }

  /*!
   * \brief Provide the non dimensional x force coefficient.
   * \param[in] val_marker - Surface marker where the coefficient is computed.
   * \return Value of the x force coefficient on the surface <i>val_marker</i>.
   */
  inline su2double GetSurface_CFx_Inv(unsigned short val_marker) const final { return SurfaceInvCoeff.CFx[val_marker]; }

  /*!
   * \brief Provide the non dimensional y force coefficient.
   * \param[in] val_marker - Surface marker where the coefficient is computed.
   * \return Value of the y force coefficient on the surface <i>val_marker</i>.
   */
  inline su2double GetSurface_CFy_Inv(unsigned short val_marker) const final { return SurfaceInvCoeff.CFy[val_marker]; }

  /*!
   * \brief Provide the non dimensional z force coefficient.
   * \param[in] val_marker - Surface marker where the coefficient is computed.
   * \return Value of the z force coefficient on the surface <i>val_marker</i>.
   */
  inline su2double GetSurface_CFz_Inv(unsigned short val_marker) const final { return SurfaceInvCoeff.CFz[val_marker]; }

  /*!
   * \brief Provide the non dimensional x moment coefficient.
   * \param[in] val_marker - Surface marker where the coefficient is computed.
   * \return Value of the x moment coefficient on the surface <i>val_marker</i>.
   */
  inline su2double GetSurface_CMx_Inv(unsigned short val_marker) const final { return SurfaceInvCoeff.CMx[val_marker]; }

  /*!
   * \brief Provide the non dimensional y moment coefficient.
   * \param[in] val_marker - Surface marker where the coefficient is computed.
   * \return Value of the y moment coefficient on the surface <i>val_marker</i>.
   */
  inline su2double GetSurface_CMy_Inv(unsigned short val_marker) const final { return SurfaceInvCoeff.CMy[val_marker]; }

  /*!
   * \brief Provide the non dimensional z moment coefficient.
   * \param[in] val_marker - Surface marker where the coefficient is computed.
   * \return Value of the z moment coefficient on the surface <i>val_marker</i>.
   */
  inline su2double GetSurface_CMz_Inv(unsigned short val_marker) const final { return SurfaceInvCoeff.CMz[val_marker]; }

  /*!
   * \brief Provide the non dimensional lift coefficient.
   * \param[in] val_marker - Surface marker where the coefficient is computed.
   * \return Value of the lift coefficient on the surface <i>val_marker</i>.
   */
  inline su2double GetSurface_CL_Mnt(unsigned short val_marker) const final { return SurfaceMntCoeff.CL[val_marker]; }

  /*!
   * \brief Provide the non dimensional drag coefficient.
   * \param[in] val_marker - Surface marker where the coefficient is computed.
   * \return Value of the drag coefficient on the surface <i>val_marker</i>.
   */
  inline su2double GetSurface_CD_Mnt(unsigned short val_marker) const final { return SurfaceMntCoeff.CD[val_marker]; }

  /*!
   * \brief Provide the non dimensional side-force coefficient.
   * \param[in] val_marker - Surface marker where the coefficient is computed.
   * \return Value of the side-force coefficient on the surface <i>val_marker</i>.
   */
  inline su2double GetSurface_CSF_Mnt(unsigned short val_marker) const final { return SurfaceMntCoeff.CSF[val_marker]; }

  /*!
   * \brief Provide the non dimensional side-force coefficient.
   * \param[in] val_marker - Surface marker where the coefficient is computed.
   * \return Value of the side-force coefficient on the surface <i>val_marker</i>.
   */
  inline su2double GetSurface_CEff_Mnt(unsigned short val_marker) const final {
    return SurfaceMntCoeff.CEff[val_marker];
  }

  /*!
   * \brief Provide the non dimensional x force coefficient.
   * \param[in] val_marker - Surface marker where the coefficient is computed.
   * \return Value of the x force coefficient on the surface <i>val_marker</i>.
   */
  inline su2double GetSurface_CFx_Mnt(unsigned short val_marker) const final { return SurfaceMntCoeff.CFx[val_marker]; }

  /*!
   * \brief Provide the non dimensional y force coefficient.
   * \param[in] val_marker - Surface marker where the coefficient is computed.
   * \return Value of the y force coefficient on the surface <i>val_marker</i>.
   */
  inline su2double GetSurface_CFy_Mnt(unsigned short val_marker) const final { return SurfaceMntCoeff.CFy[val_marker]; }

  /*!
   * \brief Provide the non dimensional z force coefficient.
   * \param[in] val_marker - Surface marker where the coefficient is computed.
   * \return Value of the z force coefficient on the surface <i>val_marker</i>.
   */
  inline su2double GetSurface_CFz_Mnt(unsigned short val_marker) const final { return SurfaceMntCoeff.CFz[val_marker]; }

  /*!
   * \brief Provide the non dimensional x moment coefficient.
   * \param[in] val_marker - Surface marker where the coefficient is computed.
   * \return Value of the x moment coefficient on the surface <i>val_marker</i>.
   */
  inline su2double GetSurface_CMx_Mnt(unsigned short val_marker) const final { return SurfaceMntCoeff.CMx[val_marker]; }

  /*!
   * \brief Provide the non dimensional y moment coefficient.
   * \param[in] val_marker - Surface marker where the coefficient is computed.
   * \return Value of the y moment coefficient on the surface <i>val_marker</i>.
   */
  inline su2double GetSurface_CMy_Mnt(unsigned short val_marker) const final { return SurfaceMntCoeff.CMy[val_marker]; }

  /*!
   * \brief Provide the non dimensional z moment coefficient.
   * \param[in] val_marker - Surface marker where the coefficient is computed.
   * \return Value of the z moment coefficient on the surface <i>val_marker</i>.
   */
  inline su2double GetSurface_CMz_Mnt(unsigned short val_marker) const final { return SurfaceMntCoeff.CMz[val_marker]; }

  /*!
   * \brief Provide the non dimensional sideforce coefficient (inviscid contribution).
   * \param val_marker Surface where the coeficient is going to be computed.
   * \return Value of the sideforce coefficient (inviscid contribution) on the surface <i>val_marker</i>.
   */
  inline su2double GetCSF_Inv(unsigned short val_marker) const final { return InvCoeff.CSF[val_marker]; }

  /*!
   * \brief Provide the non dimensional efficiency coefficient (inviscid contribution).
   * \param val_marker Surface where the coeficient is going to be computed.
   * \return Value of the efficiency coefficient (inviscid contribution) on the surface <i>val_marker</i>.
   */
  inline su2double GetCEff_Inv(unsigned short val_marker) const final { return InvCoeff.CEff[val_marker]; }

  /*!
   * \brief Provide the total (inviscid + viscous) non dimensional sideforce coefficient.
   * \return Value of the sideforce coefficient (inviscid + viscous contribution).
   */
  inline su2double GetTotal_CSF() const final { return TotalCoeff.CSF; }

  /*!
   * \brief Provide the total (inviscid + viscous) non dimensional efficiency coefficient.
   * \return Value of the efficiency coefficient (inviscid + viscous contribution).
   */
  inline su2double GetTotal_CEff() const final { return TotalCoeff.CEff; }

  /*!
   * \brief Get the reference force used to compute CL, CD, etc.
   */
  inline su2double GetAeroCoeffsReferenceForce() const final { return AeroCoeffForceRef; }

  /*!
   * \brief Provide the total (inviscid + viscous) non dimensional lift coefficient.
   * \return Value of the lift coefficient (inviscid + viscous contribution).
   */
  inline su2double GetTotal_CL() const final { return TotalCoeff.CL; }

  /*!
   * \brief Provide the total (inviscid + viscous) non dimensional drag coefficient.
   * \return Value of the drag coefficient (inviscid + viscous contribution).
   */
  inline su2double GetTotal_CD() const final { return TotalCoeff.CD; }

  /*!
   * \brief Provide the total (inviscid + viscous) non dimensional x moment coefficient.
   * \return Value of the moment x coefficient (inviscid + viscous contribution).
   */
  inline su2double GetTotal_CMx() const final { return TotalCoeff.CMx; }

  /*!
   * \brief Provide the total (inviscid + viscous) non dimensional y moment coefficient.
   * \return Value of the moment y coefficient (inviscid + viscous contribution).
   */
  inline su2double GetTotal_CMy() const final { return TotalCoeff.CMy; }

  /*!
   * \brief Provide the total (inviscid + viscous) non dimensional z moment coefficient.
   * \return Value of the moment z coefficient (inviscid + viscous contribution).
   */
  inline su2double GetTotal_CMz() const final { return TotalCoeff.CMz; }

  /*!
   * \brief Provide the total (inviscid + viscous) non dimensional x moment coefficient.
   * \return Value of the moment x coefficient (inviscid + viscous contribution).
   */
  inline su2double GetTotal_CoPx() const final { return TotalCoeff.CoPx; }

  /*!
   * \brief Provide the total (inviscid + viscous) non dimensional y moment coefficient.
   * \return Value of the moment y coefficient (inviscid + viscous contribution).
   */
  inline su2double GetTotal_CoPy() const final { return TotalCoeff.CoPy; }

  /*!
   * \brief Provide the total (inviscid + viscous) non dimensional z moment coefficient.
   * \return Value of the moment z coefficient (inviscid + viscous contribution).
   */
  inline su2double GetTotal_CoPz() const final { return TotalCoeff.CoPz; }

  /*!
   * \brief Provide the total (inviscid + viscous) non dimensional x force coefficient.
   * \return Value of the force x coefficient (inviscid + viscous contribution).
   */
  inline su2double GetTotal_CFx() const final { return TotalCoeff.CFx; }

  /*!
   * \brief Provide the total (inviscid + viscous) non dimensional y force coefficient.
   * \return Value of the force y coefficient (inviscid + viscous contribution).
   */
  inline su2double GetTotal_CFy() const final { return TotalCoeff.CFy; }

  /*!
   * \brief Provide the total (inviscid + viscous) non dimensional z force coefficient.
   * \return Value of the force z coefficient (inviscid + viscous contribution).
   */
  inline su2double GetTotal_CFz() const final { return TotalCoeff.CFz; }

  /*!
   * \brief Provide the total (inviscid + viscous) non dimensional thrust coefficient.
   * \return Value of the rotor efficiency coefficient (inviscid + viscous contribution).
   */
  inline su2double GetTotal_CT() const final { return TotalCoeff.CT; }

  /*!
   * \brief Store the total (inviscid + viscous) non dimensional thrust coefficient.
   * \param[in] val_Total_CT - Value of the total thrust coefficient.
   */
  inline void SetTotal_CT(su2double val_Total_CT) final { TotalCoeff.CT = val_Total_CT; }

  /*!
   * \brief Provide the total (inviscid + viscous) non dimensional torque coefficient.
   * \return Value of the rotor efficiency coefficient (inviscid + viscous contribution).
   */
  inline su2double GetTotal_CQ() const final { return TotalCoeff.CQ; }

  /*!
   * \brief Store the total (inviscid + viscous) non dimensional torque coefficient.
   * \param[in] val_Total_CQ - Value of the total torque coefficient.
   */
  inline void SetTotal_CQ(su2double val_Total_CQ) final { TotalCoeff.CQ = val_Total_CQ; }

  /*!
   * \brief Provide the total (inviscid + viscous) non dimensional rotor Figure of Merit.
   * \return Value of the rotor efficiency coefficient (inviscid + viscous contribution).
   */
  inline su2double GetTotal_CMerit() const final { return TotalCoeff.CMerit; }

  /*!
   * \brief Store the total (inviscid + viscous) non dimensional drag coefficient.
   * \param[in] val_Total_CD - Value of the total drag coefficient.
   */
  inline void SetTotal_CD(su2double val_Total_CD) final { TotalCoeff.CD = val_Total_CD; }

  /*!
   * \brief Store the total (inviscid + viscous) non dimensional lift coefficient.
   * \param[in] val_Total_CL - Value of the total lift coefficient.
   */
  inline void SetTotal_CL(su2double val_Total_CL) final { TotalCoeff.CL = val_Total_CL; }

  /*!
   * \brief Get the inviscid contribution to the lift coefficient.
   * \return Value of the lift coefficient (inviscid contribution).
   */
  inline su2double GetAllBound_CL_Inv() const final { return AllBoundInvCoeff.CL; }

  /*!
   * \brief Get the inviscid contribution to the drag coefficient.
   * \return Value of the drag coefficient (inviscid contribution).
   */
  inline su2double GetAllBound_CD_Inv() const final { return AllBoundInvCoeff.CD; }

  /*!
   * \brief Get the inviscid contribution to the sideforce coefficient.
   * \return Value of the sideforce coefficient (inviscid contribution).
   */
  inline su2double GetAllBound_CSF_Inv() const final { return AllBoundInvCoeff.CSF; }

  /*!
   * \brief Get the inviscid contribution to the efficiency coefficient.
   * \return Value of the efficiency coefficient (inviscid contribution).
   */
  inline su2double GetAllBound_CEff_Inv() const final { return AllBoundInvCoeff.CEff; }

  /*!
   * \brief Get the inviscid contribution to the efficiency coefficient.
   * \return Value of the efficiency coefficient (inviscid contribution).
   */
  inline su2double GetAllBound_CMx_Inv() const final { return AllBoundInvCoeff.CMx; }

  /*!
   * \brief Get the inviscid contribution to the efficiency coefficient.
   * \return Value of the efficiency coefficient (inviscid contribution).
   */
  inline su2double GetAllBound_CMy_Inv() const final { return AllBoundInvCoeff.CMy; }

  /*!
   * \brief Get the inviscid contribution to the efficiency coefficient.
   * \return Value of the efficiency coefficient (inviscid contribution).
   */
  inline su2double GetAllBound_CMz_Inv() const final { return AllBoundInvCoeff.CMz; }

  /*!
   * \brief Get the inviscid contribution to the efficiency coefficient.
   * \return Value of the efficiency coefficient (inviscid contribution).
   */
  inline su2double GetAllBound_CoPx_Inv() const final { return AllBoundInvCoeff.CoPx; }

  /*!
   * \brief Get the inviscid contribution to the efficiency coefficient.
   * \return Value of the efficiency coefficient (inviscid contribution).
   */
  inline su2double GetAllBound_CoPy_Inv() const final { return AllBoundInvCoeff.CoPy; }

  /*!
   * \brief Get the inviscid contribution to the efficiency coefficient.
   * \return Value of the efficiency coefficient (inviscid contribution).
   */
  inline su2double GetAllBound_CoPz_Inv() const final { return AllBoundInvCoeff.CoPz; }

  /*!
   * \brief Get the inviscid contribution to the efficiency coefficient.
   * \return Value of the efficiency coefficient (inviscid contribution).
   */
  inline su2double GetAllBound_CFx_Inv() const final { return AllBoundInvCoeff.CFx; }

  /*!
   * \brief Get the inviscid contribution to the efficiency coefficient.
   * \return Value of the efficiency coefficient (inviscid contribution).
   */
  inline su2double GetAllBound_CFy_Inv() const final { return AllBoundInvCoeff.CFy; }

  /*!
   * \brief Get the inviscid contribution to the efficiency coefficient.
   * \return Value of the efficiency coefficient (inviscid contribution).
   */
  inline su2double GetAllBound_CFz_Inv() const final { return AllBoundInvCoeff.CFz; }

  /*!
   * \brief Get the inviscid contribution to the lift coefficient.
   * \return Value of the lift coefficient (inviscid contribution).
   */
  inline su2double GetAllBound_CL_Mnt() const final { return AllBoundMntCoeff.CL; }

  /*!
   * \brief Get the inviscid contribution to the drag coefficient.
   * \return Value of the drag coefficient (inviscid contribution).
   */
  inline su2double GetAllBound_CD_Mnt() const final { return AllBoundMntCoeff.CD; }

  /*!
   * \brief Get the inviscid contribution to the sideforce coefficient.
   * \return Value of the sideforce coefficient (inviscid contribution).
   */
  inline su2double GetAllBound_CSF_Mnt() const final { return AllBoundMntCoeff.CSF; }

  /*!
   * \brief Get the inviscid contribution to the efficiency coefficient.
   * \return Value of the efficiency coefficient (inviscid contribution).
   */
  inline su2double GetAllBound_CEff_Mnt() const final { return AllBoundMntCoeff.CEff; }

  /*!
   * \brief Get the inviscid contribution to the efficiency coefficient.
   * \return Value of the efficiency coefficient (inviscid contribution).
   */
  inline su2double GetAllBound_CMx_Mnt() const final { return AllBoundMntCoeff.CMx; }

  /*!
   * \brief Get the inviscid contribution to the efficiency coefficient.
   * \return Value of the efficiency coefficient (inviscid contribution).
   */
  inline su2double GetAllBound_CMy_Mnt() const final { return AllBoundMntCoeff.CMy; }

  /*!
   * \brief Get the inviscid contribution to the efficiency coefficient.
   * \return Value of the efficiency coefficient (inviscid contribution).
   */
  inline su2double GetAllBound_CMz_Mnt() const final { return AllBoundMntCoeff.CMz; }

  /*!
   * \brief Get the inviscid contribution to the efficiency coefficient.
   * \return Value of the efficiency coefficient (inviscid contribution).
   */
  inline su2double GetAllBound_CoPx_Mnt() const final { return AllBoundMntCoeff.CoPx; }

  /*!
   * \brief Get the inviscid contribution to the efficiency coefficient.
   * \return Value of the efficiency coefficient (inviscid contribution).
   */
  inline su2double GetAllBound_CoPy_Mnt() const final { return AllBoundMntCoeff.CoPy; }

  /*!
   * \brief Get the inviscid contribution to the efficiency coefficient.
   * \return Value of the efficiency coefficient (inviscid contribution).
   */
  inline su2double GetAllBound_CoPz_Mnt() const final { return AllBoundMntCoeff.CoPz; }

  /*!
   * \brief Get the inviscid contribution to the efficiency coefficient.
   * \return Value of the efficiency coefficient (inviscid contribution).
   */
  inline su2double GetAllBound_CFx_Mnt() const final { return AllBoundMntCoeff.CFx; }

  /*!
   * \brief Get the inviscid contribution to the efficiency coefficient.
   * \return Value of the efficiency coefficient (inviscid contribution).
   */
  inline su2double GetAllBound_CFy_Mnt() const final { return AllBoundMntCoeff.CFy; }

  /*!
   * \brief Get the inviscid contribution to the efficiency coefficient.
   * \return Value of the efficiency coefficient (inviscid contribution).
   */
  inline su2double GetAllBound_CFz_Mnt() const final { return AllBoundMntCoeff.CFz; }

  /*!
   * \brief Provide the non dimensional lift coefficient.
   * \param[in] val_marker - Surface marker where the coefficient is computed.
   * \return Value of the lift coefficient on the surface <i>val_marker</i>.
   */
  inline su2double GetSurface_CL_Visc(unsigned short val_marker) const final { return SurfaceViscCoeff.CL[val_marker]; }

  /*!
   * \brief Provide the non dimensional drag coefficient.
   * \param[in] val_marker - Surface marker where the coefficient is computed.
   * \return Value of the drag coefficient on the surface <i>val_marker</i>.
   */
  inline su2double GetSurface_CD_Visc(unsigned short val_marker) const final { return SurfaceViscCoeff.CD[val_marker]; }

  /*!
   * \brief Provide the non dimensional side-force coefficient.
   * \param[in] val_marker - Surface marker where the coefficient is computed.
   * \return Value of the side-force coefficient on the surface <i>val_marker</i>.
   */
  inline su2double GetSurface_CSF_Visc(unsigned short val_marker) const final {
    return SurfaceViscCoeff.CSF[val_marker];
  }

  /*!
   * \brief Provide the non dimensional side-force coefficient.
   * \param[in] val_marker - Surface marker where the coefficient is computed.
   * \return Value of the side-force coefficient on the surface <i>val_marker</i>.
   */
  inline su2double GetSurface_CEff_Visc(unsigned short val_marker) const final {
    return SurfaceViscCoeff.CEff[val_marker];
  }

  /*!
   * \brief Provide the non dimensional x force coefficient.
   * \param[in] val_marker - Surface marker where the coefficient is computed.
   * \return Value of the x force coefficient on the surface <i>val_marker</i>.
   */
  inline su2double GetSurface_CFx_Visc(unsigned short val_marker) const final {
    return SurfaceViscCoeff.CFx[val_marker];
  }

  /*!
   * \brief Provide the non dimensional y force coefficient.
   * \param[in] val_marker - Surface marker where the coefficient is computed.
   * \return Value of the y force coefficient on the surface <i>val_marker</i>.
   */
  inline su2double GetSurface_CFy_Visc(unsigned short val_marker) const final {
    return SurfaceViscCoeff.CFy[val_marker];
  }

  /*!
   * \brief Provide the non dimensional z force coefficient.
   * \param[in] val_marker - Surface marker where the coefficient is computed.
   * \return Value of the z force coefficient on the surface <i>val_marker</i>.
   */
  inline su2double GetSurface_CFz_Visc(unsigned short val_marker) const final {
    return SurfaceViscCoeff.CFz[val_marker];
  }

  /*!
   * \brief Provide the non dimensional x moment coefficient.
   * \param[in] val_marker - Surface marker where the coefficient is computed.
   * \return Value of the x moment coefficient on the surface <i>val_marker</i>.
   */
  inline su2double GetSurface_CMx_Visc(unsigned short val_marker) const final {
    return SurfaceViscCoeff.CMx[val_marker];
  }

  /*!
   * \brief Provide the non dimensional y moment coefficient.
   * \param[in] val_marker - Surface marker where the coefficient is computed.
   * \return Value of the y moment coefficient on the surface <i>val_marker</i>.
   */
  inline su2double GetSurface_CMy_Visc(unsigned short val_marker) const final {
    return SurfaceViscCoeff.CMy[val_marker];
  }

  /*!
   * \brief Provide the non dimensional z moment coefficient.
   * \param[in] val_marker - Surface marker where the coefficient is computed.
   * \return Value of the z moment coefficient on the surface <i>val_marker</i>.
   */
  inline su2double GetSurface_CMz_Visc(unsigned short val_marker) const final {
    return SurfaceViscCoeff.CMz[val_marker];
  }

  /*!
   * \brief Get the inviscid contribution to the lift coefficient.
   * \return Value of the lift coefficient (inviscid contribution).
   */
  inline su2double GetAllBound_CL_Visc() const final { return AllBoundViscCoeff.CL; }

  /*!
   * \brief Get the inviscid contribution to the drag coefficient.
   * \return Value of the drag coefficient (inviscid contribution).
   */
  inline su2double GetAllBound_CD_Visc() const final { return AllBoundViscCoeff.CD; }

  /*!
   * \brief Get the inviscid contribution to the sideforce coefficient.
   * \return Value of the sideforce coefficient (inviscid contribution).
   */
  inline su2double GetAllBound_CSF_Visc() const final { return AllBoundViscCoeff.CSF; }

  /*!
   * \brief Get the inviscid contribution to the efficiency coefficient.
   * \return Value of the efficiency coefficient (inviscid contribution).
   */
  inline su2double GetAllBound_CEff_Visc() const final { return AllBoundViscCoeff.CEff; }

  /*!
   * \brief Get the inviscid contribution to the efficiency coefficient.
   * \return Value of the efficiency coefficient (inviscid contribution).
   */
  inline su2double GetAllBound_CMx_Visc() const final { return AllBoundViscCoeff.CMx; }

  /*!
   * \brief Get the inviscid contribution to the efficiency coefficient.
   * \return Value of the efficiency coefficient (inviscid contribution).
   */
  inline su2double GetAllBound_CMy_Visc() const final { return AllBoundViscCoeff.CMy; }

  /*!
   * \brief Get the inviscid contribution to the efficiency coefficient.
   * \return Value of the efficiency coefficient (inviscid contribution).
   */
  inline su2double GetAllBound_CMz_Visc() const final { return AllBoundViscCoeff.CMz; }

  /*!
   * \brief Get the inviscid contribution to the efficiency coefficient.
   * \return Value of the efficiency coefficient (inviscid contribution).
   */
  inline su2double GetAllBound_CoPx_Visc() const final { return AllBoundViscCoeff.CoPx; }

  /*!
   * \brief Get the inviscid contribution to the efficiency coefficient.
   * \return Value of the efficiency coefficient (inviscid contribution).
   */
  inline su2double GetAllBound_CoPy_Visc() const final { return AllBoundViscCoeff.CoPy; }

  /*!
   * \brief Get the inviscid contribution to the efficiency coefficient.
   * \return Value of the efficiency coefficient (inviscid contribution).
   */
  inline su2double GetAllBound_CoPz_Visc() const final { return AllBoundViscCoeff.CoPz; }

  /*!
   * \brief Get the inviscid contribution to the efficiency coefficient.
   * \return Value of the efficiency coefficient (inviscid contribution).
   */
  inline su2double GetAllBound_CFx_Visc() const final { return AllBoundViscCoeff.CFx; }

  /*!
   * \brief Get the inviscid contribution to the efficiency coefficient.
   * \return Value of the efficiency coefficient (inviscid contribution).
   */
  inline su2double GetAllBound_CFy_Visc() const final { return AllBoundViscCoeff.CFy; }

  /*!
   * \brief Get the inviscid contribution to the efficiency coefficient.
   * \return Value of the efficiency coefficient (inviscid contribution).
   */
  inline su2double GetAllBound_CFz_Visc() const final { return AllBoundViscCoeff.CFz; }

  /*!
   * \brief Get the non dimensional lift coefficient (viscous contribution).
   * \param[in] val_marker - Surface marker where the coefficient is computed.
   * \return Value of the lift coefficient (viscous contribution) on the surface <i>val_marker</i>.
   */
  inline su2double GetCL_Visc(unsigned short val_marker) const final { return ViscCoeff.CL[val_marker]; }

  /*!
   * \brief Get the non dimensional sideforce coefficient (viscous contribution).
   * \param[in] val_marker - Surface marker where the coefficient is computed.
   * \return Value of the sideforce coefficient (viscous contribution) on the surface <i>val_marker</i>.
   */
  inline su2double GetCSF_Visc(unsigned short val_marker) const final { return ViscCoeff.CSF[val_marker]; }

  /*!
   * \brief Get the non dimensional drag coefficient (viscous contribution).
   * \param[in] val_marker - Surface marker where the coefficient is computed.
   * \return Value of the drag coefficient (viscous contribution) on the surface <i>val_marker</i>.
   */
  inline su2double GetCD_Visc(unsigned short val_marker) const final { return ViscCoeff.CD[val_marker]; }

  /*!
   * \brief Get the total heat flux.
   * \param[in] val_marker - Surface marker where the heat flux is computed.
   * \return Value of the integrated heat flux (viscous contribution) on the surface <i>val_marker</i>.
   */
  inline su2double GetSurface_HF_Visc(unsigned short val_marker) const final { return Surface_HF_Visc[val_marker]; }

  /*!
   * \brief Get the maximum (per surface) heat flux.
   * \param[in] val_marker - Surface marker where the heat flux is computed.
   * \return Value of the maximum heat flux (viscous contribution) on the surface <i>val_marker</i>.
   */
  inline su2double GetSurface_MaxHF_Visc(unsigned short val_marker) const final {
    return Surface_MaxHF_Visc[val_marker];
  }

  /*!
   * \brief Set the value of the Equivalent Area coefficient.
   * \param[in] val_cequivarea - Value of the Equivalent Area coefficient.
   */
  inline void SetTotal_CpDiff(su2double val_pressure) final { Total_CpDiff = val_pressure; }

  /*!
   * \brief Set the value of the Equivalent Area coefficient.
   * \param[in] val_cequivarea - Value of the Equivalent Area coefficient.
   */
  inline void SetTotal_HeatFluxDiff(su2double val_heat) final { Total_HeatFluxDiff = val_heat; }

  /*!
   * \brief Set the value of the Near-Field pressure oefficient.
   * \param[in] val_cnearfieldpress - Value of the Near-Field pressure coefficient.
   */
  inline void SetTotal_CNearFieldOF(su2double val_cnearfieldpress) final { Total_CNearFieldOF = val_cnearfieldpress; }

  /*!
   * \author H. Kline
   * \brief Set the total "combo" objective (weighted sum of other values).
   * \param[in] ComboObj - Value of the combined objective.
   */
  inline void SetTotal_ComboObj(su2double ComboObj) final { Total_ComboObj = ComboObj; }

  /*!
   * \author H. Kline
   * \brief Provide the total "combo" objective (weighted sum of other values).
   * \return Value of the "combo" objective values.
   */
  inline su2double GetTotal_ComboObj() const final { return Total_ComboObj; }

  /*!
   * \brief Provide the total (inviscid + viscous) non dimensional Equivalent Area coefficient.
   * \return Value of the Equivalent Area coefficient (inviscid + viscous contribution).
   */
  inline su2double GetTotal_CpDiff() const final { return Total_CpDiff; }

  /*!
   * \brief Provide the total (inviscid + viscous) non dimensional Equivalent Area coefficient.
   * \return Value of the Equivalent Area coefficient (inviscid + viscous contribution).
   */
  inline su2double GetTotal_HeatFluxDiff() const final { return Total_HeatFluxDiff; }

  /*!
   * \brief Set the value of the custom objective function.
   * \param[in] val_Total_Custom_ObjFunc - Value of the total custom objective function.
   * \param[in] val_weight - Value of the weight for the custom objective function.
   */
  inline void SetTotal_Custom_ObjFunc(su2double val_total_custom_objfunc, su2double val_weight) final {
    Total_Custom_ObjFunc = val_total_custom_objfunc * val_weight;
  }

  /*!
   * \brief Add the value of the custom objective function.
   * \param[in] val_Total_Custom_ObjFunc - Value of the total custom objective function.
   * \param[in] val_weight - Value of the weight for the custom objective function.
   */
  inline void AddTotal_Custom_ObjFunc(su2double val_total_custom_objfunc, su2double val_weight) final {
    Total_Custom_ObjFunc += val_total_custom_objfunc * val_weight;
  }

  /*!
   * \brief Provide the total heat load.
   * \return Value of the heat load (viscous contribution).
   */
  inline su2double GetTotal_HeatFlux(void) const final { return Total_Heat; }

  /*!
   * \brief Provide the total heat load.
   * \return Value of the heat load (viscous contribution).
   */
  inline su2double GetTotal_MaxHeatFlux() const final { return Total_MaxHeat; }

  /*!
   * \brief Store the total heat load.
   * \param[in] val_Total_Heat - Value of the heat load.
   */
  inline void SetTotal_HeatFlux(su2double val_Total_Heat) final { Total_Heat = val_Total_Heat; }

  /*!
   * \brief Store the total heat load.
   * \param[in] val_Total_Heat - Value of the heat load.
   */
  inline void SetTotal_MaxHeatFlux(su2double val_Total_MaxHeat) final { Total_MaxHeat = val_Total_MaxHeat; }

  /*!
   * \brief Provide the total custom objective function.
   * \return Value of the custom objective function.
   */
  inline su2double GetTotal_Custom_ObjFunc() const final { return Total_Custom_ObjFunc; }

  /*!
   * \brief Provide the Pressure coefficient.
   * \param[in] val_marker - Surface marker where the coefficient is computed.
   * \param[in] val_vertex - Vertex of the marker <i>val_marker</i> where the coefficient is evaluated.
   * \return Value of the pressure coefficient.
   */
  inline su2double GetCPressure(unsigned short val_marker, unsigned long val_vertex) const final {
    return CPressure[val_marker][val_vertex];
  }

  /*!
   * \brief Provide the Target Pressure coefficient.
   * \param[in] val_marker - Surface marker where the coefficient is computed.
   * \param[in] val_vertex - Vertex of the marker <i>val_marker</i> where the coefficient is evaluated.
   * \return Value of the pressure coefficient.
   */
  inline su2double GetCPressureTarget(unsigned short val_marker, unsigned long val_vertex) const final {
    return CPressureTarget[val_marker][val_vertex];
  }

  /*!
   * \brief Set the value of the target Pressure coefficient.
   * \param[in] val_marker - Surface marker where the coefficient is computed.
   * \param[in] val_vertex - Vertex of the marker <i>val_marker</i> where the coefficient is evaluated.
   * \return Value of the pressure coefficient.
   */
  inline void SetCPressureTarget(unsigned short val_marker, unsigned long val_vertex, su2double val_pressure) final {
    CPressureTarget[val_marker][val_vertex] = val_pressure;
  }

  /*!
   * \brief Value of the characteristic variables at the boundaries.
   * \param[in] val_marker - Surface marker where the coefficient is computed.
   * \param[in] val_vertex - Vertex of the marker <i>val_marker</i> where the coefficient is evaluated.
   * \return Value of the pressure coefficient.
   */
  inline su2double* GetCharacPrimVar(unsigned short val_marker, unsigned long val_vertex) final {
    return CharacPrimVar[val_marker][val_vertex];
  }

  /*!
   * \brief Value of the characteristic variables at the boundaries.
   * \param[in] val_marker - Surface marker where the coefficient is computed.
   * \param[in] val_vertex - Vertex of the marker <i>val_marker</i> where the coefficient is evaluated.
   * \return Value of the pressure coefficient.
   */
  inline void SetCharacPrimVar(unsigned short val_marker, unsigned long val_vertex, unsigned short val_var,
                               su2double val_value) final {
    CharacPrimVar[val_marker][val_vertex][val_var] = val_value;
  }

  /*!
   * \brief Value of the total temperature at an inlet boundary.
   * \param[in] val_marker - Surface marker where the total temperature is evaluated.
   * \param[in] val_vertex - Vertex of the marker <i>val_marker</i> where the total temperature is evaluated.
   * \return Value of the total temperature
   */
  inline su2double GetInlet_Ttotal(unsigned short val_marker, unsigned long val_vertex) const final {
    return Inlet_Ttotal[val_marker][val_vertex];
  }

  /*!
   * \brief Value of the total pressure at an inlet boundary.
   * \param[in] val_marker - Surface marker where the total pressure is evaluated.
   * \param[in] val_vertex - Vertex of the marker <i>val_marker</i> where the total pressure is evaluated.
   * \return Value of the total pressure
   */
  inline su2double GetInlet_Ptotal(unsigned short val_marker, unsigned long val_vertex) const final {
    return Inlet_Ptotal[val_marker][val_vertex];
  }

  /*!
   * \brief A component of the unit vector representing the flow direction at an inlet boundary.
   * \param[in] val_marker - Surface marker where the flow direction is evaluated
   * \param[in] val_vertex - Vertex of the marker <i>val_marker</i> where the flow direction is evaluated
   * \param[in] val_dim - The component of the flow direction unit vector to be evaluated
   * \return Component of a unit vector representing the flow direction.
   */
  inline su2double GetInlet_FlowDir(unsigned short val_marker, unsigned long val_vertex,
                                    unsigned short val_dim) const final {
    return Inlet_FlowDir[val_marker][val_vertex][val_dim];
  }

  /*!
   * \brief Set the value of the total temperature at an inlet boundary.
   * \param[in] val_marker - Surface marker where the total temperature is set.
   * \param[in] val_vertex - Vertex of the marker <i>val_marker</i> where the total temperature is set.
   * \param[in] val_ttotal - Value of the total temperature
   */
  inline void SetInlet_Ttotal(unsigned short val_marker, unsigned long val_vertex, su2double val_ttotal) final {
    /*--- Since this call can be accessed indirectly using python, do some error
     * checking to prevent segmentation faults ---*/
    if (val_marker >= nMarker)
      SU2_MPI::Error("Out-of-bounds marker index used on inlet.", CURRENT_FUNCTION);
    else if (val_vertex >= nVertex[val_marker])
      SU2_MPI::Error("Out-of-bounds vertex index used on inlet.", CURRENT_FUNCTION);
    else
      Inlet_Ttotal[val_marker][val_vertex] = val_ttotal;
  }

  /*!
   * \brief Set the value of the total pressure at an inlet boundary.
   * \param[in] val_marker - Surface marker where the total pressure is set.
   * \param[in] val_vertex - Vertex of the marker <i>val_marker</i> where the total pressure is set.
   * \param[in] val_ptotal - Value of the total pressure
   */
  inline void SetInlet_Ptotal(unsigned short val_marker, unsigned long val_vertex, su2double val_ptotal) final {
    /*--- Since this call can be accessed indirectly using python, do some error
     * checking to prevent segmentation faults ---*/
    if (val_marker >= nMarker)
      SU2_MPI::Error("Out-of-bounds marker index used on inlet.", CURRENT_FUNCTION);
    else if (val_vertex >= nVertex[val_marker])
      SU2_MPI::Error("Out-of-bounds vertex index used on inlet.", CURRENT_FUNCTION);
    else
      Inlet_Ptotal[val_marker][val_vertex] = val_ptotal;
  }

  /*!
   * \brief Set a component of the unit vector representing the flow direction at an inlet boundary.
   * \param[in] val_marker - Surface marker where the flow direction is set.
   * \param[in] val_vertex - Vertex of the marker <i>val_marker</i> where the flow direction is set.
   * \param[in] val_dim - The component of the flow direction unit vector to be set
   * \param[in] val_flowdir - Component of a unit vector representing the flow direction.
   */
  inline void SetInlet_FlowDir(unsigned short val_marker, unsigned long val_vertex, unsigned short val_dim,
                               su2double val_flowdir) final {
    /*--- Since this call can be accessed indirectly using python, do some error
     * checking to prevent segmentation faults ---*/
    if (val_marker >= nMarker)
      SU2_MPI::Error("Out-of-bounds marker index used on inlet.", CURRENT_FUNCTION);
    else if (val_vertex >= nVertex[val_marker])
      SU2_MPI::Error("Out-of-bounds vertex index used on inlet.", CURRENT_FUNCTION);
    else
      Inlet_FlowDir[val_marker][val_vertex][val_dim] = val_flowdir;
  }

  /*!
   * \brief Compute the global error measures (L2, Linf) for verification cases.
   * \param[in] geometry - Geometrical definition.
   * \param[in] config   - Definition of the particular problem.
   */
  void ComputeVerificationError(CGeometry* geometry, CConfig* config) final;

  /*!
   * \brief Print verification error to screen, derived solvers must define this.
   * \param[in] config - Definition of the particular problem.
   */
  virtual void PrintVerificationError(const CConfig* config) const = 0;

  /*!
   * \brief Compute the pressure forces and all the adimensional coefficients.
   * \param[in] geometry - Geometrical definition of the problem.
   * \param[in] config - Definition of the particular problem.
   */
  void Pressure_Forces(const CGeometry* geometry, const CConfig* config) final;

  /*!
   * \brief Compute the pressure forces and all the adimensional coefficients.
   * \param[in] geometry - Geometrical definition of the problem.
   * \param[in] config - Definition of the particular problem.
   */
  void Momentum_Forces(const CGeometry* geometry, const CConfig* config) final;

  /*!
   * \brief Compute the viscous forces and all the addimensional coefficients.
   * \param[in] geometry - Geometrical definition of the problem.
   * \param[in] config - Definition of the particular problem.
   */
  void Friction_Forces(const CGeometry* geometry, const CConfig* config) final;

  /*!
   * \brief Compute the buffet sensor.
   * \param[in] geometry - Geometrical definition of the problem.
   * \param[in] config - Definition of the particular problem.
   */
  inline virtual void Buffet_Monitoring(const CGeometry *geometry, const CConfig *config) { }

  /*!
   * \brief Allocates the final pointer of SlidingState depending on how many donor vertex donate to it.
   * That number is stored in SlidingStateNodes[val_marker][val_vertex].
   * \param[in] val_marker - marker index
   * \param[in] val_vertex - vertex index
   */
  inline void SetSlidingStateStructure(unsigned short val_marker, unsigned long val_vertex) final {
    for (int iVar = 0; iVar < nPrimVar + 1; iVar++) {
      if (SlidingState[val_marker][val_vertex][iVar] != nullptr) delete[] SlidingState[val_marker][val_vertex][iVar];
    }

    for (int iVar = 0; iVar < nPrimVar + 1; iVar++)
      SlidingState[val_marker][val_vertex][iVar] = new su2double[GetnSlidingStates(val_marker, val_vertex)];
  }

  /*!
   * \brief Set the outer state for fluid interface nodes.
   * \param[in] val_marker   - marker index
   * \param[in] val_vertex   - vertex index
   * \param[in] val_state    - requested state component
   * \param[in] donor_index  - index of the donor node to set
   * \param[in] component    - set value
   */
  inline void SetSlidingState(unsigned short val_marker, unsigned long val_vertex, unsigned short val_state,
                              unsigned long donor_index, su2double component) final {
    SlidingState[val_marker][val_vertex][val_state][donor_index] = component;
  }

  /*!
   * \brief Set the number of outer state for fluid interface nodes.
   * \param[in] val_marker - marker index
   * \param[in] val_vertex - vertex index
   * \param[in] value - number of outer states
   */
  inline void SetnSlidingStates(unsigned short val_marker, unsigned long val_vertex, int value) final {
    SlidingStateNodes[val_marker][val_vertex] = value;
  }

  /*!
   * \brief Get the number of outer state for fluid interface nodes.
   * \param[in] val_marker - marker index
   * \param[in] val_vertex - vertex index
   */
  inline int GetnSlidingStates(unsigned short val_marker, unsigned long val_vertex) const final {
    return SlidingStateNodes[val_marker][val_vertex];
  }

  /*!
   * \brief Get the outer state for fluid interface nodes.
   * \param[in] val_marker - marker index
   * \param[in] val_vertex - vertex index
   * \param[in] val_state  - requested state component
   * \param[in] donor_index- index of the donor node to get
   */
  inline su2double GetSlidingState(unsigned short val_marker, unsigned long val_vertex, unsigned short val_state,
                                   unsigned long donor_index) const final {
    return SlidingState[val_marker][val_vertex][val_state][donor_index];
  }

  /*!
   * \brief Set the conjugate heat variables.
   * \param[in] val_marker        - marker index
   * \param[in] val_vertex        - vertex index
   * \param[in] pos_var           - variable position (in vector of all conjugate heat variables)
   * \param[in] relaxation factor - relaxation factor for the change of the variables
   * \param[in] val_var           - value of the variable
   */
  inline void SetConjugateHeatVariable(unsigned short val_marker, unsigned long val_vertex, unsigned short pos_var,
                                       su2double relaxation_factor, su2double val_var) final {
    HeatConjugateVar[val_marker][val_vertex][pos_var] =
        relaxation_factor * val_var + (1.0 - relaxation_factor) * HeatConjugateVar[val_marker][val_vertex][pos_var];
  }

  /*!
   * \brief Set the conjugate heat variables.
   * \param[in] val_marker        - marker index
   * \param[in] val_vertex        - vertex index
   * \param[in] pos_var           - variable position (in vector of all conjugate heat variables)
   */
  inline su2double GetConjugateHeatVariable(unsigned short val_marker, unsigned long val_vertex,
                                            unsigned short pos_var) const final {
    return HeatConjugateVar[val_marker][val_vertex][pos_var];
  }

  /*!
   * \brief Get the skin friction coefficient.
   * \param[in] val_marker - Surface marker where the coefficient is computed.
   * \param[in] val_vertex - Vertex of the marker <i>val_marker</i> where the coefficient is evaluated.
   * \return Value of the skin friction coefficient.
   */
  inline su2double GetCSkinFriction(unsigned short val_marker, unsigned long val_vertex,
                                    unsigned short val_dim) const final {
    return CSkinFriction[val_marker](val_vertex,val_dim);
  }

  /*!
   * \brief Get the wall shear stress.
   * \param[in] val_marker - Surface marker where the wall shear stress is computed.
   * \param[in] val_vertex - Vertex of the marker <i>val_marker</i> where the wall shear stress is evaluated.
   * \return Value of the wall shear stress.
   */
  inline su2double GetWallShearStress(unsigned short val_marker, unsigned long val_vertex) const final {
    return WallShearStress[val_marker][val_vertex];
  }

  /*!
   * \brief Get the skin friction coefficient.
   * \param[in] val_marker - Surface marker where the coefficient is computed.
   * \param[in] val_vertex - Vertex of the marker <i>val_marker</i> where the coefficient is evaluated.
   * \return Value of the heat transfer coefficient.
   */
  inline su2double GetHeatFlux(unsigned short val_marker, unsigned long val_vertex) const final {
    return HeatFlux[val_marker][val_vertex];
  }

  /*!
   * \brief Get the skin friction coefficient.
   * \param[in] val_marker - Surface marker where the coefficient is computed.
   * \param[in] val_vertex - Vertex of the marker <i>val_marker</i> where the coefficient is evaluated.
   * \return Value of the heat transfer coefficient.
   */
  inline su2double GetHeatFluxTarget(unsigned short val_marker, unsigned long val_vertex) const final {
    return HeatFluxTarget[val_marker][val_vertex];
  }

  /*!
   * \brief Set the value of the target Pressure coefficient.
   * \param[in] val_marker - Surface marker where the coefficient is computed.
   * \param[in] val_vertex - Vertex of the marker <i>val_marker</i> where the coefficient is evaluated.
   * \return Value of the pressure coefficient.
   */
  inline void SetHeatFluxTarget(unsigned short val_marker, unsigned long val_vertex, su2double val_heat) final {
    HeatFluxTarget[val_marker][val_vertex] = val_heat;
  }

  /*!
   * \brief Get the y plus.
   * \param[in] val_marker - Surface marker where the coefficient is computed.
   * \param[in] val_vertex - Vertex of the marker <i>val_marker</i> where the coefficient is evaluated.
   * \return Value of the y plus.
   */
  inline su2double GetYPlus(unsigned short val_marker, unsigned long val_vertex) const final {
    return YPlus[val_marker][val_vertex];
  }
};<|MERGE_RESOLUTION|>--- conflicted
+++ resolved
@@ -268,8 +268,6 @@
   using CSolver::Viscous_Residual; /*--- Silence warning ---*/
 
   /*!
-<<<<<<< HEAD
-=======
    * \brief Compute a suitable under-relaxation parameter to limit the change in the solution variables over a nonlinear
    * iteration for stability.
    */
@@ -290,7 +288,6 @@
                         su2double* RestartSolution = nullptr, unsigned short nVar_Restart = 0);
 
   /*!
->>>>>>> 46bb5001
    * \brief Generic implementation to compute the time step based on CFL and conv/visc eigenvalues.
    * \param[in] geometry - Geometrical definition of the problem.
    * \param[in] solver_container - Container vector with all the solutions.
@@ -1042,11 +1039,7 @@
       StrainMag(iPoint) = sqrt(2.0*StrainMag(iPoint));
       AD::SetPreaccOut(StrainMag(iPoint));
 
-<<<<<<< HEAD
-      /*--- Max is not differentiable, we so not register for preacc. ---*/
-=======
       /*--- Max is not differentiable, so we not register them for preacc. ---*/
->>>>>>> 46bb5001
       strainMax = max(strainMax, StrainMag(iPoint));
       omegaMax = max(omegaMax, GeometryToolbox::Norm(3, Vorticity));
 
