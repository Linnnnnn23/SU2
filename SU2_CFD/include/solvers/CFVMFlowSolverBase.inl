--- conflicted
+++ resolved
@@ -1141,8 +1141,6 @@
       for (auto iDim = 0u; iDim < nDim; iDim++) UnitNormal[iDim] = Normal[iDim] / Area;
     }
 
-<<<<<<< HEAD
-=======
     /*--- Energy terms due to grid movement (aka work of pressure forces). ---*/
     if (dynamic_grid) {
       su2double* V_reflected = GetCharacPrimVar(val_marker, iVertex);
@@ -1193,32 +1191,22 @@
       }
     }
 
->>>>>>> 02be3f6c
     /*--- Explicitly set the velocity components normal to the symmetry plane to zero.
      * This is necessary because the modification of the residual leaves the problem
      * underconstrained (the normal residual is zero regardless of the normal velocity). ---*/
 
     su2double* solutionOld = nodes->GetSolution_Old(iPoint);
 
-<<<<<<< HEAD
-    su2double gridVel[MAXNDIM] = {}, qn = 0.0;
-=======
     su2double gridVel[MAXNDIM] = {};
->>>>>>> 02be3f6c
     if (dynamic_grid) {
       for (auto iDim = 0u; iDim < nDim; iDim++) {
         gridVel[iDim] = geometry->nodes->GetGridVel(iPoint)[iDim];
-        qn += gridVel[iDim] * Normal[iDim];
       }
       if (FlowRegime == ENUM_REGIME::COMPRESSIBLE) {
         for(auto iDim = 0u; iDim < nDim; iDim++) {
           /*--- Multiply by density since we are correcting conservative variables. ---*/
           gridVel[iDim] *= nodes->GetDensity(iPoint);
         }
-        /*--- Work of pressure forces. This is not needed for incompressible regimes
-         * because we use Cv == Cp. This is not included in the Jacobian because that
-         * makes convergence worse. ---*/
-        LinSysRes(iPoint, iVel + nDim) -= qn * nodes->GetPressure(iPoint);
       }
     }
     su2double vp = 0.0;
