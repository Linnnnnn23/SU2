/*!
 * \file numerics_structure.hpp
 * \brief Headers of the main subroutines for the dumerical definition of the problem.
 *        The subroutines and functions are in the <i>numerics_structure.cpp</i>,
 *        <i>numerics_convective.cpp</i>, <i>numerics_viscous.cpp</i>, and
 *        <i>numerics_source.cpp</i> files.
 * \author F. Palacios, T. Economon
 * \version 6.2.0 "Falcon"
 *
 * The current SU2 release has been coordinated by the
 * SU2 International Developers Society <www.su2devsociety.org>
 * with selected contributions from the open-source community.
 *
 * The main research teams contributing to the current release are:
 *  - Prof. Juan J. Alonso's group at Stanford University.
 *  - Prof. Piero Colonna's group at Delft University of Technology.
 *  - Prof. Nicolas R. Gauger's group at Kaiserslautern University of Technology.
 *  - Prof. Alberto Guardone's group at Polytechnic University of Milan.
 *  - Prof. Rafael Palacios' group at Imperial College London.
 *  - Prof. Vincent Terrapon's group at the University of Liege.
 *  - Prof. Edwin van der Weide's group at the University of Twente.
 *  - Lab. of New Concepts in Aeronautics at Tech. Institute of Aeronautics.
 *
 * Copyright 2012-2019, Francisco D. Palacios, Thomas D. Economon,
 *                      Tim Albring, and the SU2 contributors.
 *
 * SU2 is free software; you can redistribute it and/or
 * modify it under the terms of the GNU Lesser General Public
 * License as published by the Free Software Foundation; either
 * version 2.1 of the License, or (at your option) any later version.
 *
 * SU2 is distributed in the hope that it will be useful,
 * but WITHOUT ANY WARRANTY; without even the implied warranty of
 * MERCHANTABILITY or FITNESS FOR A PARTICULAR PURPOSE. See the GNU
 * Lesser General Public License for more details.
 *
 * You should have received a copy of the GNU Lesser General Public
 * License along with SU2. If not, see <http://www.gnu.org/licenses/>.
 */

#pragma once

#include "../../Common/include/mpi_structure.hpp"

#include <cmath>
#include <iostream>
#include <limits>
#include <cstdlib>

#include "../../Common/include/config_structure.hpp"
#include "../../Common/include/gauss_structure.hpp"
#include "../../Common/include/element_structure.hpp"
#include "variable_structure.hpp"

using namespace std;

/*!
 * \class CNumerics
 * \brief Class for defining the numerical methods.
 * \author F. Palacios, T. Economon
 */
class CNumerics {
protected:
  unsigned short nDim, nVar;  /*!< \brief Number of dimensions and variables. */
  su2double Gamma;        /*!< \brief Fluid's Gamma constant (ratio of specific heats). */
  su2double Gamma_Minus_One;    /*!< \brief Fluids's Gamma - 1.0  . */
  su2double Minf;    /*!< \brief Free stream Mach number . */
  su2double Gas_Constant;         /*!< \brief Gas constant. */
  su2double *Vector; /*!< \brief Auxiliary vector. */
  su2double *Enthalpy_formation;
  su2double Prandtl_Lam;        /*!< \brief Laminar Prandtl's number. */
  su2double Prandtl_Turb;    /*!< \brief Turbulent Prandtl's number. */
  
public:
  
  su2double
  **Flux_Tensor,  /*!< \brief Flux tensor (used for viscous and inviscid purposes. */
  *Proj_Flux_Tensor;    /*!< \brief Flux tensor projected in a direction. */
  
  su2double
  **tau,    /*!< \brief Viscous stress tensor. */
  **delta,      /*!< \brief Identity matrix. */
  **delta3;   /*!< \brief 3 row Identity matrix. */
  su2double
  *Diffusion_Coeff_i, /*!< \brief Species diffusion coefficients at point i. */
  *Diffusion_Coeff_j; /*!< \brief Species diffusion coefficients at point j. */
  su2double Laminar_Viscosity_i,  /*!< \brief Laminar viscosity at point i. */
  Laminar_Viscosity_j,    /*!< \brief Laminar viscosity at point j. */
  Laminar_Viscosity_id,  /*!< \brief Variation of laminar viscosity at point i. */
  Laminar_Viscosity_jd;    /*!< \brief Variation of laminar viscosity at point j. */
  su2double Thermal_Conductivity_i, /*!< \brief Thermal conductivity at point i. */
  Thermal_Conductivity_j, /*!< \brief Thermal conductivity at point j. */
  Thermal_Conductivity_ve_i, /*!< \brief Thermal conductivity at point i. */
  Thermal_Conductivity_ve_j, /*!< \brief Thermal conductivity at point j. */
  Thermal_Diffusivity_i, /*!< \brief Thermal diffusivity at point i. */
  Thermal_Diffusivity_j; /*!< \brief Thermal diffusivity at point j. */
  su2double Cp_i, /*!< \brief Cp at point i. */
  Cp_j;         /*!< \brief Cp at point j. */
  su2double *Theta_v; /*!< \brief Characteristic vibrational temperature */
  su2double Eddy_Viscosity_i,  /*!< \brief Eddy viscosity at point i. */
  Eddy_Viscosity_j;      /*!< \brief Eddy viscosity at point j. */
  su2double turb_ke_i,  /*!< \brief Turbulent kinetic energy at point i. */
  turb_ke_j;      /*!< \brief Turbulent kinetic energy at point j. */
  su2double Pressure_i,  /*!< \brief Pressure at point i. */
  Pressure_j;      /*!< \brief Pressure at point j. */
  su2double GravityForce_i,  /*!< \brief Gravity force at point i. */
  GravityForce_j;      /*!< \brief Gravity force at point j. */
  su2double Density_i,  /*!< \brief Density at point i. */
  Density_j;      /*!< \brief Density at point j. */
  su2double DensityInc_i,  /*!< \brief Incompressible density at point i. */
  DensityInc_j;      /*!< \brief Incompressible density at point j. */
  su2double BetaInc2_i,  /*!< \brief Beta incompressible at point i. */
  BetaInc2_j;      /*!< \brief Beta incompressible at point j. */
  su2double Lambda_i,  /*!< \brief Spectral radius at point i. */
  Lambda_j;      /*!< \brief Spectral radius at point j. */
  su2double LambdaComb_i,  /*!< \brief Spectral radius at point i. */
  LambdaComb_j;      /*!< \brief Spectral radius at point j. */
  su2double SoundSpeed_i,  /*!< \brief Sound speed at point i. */
  SoundSpeed_j;      /*!< \brief Sound speed at point j. */
  su2double Enthalpy_i,  /*!< \brief Enthalpy at point i. */
  Enthalpy_j;      /*!< \brief Enthalpy at point j. */
  su2double dist_i,  /*!< \brief Distance of point i to the nearest wall. */
  dist_j;      /*!< \brief Distance of point j to the nearest wall. */
  su2double Temp_i,  /*!< \brief Temperature at point i. */
  Temp_j;      /*!< \brief Temperature at point j. */
  su2double *Temp_tr_i, /*!< \brief Temperature transl-rot at point i. */
  *Temp_tr_j;/*!< \brief Temperature transl-rot at point j. */
  su2double *Temp_vib_i, /*!< \brief Temperature vibrational at point i. */
  *Temp_vib_j;/*!< \brief Temperature vibrational at point j. */
  su2double *Und_Lapl_i, /*!< \brief Undivided laplacians at point i. */
  *Und_Lapl_j;    /*!< \brief Undivided laplacians at point j. */
  su2double Sensor_i,  /*!< \brief Pressure sensor at point i. */
  Sensor_j;      /*!< \brief Pressure sensor at point j. */
  su2double *GridVel_i,  /*!< \brief Grid velocity at point i. */
  *GridVel_j;      /*!< \brief Grid velocity at point j. */
  su2double *U_i,    /*!< \brief Vector of conservative variables at point i. */
  *U_id,    /*!< \brief Vector of derivative of conservative variables at point i. */
  *UZeroOrder_i,  /*!< \brief Vector of conservative variables at point i without reconstruction. */
  *U_j,        /*!< \brief Vector of conservative variables at point j. */
  *UZeroOrder_j,  /*!< \brief Vector of conservative variables at point j without reconstruction. */
  *U_jd,        /*!< \brief Vector of derivative of conservative variables at point j. */
  *U_0,        /*!< \brief Vector of conservative variables at node 0. */
  *U_1,        /*!< \brief Vector of conservative variables at node 1. */
  *U_2,        /*!< \brief Vector of conservative variables at node 2. */
  *U_3;        /*!< \brief Vector of conservative variables at node 3. */
  su2double *V_i,    /*!< \brief Vector of primitive variables at point i. */
  *V_j;        /*!< \brief Vector of primitive variables at point j. */
  su2double *S_i,    /*!< \brief Vector of secondary variables at point i. */
  *S_j;        /*!< \brief Vector of secondary variables at point j. */
  su2double *Psi_i,    /*!< \brief Vector of adjoint variables at point i. */
  *Psi_j;        /*!< \brief Vector of adjoint variables at point j. */
  su2double *DeltaU_i,  /*!< \brief Vector of linearized variables at point i. */
  *DeltaU_j;      /*!< \brief Vector of linearized variables at point j. */
  su2double *TurbVar_i,  /*!< \brief Vector of turbulent variables at point i. */
  *TurbVar_id,  /*!< \brief Vector of derivative of turbulent variables at point i. */
  *TurbVar_j,      /*!< \brief Vector of turbulent variables at point j. */
  *TurbVar_jd;  /*!< \brief Vector of derivative of turbulent variables at point j. */
  su2double *TransVar_i,  /*!< \brief Vector of turbulent variables at point i. */
  *TransVar_j;      /*!< \brief Vector of turbulent variables at point j. */
  su2double *TurbPsi_i,  /*!< \brief Vector of adjoint turbulent variables at point i. */
  *TurbPsi_j;      /*!< \brief Vector of adjoint turbulent variables at point j. */
  su2double **ConsVar_Grad_i,  /*!< \brief Gradient of conservative variables at point i. */
  **ConsVar_Grad_j,      /*!< \brief Gradient of conservative variables at point j. */
  **ConsVar_Grad_0,      /*!< \brief Gradient of conservative variables at point 0. */
  **ConsVar_Grad_1,      /*!< \brief Gradient of conservative variables at point 1. */
  **ConsVar_Grad_2,      /*!< \brief Gradient of conservative variables at point 2. */
  **ConsVar_Grad_3,      /*!< \brief Gradient of conservative variables at point 3. */
  **ConsVar_Grad;        /*!< \brief Gradient of conservative variables which is a scalar. */
  su2double **PrimVar_Grad_i,  /*!< \brief Gradient of primitive variables at point i. */
  **PrimVar_Grad_j;      /*!< \brief Gradient of primitive variables at point j. */
  su2double **PsiVar_Grad_i,    /*!< \brief Gradient of adjoint variables at point i. */
  **PsiVar_Grad_j;      /*!< \brief Gradient of adjoint variables at point j. */
  su2double **TurbVar_Grad_i,  /*!< \brief Gradient of turbulent variables at point i. */
  **TurbVar_Grad_j;      /*!< \brief Gradient of turbulent variables at point j. */
  su2double **TransVar_Grad_i,  /*!< \brief Gradient of turbulent variables at point i. */
  **TransVar_Grad_j;      /*!< \brief Gradient of turbulent variables at point j. */
  su2double **TurbPsi_Grad_i,  /*!< \brief Gradient of adjoint turbulent variables at point i. */
  **TurbPsi_Grad_j;      /*!< \brief Gradient of adjoint turbulent variables at point j. */
  su2double *AuxVar_Grad_i,    /*!< \brief Gradient of an auxiliary variable at point i. */
  *AuxVar_Grad_j;        /*!< \brief Gradient of an auxiliary variable at point i. */
  su2double *Coord_i,  /*!< \brief Cartesians coordinates of point i. */
  *Coord_j,      /*!< \brief Cartesians coordinates of point j. */
  *Coord_0,      /*!< \brief Cartesians coordinates of point 0 (Galerkin method, triangle). */
  *Coord_1,      /*!< \brief Cartesians coordinates of point 1 (Galerkin method, tetrahedra). */
  *Coord_2,      /*!< \brief Cartesians coordinates of point 2 (Galerkin method, triangle). */
  *Coord_3;      /*!< \brief Cartesians coordinates of point 3 (Galerkin method, tetrahedra). */
  unsigned short Neighbor_i,  /*!< \brief Number of neighbors of the point i. */
  Neighbor_j;          /*!< \brief Number of neighbors of the point j. */
  su2double *Normal,  /*!< \brief Normal vector, it norm is the area of the face. */
  *UnitNormal,    /*!< \brief Unitary normal vector. */
  *UnitNormald;    /*!< \brief derivatve of unitary normal vector. */
  su2double TimeStep,    /*!< \brief Time step useful in dual time method. */
  Area,        /*!< \brief Area of the face i-j. */
  Volume;        /*!< \brief Volume of the control volume around point i. */
  su2double Volume_n,  /*!< \brief Volume of the control volume at time n. */
  Volume_nM1,    /*!< \brief Volume of the control volume at time n-1. */
  Volume_nP1;    /*!< \brief Volume of the control volume at time n+1. */
  su2double *U_n,  /*!< \brief Vector of conservative variables at time n. */
  *U_nM1,    /*!< \brief Vector of conservative variables at time n-1. */
  *U_nP1;    /*!< \brief Vector of conservative variables at time n+1. */
  su2double vel2_inf; /*!< \brief value of the square of freestream speed. */
  su2double *WindGust_i,  /*!< \brief Wind gust at point i. */
  *WindGust_j;      /*!< \brief Wind gust at point j. */
  su2double *WindGustDer_i,  /*!< \brief Wind gust derivatives at point i. */
  *WindGustDer_j;      /*!< \brief Wind gust derivatives at point j. */
  su2double *Vorticity_i, *Vorticity_j;  /*!< \brief Vorticity. */
  su2double StrainMag_i, StrainMag_j;   /*!< \brief Strain rate magnitude. */
  su2double Dissipation_i, Dissipation_j;
  su2double Dissipation_ij;
    
  su2double *l, *m;

  su2double **MeanReynoldsStress; /*!< \brief Mean Reynolds stress tensor  */
  su2double **MeanPerturbedRSM;   /*!< \brief Perturbed Reynolds stress tensor  */
  bool using_uq;                  /*!< \brief Flag for UQ methodology  */
  su2double PerturbedStrainMag;   /*!< \brief Strain magnitude calculated using perturbed stress tensor  */
  unsigned short Eig_Val_Comp;    /*!< \brief Component towards which perturbation is perfromed */
  su2double uq_delta_b;           /*!< \brief Magnitude of perturbation */
  su2double uq_urlx;                 /*!< \brief Under-relaxation factor for numerical stability */
  bool uq_permute;                   /*!< \brief Flag for eigenvector permutation */

  /* Supporting data structures for the eigenspace perturbation for UQ methodology */
  su2double **A_ij, **newA_ij, **Eig_Vec, **New_Eig_Vec, **Corners;
  su2double *Eig_Val, *Barycentric_Coord, *New_Coord;

  /*!
   * \brief Constructor of the class.
   */
  CNumerics(void);
  
  /*!
   * \overload
   * \param[in] val_nDim - Number of dimensions of the problem.
   * \param[in] val_nVar - Number of variables of the problem.
   * \param[in] config - Definition of the particular problem.
   */
  CNumerics(unsigned short val_nDim, unsigned short val_nVar, CConfig *config);
  
  /*!
   * \brief Destructor of the class.
   */
  virtual ~CNumerics(void);
  
  /*!
   * \brief Compute the determinant of a 3 by 3 matrix.
   * \param[in] val_matrix 3 by 3 matrix.
   * \result Determinant of the matrix
   */
  su2double Determinant_3x3(su2double A00, su2double A01, su2double A02,
                            su2double A10, su2double A11, su2double A12,
                            su2double A20, su2double A21, su2double A22);
  
  /*!
   * \brief Set the solution at different times.
   * \param[in] val_u_nM1 Conservative solution at time n-1.
   * \param[in] val_u_n Conservative solution at time n.
   * \param[in] val_u_nP1 Conservative solution at time n+1.
   */
  void SetPastSol(su2double *val_u_nM1, su2double *val_u_n, su2double *val_u_nP1);
  
  /*!
   * \brief Set the control volume at different times.
   * \param[in] val_volume_nM1 - Control volume at time n-1.
   * \param[in] val_volume_n - Control volume at time n.
   * \param[in] val_volume_nP1 - Control volume at time n+1.
   */
  void SetPastVolume(su2double val_volume_nM1, su2double val_volume_n, su2double val_volume_nP1);
  
  /*!
   * \brief Set the time step.
   * \param[in] val_timestep - Value of the time step.
   */
  void SetTimeStep(su2double val_timestep);
  
  /*!
   * \brief Get the Preconditioning Beta.
   * \return val_Beta - Value of the low Mach Preconditioner.
   */
  virtual su2double GetPrecond_Beta();
  
  /*!
   * \brief Set the freestream velocity square.
   * \param[in] SetVelocity2_Inf - Value of the square of the freestream velocity.
   */
  void SetVelocity2_Inf(su2double val_velocity2);
  
  /*!
   * \brief Set the value of the vorticity
   * \param[in] val_vorticity - Value of the vorticity.
   */
  void SetVorticity(su2double *val_vorticity_i, su2double *val_vorticity_j);
  
  /*!
   * \brief Set the value of the rate of strain magnitude.
   * \param[in] val_StrainMag_i - Value of the magnitude of rate of strain at point i.
   * \param[in] val_StrainMag_j - Value of the magnitude of rate of strain at point j.
   */
  void SetStrainMag(su2double val_strainmag_i, su2double val_strainmag_j);
  
  /*!
   * \brief Set the value of the conservative variables.
   * \param[in] val_u_i - Value of the conservative variable at point i.
   * \param[in] val_u_j - Value of the conservative variable at point j.
   */
  void SetConservative(su2double *val_u_i, su2double *val_u_j);
  
  /*!
   * \brief Set the value of the conservative variables withour reconstruction.
   * \param[in] val_u_i - Value of the conservative variable at point i.
   * \param[in] val_u_j - Value of the conservative variable at point j.
   */
  void SetConservative_ZeroOrder(su2double *val_u_i, su2double *val_u_j);

  /*!
   * \brief Set the value of the primitive variables.
   * \param[in] val_v_i - Value of the primitive variable at point i.
   * \param[in] val_v_j - Value of the primitive variable at point j.
   */
  void SetPrimitive(su2double *val_v_i, su2double *val_v_j);
  
  /*!
   * \brief Set the value of the primitive variables.
   * \param[in] val_v_i - Value of the primitive variable at point i.
   * \param[in] val_v_j - Value of the primitive variable at point j.
   */
  void SetSecondary(su2double *val_s_i, su2double *val_s_j);
  
  /*!
   * \brief Set the value of the conservative variables.
   * \param[in] val_u_0 - Value of the conservative variable at point 0.
   * \param[in] val_u_1 - Value of the conservative variable at point 1.
   * \param[in] val_u_2 - Value of the conservative variable at point 2.
   */
  void SetConservative(su2double *val_u_0, su2double *val_u_1, su2double *val_u_2);
  
  /*!
   * \brief Set the value of the conservative variables.
   * \param[in] val_u_0 - Value of the conservative variable at point 0.
   * \param[in] val_u_1 - Value of the conservative variable at point 1.
   * \param[in] val_u_2 - Value of the conservative variable at point 2.
   * \param[in] val_u_3 - Value of the conservative variable at point 3.
   */
  void SetConservative(su2double *val_u_0, su2double *val_u_1, su2double *val_u_2, su2double *val_u_3);
  
  /*!
   * \brief Set the gradient of the conservative variables.
   * \param[in] val_consvar_grad_i - Gradient of the conservative variable at point i.
   * \param[in] val_consvar_grad_j - Gradient of the conservative variable at point j.
   */
  void SetConsVarGradient(su2double **val_consvar_grad_i, su2double **val_consvar_grad_j);
  
  /*!
   * \brief Set the gradient of the conservative variables.
   * \param[in] val_consvar_grad_0 - Gradient of the conservative variable at point 0.
   * \param[in] val_consvar_grad_1 - Gradient of the conservative variable at point 1.
   * \param[in] val_consvar_grad_2 - Gradient of the conservative variable at point 2.
   */
  void SetConsVarGradient(su2double **val_consvar_grad_0,
                          su2double **val_consvar_grad_1,
                          su2double **val_consvar_grad_2);
  
  /*!
   * \brief Set the gradient of the conservative variables.
   * \param[in] val_consvar_grad_0 - Gradient of the conservative variable at point 0.
   * \param[in] val_consvar_grad_1 - Gradient of the conservative variable at point 1.
   * \param[in] val_consvar_grad_2 - Gradient of the conservative variable at point 2.
   * \param[in] val_consvar_grad_3 - Gradient of the conservative variable at point 3.
   */
  void SetConsVarGradient(su2double **val_consvar_grad_0,
                          su2double **val_consvar_grad_1,
                          su2double **val_consvar_grad_2,
                          su2double **val_consvar_grad_3);
  
  /*!
   * \brief Set the gradient of the conservative variables.
   * \param[in] val_consvar_grad - Gradient of the conservative variable which is a scalar.
   */
  void SetConsVarGradient(su2double **val_consvar_grad);
  
  /*!
   * \brief Set the gradient of the primitive variables.
   * \param[in] val_primvar_grad_i - Gradient of the primitive variable at point i.
   * \param[in] val_primvar_grad_j - Gradient of the primitive variable at point j.
   */
  void SetPrimVarGradient(su2double **val_primvar_grad_i,
                          su2double **val_primvar_grad_j);
  
  /*!
   * \brief Set the value of the adjoint variable.
   * \param[in] val_psi_i - Value of the adjoint variable at point i.
   * \param[in] val_psi_j - Value of the adjoint variable at point j.
   */
  void SetAdjointVar(su2double *val_psi_i, su2double *val_psi_j);
  
  /*!
   * \brief Set the gradient of the adjoint variables.
   * \param[in] val_psivar_grad_i - Gradient of the adjoint variable at point i.
   * \param[in] val_psivar_grad_j - Gradient of the adjoint variable at point j.
   */
  void SetAdjointVarGradient(su2double **val_psivar_grad_i, su2double **val_psivar_grad_j);
  
  /*!
   * \brief Set the value of the turbulent variable.
   * \param[in] val_turbvar_i - Value of the turbulent variable at point i.
   * \param[in] val_turbvar_j - Value of the turbulent variable at point j.
   */
  void SetTurbVar(su2double *val_turbvar_i, su2double *val_turbvar_j);
  
  /*!
   * \brief Set the value of the turbulent variable.
   * \param[in] val_transvar_i - Value of the turbulent variable at point i.
   * \param[in] val_transvar_j - Value of the turbulent variable at point j.
   */
  void SetTransVar(su2double *val_transvar_i, su2double *val_transvar_j);
  
  /*!
   * \brief Set the gradient of the turbulent variables.
   * \param[in] val_turbvar_grad_i - Gradient of the turbulent variable at point i.
   * \param[in] val_turbvar_grad_j - Gradient of the turbulent variable at point j.
   */
  void SetTurbVarGradient(su2double **val_turbvar_grad_i, su2double **val_turbvar_grad_j);
  
  /*!
   * \brief Set the gradient of the turbulent variables.
   * \param[in] val_turbvar_grad_i - Gradient of the turbulent variable at point i.
   * \param[in] val_turbvar_grad_j - Gradient of the turbulent variable at point j.
   */
  void SetTransVarGradient(su2double **val_transvar_grad_i, su2double **val_transvar_grad_j);

  /*!
   * \brief Set the value of the adjoint turbulent variable.
   * \param[in] val_turbpsivar_i - Value of the adjoint turbulent variable at point i.
   * \param[in] val_turbpsivar_j - Value of the adjoint turbulent variable at point j.
   */
  void SetTurbAdjointVar(su2double *val_turbpsivar_i, su2double *val_turbpsivar_j);
  
  /*!
   * \brief Set the gradient of the adjoint turbulent variables.
   * \param[in] val_turbpsivar_grad_i - Gradient of the adjoint turbulent variable at point i.
   * \param[in] val_turbpsivar_grad_j - Gradient of the adjoint turbulent variable at point j.
   */
  void SetTurbAdjointGradient (su2double **val_turbpsivar_grad_i, su2double **val_turbpsivar_grad_j);
  
  /*!
   * \brief Set the value of the first blending function.
   * \param[in] val_F1_i - Value of the first Menter blending function at point i.
   * \param[in] val_F1_j - Value of the first Menter blending function at point j.
   */
  virtual void SetF1blending(su2double val_F1_i, su2double val_F1_j) {/* empty */};
  
  /*!
   * \brief Set the value of the second blending function.
   * \param[in] val_F1_i - Value of the second Menter blending function at point i.
   * \param[in] val_F1_j - Value of the second Menter blending function at point j.
   */
  virtual void SetF2blending(su2double val_F1_i, su2double val_F1_j) {/* empty */};
  
  /*!
   * \brief Set the value of the cross diffusion for the SST model.
   * \param[in] val_CDkw_i - Value of the cross diffusion at point i.
   * \param[in] val_CDkw_j - Value of the cross diffusion at point j.
   */
  virtual void SetCrossDiff(su2double val_CDkw_i, su2double val_CDkw_j) {/* empty */};
  
  /*!
   * \brief Set the gradient of the auxiliary variables.
   * \param[in] val_auxvargrad_i - Gradient of the auxiliary variable at point i.
   * \param[in] val_auxvargrad_j - Gradient of the auxiliary variable at point j.
   */
  void SetAuxVarGrad(su2double *val_auxvargrad_i, su2double *val_auxvargrad_j);
  
  /*!
   * \brief Set the diffusion coefficient
   * \param[in] val_diffusioncoeff_i - Value of the diffusion coefficients at i.
   * \param[in] val_diffusioncoeff_j - Value of the diffusion coefficients at j
   */
  void SetDiffusionCoeff(su2double* val_diffusioncoeff_i,
                         su2double* val_diffusioncoeff_j);
  
  /*!
   * \brief Set the laminar viscosity.
   * \param[in] val_laminar_viscosity_i - Value of the laminar viscosity at point i.
   * \param[in] val_laminar_viscosity_j - Value of the laminar viscosity at point j.
   */
  void SetLaminarViscosity(su2double val_laminar_viscosity_i,
                           su2double val_laminar_viscosity_j);
  
  /*!
   * \brief Set the thermal conductivity (translational/rotational)
   * \param[in] val_thermal_conductivity_i - Value of the thermal conductivity at point i.
   * \param[in] val_thermal_conductivity_j - Value of the thermal conductivity at point j.
   * \param[in] iSpecies - Value of the species.
   */
  void SetThermalConductivity(su2double val_thermal_conductivity_i,
                              su2double val_thermal_conductivity_j);
  
  /*!
   * \brief Set the thermal conductivity (translational/rotational)
   * \param[in] val_thermal_conductivity_i - Value of the thermal conductivity at point i.
   * \param[in] val_thermal_conductivity_j - Value of the thermal conductivity at point j.
   * \param[in] iSpecies - Value of the species.
   */
  void SetThermalConductivity_ve(su2double val_thermal_conductivity_ve_i,
                                 su2double val_thermal_conductivity_ve_j);
  
  /*!
   * \brief Set the thermal diffusivity (translational/rotational)
   * \param[in] val_thermal_diffusivity_i - Value of the thermal diffusivity at point i.
   * \param[in] val_thermal_diffusivity_j - Value of the thermal diffusivity at point j.
   * \param[in] iSpecies - Value of the species.
   */
  void SetThermalDiffusivity(su2double val_thermal_diffusivity_i,
                              su2double val_thermal_diffusivity_j);
  /*!
   * \brief Set the eddy viscosity.
   * \param[in] val_eddy_viscosity_i - Value of the eddy viscosity at point i.
   * \param[in] val_eddy_viscosity_j - Value of the eddy viscosity at point j.
   */
  void SetEddyViscosity(su2double val_eddy_viscosity_i,
                        su2double val_eddy_viscosity_j);
  
  /*!
   * \brief Set the turbulent kinetic energy.
   * \param[in] val_turb_ke_i - Value of the turbulent kinetic energy at point i.
   * \param[in] val_turb_ke_j - Value of the turbulent kinetic energy at point j.
   */
  void SetTurbKineticEnergy(su2double val_turb_ke_i, su2double val_turb_ke_j);
  
  /*!
   * \brief Set the value of the distance from the nearest wall.
   * \param[in] val_dist_i - Value of of the distance from point i to the nearest wall.
   * \param[in] val_dist_j - Value of of the distance from point j to the nearest wall.
   */
  void SetDistance(su2double val_dist_i, su2double val_dist_j);
  
  /*!
   * \brief Set coordinates of the points.
   * \param[in] val_coord_i - Coordinates of the point i.
   * \param[in] val_coord_j - Coordinates of the point j.
   */
  void SetCoord(su2double *val_coord_i, su2double *val_coord_j);
  
  /*!
   * \overload
   * \param[in] val_coord_0 - Coordinates of the point 0.
   * \param[in] val_coord_1 - Coordinates of the point 1.
   * \param[in] val_coord_2 - Coordinates of the point 2.
   */
  void SetCoord(su2double *val_coord_0, su2double *val_coord_1, su2double *val_coord_2);
  
  /*!
   * \overload
   * \param[in] val_coord_0 - Coordinates of the point 0.
   * \param[in] val_coord_1 - Coordinates of the point 1.
   * \param[in] val_coord_2 - Coordinates of the point 2.
   * \param[in] val_coord_3 - Coordinates of the point 3.
   */
  void SetCoord(su2double *val_coord_0, su2double *val_coord_1, su2double *val_coord_2,
                su2double *val_coord_3);
  
  /*!
   * \brief Set the velocity of the computational grid.
   * \param[in] val_gridvel_i - Grid velocity of the point i.
   * \param[in] val_gridvel_j - Grid velocity of the point j.
   */
  void SetGridVel(su2double *val_gridvel_i, su2double *val_gridvel_j);
  
  /*!
   * \brief Set the wind gust value.
   * \param[in] val_windgust_i - Wind gust of the point i.
   * \param[in] val_windgust_j - Wind gust of the point j.
   */
  void SetWindGust(su2double *val_windgust_i, su2double *val_windgust_j);
  
  /*!
   * \brief Set the wind gust derivatives values.
   * \param[in] val_windgust_i - Wind gust derivatives of the point i.
   * \param[in] val_windgust_j - Wind gust derivatives of the point j.
   */
  void SetWindGustDer(su2double *val_windgustder_i, su2double *val_windgustder_j);
  
  /*!
   * \brief Set the value of the pressure.
   * \param[in] val_pressure_i - Value of the pressure at point i.
   * \param[in] val_pressure_j - Value of the pressure at point j.
   */
  void SetPressure(su2double val_pressure_i, su2double val_pressure_j);
  
  /*!
   * \brief Set the value of the density for the incompressible solver.
   * \param[in] val_densityinc_i - Value of the pressure at point i.
   * \param[in] val_densityinc_j - Value of the pressure at point j.
   */
  void SetDensity(su2double val_densityinc_i, su2double val_densityinc_j);
  
  /*!
   * \brief Set the value of the beta for incompressible flows.
   * \param[in] val_betainc2_i - Value of beta for incompressible flows at point i.
   * \param[in] val_betainc2_j - Value of beta for incompressible flows at point j.
   */
  void SetBetaInc2(su2double val_betainc2_i, su2double val_betainc2_j);
  
  /*!
   * \brief Set the value of the sound speed.
   * \param[in] val_soundspeed_i - Value of the sound speed at point i.
   * \param[in] val_soundspeed_j - Value of the sound speed at point j.
   */
  void SetSoundSpeed(su2double val_soundspeed_i, su2double val_soundspeed_j);
  
  /*!
   * \brief Set the value of the temperature.
   * \param[in] val_temp_i - Value of the temperature at point i.
   * \param[in] val_temp_j - Value of the temperature at point j.
   */
  void SetTemperature(su2double val_temp_i, su2double val_temp_j);
  
  /*!
   * \brief Set the value of the enthalpy.
   * \param[in] val_enthalpy_i - Value of the enthalpy at point i.
   * \param[in] val_enthalpy_j - Value of the enthalpy at point j.
   */
  void SetEnthalpy(su2double val_enthalpy_i, su2double val_enthalpy_j);
  
  /*!
   * \brief Set the value of the spectral radius.
   * \param[in] val_lambda_i - Value of the spectral radius at point i.
   * \param[in] val_lambda_j - Value of the spectral radius at point j.
   */
  void SetLambda(su2double val_lambda_i, su2double val_lambda_j);
  
  /*!
   * \brief Set the value of undivided laplacian.
   * \param[in] val_und_lapl_i Undivided laplacian at point i.
   * \param[in] val_und_lapl_j Undivided laplacian at point j.
   */
  void SetUndivided_Laplacian(su2double *val_und_lapl_i, su2double *val_und_lapl_j);
  
  /*!
   * \brief Set the value of the pressure sensor.
   * \param[in] val_sensor_i Pressure sensor at point i.
   * \param[in] val_sensor_j Pressure sensor at point j.
   */
  void SetSensor(su2double val_sensor_i, su2double val_sensor_j);
  
  /*!
   * \brief Set the number of neighbor to a point.
   * \param[in] val_neighbor_i - Number of neighbor to point i.
   * \param[in] val_neighbor_j - Number of neighbor to point j.
   */
  void SetNeighbor(unsigned short val_neighbor_i, unsigned short val_neighbor_j);
  
  /*!
   * \brief Set the value of the normal vector to the face between two points.
   * \param[in] val_normal - Normal vector, the norm of the vector is the area of the face.
   */
  void SetNormal(su2double *val_normal);
  
  /*!
   * \brief Set the value of the volume of the control volume.
   * \param[in] val_volume Volume of the control volume.
   */
  void SetVolume(su2double val_volume);
  
  /*!
   * \brief Retrieves the value of the species density in the primitive variable vector.
   * \param[in] iRho_s
   */
  void SetRhosIndex(unsigned short val_Index);
  
  /*!
   * \brief Retrieves the value of the species density in the primitive variable vector.
   * \param[in] iRho_s
   */
  void SetRhoIndex(unsigned short val_Index);
  
  /*!
   * \brief Retrieves the value of the species density in the primitive variable vector.
   * \param[in] iRho_s
   */
  void SetPIndex(unsigned short val_Index);
  
  /*!
   * \brief Retrieves the value of the species density in the primitive variable vector.
   * \param[in] iRho_s
   */
  void SetTIndex(unsigned short val_Index);
  
  /*!
   * \brief Retrieves the value of the species density in the primitive variable vector.
   * \param[in] iRho_s
   */
  void SetTveIndex(unsigned short val_Index);
  
  /*!
   * \brief Retrieves the value of the velocity index in the primitive variable vector.
   * \param[in] i(rho*u)
   */
  void SetVelIndex(unsigned short val_Index);
  
  /*!
   * \brief Retrieves the value of the species density in the primitive variable vector.
   * \param[in] iRho_s
   */
  void SetHIndex(unsigned short val_Index);
  
  /*!
   * \brief Retrieves the value of the species density in the primitive variable vector.
   * \param[in] iRho_s
   */
  void SetAIndex(unsigned short val_Index);
  
  /*!
   * \brief Retrieves the value of the species density in the primitive variable vector.
   * \param[in] iRho_s
   */
  void SetRhoCvtrIndex(unsigned short val_Index);
  
  /*!
   * \brief Retrieves the value of the species density in the primitive variable vector.
   * \param[in] iRho_s
   */
  void SetRhoCvveIndex(unsigned short val_Index);
  
  /*!
   * \brief Sets the value of the derivative of pressure w.r.t. species density.
   * \param[in] iRho_s
   */
  void SetdPdU(su2double *val_dPdU_i, su2double *val_dPdU_j);
  
  /*!
   * \brief Sets the value of the derivative of temperature w.r.t. species density.
   * \param[in] iRho_s
   */
  void SetdTdU(su2double *val_dTdU_i, su2double *val_dTdU_j);
  
  /*!
   * \brief Sets the value of the derivative of vib-el. temperature w.r.t. species density.
   * \param[in] iRho_s
   */
  void SetdTvedU(su2double *val_dTvedU_i, su2double *val_dTvedU_j);
  
  /*!
  * \brief Sets the values of the roe dissipation.
  * \param[in] diss_i - Dissipation value at node i
  * \param[in] diss_j - Dissipation value at node j
  */
  void SetDissipation(su2double diss_i, su2double diss_j);
  
  /*!
  * \brief Get the final Roe dissipation factor.
  */
  su2double GetDissipation();
  
  /*!
   * \brief Get the inviscid fluxes.
   * \param[in] val_density - Value of the density.
   * \param[in] val_velocity - Value of the velocity.
   * \param[in] val_pressure - Value of the pressure.
   * \param[in] val_enthalpy - Value of the enthalpy.
   */
  void GetInviscidFlux(su2double val_density, su2double *val_velocity, su2double val_pressure, su2double val_enthalpy);
  
  /*!
   * \brief Compute the projected inviscid flux vector.
   * \param[in] val_density - Pointer to the density.
   * \param[in] val_velocity - Pointer to the velocity.
   * \param[in] val_pressure - Pointer to the pressure.
   * \param[in] val_enthalpy - Pointer to the enthalpy.
   * \param[in] val_normal - Normal vector, the norm of the vector is the area of the face.
   * \param[out] val_Proj_Flux - Pointer to the projected flux.
   */
  void GetInviscidProjFlux(su2double *val_density, su2double *val_velocity,
                           su2double *val_pressure, su2double *val_enthalpy,
                           su2double *val_normal, su2double *val_Proj_Flux);
    
  /*!
   * \brief Compute the projected inviscid flux vector for incompresible simulations
   * \param[in] val_density - Pointer to the density.
   * \param[in] val_velocity - Pointer to the velocity.
   * \param[in] val_pressure - Pointer to the pressure.
   * \param[in] val_betainc2 - Value of the artificial compresibility factor.
   * \param[in] val_normal - Normal vector, the norm of the vector is the area of the face.
   * \param[out] val_Proj_Flux - Pointer to the projected flux.
   */
  void GetInviscidIncProjFlux(su2double *val_density, su2double *val_velocity,
                                  su2double *val_pressure, su2double *val_betainc2,
                                  su2double *val_enthalpy,
                                  su2double *val_normal, su2double *val_Proj_Flux);

  /*!
   * \brief Compute the projection of the inviscid Jacobian matrices.
   * \param[in] val_velocity Pointer to the velocity.
   * \param[in] val_energy Value of the energy.
   * \param[in] val_normal - Normal vector, the norm of the vector is the area of the face.
   * \param[in] val_scale - Scale of the projection.
   * \param[out] val_Proj_Jac_tensor - Pointer to the projected inviscid Jacobian.
   */
  void GetInviscidProjJac(su2double *val_velocity, su2double *val_energy,
                          su2double *val_normal, su2double val_scale,
                          su2double **val_Proj_Jac_tensor);
  
  /*!
   * \brief Compute the projection of the inviscid Jacobian matrices (incompressible).
   * \param[in] val_density - Value of the density.
   * \param[in] val_velocity - Pointer to the velocity.
   * \param[in] val_betainc2 - Value of the artificial compresibility factor.
   * \param[in] val_normal - Normal vector, the norm of the vector is the area of the face.
   * \param[in] val_scale - Scale of the projection.
   * \param[out] val_Proj_Jac_tensor - Pointer to the projected inviscid Jacobian.
   */
  void GetInviscidIncProjJac(su2double *val_density, su2double *val_velocity,
                                 su2double *val_betainc2, su2double *val_normal,
                                 su2double val_scale,
                                 su2double **val_Proj_Jac_tensor);

  /*!
   * \brief Compute the projection of the inviscid Jacobian matrices (overload for low speed preconditioner version).
   * \param[in] val_density - Value of the density.
   * \param[in] val_velocity - Pointer to the velocity.
   * \param[in] val_betainc2 - Value of the artificial compresibility factor.
   * \param[in] val_cp - Value of the specific heat at constant pressure.
   * \param[in] val_temperature - Value of the temperature.
   * \param[in] val_dRhodT - Value of the derivative of density w.r.t. temperature.
   * \param[in] val_normal - Normal vector, the norm of the vector is the area of the face.
   * \param[in] val_scale - Scale of the projection.
   * \param[out] val_Proj_Jac_tensor - Pointer to the projected inviscid Jacobian.
   */
  void GetInviscidIncProjJac(su2double *val_density,
                                 su2double *val_velocity,
                                 su2double *val_betainc2,
                                 su2double *val_cp,
                                 su2double *val_temperature,
                                 su2double *val_dRhodT,
                                 su2double *val_normal,
                                 su2double val_scale,
                                 su2double **val_Proj_Jac_Tensor);

  /*!
   * \brief Compute the low speed preconditioning matrix.
   * \param[in] val_density - Value of the density.
   * \param[in] val_velocity - Pointer to the velocity.
   * \param[in] val_betainc2 - Value of the artificial compresibility factor.
   * \param[in] val_cp - Value of the specific heat at constant pressure.
   * \param[in] val_temperature - Value of the temperature.
   * \param[in] val_dRhodT - Value of the derivative of density w.r.t. temperature.
   * \param[out] val_Precon - Pointer to the preconditioning matrix.
   */
  void GetPreconditioner(su2double *val_density,
                         su2double *val_velocity,
                         su2double *val_betainc2,
                         su2double *val_cp,
                         su2double *val_temperature,
                         su2double *val_drhodt,
                         su2double **val_Precon);

  /*!
   * \brief Compute the projection of the preconditioned inviscid Jacobian matrices.
   * \param[in] val_density - Value of the density.
   * \param[in] val_velocity - Pointer to the velocity.
   * \param[in] val_betainc2 - Value of the artificial compresibility factor.
   * \param[in] val_normal - Normal vector, the norm of the vector is the area of the face.
   * \param[out] val_Proj_Jac_tensor - Pointer to the projected inviscid Jacobian.
   */
  void GetPreconditionedProjJac(su2double *val_density,
                                su2double *val_velocity,
                                su2double *val_betainc2,
                                su2double *val_normal,
                                su2double **val_Proj_Jac_Tensor);

  /*!
   * \brief Compute the projection of the inviscid Jacobian matrices for general fluid model.
   * \param[in] val_velocity Pointer to the velocity.
   * \param[in] val_energy Value of the energy.
   * \param[in] val_normal - Normal vector, the norm of the vector is the area of the face.
   * \param[in] val_scale - Scale of the projection.
   * \param[out] val_Proj_Jac_tensor - Pointer to the projected inviscid Jacobian.
   */
  void GetInviscidProjJac(su2double *val_velocity, su2double *val_enthalphy,
                          su2double *val_chi, su2double *val_kappa,
                          su2double *val_normal, su2double val_scale,
                          su2double **val_Proj_Jac_tensor);
  
  /*!
   * \brief Mapping between primitives variables P and conservatives variables C.
   * \param[in] val_Mean_PrimVar - Mean value of the primitive variables.
   * \param[in] val_Mean_PrimVar - Mean Value of the secondary variables.
   * \param[out] val_Jac_PC - Pointer to the Jacobian dPdC.
   */
  void GetPrimitive2Conservative (su2double *val_Mean_PrimVar,
                                  su2double *val_Mean_SecVar,
                                  su2double **val_Jac_PC);
  
  /*!
   * \overload
   * \brief Computation of the matrix P for a generic fluid model
   * \param[in] val_density - Value of the density.
   * \param[in] val_velocity - Value of the velocity.
   * \param[in] val_soundspeed - Value of the sound speed.
   * \param[in] val_enthalpy - Value of the Enthalpy
   * \param[in] val_chi - Value of the derivative of Pressure with respect to the Density.
   * \param[in] val_kappa - Value of the derivative of Pressure with respect to the volume specific Static Energy.
   * \param[in] val_normal - Normal vector, the norm of the vector is the area of the face.
   * \param[out] val_p_tensor - Pointer to the P matrix.
   */
  void GetPMatrix(su2double *val_density, su2double *val_velocity,
                  su2double *val_soundspeed, su2double *val_enthalpy, su2double *val_chi, su2double *val_kappa,
                  su2double *val_normal, su2double **val_p_tensor);
  
  /*!
   * \brief Computation of the matrix P, this matrix diagonalize the conservative Jacobians in
   *        the form $P^{-1}(A.Normal)P=Lambda$.
   * \param[in] val_density - Value of the density.
   * \param[in] val_velocity - Value of the velocity.
   * \param[in] val_soundspeed - Value of the sound speed.
   * \param[in] val_normal - Normal vector, the norm of the vector is the area of the face.
   * \param[out] val_p_tensor - Pointer to the P matrix.
   */
  void GetPMatrix(su2double *val_density, su2double *val_velocity,
                  su2double *val_soundspeed, su2double *val_normal,
                  su2double **val_p_tensor);
  
  /*!
   * \brief Computation of the matrix Rinv*Pe.
   * \param[in] Beta2 - A variable in used to define Pe matrix.
   * \param[in] val_enthalpy - value of the enthalpy.
   * \param[in] val_soundspeed - value of the sound speed.
   * \param[in] val_density - value of the density.
   * \param[in] val_velocity - value of the velocity.
   * \param[out] val_invR_invPe - Pointer to the matrix of conversion from entropic to conserved variables.
   */
  void GetinvRinvPe(su2double Beta2, su2double val_enthalpy, su2double val_soundspeed,
                    su2double val_density, su2double* val_velocity,
                    su2double** val_invR_invPe);
    
  /*!
   * \brief Computation of the matrix R.
   * \param[in] val_pressure - value of the pressure.
   * \param[in] val_soundspeed - value of the sound speed.
   * \param[in] val_density - value of the density.
   * \param[in] val_velocity - value of the velocity.
   * \param[out] val_invR_invPe - Pointer to the matrix of conversion from entropic to conserved variables.
   */

  void GetRMatrix(su2double val_pressure, su2double val_soundspeed,
                  su2double val_density, su2double* val_velocity,
                  su2double** val_invR_invPe);
	/*!
	 * \brief Computation of the matrix R.
	 * \param[in] val_soundspeed - value of the sound speed.
	 * \param[in] val_density - value of the density.
	 * \param[out] R_Matrix - Pointer to the matrix of conversion from entropic to conserved variables.
	 */
	void GetRMatrix(su2double val_soundspeed, su2double val_density, su2double **R_Matrix);

	/*!
	 * \brief Computation of the matrix R.
	 * \param[in] val_soundspeed - value of the sound speed.
	 * \param[in] val_density - value of the density.
	 * \param[out] L_Matrix - Pointer to the matrix of conversion from conserved to entropic variables.
	 */
	void GetLMatrix(su2double val_soundspeed, su2double val_density, su2double **L_Matrix);

        /*!
         * \brief Computation of the flow Residual Jacoboan Matrix for Non Reflecting BC.
         * \param[in] val_soundspeed - value of the sound speed.
         * \param[in] val_density - value of the density.
         * \param[out] R_c - Residual Jacoboan Matrix
         * \param[out] R_c_inv- inverse of the Residual Jacoboan Matrix .
         */
        void ComputeResJacobianGiles(CFluidModel *FluidModel, su2double pressure, su2double density, su2double *turboVel, su2double alphaInBC, su2double gammaInBC,  su2double **R_c, su2double **R_c_inv);

        /*!
         * \brief Computate the inverse of a 3x3 matrix
         * \param[in]  matrix     - the matrix to invert
         * \param[out] invMatrix  - inverse matrix.
         */
        void InvMatrix3D(su2double **matrix, su2double **invMatrix);

        /*!
         * \brief Computate the inverse of a 4x4 matrix
         * \param[in]  matrix    - the matrix to invert
         * \param[out] invMatrix - inverse matrix.
         */
        void InvMatrix4D(su2double **matrix, su2double **invMatrix);

	/*!
	 * \brief Computation of the matrix R.
	 * \param[in] val_soundspeed - value of the sound speed.
	 * \param[in] val_density - value of the density.
	 * \param[in] prim_jump - pointer to the vector containing the primitive variable jump (drho, dV, dp).
	 * \param[out]char_jump - pointer to the vector containing the characteristic variable jump.
	 */
	void GetCharJump(su2double val_soundspeed, su2double val_density, su2double *prim_jump, su2double *char_jump);

	/*!
	 * \brief Computation of the matrix Td, this matrix diagonalize the preconditioned conservative Jacobians
	 *        in the form $Tg |Lambda| Td = Pc{-1}|Pc (A.Normal)|$.
	 * \param[in] Beta2 - A variable in used to define absPeJacobian matrix.
	 * \param[in] r_hat - A variable in used to define absPeJacobian matrix.
	 * \param[in] s_hat - A variable in used to define absPeJacobian matrix.
	 * \param[in] t_hat - A variable in used to define absPeJacobian matrix.
	 * \param[in] rB2a2 - A variable in used to define absPeJacobian matrix.
	 * \param[in] val_Lambda - Eigenvalues of the Preconditioned Jacobian.
	 * \param[in] val_normal - Normal vector, the norm of the vector is the area of the face.
	 * \param[out] val_absPeJac - Pointer to the Preconditioned Jacobian matrix.
	 */
	void GetPrecondJacobian(su2double Beta2, su2double r_hat, su2double s_hat, su2double t_hat, su2double rB2a2, su2double* val_Lambda, su2double* val_normal, su2double** val_absPeJac);

  
  /*!
   * \brief Computation of the matrix P^{-1}, this matrix diagonalize the conservative Jacobians
   * in the form $P^{-1}(A.Normal)P=Lambda$.
   * \param[in] val_density - Value of the density.
   * \param[in] val_velocity - Value of the velocity.
   * \param[in] val_soundspeed - Value of the sound speed.
   * \param[in] val_normal - Normal vector, the norm of the vector is the area of the face.
   * \param[out] val_invp_tensor - Pointer to inverse of the P matrix.
   */
  void GetPMatrix_inv(su2double **val_invp_tensor, su2double *val_density,
                      su2double *val_velocity, su2double *val_soundspeed,
                      su2double *val_chi, su2double *val_kappa,
                      su2double *val_normal);
  
  /*!
   * \brief Computation of the matrix P^{-1}, this matrix diagonalize the conservative Jacobians
   *        in the form $P^{-1}(A.Normal)P=Lambda$.
   * \param[in] val_density - Value of the density.
   * \param[in] val_velocity - Value of the velocity.
   * \param[in] val_soundspeed - Value of the sound speed.
   * \param[in] val_normal - Normal vector, the norm of the vector is the area of the face.
   * \param[out] val_invp_tensor - Pointer to inverse of the P matrix.
   */
  void GetPMatrix_inv(su2double *val_density, su2double *val_velocity,
                      su2double *val_soundspeed, su2double *val_normal,
                      su2double **val_invp_tensor);
  
  /*!
   * \brief Compute viscous residual and jacobian.
   */
  void GetAdjViscousFlux_Jac(su2double Pressure_i, su2double Pressure_j, su2double Density_i, su2double Density_j,
                             su2double ViscDens_i, su2double ViscDens_j, su2double *Velocity_i, su2double *Velocity_j,
                             su2double sq_vel_i, su2double sq_vel_j,
                             su2double XiDens_i, su2double XiDens_j, su2double **Mean_GradPhi, su2double *Mean_GradPsiE,
                             su2double dPhiE_dn, su2double *Normal, su2double *Edge_Vector, su2double dist_ij_2, su2double *val_residual_i,
                             su2double *val_residual_j,
                             su2double **val_Jacobian_ii, su2double **val_Jacobian_ij, su2double **val_Jacobian_ji,
                             su2double **val_Jacobian_jj, bool implicit);
  
  /*!
   * \brief Computation of the projected inviscid lambda (eingenvalues).
   * \param[in] val_velocity - Value of the velocity.
   * \param[in] val_soundspeed - Value of the sound speed.
   * \param[in] val_normal - Normal vector, the norm of the vector is the area of the face.
   * \param[in] val_Lambda_Vector - Pointer to Lambda matrix.
   */
  void GetJacInviscidLambda_fabs(su2double *val_velocity, su2double val_soundspeed,
                                 su2double *val_normal, su2double *val_Lambda_Vector);
  
  /*!
   * \brief Compute the numerical residual.
   * \param[out] val_residual - Pointer to the total residual.
   * \param[in] config - Definition of the particular problem.
   */
  virtual void ComputeResidual(su2double *val_residual, CConfig *config);
  
  /*!
   * \overload
   * \param[out] val_residual_i - Pointer to the total residual at point i.
   * \param[out] val_residual_j - Pointer to the total residual at point j.
   */
  virtual void ComputeResidual(su2double *val_residual_i, su2double *val_residual_j);
  
  virtual void ComputeResidual_TransLM(su2double *val_residual,
                                       su2double **val_Jacobian_i,
                                       su2double **val_Jacobian_j, CConfig *config,
                                       su2double &gamma_sep) ;
  
  /*!
   * \overload
   * \param[out] val_residual_i - Pointer to the total residual at point i.
   * \param[out] val_residual_j - Pointer to the total residual at point j.
   * \param[in] config - Definition of the particular problem.
   */
  virtual void ComputeResidual(su2double *val_residual_i,
                               su2double *val_residual_j, CConfig *config);
  
  /*!
   * \overload
   * \param[out] val_residual - Pointer to the total residual.
   * \param[out] val_Jacobian_i - Jacobian of the numerical method at node i (implicit computation).
   * \param[out] val_Jacobian_j - Jacobian of the numerical method at node j (implicit computation).
   * \param[in] config - Definition of the particular problem.
   */
  virtual void ComputeResidual(su2double *val_residual, su2double **val_Jacobian_i,
                               su2double **val_Jacobian_j, CConfig *config);
  
  /*!
   * \overload
   * \param[out] val_residual - Pointer to the total residual.
   * \param[out] val_Jacobian_i - Jacobian of the numerical method at node i (implicit computation).
   * \param[out] val_Jacobian_j - Jacobian of the numerical method at node j (implicit computation).
   * \param[out] val_JacobianMeanFlow_i - Jacobian of the numerical method at node i (implicit computation).
   * \param[out] val_JacobianMeanFlow_j - Jacobian of the numerical method at node j (implicit computation).
   * \param[in] config - Definition of the particular problem.
   */
  virtual void ComputeResidual(su2double *val_residual, su2double **val_Jacobian_i,
                               su2double **val_Jacobian_j,
                               su2double **val_JacobianMeanFlow_i,
                               su2double **val_JacobianMeanFlow_j,
                               CConfig *config);
  
  /*!
   * \overload
   * \param[out] val_Jacobian_i - Jacobian of the numerical method at node i (implicit computation).
   * \param[out] val_Jacobian_j - Jacobian of the numerical method at node j (implicit computation).
   * \param[in] config - Definition of the particular problem.
   */
  virtual void ComputeResidual(su2double **val_Jacobian_i, su2double **val_Jacobian_j,
                               CConfig *config);
  
  /*!
   * \overload
   * \param[out] val_resconv - Pointer to the convective residual.
   * \param[out] val_resvisc - Pointer to the artificial viscosity residual.
   * \param[out] val_Jacobian_i - Jacobian of the numerical method at node i (implicit computation).
   * \param[out] val_Jacobian_j - Jacobian of the numerical method at node j (implicit computation).
   * \param[in] config - Definition of the particular problem.
   */
  virtual void ComputeResidual(su2double *val_resconv, su2double *val_resvisc,
                               su2double **val_Jacobian_i, su2double **val_Jacobian_j,
                               CConfig *config);
  
  /*!
   * \overload
   * \param[out] val_residual_i - Pointer to the total residual at point i.
   * \param[out] val_residual_j - Pointer to the total viscosity residual at point j.
   * \param[out] val_Jacobian_ii - Jacobian of the numerical method at node i (implicit computation) from node i.
   * \param[out] val_Jacobian_ij - Jacobian of the numerical method at node i (implicit computation) from node j.
   * \param[out] val_Jacobian_ji - Jacobian of the numerical method at node j (implicit computation) from node i.
   * \param[out] val_Jacobian_jj - Jacobian of the numerical method at node j (implicit computation) from node j.
   * \param[in] config - Definition of the particular problem.
   */
  virtual void ComputeResidual(su2double *val_residual_i, su2double *val_residual_j,
                               su2double **val_Jacobian_ii,
                               su2double **val_Jacobian_ij,
                               su2double **val_Jacobian_ji,
                               su2double **val_Jacobian_jj, CConfig *config);
  
  /*!
   * \overload
   * \param[out] val_resconv_i - Pointer to the convective residual at point i.
   * \param[out] val_resvisc_i - Pointer to the artificial viscosity residual at point i.
   * \param[out] val_resconv_j - Pointer to the convective residual at point j.
   * \param[out] val_resvisc_j - Pointer to the artificial viscosity residual at point j.
   * \param[out] val_Jacobian_ii - Jacobian of the numerical method at node i (implicit computation) from node i.
   * \param[out] val_Jacobian_ij - Jacobian of the numerical method at node i (implicit computation) from node j.
   * \param[out] val_Jacobian_ji - Jacobian of the numerical method at node j (implicit computation) from node i.
   * \param[out] val_Jacobian_jj - Jacobian of the numerical method at node j (implicit computation) from node j.
   * \param[in] config - Definition of the particular problem.
   */
  virtual void ComputeResidual(su2double *val_resconv_i, su2double *val_resvisc_i,
                               su2double *val_resconv_j, su2double *val_resvisc_j,
                               su2double **val_Jacobian_ii,
                               su2double **val_Jacobian_ij,
                               su2double **val_Jacobian_ji,
                               su2double **val_Jacobian_jj, CConfig *config);
  
  /*!
   * \overload
   * \param[out] val_stiffmatrix_elem - Stiffness matrix for Galerkin computation.
   * \param[in] config - Definition of the particular problem.
   */
  virtual void ComputeResidual(su2double **val_stiffmatrix_elem, CConfig *config);
  
  /*!
   * \overload
   * \param[in] config - Definition of the particular problem.
   * \param[out] val_residual - residual of the source terms
   * \param[out] val_Jacobian_i - Jacobian of the source terms
   */
  virtual void ComputeResidual(su2double *val_residual, su2double **val_Jacobian_i,
                               CConfig *config);
  
  /*!
   * \overload
   * \param[out] - Matrix for storing the constants to be used in the calculation of the equilibrium extent of reaction Keq.
   * \param[in] config - Definition of the particular problem.
   */
  virtual void GetEq_Rxn_Coefficients(su2double **EqnRxnConstants, CConfig *config);
  
  /*!
   * \brief Residual for source term integration.
   * \param[out] val_residual - Pointer to the source residual containing chemistry terms.
   * \param[in] config - Definition of the particular problem.
   */
  virtual void ComputeResidual_Axisymmetric(su2double *val_residual, CConfig *config);
  
  /*!
   * \brief Residual for source term integration.
   * \param[out] val_residual - Pointer to the source residual containing chemistry terms.
   * \param[in] config - Definition of the particular problem.
   */
  virtual void ComputeResidual_Axisymmetric_ad(su2double *val_residual, su2double *val_residuald, CConfig *config);
  
  /*!
   * \brief Calculation of axisymmetric source term Jacobian
   * \param[out] val_Jacobian_i - Jacobian of the numerical method at node i (implicit computation).
   * \param[in] config - Definition of the particular problem.
   */
  virtual void SetJacobian_Axisymmetric(su2double **val_Jacobian_i, CConfig *config);
  
  /*!
   * \brief Calculation of the translational-vibrational energy exchange source term
   * \param[in] config - Definition of the particular problem.
   * \param[out] val_residual - residual of the source terms
   * \param[out] val_Jacobian_i - Jacobian of the source terms
   */
  virtual void ComputeVibRelaxation(su2double *val_residual, su2double **val_Jacobian_i, CConfig *config);
  
  /*!
   * \brief Calculation of the chemistry source term
   * \param[in] config - Definition of the particular problem.
   * \param[out] val_residual - residual of the source terms
   * \param[out] val_Jacobian_i - Jacobian of the source terms
   */
  virtual void ComputeChemistry(su2double *val_residual, su2double **val_Jacobian_i, CConfig *config);
  
  /*!
   * \brief Calculates constants used for Keq correlation.
   * \param[out] A - Pointer to coefficient array.
   * \param[in] val_reaction - Reaction number indicator.
   * \param[in] config - Definition of the particular problem.
   */
  virtual void GetKeqConstants(su2double *A, unsigned short val_reaction, CConfig *config);
  
  /*!
   * \brief Set intermittency for numerics (used in SA with LM transition model)
   */
  virtual void SetIntermittency(su2double intermittency_in);
  
  /*!
   * \brief Residual for source term integration.
   * \param[in] val_production - Value of the Production.
   */
  virtual void SetProduction(su2double val_production);
  
  /*!
   * \brief Residual for source term integration.
   * \param[in] val_destruction - Value of the Destruction.
   */
  virtual void SetDestruction(su2double val_destruction);
  
  /*!
   * \brief Residual for source term integration.
   * \param[in] val_crossproduction - Value of the CrossProduction.
   */
  virtual void SetCrossProduction(su2double val_crossproduction);
  
  /*!
   * \brief Residual for source term integration.
   * \param[in] val_production - Value of the Production.
   */
  virtual su2double GetProduction(void);
  
  /*!
   * \brief Residual for source term integration.
   * \param[in] val_destruction - Value of the Destruction.
   */
  virtual su2double GetDestruction(void);
  
  /*!
   * \brief Residual for source term integration.
   * \param[in] val_crossproduction - Value of the CrossProduction.
   */
  virtual su2double GetCrossProduction(void);

  /*!
   * \brief A virtual member.
   */
  virtual su2double GetGammaBC(void);
  
  /*!
   * \overload
   * \param[out] val_Jacobian_i - Jacobian of the numerical method at node i
   * \param[in] config - Definition of the particular problem.
   */
  virtual void ComputeResidual(su2double **val_Jacobian_i,
                               su2double *val_Jacobian_mui,
                               su2double ***val_Jacobian_gradi, CConfig *config);
  
  /*!
   * \overload
   * \param[out] val_Jacobian_i - Jacobian of the numerical method at node i
   * \param[in] config - Definition of the particular problem.
   */
  virtual void ComputeResidual(su2double **val_Jacobian_i,
                               su2double *val_Jacobian_mui,
                               su2double ***val_Jacobian_gradi,
                               su2double **val_Jacobian_j,
                               su2double *val_Jacobian_muj,
                               su2double ***val_Jacobian_gradj, CConfig *config);

  /*!
   * \brief A virtual member to compute the tangent matrix in structural problems
   * \param[in] element_container - Element structure for the particular element integrated.
   */
  virtual void Compute_Tangent_Matrix(CElement *element_container, CConfig *config);

  /*!
   * \brief A virtual member to compute the nodal stress term in non-linear structural problems
   * \param[in] element_container - Definition of the particular element integrated.
   */
  virtual void Compute_NodalStress_Term(CElement *element_container, CConfig *config);

  /*!
   * \brief A virtual member to compute the plane stress term in an element for nonlinear structural problems
   * \param[in] element_container - Element structure for the particular element integrated.
   */
  virtual void Compute_Plane_Stress_Term(CElement *element_container, CConfig *config);

  /*!
   * \brief A virtual member to compute the constitutive matrix in an element for structural problems
   * \param[in] element_container - Element structure for the particular element integrated.
   */
  virtual void Compute_Constitutive_Matrix(CElement *element_container, CConfig *config);

  /*!
   * \brief A virtual member to compute the stress tensor in an element for structural problems
   * \param[in] element_container - Element structure for the particular element integrated.
   */
  virtual void Compute_Stress_Tensor(CElement *element_container, CConfig *config);

  /*!
   * \brief A virtual member to compute the element-based Lame parameters and set the local properties
   * \param[in] element_container - Element structure for the particular element integrated.
   */
  virtual void SetElement_Properties(CElement *element_container, CConfig *config);

  /*!
   * \brief A virtual member to set the element-based local properties in mesh problems
   * \param[in] element_container - Element structure for the particular element integrated.
   */
  virtual void SetMeshElasticProperties(unsigned long iElem, su2double val_E);

  /*!
   * \brief A virtual member
   * \param[in] config - Config structure
   */
  virtual void ReadDV(CConfig *config);

  /*!
   * \brief A virtual member to set the value of the design variables
   * \param[in] i_DV - Index of the design variable.
   * \param[in] val_DV - Value of the design variable
   */
  virtual void Set_DV_Val(unsigned short i_DV, su2double val_DV);

  /*!
   * \brief A virtual member to retrieve the value of the design variables
   * \param[in] i_DV - Index of the design variable.
   */
  virtual su2double Get_DV_Val(unsigned short i_DV);

  /*!
   * \brief A virtual member to add the Maxwell stress contribution
   * \param[in] element_container - Element structure for the particular element integrated.
   */
  virtual void Add_MaxwellStress(CElement *element_container, CConfig *config);

  /*!
   * \brief A virtual member to set element-based electric field modulus
   * \param[in] element_container - Element structure for the particular element integrated.
   */
  virtual void SetElectric_Properties(CElement *element_container, CConfig *config);

  /*!
   * \brief A virtual member to set the electric field
   * \param[in] EField_DV - New electric field computed by adjoint methods.
   */
  virtual void Set_ElectricField(unsigned short i_DV, su2double val_EField);

  /*!
   * \brief A virtual member to set the young modulus
   * \param[in] val_Young - Value of the Young Modulus.
   */
  virtual void Set_YoungModulus(unsigned short i_DV, su2double val_Young);

  /*!
   * \brief A virtual member to set the material properties
   * \param[in] iVal - Index of the region of concern
   * \param[in] val_E - Value of the Young Modulus.
   * \param[in] val_Nu - Value of the Poisson's ratio.
   */
  virtual void SetMaterial_Properties(unsigned short iVal, su2double val_E, su2double val_Nu);

  /*!
   * \brief A virtual member to set the material properties
   * \param[in] iVal - Index of the region of concern
   * \param[in] val_Rho - Value of the density (inertial effects).
   * \param[in] val_Rho_DL - Value of the density (dead load effects).
   */
  virtual void SetMaterial_Density(unsigned short iVal, su2double val_Rho, su2double val_Rho_DL);

  /*!
   * \brief A virtual member to compute the mass matrix
   * \param[in] element_container - Element structure for the particular element integrated.
   */
  virtual void Compute_Mass_Matrix(CElement *element_container, CConfig *config);

  /*!
   * \brief A virtual member to compute the residual component due to dead loads
   * \param[in] element_container - Element structure for the particular element integrated.
   */
  virtual void Compute_Dead_Load(CElement *element_container, CConfig *config);

  /*!
   * \brief A virtual member to compute the averaged nodal stresses
   * \param[in] element_container - Element structure for the particular element integrated.
   */
  virtual void Compute_Averaged_NodalStress(CElement *element_container, CConfig *config);

  /*!
   * \brief Computes a basis of orthogonal vectors from a suppled vector
   * \param[in] config - Normal vector
   */
  void CreateBasis(su2double *val_Normal);
  
  /*!
   * \brief Set the value of the Tauwall
   * \param[in] val_tauwall_i - Tauwall at point i
   * \param[in] val_tauwall_j - Tauwall at point j
   */
  virtual void SetTauWall(su2double val_tauwall_i, su2double val_tauwall_j);
  
  /*!
   * \brief - Calculate the central/upwind blending function for a face
   *
   * At its simplest level, this function will calculate the average
   * value of the "Roe dissipation" or central/upwind blending function
   * at a face. If Ducros shock sensors are used, then this method will
   * also adjust the central/upwind blending to account for shocks.
   *
   * \param[in] Dissipation_i - Value of the blending function at point i
   * \param[in] Dissipation_j - Value of the bledning function at point j
   * \param[in] Sensor_i - Shock sensor at point i
   * \param[in] Sensor_j - Shock sensor at point j
   * \param[out] Dissipation_ij - Blending parameter at face
   */
  void SetRoe_Dissipation(const su2double Dissipation_i,
                          const su2double Dissipation_j,
                          const su2double Sensor_i, const su2double Sensor_j,
                          su2double& Dissipation_ij, CConfig *config);

  /*!
   * \brief Setting the UQ framework usage
   * \param[in] val_using_uq
   */
  void SetUsing_UQ(bool val_using_uq);

  /*!
   * \brief Decomposes the symmetric matrix A_ij, into eigenvectors and eigenvalues
   * \param[in] A_i: symmetric matrix to be decomposed
   * \param[in] Eig_Vec: strores the eigenvectors
   * \param[in] Eig_Val: stores the eigenvalues
   * \param[in] n: order of matrix A_ij
   */
  static void EigenDecomposition(su2double **A_ij, su2double **Eig_Vec, su2double *Eig_Val, unsigned short n);

  /*!
   * \brief Recomposes the eigenvectors and eigenvalues into a matrix
   * \param[in] A_ij: recomposed matrix
   * \param[in] Eig_Vec: eigenvectors
   * \param[in] Eig_Val: eigenvalues
   * \param[in] n: order of matrix A_ij
   */
  static void EigenRecomposition(su2double **A_ij, su2double **Eig_Vec, su2double *Eig_Val, unsigned short n);

  /*!
   * \brief tred2
   * \param[in] V: matrix that needs to be decomposed
   * \param[in] d: holds eigenvalues
   * \param[in] e: supplemental data structure
   * \param[in] n: order of matrix V
   */
  static void tred2(su2double **V, su2double *d, su2double *e, unsigned short n);

  /*!
   * \brief tql2
   * \param[in] V: matrix that will hold the eigenvectors
   * \param[in] d: array that will hold the ordered eigenvalues
   * \param[in] e: supplemental data structure
   * \param[in] n: order of matrix V

   */
  static void tql2(su2double **V, su2double *d, su2double *e, unsigned short n);
  
};

/*!
 * \class CUpwCUSP_Flow
 * \brief Class for centered scheme - CUSP.
 * \ingroup ConvDiscr
 * \author F. Palacios
 */
class CUpwCUSP_Flow : public CNumerics {
  
private:
  unsigned short iDim, iVar, jVar; /*!< \brief Iteration on dimension and variables. */
  su2double *Diff_U, *Diff_Flux, /*!< \brief Diference of conservative variables and undivided laplacians. */
  *Velocity_i, *Velocity_j, /*!< \brief Velocity at node 0 and 1. */
  *MeanVelocity, ProjVelocity,  /*!< \brief Mean and projected velocities. */
  Density_i, Density_j, Energy_i, Energy_j,  /*!< \brief Mean Density and energies. */
  sq_vel_i, sq_vel_j,   /*!< \brief Modulus of the velocity and the normal vector. */
  MeanDensity, MeanPressure, MeanEnthalpy, MeanEnergy, /*!< \brief Mean values of primitive variables. */
  *ProjFlux, *ProjFlux_i, *ProjFlux_j,  /*!< \brief Projected inviscid flux tensor. */
  cte_0, cte_1, /*!< \brief Artificial dissipation values. */
  LamdaNeg, LamdaPos, Beta, Nu_c, U_i[5], U_j[5], MeanSoundSpeed, Mach,
  **Jacobian;  /*!< \brief Projected grid velocity. */
  bool implicit, /*!< \brief Implicit calculation. */
  grid_movement; /*!< \brief Modification for grid movement. */
  
public:
  
  /*!
   * \brief Constructor of the class.
   * \param[in] val_nDim - Number of dimension of the problem.
   * \param[in] val_nVar - Number of variables of the problem.
   * \param[in] config - Definition of the particular problem.
   */
  CUpwCUSP_Flow(unsigned short val_nDim, unsigned short val_nVar, CConfig *config);
  
  /*!
   * \brief Destructor of the class.
   */
  ~CUpwCUSP_Flow(void);
  
  /*!
   * \brief Compute the flow residual using a JST method.
   * \param[out] val_residual - Pointer to the residual.
   * \param[out] val_Jacobian_i - Jacobian of the numerical method at node i (implicit computation).
   * \param[out] val_Jacobian_j - Jacobian of the numerical method at node j (implicit computation).
   * \param[in] config - Definition of the particular problem.
   */
  void ComputeResidual(su2double *val_residual, su2double **val_Jacobian_i, su2double **val_Jacobian_j,
                       CConfig *config);
};

/*!
 * \class CUpwRoe_Flow
 * \brief Class for solving an approximate Riemann solver of Roe for the flow equations.
 * \ingroup ConvDiscr
 * \author A. Bueno, F. Palacios
 */
class CUpwRoe_Flow : public CNumerics {
private:
  bool implicit, grid_movement, roe_low_dissipation;
  su2double *Diff_U;
  su2double *Velocity_i, *Velocity_j, *RoeVelocity;
  su2double *ProjFlux_i, *ProjFlux_j;
  su2double *delta_wave, *delta_vel;
  su2double *Lambda, *Epsilon, MaxLambda, Delta;
  su2double **P_Tensor, **invP_Tensor;
  su2double sq_vel, Proj_ModJac_Tensor_ij, Density_i, Energy_i, SoundSpeed_i, Pressure_i, Enthalpy_i,
  Density_j, Energy_j, SoundSpeed_j, Pressure_j, Enthalpy_j, R, RoeDensity, RoeEnthalpy, RoeSoundSpeed,
  ProjVelocity, ProjVelocity_i, ProjVelocity_j, RoeSoundSpeed2, kappa;
  unsigned short iVar, jVar, kVar, iDim;
  
public:
  
  /*!
   * \brief Constructor of the class.
   * \param[in] val_nDim - Number of dimensions of the problem.
   * \param[in] val_nVar - Number of variables of the problem.
   * \param[in] config - Definition of the particular problem.
   */
  CUpwRoe_Flow(unsigned short val_nDim, unsigned short val_nVar, CConfig *config, bool val_low_dissipation);
  
  /*!
   * \brief Destructor of the class.
   */
  ~CUpwRoe_Flow(void);
  
  /*!
   * \brief Compute the Roe's flux between two nodes i and j.
   * \param[out] val_residual - Pointer to the total residual.
   * \param[out] val_Jacobian_i - Jacobian of the numerical method at node i (implicit computation).
   * \param[out] val_Jacobian_j - Jacobian of the numerical method at node j (implicit computation).
   * \param[in] config - Definition of the particular problem.
   */
  void ComputeResidual(su2double *val_residual, su2double **val_Jacobian_i, su2double **val_Jacobian_j, CConfig *config);
  
};


/*!
 * \class CUpwGeneralRoe_Flow
 * \brief Class for solving an approximate Riemann solver of Roe for the flow equations for a general fluid model.
 * \ingroup ConvDiscr
 * \author S.Vitale, G.Gori, M.Pini
 */
class CUpwGeneralRoe_Flow : public CNumerics {
private:

  bool implicit, grid_movement;

  su2double *Diff_U;
  su2double *Velocity_i, *Velocity_j, *RoeVelocity;
  su2double *ProjFlux_i, *ProjFlux_j;
  su2double *delta_wave, *delta_vel;
  su2double *Lambda, *Epsilon, MaxLambda, Delta;
  su2double **P_Tensor, **invP_Tensor;
  su2double sq_vel, Proj_ModJac_Tensor_ij, Density_i, Energy_i, SoundSpeed_i, Pressure_i, Enthalpy_i,

  Density_j, Energy_j, SoundSpeed_j, Pressure_j, Enthalpy_j, R, RoeDensity, RoeEnthalpy, RoeSoundSpeed, RoeSoundSpeed2,
  ProjVelocity, ProjVelocity_i, ProjVelocity_j, proj_delta_vel, delta_p, delta_rho, kappa;
  unsigned short iDim, iVar, jVar, kVar;


  su2double StaticEnthalpy_i, StaticEnergy_i, StaticEnthalpy_j, StaticEnergy_j, Kappa_i, Kappa_j, Chi_i, Chi_j, Velocity2_i, Velocity2_j;
  su2double RoeKappa, RoeChi;

public:
  
  /*!
   * \brief Constructor of the class.
   * \param[in] val_nDim - Number of dimensions of the problem.
   * \param[in] val_nVar - Number of variables of the problem.
   * \param[in] config - Definition of the particular problem.
   */
  CUpwGeneralRoe_Flow(unsigned short val_nDim, unsigned short val_nVar, CConfig *config);
  
  /*!
   * \brief Destructor of the class.
   */
  ~CUpwGeneralRoe_Flow(void);
  
  /*!
   * \brief Compute the Roe's flux between two nodes i and j.
   * \param[out] val_residual - Pointer to the total residual.
   * \param[out] val_Jacobian_i - Jacobian of the numerical method at node i (implicit computation).
   * \param[out] val_Jacobian_j - Jacobian of the numerical method at node j (implicit computation).
   * \param[in] config - Definition of the particular problem.
   */
  void ComputeResidual(su2double *val_residual, su2double **val_Jacobian_i, su2double **val_Jacobian_j, CConfig *config);
  
  /*!
   * \brief Compute the Average for a general fluid flux between two nodes i and j.
   * Using the approach of Vinokur and Montagne'
   */
  
  void ComputeRoeAverage();
};

/*!
 * \class CUpwL2Roe_Flow
 * \brief Class for solving an approximate Riemann solver of L2Roe for the flow equations.
 * \ingroup ConvDiscr
 * \author E. Molina, A. Bueno, F. Palacios
 * \version 6.2.0 "Falcon"
 */
class CUpwL2Roe_Flow : public CNumerics {
private:
    bool implicit, grid_movement;
    su2double *Diff_U;
    su2double *Velocity_i, *Velocity_j, *RoeVelocity;
    su2double *ProjFlux_i, *ProjFlux_j;
    su2double *delta_wave, *delta_vel;
    su2double *Lambda, *Epsilon, MaxLambda, Delta;
    su2double **P_Tensor, **invP_Tensor;
    su2double sq_vel, Proj_ModJac_Tensor_ij, Density_i, Energy_i, SoundSpeed_i, Pressure_i, Enthalpy_i,
    Density_j, Energy_j, SoundSpeed_j, Pressure_j, Enthalpy_j, R, RoeDensity, RoeEnthalpy, RoeSoundSpeed,
    ProjVelocity, ProjVelocity_i, ProjVelocity_j, proj_delta_vel, delta_p, delta_rho, RoeSoundSpeed2, kappa;
    unsigned short iDim, iVar, jVar, kVar;
    
public:
    
    /*!
     * \brief Constructor of the class.
     * \param[in] val_nDim - Number of dimensions of the problem.
     * \param[in] val_nVar - Number of variables of the problem.
     * \param[in] config - Definition of the particular problem.
     */
    CUpwL2Roe_Flow(unsigned short val_nDim, unsigned short val_nVar, CConfig *config);
    
    /*!
     * \brief Destructor of the class.
     */
    ~CUpwL2Roe_Flow(void);
    
    /*!
     * \brief Compute the Roe's flux between two nodes i and j.
     * \param[out] val_residual - Pointer to the total residual.
     * \param[out] val_Jacobian_i - Jacobian of the numerical method at node i (implicit computation).
     * \param[out] val_Jacobian_j - Jacobian of the numerical method at node j (implicit computation).
     * \param[in] config - Definition of the particular problem.
     */
    void ComputeResidual(su2double *val_residual, su2double **val_Jacobian_i, su2double **val_Jacobian_j, CConfig *config);
};

/*!
 * \class CUpwLMRoe_Flow
 * \brief Class for solving an approximate Riemann solver of LMRoe for the flow equations.
 * \ingroup ConvDiscr
 * \author E. Molina, A. Bueno, F. Palacios
 * \version 6.2.0 "Falcon"
 */
class CUpwLMRoe_Flow : public CNumerics {
private:
    bool implicit, grid_movement;
    su2double *Diff_U;
    su2double *Velocity_i, *Velocity_j, *RoeVelocity;
    su2double *ProjFlux_i, *ProjFlux_j;
    su2double *delta_wave, *delta_vel;
    su2double *Lambda, *Epsilon, MaxLambda, Delta;
    su2double **P_Tensor, **invP_Tensor;
    su2double sq_vel, Proj_ModJac_Tensor_ij, Density_i, Energy_i, SoundSpeed_i, Pressure_i, Enthalpy_i,
    Density_j, Energy_j, SoundSpeed_j, Pressure_j, Enthalpy_j, R, RoeDensity, RoeEnthalpy, RoeSoundSpeed,
    ProjVelocity, ProjVelocity_i, ProjVelocity_j, proj_delta_vel, delta_p, delta_rho, RoeSoundSpeed2, kappa;
    unsigned short iDim, iVar, jVar, kVar;
    
public:
    
    /*!
     * \brief Constructor of the class.
     * \param[in] val_nDim - Number of dimensions of the problem.
     * \param[in] val_nVar - Number of variables of the problem.
     * \param[in] config - Definition of the particular problem.
     */
    CUpwLMRoe_Flow(unsigned short val_nDim, unsigned short val_nVar, CConfig *config);
    
    /*!
     * \brief Destructor of the class.
     */
    ~CUpwLMRoe_Flow(void);
    
    /*!
     * \brief Compute the Roe's flux between two nodes i and j.
     * \param[out] val_residual - Pointer to the total residual.
     * \param[out] val_Jacobian_i - Jacobian of the numerical method at node i (implicit computation).
     * \param[out] val_Jacobian_j - Jacobian of the numerical method at node j (implicit computation).
     * \param[in] config - Definition of the particular problem.
     */
    void ComputeResidual(su2double *val_residual, su2double **val_Jacobian_i, su2double **val_Jacobian_j, CConfig *config);
};

/*!
 * \class CUpwMSW_Flow
 * \brief Class for solving a flux-vector splitting method by Steger & Warming, modified version.
 * \ingroup ConvDiscr
 * \author S. Copeland
 */
class CUpwMSW_Flow : public CNumerics {
private:
  bool implicit;
  su2double *Diff_U;
  su2double *u_i, *u_j, *ust_i, *ust_j;
  su2double *Fc_i, *Fc_j;
  su2double *Lambda_i, *Lambda_j;
  su2double rhos_i, rhos_j;
  su2double *Ust_i, *Ust_j, *Vst_i, *Vst_j, *Velst_i, *Velst_j;
  su2double **P_Tensor, **invP_Tensor;
  unsigned short nPrimVar, nVar, nDim;
  
public:
  
  /*!
   * \brief Constructor of the class.
   * \param[in] val_nDim - Number of dimensions of the problem.
   * \param[in] val_nVar - Number of variables of the problem.
   * \param[in] config - Definition of the particular problem.
   */
  CUpwMSW_Flow(unsigned short val_nDim, unsigned short val_nVar, CConfig *config);
  
  /*!
   * \brief Destructor of the class.
   */
  ~CUpwMSW_Flow(void);
  
  /*!
   * \brief Compute the Roe's flux between two nodes i and j.
   * \param[out] val_residual - Pointer to the total residual.
   * \param[out] val_Jacobian_i - Jacobian of the numerical method at node i (implicit computation).
   * \param[out] val_Jacobian_j - Jacobian of the numerical method at node j (implicit computation).
   * \param[in] config - Definition of the particular problem.
   */
  void ComputeResidual(su2double *val_residual, su2double **val_Jacobian_i, su2double **val_Jacobian_j, CConfig *config);
  
};

/*!
 * \class CUpwTurkel_Flow
 * \brief Class for solving an approximate Riemann solver of Roe with Turkel Preconditioning for the flow equations.
 * \ingroup ConvDiscr
 * \author A. K. Lonkar
 */
class CUpwTurkel_Flow : public CNumerics {
private:
  bool implicit, grid_movement;
  su2double *Diff_U;
  su2double *Velocity_i, *Velocity_j, *RoeVelocity;
  su2double *ProjFlux_i, *ProjFlux_j;
  su2double *Lambda, *Epsilon;
  su2double **absPeJac, **invRinvPe, **R_Tensor, **Matrix, **Art_Visc;
  su2double sq_vel, Density_i, Energy_i, SoundSpeed_i, Pressure_i, Enthalpy_i,
  Density_j, Energy_j, SoundSpeed_j, Pressure_j, Enthalpy_j, R, RoePressure, RoeDensity, RoeEnthalpy, RoeSoundSpeed,
  ProjVelocity, ProjVelocity_i, ProjVelocity_j;
  unsigned short iDim, iVar, jVar, kVar;
  su2double Beta, Beta_min, Beta_max;
  su2double r_hat, s_hat, t_hat, rhoB2a2, sqr_one_m_Betasqr_Lam1;
  su2double Beta2, one_m_Betasqr, one_p_Betasqr, sqr_two_Beta_c_Area;
  su2double local_Mach;
  
public:
  
  /*!
   * \brief Constructor of the class.
   * \param[in] val_nDim - Number of dimensions of the problem.
   * \param[in] val_nVar - Number of variables of the problem.
   * \param[in] config - Definition of the particular problem.
   */
  CUpwTurkel_Flow(unsigned short val_nDim, unsigned short val_nVar, CConfig *config);
  
  /*!
   * \brief Destructor of the class.
   */
  ~CUpwTurkel_Flow(void);
  
  /*!
   * \brief Compute the Roe's flux between two nodes i and j.
   * \param[out] val_residual - Pointer to the total residual.
   * \param[out] val_Jacobian_i - Jacobian of the numerical method at node i (implicit computation).
   * \param[out] val_Jacobian_j - Jacobian of the numerical method at node j (implicit computation).
   * \param[in] config - Definition of the particular problem.
   */
  void ComputeResidual(su2double *val_residual, su2double **val_Jacobian_i, su2double **val_Jacobian_j, CConfig *config);
  
  /*!
   * \brief Get the Preconditioning Beta.
   * \return Beta - Value of the low Mach Preconditioner.
   */
  su2double GetPrecond_Beta();
};

/*!
 * \class CUpwFDSInc_Flow
 * \brief Class for solving a Flux Difference Splitting (FDS) upwind method for the incompressible flow equations.
 * \ingroup ConvDiscr
 * \author F. Palacios, T. Economon
 */
class CUpwFDSInc_Flow : public CNumerics {
private:
  bool implicit, /*!< \brief Implicit calculation. */
  grid_movement, /*!< \brief Modification for grid movement. */
  variable_density, /*!< \brief Variable density incompressible flows. */
  energy; /*!< \brief computation with the energy equation. */
  su2double *Diff_V;
  su2double *Velocity_i, *Velocity_j, *MeanVelocity;
  su2double *ProjFlux_i, *ProjFlux_j;
  su2double *Lambda, *Epsilon;
  su2double **Precon, **invPrecon_A;
  su2double Proj_ModJac_Tensor_ij, Pressure_i,
  Pressure_j, ProjVelocity,
  MeandRhodT, dRhodT_i, dRhodT_j, /*!< \brief Derivative of density w.r.t. temperature (variable density flows). */
  Temperature_i, Temperature_j,   /*!< \brief Temperature at node 0 and 1. */
  MeanDensity, MeanPressure, MeanSoundSpeed, MeanBetaInc2, MeanEnthalpy, MeanCp, MeanTemperature; /*!< \brief Mean values of primitive variables. */
  unsigned short iDim, iVar, jVar, kVar;
  
public:
  
  /*!
   * \brief Constructor of the class.
   * \param[in] val_nDim - Number of dimensions of the problem.
   * \param[in] val_nVar - Number of variables of the problem.
   * \param[in] config - Definition of the particular problem.
   */
  CUpwFDSInc_Flow(unsigned short val_nDim, unsigned short val_nVar, CConfig *config);
  
  /*!
   * \brief Destructor of the class.
   */
  ~CUpwFDSInc_Flow(void);
  
  /*!
   * \brief Compute the upwind flux between two nodes i and j.
   * \param[out] val_residual - Pointer to the residual array.
   * \param[out] val_Jacobian_i - Jacobian of the numerical method at node i (implicit computation).
   * \param[out] val_Jacobian_j - Jacobian of the numerical method at node j (implicit computation).
   * \param[in] config - Definition of the particular problem.
   */
  void ComputeResidual(su2double *val_residual, su2double **val_Jacobian_i, su2double **val_Jacobian_j,
                       CConfig *config);
};

/*!
 * \class CUpwRoe_AdjFlow
 * \brief Class for solving an approximate Riemann solver of Roe
 *        for the adjoint flow equations.
 * \ingroup ConvDiscr
 * \author F. Palacios
 */
class CUpwRoe_AdjFlow : public CNumerics {
private:
  su2double *Residual_Roe;
  su2double area, Sx, Sy, Sz, rarea, nx, ny, nz, rho_l, u_l, v_l, w_l, h_l, rho_r,
  u_r, v_r, w_r, h_r, psi1, psi2, psi3, psi4, psi5;
  su2double h, u, v, w, c, psi1_l, psi2_l, psi3_l, psi4_l, psi5_l,
  psi1_r, psi2_r, psi3_r, psi4_r, psi5_r, q_l, q_r, Q_l, Q_r, vn,
  rrho_l, weight, rweight1, cc;
  su2double l1psi, l2psi, absQ, absQp, absQm, q2, alpha, beta_u, beta_v, beta_w, Q, l1l2p, l1l2m, eta;
  su2double RoeDensity, RoeSoundSpeed, *RoeVelocity, *Lambda, *Velocity_i, *Velocity_j, **ProjFlux_i, **ProjFlux_j,
  Proj_ModJac_Tensor_ij, **Proj_ModJac_Tensor, Energy_i, Energy_j, **P_Tensor, **invP_Tensor;
  unsigned short iDim, iVar, jVar, kVar;
  bool implicit, grid_movement;
  
public:
  
  /*!
   * \brief Constructor of the class.
   * \param[in] val_nDim - Number of dimensions of the problem.
   * \param[in] val_nVar - Number of variables of the problem.
   * \param[in] config - Definition of the particular problem.
   */
  CUpwRoe_AdjFlow(unsigned short val_nDim, unsigned short val_nVar, CConfig *config);
  
  /*!
   * \brief Destructor of the class.
   */
  ~CUpwRoe_AdjFlow(void);
  
  /*!
   * \brief Compute the adjoint Roe's flux between two nodes i and j.
   * \param[out] val_residual_i - Pointer to the total residual at point i.
   * \param[out] val_residual_j - Pointer to the total residual at point j.
   * \param[out] val_Jacobian_ii - Jacobian of the numerical method at node i (implicit computation) from node i.
   * \param[out] val_Jacobian_ij - Jacobian of the numerical method at node i (implicit computation) from node j.
   * \param[out] val_Jacobian_ji - Jacobian of the numerical method at node j (implicit computation) from node i.
   * \param[out] val_Jacobian_jj - Jacobian of the numerical method at node j (implicit computation) from node j.
   * \param[in] config - Definition of the particular problem.
   */
  void ComputeResidual(su2double *val_residual_i, su2double *val_residual_j, su2double **val_Jacobian_ii,
                       su2double **val_Jacobian_ij, su2double **val_Jacobian_ji, su2double **val_Jacobian_jj, CConfig *config);
};

/*!
 * \class CUpwAUSM_Flow
 * \brief Class for solving an approximate Riemann AUSM.
 * \ingroup ConvDiscr
 * \author F. Palacios
 */
class CUpwAUSM_Flow : public CNumerics {
private:
  bool implicit;
  su2double *Diff_U;
  su2double *Velocity_i, *Velocity_j, *RoeVelocity;
  su2double *ProjFlux_i, *ProjFlux_j;
  su2double *delta_wave, *delta_vel;
  su2double *Lambda, *Epsilon;
  su2double **P_Tensor, **invP_Tensor;
  su2double sq_vel, Proj_ModJac_Tensor_ij, Density_i, Energy_i, SoundSpeed_i, Pressure_i, Enthalpy_i,
  Density_j, Energy_j, SoundSpeed_j, Pressure_j, Enthalpy_j, R, RoeDensity, RoeEnthalpy, RoeSoundSpeed,
  ProjVelocity, ProjVelocity_i, ProjVelocity_j;
  unsigned short iDim, iVar, jVar, kVar;
  su2double mL, mR, mLP, mRM, mF, pLP, pRM, pF, Phi;
  
public:
  
  /*!
   * \brief Constructor of the class.
   * \param[in] val_nDim - Number of dimensions of the problem.
   * \param[in] val_nVar - Number of variables of the problem.
   * \param[in] config - Definition of the particular problem.
   */
  CUpwAUSM_Flow(unsigned short val_nDim, unsigned short val_nVar, CConfig *config);
  
  /*!
   * \brief Destructor of the class.
   */
  ~CUpwAUSM_Flow(void);
  
  /*!
   * \brief Compute the Roe's flux between two nodes i and j.
   * \param[out] val_residual - Pointer to the total residual.
   * \param[out] val_Jacobian_i - Jacobian of the numerical method at node i (implicit computation).
   * \param[out] val_Jacobian_j - Jacobian of the numerical method at node j (implicit computation).
   * \param[in] config - Definition of the particular problem.
   */
  void ComputeResidual(su2double *val_residual, su2double **val_Jacobian_i, su2double **val_Jacobian_j, CConfig *config);
};

/*!
 * \class CUpwAUSMPLUSUP_Flow
 * \brief Class for solving an approximate Riemann AUSM+ -up.
 * \ingroup ConvDiscr
 * \author Amit Sachdeva
 */
class CUpwAUSMPLUSUP_Flow : public CNumerics {
private:
  bool implicit;
  su2double *Diff_U;
  su2double *Velocity_i, *Velocity_j, *RoeVelocity;
  su2double *ProjFlux_i, *ProjFlux_j;
  su2double *delta_wave, *delta_vel;
  su2double *Lambda, *Epsilon;
  su2double **P_Tensor, **invP_Tensor;
  su2double sq_vel, Proj_ModJac_Tensor_ij, Density_i, Energy_i, SoundSpeed_i, Pressure_i, Enthalpy_i,
  Density_j, Energy_j, SoundSpeed_j, Pressure_j, Enthalpy_j, R, RoeDensity, RoeEnthalpy, RoeSoundSpeed,
  ProjVelocity, ProjVelocity_i, ProjVelocity_j;
  unsigned short iDim, iVar, jVar, kVar;
  su2double mL, mR, mLP, mRM, mF, pLP, pRM, pF, Phi;
  su2double astarL, astarR, ahatL, ahatR, aF, rhoF, MFsq, Mrefsq, Mp, Pu, fa;
  su2double Kp, Ku, sigma, alpha, beta, param1, mfP, mfM;
  
public:
  
  /*!
   * \brief Constructor of the class.
   * \param[in] val_nDim - Number of dimensions of the problem.
   * \param[in] val_nVar - Number of variables of the problem.
   * \param[in] config - Definition of the particular problem.
   */
  CUpwAUSMPLUSUP_Flow(unsigned short val_nDim, unsigned short val_nVar, CConfig *config);
  
  /*!
   * \brief Destructor of the class.
   */
  ~CUpwAUSMPLUSUP_Flow(void);
  
  /*!
   * \brief Compute the AUSM+ -up flux between two nodes i and j.
   * \param[out] val_residual - Pointer to the total residual.
   * \param[out] val_Jacobian_i - Jacobian of the numerical method at node i (implicit computation).
   * \param[out] val_Jacobian_j - Jacobian of the numerical method at node j (implicit computation).
   * \param[in] config - Definition of the particular problem.
   */
  void ComputeResidual(su2double *val_residual, su2double **val_Jacobian_i, su2double **val_Jacobian_j, CConfig *config);
};

/*!
 * \class CUpwAUSMPLUSUP2_Flow
 * \brief Class for solving an approximate Riemann AUSM+ -up.
 * \ingroup ConvDiscr
 * \author Amit Sachdeva
 */
class CUpwAUSMPLUSUP2_Flow : public CNumerics {
private:
  bool implicit;
  su2double *Diff_U;
  su2double *Velocity_i, *Velocity_j, *RoeVelocity;
  su2double *ProjFlux_i, *ProjFlux_j;
  su2double *delta_wave, *delta_vel;
  su2double *Lambda, *Epsilon;
  su2double **P_Tensor, **invP_Tensor;
  su2double sq_vel, Proj_ModJac_Tensor_ij, Density_i, Energy_i, SoundSpeed_i, Pressure_i, Enthalpy_i,
  Density_j, Energy_j, SoundSpeed_j, Pressure_j, Enthalpy_j, R, RoeDensity, RoeEnthalpy, RoeSoundSpeed,
  ProjVelocity, ProjVelocity_i, ProjVelocity_j;
  unsigned short iDim, iVar, jVar, kVar;
  su2double sq_veli, sq_velj, mL, mR, mLP, mRM, mF, pLP, pRM, pFi, pF, Phi;
  su2double astarL, astarR, ahatL, ahatR, aF, rhoF, MFsq, Mrefsq, Mp, fa;
  su2double Kp, sigma, alpha, beta, param1, mfP, mfM;
  
public:
  
  /*!
   * \brief Constructor of the class.
   * \param[in] val_nDim - Number of dimensions of the problem.
   * \param[in] val_nVar - Number of variables of the problem.
   * \param[in] config - Definition of the particular problem.
   */
  CUpwAUSMPLUSUP2_Flow(unsigned short val_nDim, unsigned short val_nVar, CConfig *config);
  
  /*!
   * \brief Destructor of the class.
   */
  ~CUpwAUSMPLUSUP2_Flow(void);
  
  /*!
   * \brief Compute the AUSM+ -up flux between two nodes i and j.
   * \param[out] val_residual - Pointer to the total residual.
   * \param[out] val_Jacobian_i - Jacobian of the numerical method at node i (implicit computation).
   * \param[out] val_Jacobian_j - Jacobian of the numerical method at node j (implicit computation).
   * \param[in] config - Definition of the particular problem.
   */
  void ComputeResidual(su2double *val_residual, su2double **val_Jacobian_i, su2double **val_Jacobian_j, CConfig *config);
};

/*!
 * \class CUpwSLAU_Flow
 * \brief Class for solving the Low-Dissipation AUSM.
 * \ingroup ConvDiscr
 * \author E. Molina
 */
class CUpwSLAU_Flow : public CNumerics {
private:
  bool implicit, slau_low_diss;
  su2double *Diff_U;
  su2double *Velocity_i, *Velocity_j, *RoeVelocity;
  su2double *ProjFlux_i, *ProjFlux_j;
  su2double *delta_wave, *delta_vel;
  su2double *Lambda, *Epsilon;
  su2double **P_Tensor, **invP_Tensor;
  su2double sq_vel, Proj_ModJac_Tensor_ij, Density_i, Energy_i, SoundSpeed_i, Pressure_i, Enthalpy_i,
  Density_j, Energy_j, SoundSpeed_j, Pressure_j, Enthalpy_j, R, RoeDensity, RoeEnthalpy, RoeSoundSpeed,
  ProjVelocity, ProjVelocity_i, ProjVelocity_j;
  unsigned short iDim, iVar, jVar, kVar;
  su2double mL, mR, mF, pF;
  su2double aF, Vn_Mag, aux_slau, Mach_tilde, Chi, f_rho, BetaL, BetaR, Vn_MagL, Vn_MagR;
  
public:
  
  /*!
   * \brief Constructor of the class.
   * \param[in] val_nDim - Number of dimensions of the problem.
   * \param[in] val_nVar - Number of variables of the problem.
   * \param[in] config - Definition of the particular problem.
   */
  CUpwSLAU_Flow(unsigned short val_nDim, unsigned short val_nVar, CConfig *config, bool val_low_dissipation);
  
  /*!
   * \brief Destructor of the class.
   */
  ~CUpwSLAU_Flow(void);
  
  /*!
   * \brief Compute the Roe's flux between two nodes i and j.
   * \param[out] val_residual - Pointer to the total residual.
   * \param[out] val_Jacobian_i - Jacobian of the numerical method at node i (implicit computation).
   * \param[out] val_Jacobian_j - Jacobian of the numerical method at node j (implicit computation).
   * \param[in] config - Definition of the particular problem.
   */
  void ComputeResidual(su2double *val_residual, su2double **val_Jacobian_i, su2double **val_Jacobian_j, CConfig *config);
};

/*!
 * \class CUpwSLAU2_Flow
 * \brief Class for solving the Simple Low-Dissipation AUSM 2.
 * \ingroup ConvDiscr
 * \author E. Molina
 */
class CUpwSLAU2_Flow : public CNumerics {
private:
  bool implicit, slau_low_dissipation;
  su2double *Diff_U;
  su2double *Velocity_i, *Velocity_j, *RoeVelocity;
  su2double *ProjFlux_i, *ProjFlux_j;
  su2double *delta_wave, *delta_vel;
  su2double *Lambda, *Epsilon;
  su2double **P_Tensor, **invP_Tensor;
  su2double sq_vel, Proj_ModJac_Tensor_ij, Density_i, Energy_i, SoundSpeed_i, Pressure_i, Enthalpy_i,
  Density_j, Energy_j, SoundSpeed_j, Pressure_j, Enthalpy_j, R, RoeDensity, RoeEnthalpy, RoeSoundSpeed,
  ProjVelocity, ProjVelocity_i, ProjVelocity_j;
  unsigned short iDim, iVar, jVar, kVar;
  su2double mL, mR, mF, pF;
  su2double aF, Vn_Mag, aux_slau, Mach_tilde, Chi, f_rho, BetaL, BetaR, Vn_MagL, Vn_MagR;
  
public:
  
  /*!
   * \brief Constructor of the class.
   * \param[in] val_nDim - Number of dimensions of the problem.
   * \param[in] val_nVar - Number of variables of the problem.
   * \param[in] config - Definition of the particular problem.
   */
  CUpwSLAU2_Flow(unsigned short val_nDim, unsigned short val_nVar, CConfig *config, bool val_low_dissipation);
  
  /*!
   * \brief Destructor of the class.
   */
  ~CUpwSLAU2_Flow(void);
  
  /*!
   * \brief Compute the Roe's flux between two nodes i and j.
   * \param[out] val_residual - Pointer to the total residual.
   * \param[out] val_Jacobian_i - Jacobian of the numerical method at node i (implicit computation).
   * \param[out] val_Jacobian_j - Jacobian of the numerical method at node j (implicit computation).
   * \param[in] config - Definition of the particular problem.
   */
  void ComputeResidual(su2double *val_residual, su2double **val_Jacobian_i, su2double **val_Jacobian_j, CConfig *config);
};

/*!
 * \class CUpwHLLC_Flow
 * \brief Class for solving an approximate Riemann HLLC.
 * \ingroup ConvDiscr
 * \author G. Gori, Politecnico di Milano
 * \version 6.2.0 "Falcon"
 */
class CUpwHLLC_Flow : public CNumerics {
private:
  bool implicit, grid_movement;
  unsigned short iDim, jDim, iVar, jVar;
  
  su2double *IntermediateState;
  su2double *Velocity_i, *Velocity_j, *RoeVelocity;

  su2double sq_vel_i, Density_i, Energy_i, SoundSpeed_i, Pressure_i, Enthalpy_i, ProjVelocity_i;
  su2double sq_vel_j, Density_j, Energy_j, SoundSpeed_j, Pressure_j, Enthalpy_j, ProjVelocity_j;
  
  su2double sq_velRoe, RoeDensity, RoeEnthalpy, RoeSoundSpeed, RoeProjVelocity, ProjInterfaceVel;

  su2double sL, sR, sM, pStar, EStar, rhoSL, rhoSR, Rrho, kappa;

  su2double Omega, RHO, OmegaSM;
  su2double *dSm_dU, *dPI_dU, *drhoStar_dU, *dpStar_dU, *dEStar_dU;
  
public:
  
  /*!
   * \brief Constructor of the class.
   * \param[in] val_nDim - Number of dimensions of the problem.
   * \param[in] val_nVar - Number of variables of the problem.
   * \param[in] config - Definition of the particular problem.
   */
  CUpwHLLC_Flow(unsigned short val_nDim, unsigned short val_nVar, CConfig *config);
  
  /*!
   * \brief Destructor of the class.
   */
  ~CUpwHLLC_Flow(void);
  
  /*!
   * \brief Compute the Roe's flux between two nodes i and j.
   * \param[out] val_residual - Pointer to the total residual.
   * \param[out] val_Jacobian_i - Jacobian of the numerical method at node i (implicit computation).
   * \param[out] val_Jacobian_j - Jacobian of the numerical method at node j (implicit computation).
   * \param[in] config - Definition of the particular problem.
   */
  void ComputeResidual(su2double *val_residual, su2double **val_Jacobian_i, su2double **val_Jacobian_j, CConfig *config);

};

/*!
 * \class CUpwGeneralHLLC_Flow
 * \brief Class for solving an approximate Riemann HLLC.
 * \ingroup ConvDiscr
 * \author G. Gori, Politecnico di Milano
 * \version 6.2.0 "Falcon"
 */
class CUpwGeneralHLLC_Flow : public CNumerics {
private:
  bool implicit, grid_movement;
  unsigned short iDim, jDim, iVar, jVar;
  
  su2double *IntermediateState;
  su2double *Velocity_i, *Velocity_j, *RoeVelocity;

  su2double sq_vel_i, Density_i, Energy_i, SoundSpeed_i, Pressure_i, Enthalpy_i, ProjVelocity_i, StaticEnthalpy_i, StaticEnergy_i;
  su2double sq_vel_j, Density_j, Energy_j, SoundSpeed_j, Pressure_j, Enthalpy_j, ProjVelocity_j, StaticEnthalpy_j, StaticEnergy_j;
  
  su2double sq_velRoe, RoeDensity, RoeEnthalpy, RoeSoundSpeed, RoeProjVelocity, ProjInterfaceVel;
  su2double Kappa_i, Kappa_j, Chi_i, Chi_j, RoeKappa, RoeChi, RoeKappaStaticEnthalpy;

  su2double sL, sR, sM, pStar, EStar, rhoSL, rhoSR, Rrho, kappa;

  su2double Omega, RHO, OmegaSM;
  su2double *dSm_dU, *dPI_dU, *drhoStar_dU, *dpStar_dU, *dEStar_dU;

  
public:
  
  /*!
   * \brief Constructor of the class.
   * \param[in] val_nDim - Number of dimensions of the problem.
   * \param[in] val_nVar - Number of variables of the problem.
   * \param[in] config - Definition of the particular problem.
   */
  CUpwGeneralHLLC_Flow(unsigned short val_nDim, unsigned short val_nVar, CConfig *config);
  
  /*!
   * \brief Destructor of the class.
   */
  ~CUpwGeneralHLLC_Flow(void);
  
  /*!

   * \brief Compute the Roe's flux between two nodes i and j.
   * \param[out] val_residual - Pointer to the total residual.
   * \param[out] val_Jacobian_i - Jacobian of the numerical method at node i (implicit computation).
   * \param[out] val_Jacobian_j - Jacobian of the numerical method at node j (implicit computation).
   * \param[in] config - Definition of the particular problem.
   */
   void ComputeResidual(su2double *val_residual, su2double **val_Jacobian_i, su2double **val_Jacobian_j, CConfig *config);

   /*!
   * \brief Compute the Average quantities for a general fluid flux between two nodes i and j.
   * Using the approach of Vinokur and Montagne'
   */
   void VinokurMontagne();
};

/*!
 * \class CUpwLin_TransLM
 * \brief Class for performing a linear upwind solver for the Spalart-Allmaras turbulence model equations with transition
 * \ingroup ConvDiscr
 * \author A. Aranake
 */
class CUpwLin_TransLM : public CNumerics {
private:
  su2double *Velocity_i;
  su2double *Velocity_j;
  bool implicit, grid_movement, incompressible;
  su2double Density_i, Density_j, q_ij, a0, a1;
  unsigned short iDim;
  
public:
  
  /*!
   * \brief Constructor of the class.
   * \param[in] val_nDim - Number of dimensions of the problem.
   * \param[in] val_nVar - Number of variables of the problem.
   * \param[in] config - Definition of the particular problem.
   */
  CUpwLin_TransLM(unsigned short val_nDim, unsigned short val_nVar, CConfig *config);
  
  /*!
   * \brief Destructor of the class.
   */
  ~CUpwLin_TransLM(void);
  
  /*!
   * \brief Compute the upwind flux between two nodes i and j.
   * \param[out] val_residual - Pointer to the total residual.
   * \param[out] val_Jacobian_i - Jacobian of the numerical method at node i (implicit computation).
   * \param[out] val_Jacobian_j - Jacobian of the numerical method at node j (implicit computation).
   * \param[in] config - Definition of the particular problem.
   */
  void ComputeResidual (su2double *val_residual, su2double **val_Jacobian_i, su2double **val_Jacobian_j, CConfig *config);
};

/*!
 * \class CUpwLin_AdjTurb
 * \brief Class for performing a linear upwind solver for the adjoint turbulence equations.
 * \ingroup ConvDiscr
 * \author A. Bueno.
 */
class CUpwLin_AdjTurb : public CNumerics {
private:
  su2double *Velocity_i;
  
public:
  
  /*!
   * \brief Constructor of the class.
   * \param[in] val_nDim - Number of dimensions of the problem.
   * \param[in] val_nVar - Number of variables of the problem.
   * \param[in] config - Definition of the particular problem.
   */
  CUpwLin_AdjTurb(unsigned short val_nDim, unsigned short val_nVar, CConfig *config);
  
  /*!
   * \brief Destructor of the class.
   */
  ~CUpwLin_AdjTurb(void);
  
  /*!
   * \brief Compute the adjoint upwind flux between two nodes i and j.
   * \param[out] val_residual - Pointer to the total residual.
   * \param[out] val_Jacobian_i - Jacobian of the numerical method at node i (implicit computation).
   * \param[out] val_Jacobian_j - Jacobian of the numerical method at node j (implicit computation).
   * \param[in] config - Definition of the particular problem.
   */
  void ComputeResidual (su2double *val_residual, su2double **val_Jacobian_i, su2double **val_Jacobian_j, CConfig *config);
};

/*!
 * \class CUpwScalar
 * \brief Template class for scalar upwind fluxes between nodes i and j.
 * \details This class serves as a template for the scalar upwinding residual
 *   classes.  The general structure of a scalar upwinding calculation is the
 *   same for many different  models, which leads to a lot of repeated code.
 *   By using the template design pattern, these sections of repeated code are
 *   moved to this shared base class, and the specifics of each model
 *   are implemented by derived classes.  In order to add a new residual
 *   calculation for a convection residual, extend this class and implement
 *   the pure virtual functions with model-specific behavior.
 * \ingroup ConvDiscr
 * \author C. Pederson, A. Bueno., and A. Campos.
 */
class CUpwScalar : public CNumerics {
private:

  /*!
   * \brief A pure virtual function; Adds any extra variables to AD
   */
  virtual void ExtraADPreaccIn() = 0;

  /*!
   * \brief Model-specific steps in the ComputeResidual method
   * \param[out] val_residual - Pointer to the total residual.
   * \param[out] val_Jacobian_i - Jacobian of the numerical method at node i (implicit computation).
   * \param[out] val_Jacobian_j - Jacobian of the numerical method at node j (implicit computation).
   * \param[in] config - Definition of the particular problem.
   */
  virtual void FinishResidualCalc(su2double *val_residual,
                                  su2double **Jacobian_i,
                                  su2double **Jacobian_j,
                                  CConfig *config) = 0;

protected:
  su2double *Velocity_i, *Velocity_j; /*!< \brief Velocity, minus any grid movement. */
  su2double Density_i, Density_j;
  bool implicit, grid_movement, incompressible;
  su2double q_ij, /*!< \brief Projected velocity at the face. */
            a0,   /*!< \brief The maximum of the face-normal velocity and 0 */
            a1;   /*!< \brief The minimum of the face-normal velocity and 0 */
  unsigned short iDim;

public:

  /*!
   * \brief Constructor of the class.
   * \param[in] val_nDim - Number of dimensions of the problem.
   * \param[in] val_nVar - Number of variables of the problem.
   * \param[in] config - Definition of the particular problem.
   */
  CUpwScalar(unsigned short val_nDim, unsigned short val_nVar, CConfig *config);

  /*!
   * \brief Destructor of the class.
   */
  ~CUpwScalar(void);

  /*!
   * \brief Compute the scalar upwind flux between two nodes i and j.
   * \param[out] val_residual - Pointer to the total residual.
   * \param[out] val_Jacobian_i - Jacobian of the numerical method at node i (implicit computation).
   * \param[out] val_Jacobian_j - Jacobian of the numerical method at node j (implicit computation).
   * \param[in] config - Definition of the particular problem.
   */
  void ComputeResidual(su2double *val_residual, su2double **val_Jacobian_i, su2double **val_Jacobian_j, CConfig *config);
};

/*!
 * \class CUpwSca_TurbSA
 * \brief Class for doing a scalar upwind solver for the Spalar-Allmaras turbulence model equations.
 * \ingroup ConvDiscr
 * \author A. Bueno.
 */
class CUpwSca_TurbSA : public CUpwScalar {
private:

  /*!
   * \brief Adds any extra variables to AD
   */
  void ExtraADPreaccIn();

  /*!
   * \brief SA specific steps in the ComputeResidual method
   * \param[out] val_residual - Pointer to the total residual.
   * \param[out] val_Jacobian_i - Jacobian of the numerical method at node i (implicit computation).
   * \param[out] val_Jacobian_j - Jacobian of the numerical method at node j (implicit computation).
   * \param[in] config - Definition of the particular problem.
   */
  void FinishResidualCalc(su2double *val_residual, su2double **Jacobian_i,
                                su2double **Jacobian_j, CConfig *config);

public:

  /*!
   * \brief Constructor of the class.
   * \param[in] val_nDim - Number of dimensions of the problem.
   * \param[in] val_nVar - Number of variables of the problem.
   * \param[in] config - Definition of the particular problem.
   */
  CUpwSca_TurbSA(unsigned short val_nDim, unsigned short val_nVar, CConfig *config);

  /*!
   * \brief Destructor of the class.
   */
  ~CUpwSca_TurbSA(void);
};

/*!
 * \class CUpwSca_TurbSST
 * \brief Class for doing a scalar upwind solver for the Menter SST turbulence model equations.
 * \ingroup ConvDiscr
 * \author A. Campos.
 */
class CUpwSca_TurbSST : public CUpwScalar {
private:

  /*!
   * \brief Adds any extra variables to AD
   */
  void ExtraADPreaccIn();

  /*!
   * \brief SST specific steps in the ComputeResidual method
   * \param[out] val_residual - Pointer to the total residual.
   * \param[out] val_Jacobian_i - Jacobian of the numerical method at node i (implicit computation).
   * \param[out] val_Jacobian_j - Jacobian of the numerical method at node j (implicit computation).
   * \param[in] config - Definition of the particular problem.
   */
  void FinishResidualCalc(su2double *val_residual, su2double **Jacobian_i,
                                su2double **Jacobian_j, CConfig *config);

public:

  /*!
   * \brief Constructor of the class.
   * \param[in] val_nDim - Number of dimensions of the problem.
   * \param[in] val_nVar - Number of variables of the problem.
   * \param[in] config - Definition of the particular problem.
   */
  CUpwSca_TurbSST(unsigned short val_nDim, unsigned short val_nVar, CConfig *config);

  /*!
   * \brief Destructor of the class.
   */
  ~CUpwSca_TurbSST(void);
};

/*!
 * \class CUpwSca_TransLM
 * \brief Class for doing a scalar upwind solver for the Spalart-Allmaras turbulence model equations with transition.
 * \ingroup ConvDiscr
 * \author A. Aranake.
 */
class CUpwSca_TransLM : public CNumerics {
private:
  su2double *Velocity_i, *Velocity_j;
  bool implicit, grid_movement;
  su2double q_ij, a0, a1;
  unsigned short iDim;
  
public:
  
  /*!
   * \brief Constructor of the class.
   * \param[in] val_nDim - Number of dimensions of the problem.
   * \param[in] val_nVar - Number of variables of the problem.
   * \param[in] config - Definition of the particular problem.
   */
  CUpwSca_TransLM(unsigned short val_nDim, unsigned short val_nVar, CConfig *config);
  
  /*!
   * \brief Destructor of the class.
   */
  ~CUpwSca_TransLM(void);
  
  /*!
   * \brief Compute the scalar upwind flux between two nodes i and j.
   * \param[out] val_residual - Pointer to the total residual.
   * \param[out] val_Jacobian_i - Jacobian of the numerical method at node i (implicit computation).
   * \param[out] val_Jacobian_j - Jacobian of the numerical method at node j (implicit computation).
   * \param[in] config - Definition of the particular problem.
   */
  void ComputeResidual(su2double *val_residual, su2double **val_Jacobian_i, su2double **val_Jacobian_j, CConfig *config);
};

/*!
 * \class CUpwSca_AdjTurb
 * \brief Class for doing a scalar upwind solver for the adjoint turbulence equations.
 * \ingroup ConvDiscr
 * \author A. Bueno.
 */
class CUpwSca_AdjTurb : public CNumerics {
private:
  su2double *Velocity_i, *Velocity_j;
  
public:
  
  /*!
   * \brief Constructor of the class.
   * \param[in] val_nDim - Number of dimensions of the problem.
   * \param[in] val_nVar - Number of variables of the problem.
   * \param[in] config - Definition of the particular problem.
   */
  CUpwSca_AdjTurb(unsigned short val_nDim, unsigned short val_nVar, CConfig *config);
  
  /*!
   * \brief Destructor of the class.
   */
  ~CUpwSca_AdjTurb(void);
  
  /*!
   * \param[out] val_residual_i - Pointer to the total residual at point i.
   * \param[out] val_residual_j - Pointer to the total viscosity residual at point j.
   * \param[out] val_Jacobian_ii - Jacobian of the numerical method at node i (implicit computation) from node i.
   * \param[out] val_Jacobian_ij - Jacobian of the numerical method at node i (implicit computation) from node j.
   * \param[out] val_Jacobian_ji - Jacobian of the numerical method at node j (implicit computation) from node i.
   * \param[out] val_Jacobian_jj - Jacobian of the numerical method at node j (implicit computation) from node j.
   * \param[in] config - Definition of the particular problem.
   */
  void ComputeResidual(su2double *val_residual_i, su2double *val_residual_j, su2double **val_Jacobian_ii, su2double **val_Jacobian_ij,
                       su2double **val_Jacobian_ji, su2double **val_Jacobian_jj, CConfig *config);
};

/*!
 * \class CUpwSca_Heat
 * \brief Class for doing a scalar upwind solver for the heat convection equation.
 * \ingroup ConvDiscr
 * \author O. Burghardt.
 * \version 6.2.0 "Falcon"
 */
class CUpwSca_Heat : public CNumerics {
private:
  su2double *Velocity_i, *Velocity_j;
  bool implicit, grid_movement;
  su2double q_ij, a0, a1;
  unsigned short iDim;

public:

  /*!
   * \brief Constructor of the class.
   * \param[in] val_nDim - Number of dimensions of the problem.
   * \param[in] val_nVar - Number of variables of the problem.
   * \param[in] config - Definition of the particular problem.
   */
  CUpwSca_Heat(unsigned short val_nDim, unsigned short val_nVar, CConfig *config);

  /*!
   * \brief Destructor of the class.
   */
  ~CUpwSca_Heat(void);

  /*!
   * \brief Compute the scalar upwind flux between two nodes i and j.
   * \param[out] val_residual - Pointer to the total residual.
   * \param[out] val_Jacobian_i - Jacobian of the numerical method at node i (implicit computation).
   * \param[out] val_Jacobian_j - Jacobian of the numerical method at node j (implicit computation).
   * \param[in] config - Definition of the particular problem.
   */
  void ComputeResidual(su2double *val_residual, su2double **val_Jacobian_i, su2double **val_Jacobian_j, CConfig *config);
};

/*!
 * \class CCentJST_Flow
 * \brief Class for centered shceme - JST.
 * \ingroup ConvDiscr
 * \author F. Palacios
 */
class CCentJST_KE_Flow : public CNumerics {
  
private:
  unsigned short iDim, iVar, jVar; /*!< \brief Iteration on dimension and variables. */
  su2double *Diff_U, *Diff_Lapl, /*!< \brief Diference of conservative variables and undivided laplacians. */
  *Velocity_i, *Velocity_j, /*!< \brief Velocity at node 0 and 1. */
  *MeanVelocity, ProjVelocity, ProjVelocity_i, ProjVelocity_j,  /*!< \brief Mean and projected velocities. */
  Density_i, Density_j, Energy_i, Energy_j,  /*!< \brief Mean Density and energies. */
  sq_vel_i, sq_vel_j,   /*!< \brief Modulus of the velocity and the normal vector. */
  MeanDensity, MeanPressure, MeanEnthalpy, MeanEnergy, /*!< \brief Mean values of primitive variables. */
  Param_p, Param_Kappa_2, Param_Kappa_4, /*!< \brief Artificial dissipation parameters. */
  Local_Lambda_i, Local_Lambda_j, MeanLambda, /*!< \brief Local eingenvalues. */
  Phi_i, Phi_j, sc2, sc4, StretchingFactor, /*!< \brief Streching parameters. */
  *ProjFlux,  /*!< \brief Projected inviscid flux tensor. */
  Epsilon_2, cte_0, cte_1, /*!< \brief Artificial dissipation values. */
  ProjGridVel;  /*!< \brief Projected grid velocity. */
  bool implicit, /*!< \brief Implicit calculation. */
  grid_movement; /*!< \brief Modification for grid movement. */
  
  
public:
  
  /*!
   * \brief Constructor of the class.
   * \param[in] val_nDim - Number of dimension of the problem.
   * \param[in] val_nVar - Number of variables of the problem.
   * \param[in] config - Definition of the particular problem.
   */
  CCentJST_KE_Flow(unsigned short val_nDim, unsigned short val_nVar, CConfig *config);
  
  /*!
   * \brief Destructor of the class.
   */
  ~CCentJST_KE_Flow(void);
  
  /*!
   * \brief Compute the flow residual using a JST method.
   * \param[out] val_resconv - Pointer to the convective residual.
   * \param[out] val_resvisc - Pointer to the artificial viscosity residual.
   * \param[out] val_Jacobian_i - Jacobian of the numerical method at node i (implicit computation).
   * \param[out] val_Jacobian_j - Jacobian of the numerical method at node j (implicit computation).
   * \param[in] config - Definition of the particular problem.
   */
  void ComputeResidual(su2double *val_residual, su2double **val_Jacobian_i, su2double **val_Jacobian_j,
                       CConfig *config);
};

/*!
 * \class CCentJST_Flow
 * \brief Class for centered scheme - JST.
 * \ingroup ConvDiscr
 * \author F. Palacios
 */
class CCentJST_Flow : public CNumerics {
  
private:
  unsigned short iDim, iVar, jVar; /*!< \brief Iteration on dimension and variables. */
  su2double *Diff_U, *Diff_Lapl, /*!< \brief Diference of conservative variables and undivided laplacians. */
  *Velocity_i, *Velocity_j, /*!< \brief Velocity at node 0 and 1. */
  *MeanVelocity, ProjVelocity, ProjVelocity_i, ProjVelocity_j,  /*!< \brief Mean and projected velocities. */
  Density_i, Density_j, Energy_i, Energy_j,  /*!< \brief Mean Density and energies. */
  sq_vel_i, sq_vel_j,   /*!< \brief Modulus of the velocity and the normal vector. */
  MeanDensity, MeanPressure, MeanEnthalpy, MeanEnergy, /*!< \brief Mean values of primitive variables. */
  Param_p, Param_Kappa_2, Param_Kappa_4, /*!< \brief Artificial dissipation parameters. */
  Local_Lambda_i, Local_Lambda_j, MeanLambda, /*!< \brief Local eingenvalues. */
  Phi_i, Phi_j, sc2, sc4, StretchingFactor, /*!< \brief Streching parameters. */
  *ProjFlux,  /*!< \brief Projected inviscid flux tensor. */
  Epsilon_2, Epsilon_4, cte_0, cte_1, /*!< \brief Artificial dissipation values. */
  ProjGridVel;  /*!< \brief Projected grid velocity. */
  bool implicit, /*!< \brief Implicit calculation. */
  grid_movement; /*!< \brief Modification for grid movement. */
  
  
public:
  
  /*!
   * \brief Constructor of the class.
   * \param[in] val_nDim - Number of dimension of the problem.
   * \param[in] val_nVar - Number of variables of the problem.
   * \param[in] config - Definition of the particular problem.
   */
  CCentJST_Flow(unsigned short val_nDim, unsigned short val_nVar, CConfig *config);
  
  /*!
   * \brief Destructor of the class.
   */
  ~CCentJST_Flow(void);
  
  /*!
   * \brief Compute the flow residual using a JST method.
   * \param[out] val_resconv - Pointer to the convective residual.
   * \param[out] val_resvisc - Pointer to the artificial viscosity residual.
   * \param[out] val_Jacobian_i - Jacobian of the numerical method at node i (implicit computation).
   * \param[out] val_Jacobian_j - Jacobian of the numerical method at node j (implicit computation).
   * \param[in] config - Definition of the particular problem.
   */
  void ComputeResidual(su2double *val_residual, su2double **val_Jacobian_i, su2double **val_Jacobian_j,
                       CConfig *config);
};

/*!
 * \class CCentJSTInc_Flow
 * \brief Class for centered scheme - modified JST with incompressible preconditioning.
 * \ingroup ConvDiscr
 * \author F. Palacios, T. Economon
 */
class CCentJSTInc_Flow : public CNumerics {
  
private:
  unsigned short iDim, iVar, jVar; /*!< \brief Iteration on dimension and variables. */
  su2double *Diff_V, *Diff_Lapl, /*!< \brief Diference of primitive variables and undivided laplacians. */
  *Velocity_i, *Velocity_j, /*!< \brief Velocity at node 0 and 1. */
  *MeanVelocity, ProjVelocity_i, ProjVelocity_j,  /*!< \brief Mean and projected velocities. */
  sq_vel_i, sq_vel_j,   /*!< \brief Modulus of the velocity and the normal vector. */
  Temperature_i, Temperature_j,   /*!< \brief Temperature at node 0 and 1. */
  MeanDensity, MeanPressure, MeanBetaInc2, MeanEnthalpy, MeanCp, MeanTemperature, /*!< \brief Mean values of primitive variables. */
  MeandRhodT, /*!< \brief Derivative of density w.r.t. temperature (variable density flows). */
  Param_p, Param_Kappa_2, Param_Kappa_4, /*!< \brief Artificial dissipation parameters. */
  Local_Lambda_i, Local_Lambda_j, MeanLambda, /*!< \brief Local eingenvalues. */
  Phi_i, Phi_j, sc2, sc4, StretchingFactor, /*!< \brief Streching parameters. */
  *ProjFlux,  /*!< \brief Projected inviscid flux tensor. */
  Epsilon_2, Epsilon_4; /*!< \brief Artificial dissipation values. */
  su2double **Precon;
  bool implicit, /*!< \brief Implicit calculation. */
  grid_movement, /*!< \brief Modification for grid movement. */
  variable_density, /*!< \brief Variable density incompressible flows. */
  energy; /*!< \brief computation with the energy equation. */

public:
  
  /*!
   * \brief Constructor of the class.
   * \param[in] val_nDim - Number of dimension of the problem.
   * \param[in] val_nVar - Number of variables of the problem.
   * \param[in] config - Definition of the particular problem.
   */
  CCentJSTInc_Flow(unsigned short val_nDim, unsigned short val_nVar, CConfig *config);
  
  /*!
   * \brief Destructor of the class.
   */
  ~CCentJSTInc_Flow(void);
  
  /*!
   * \brief Compute the flow residual using a JST method.
   * \param[out] val_residual - Pointer to the residual array.
   * \param[out] val_Jacobian_i - Jacobian of the numerical method at node i (implicit computation).
   * \param[out] val_Jacobian_j - Jacobian of the numerical method at node j (implicit computation).
   * \param[in] config - Definition of the particular problem.
   */
  void ComputeResidual(su2double *val_residual, su2double **val_Jacobian_i, su2double **val_Jacobian_j, CConfig *config);
};

/*!
 * \class CCentJST_AdjFlow
 * \brief Class for and adjoint centered scheme - JST.
 * \ingroup ConvDiscr
 * \author F. Palacios
 */
class CCentJST_AdjFlow : public CNumerics {
private:
  su2double *Diff_Psi, *Diff_Lapl;
  su2double *Velocity_i, *Velocity_j;
  su2double *MeanPhi;
  unsigned short iDim, jDim, iVar, jVar;
  su2double Residual, ProjVelocity_i, ProjVelocity_j, ProjPhi, ProjPhi_Vel, sq_vel, phis1, phis2;
  su2double MeanPsiRho, MeanPsiE, Param_p, Param_Kappa_4, Param_Kappa_2, Local_Lambda_i, Local_Lambda_j, MeanLambda;
  su2double Phi_i, Phi_j, sc4, StretchingFactor, Epsilon_4, Epsilon_2;
  bool implicit, grid_movement;
  
public:
  
  /*!
   * \brief Constructor of the class.
   * \param[in] val_nDim - Number of dimensions of the problem.
   * \param[in] val_nVar - Number of variables of the problem.
   * \param[in] config - Definition of the particular problem.
   */
  CCentJST_AdjFlow(unsigned short val_nDim, unsigned short val_nVar, CConfig *config);
  
  /*!
   * \brief Destructor of the class.
   */
  ~CCentJST_AdjFlow(void);
  
  /*!
   * \brief Compute the adjoint flow residual using a JST method.
   * \param[out] val_resconv_i - Pointer to the convective residual at point i.
   * \param[out] val_resvisc_i - Pointer to the artificial viscosity residual at point i.
   * \param[out] val_resconv_j - Pointer to the convective residual at point j.
   * \param[out] val_resvisc_j - Pointer to the artificial viscosity residual at point j.
   * \param[out] val_Jacobian_ii - Jacobian of the numerical method at node i (implicit computation) from node i.
   * \param[out] val_Jacobian_ij - Jacobian of the numerical method at node i (implicit computation) from node j.
   * \param[out] val_Jacobian_ji - Jacobian of the numerical method at node j (implicit computation) from node i.
   * \param[out] val_Jacobian_jj - Jacobian of the numerical method at node j (implicit computation) from node j.
   * \param[in] config - Definition of the particular problem.
   */
  void ComputeResidual (su2double *val_resconv_i, su2double *val_resvisc_i, su2double *val_resconv_j, su2double *val_resvisc_j,
                        su2double **val_Jacobian_ii, su2double **val_Jacobian_ij, su2double **val_Jacobian_ji, su2double **val_Jacobian_jj,
                        CConfig *config);
};

/*!
 * \class CCentSca_Heat
 * \brief Class for scalar centered scheme.
 * \ingroup ConvDiscr
 * \author O. Burghardt
 * \version 6.2.0 "Falcon"
 */
class CCentSca_Heat : public CNumerics {

private:
  unsigned short iDim; /*!< \brief Iteration on dimension and variables. */
  su2double *Diff_Lapl, /*!< \brief Diference of conservative variables and undivided laplacians. */
  *MeanVelocity, ProjVelocity, ProjVelocity_i, ProjVelocity_j,  /*!< \brief Mean and projected velocities. */
  Param_Kappa_4, /*!< \brief Artificial dissipation parameters. */
  Local_Lambda_i, Local_Lambda_j, MeanLambda, /*!< \brief Local eingenvalues. */
  cte_0, cte_1; /*!< \brief Artificial dissipation values. */
  bool implicit, /*!< \brief Implicit calculation. */
  grid_movement; /*!< \brief Modification for grid movement. */


public:

  /*!
   * \brief Constructor of the class.
   * \param[in] val_nDim - Number of dimension of the problem.
   * \param[in] val_nVar - Number of variables of the problem.
   * \param[in] config - Definition of the particular problem.
   */
  CCentSca_Heat(unsigned short val_nDim, unsigned short val_nVar, CConfig *config);

  /*!
   * \brief Destructor of the class.
   */
  ~CCentSca_Heat(void);

  /*!
   * \brief Compute the flow residual using a JST method.
   * \param[out] val_resconv - Pointer to the convective residual.
   * \param[out] val_resvisc - Pointer to the artificial viscosity residual.
   * \param[out] val_Jacobian_i - Jacobian of the numerical method at node i (implicit computation).
   * \param[out] val_Jacobian_j - Jacobian of the numerical method at node j (implicit computation).
   * \param[in] config - Definition of the particular problem.
   */
  void ComputeResidual(su2double *val_residual, su2double **val_Jacobian_i, su2double **val_Jacobian_j,
                       CConfig *config);
};



/*!
 * \class CCentLax_Flow
 * \brief Class for computing the Lax-Friedrich centered scheme.
 * \ingroup ConvDiscr
 * \author F. Palacios
 */
class CCentLax_Flow : public CNumerics {
private:
  unsigned short iDim, iVar, jVar; /*!< \brief Iteration on dimension and variables. */
  su2double *Diff_U, /*!< \brief Difference of conservative variables. */
  *Velocity_i, *Velocity_j, /*!< \brief Velocity at node 0 and 1. */
  *MeanVelocity, ProjVelocity, ProjVelocity_i, ProjVelocity_j,  /*!< \brief Mean and projected velocities. */
  *ProjFlux,  /*!< \brief Projected inviscid flux tensor. */
  Density_i, Density_j, Energy_i, Energy_j,  /*!< \brief Mean Density and energies. */
  sq_vel_i, sq_vel_j,   /*!< \brief Modulus of the velocity and the normal vector. */
  MeanDensity, MeanPressure, MeanEnthalpy, MeanEnergy, /*!< \brief Mean values of primitive variables. */
  Param_p, Param_Kappa_0, /*!< \brief Artificial dissipation parameters. */
  Local_Lambda_i, Local_Lambda_j, MeanLambda, /*!< \brief Local eingenvalues. */
  Phi_i, Phi_j, sc0, StretchingFactor, /*!< \brief Streching parameters. */
  Epsilon_0, cte; /*!< \brief Artificial dissipation values. */
  bool implicit, /*!< \brief Implicit calculation. */
  grid_movement; /*!< \brief Modification for grid movement. */
  su2double ProjGridVel;
  
public:
  
  /*!
   * \brief Constructor of the class.
   * \param[in] val_nDim - Number of dimension of the problem.
   * \param[in] val_nVar - Number of variables of the problem.
   * \param[in] config - Definition of the particular problem.
   */
  CCentLax_Flow(unsigned short val_nDim, unsigned short val_nVar, CConfig *config);
  
  /*!
   * \brief Destructor of the class.
   */
  ~CCentLax_Flow(void);
  
  /*!
   * \brief Compute the flow residual using a Lax method.
   * \param[out] val_resconv - Pointer to the convective residual.
   * \param[out] val_resvisc - Pointer to the artificial viscosity residual.
   * \param[out] val_Jacobian_i - Jacobian of the numerical method at node i (implicit computation).
   * \param[out] val_Jacobian_j - Jacobian of the numerical method at node j (implicit computation).
   * \param[in] config - Definition of the particular problem.
   */
  void ComputeResidual(su2double *val_residual, su2double **val_Jacobian_i, su2double **val_Jacobian_j,
                       CConfig *config);
};

/*!
 * \class CCentLaxInc_Flow
 * \brief Class for computing the Lax-Friedrich centered scheme (modified with incompressible preconditioning).
 * \ingroup ConvDiscr
 * \author F. Palacios, T. Economon
 */
class CCentLaxInc_Flow : public CNumerics {
private:
  unsigned short iDim, iVar, jVar; /*!< \brief Iteration on dimension and variables. */
  su2double *Diff_V, /*!< \brief Difference of primitive variables. */
  *Velocity_i, *Velocity_j, /*!< \brief Velocity at node 0 and 1. */
  *MeanVelocity, ProjVelocity_i, ProjVelocity_j,  /*!< \brief Mean and projected velocities. */
  *ProjFlux,  /*!< \brief Projected inviscid flux tensor. */
  sq_vel_i, sq_vel_j,   /*!< \brief Modulus of the velocity and the normal vector. */
  Temperature_i, Temperature_j,   /*!< \brief Temperature at node 0 and 1. */
  MeanDensity, MeanPressure, MeanBetaInc2, MeanEnthalpy, MeanCp, MeanTemperature, /*!< \brief Mean values of primitive variables. */
  MeandRhodT, /*!< \brief Derivative of density w.r.t. temperature (variable density flows). */
  Param_p, Param_Kappa_0, /*!< \brief Artificial dissipation parameters. */
  Local_Lambda_i, Local_Lambda_j, MeanLambda, /*!< \brief Local eingenvalues. */
  Phi_i, Phi_j, sc0, StretchingFactor, /*!< \brief Streching parameters. */
  Epsilon_0; /*!< \brief Artificial dissipation values. */
  su2double **Precon;
  bool implicit, /*!< \brief Implicit calculation. */
  grid_movement, /*!< \brief Modification for grid movement. */
  variable_density, /*!< \brief Variable density incompressible flows. */
  energy; /*!< \brief computation with the energy equation. */
  
public:
  
  /*!
   * \brief Constructor of the class.
   * \param[in] val_nDim - Number of dimension of the problem.
   * \param[in] val_nVar - Number of variables of the problem.
   * \param[in] config - Definition of the particular problem.
   */
  CCentLaxInc_Flow(unsigned short val_nDim, unsigned short val_nVar, CConfig *config);
  
  /*!
   * \brief Destructor of the class.
   */
  ~CCentLaxInc_Flow(void);
  
  /*!
   * \brief Compute the flow residual using a Lax method.
   * \param[out] val_residual - Pointer to the residual array.
   * \param[out] val_Jacobian_i - Jacobian of the numerical method at node i (implicit computation).
   * \param[out] val_Jacobian_j - Jacobian of the numerical method at node j (implicit computation).
   * \param[in] config - Definition of the particular problem.
   */
  void ComputeResidual(su2double *val_residual, su2double **val_Jacobian_i, su2double **val_Jacobian_j, CConfig *config);
};

/*!
 * \class CCentLax_AdjFlow
 * \brief Class for computing the Lax-Friedrich adjoint centered scheme.
 * \ingroup ConvDiscr
 * \author F. Palacios
 */
class CCentLax_AdjFlow : public CNumerics {
private:
  su2double *Diff_Psi;
  su2double *Velocity_i, *Velocity_j;
  su2double *MeanPhi;
  unsigned short iDim, jDim, iVar, jVar;
  su2double Residual, ProjVelocity_i, ProjVelocity_j, ProjPhi, ProjPhi_Vel, sq_vel, phis1, phis2,
  MeanPsiRho, MeanPsiE, Param_p, Param_Kappa_0, Local_Lambda_i, Local_Lambda_j, MeanLambda,
  Phi_i, Phi_j, sc2, StretchingFactor, Epsilon_0;
  bool implicit, grid_movement;
  
public:
  
  /*!
   * \brief Constructor of the class.
   * \param[in] val_nDim - Number of dimensions of the problem.
   * \param[in] val_nVar - Number of variables of the problem.
   * \param[in] config - Definition of the particular problem.
   */
  CCentLax_AdjFlow(unsigned short val_nDim, unsigned short val_nVar, CConfig *config);
  
  /*!
   * \brief Destructor of the class.
   */
  ~CCentLax_AdjFlow(void);
  
  /*!
   * \brief Compute the adjoint flow residual using a Lax method.
   * \param[out] val_resconv_i - Pointer to the convective residual at point i.
   * \param[out] val_resvisc_i - Pointer to the artificial viscosity residual at point i.
   * \param[out] val_resconv_j - Pointer to the convective residual at point j.
   * \param[out] val_resvisc_j - Pointer to the artificial viscosity residual at point j.
   * \param[out] val_Jacobian_ii - Jacobian of the numerical method at node i (implicit computation) from node i.
   * \param[out] val_Jacobian_ij - Jacobian of the numerical method at node i (implicit computation) from node j.
   * \param[out] val_Jacobian_ji - Jacobian of the numerical method at node j (implicit computation) from node i.
   * \param[out] val_Jacobian_jj - Jacobian of the numerical method at node j (implicit computation) from node j.
   * \param[in] config - Definition of the particular problem.
   */
  void ComputeResidual (su2double *val_resconv_i, su2double *val_resvisc_i, su2double *val_resconv_j, su2double *val_resvisc_j,
                        su2double **val_Jacobian_ii, su2double **val_Jacobian_ij, su2double **val_Jacobian_ji, su2double **val_Jacobian_jj,
                        CConfig *config);
};


/*!
 * \class CAvgGrad_Base
 * \brief A base class for computing viscous terms using an average of gradients.
 * \details This is the base class for the numerics classes that compute the
 * viscous fluxes for the flow solvers (i.e. compressible or incompressible
 * Navier Stokes).  The actual numerics classes derive from this class.
 * This class is used to share functions and variables that are common to all
 * of the flow viscous numerics.  For example, the turbulent stress tensor
 * is computed identically for all three derived classes.
 * \ingroup ViscDiscr
 * \author C. Pederson, A. Bueno, F. Palacios, T. Economon
 */
class CAvgGrad_Base : public CNumerics {
 protected:
  const unsigned short nPrimVar;  /*!< \brief The size of the primitive variable array used in the numerics class. */
  const bool correct_gradient; /*!< \brief Apply a correction to the gradient term */
  bool implicit;               /*!< \brief Implicit calculus. */
  su2double *heat_flux_vector, /*!< \brief Flux of total energy due to molecular and turbulent diffusion */
  *heat_flux_jac_i,            /*!< \brief Jacobian of the molecular + turbulent heat flux vector, projected onto the normal vector. */
  **tau_jacobian_i;            /*!< \brief Jacobian of the viscous + turbulent stress tensor, projected onto the normal vector. */
  su2double *Mean_PrimVar,     /*!< \brief Mean primitive variables. */
  *PrimVar_i, *PrimVar_j,      /*!< \brief Primitives variables at point i and 1. */
  **Mean_GradPrimVar,          /*!< \brief Mean value of the gradient. */
  Mean_Laminar_Viscosity,      /*!< \brief Mean value of the viscosity. */
  Mean_Eddy_Viscosity,         /*!< \brief Mean value of the eddy viscosity. */
  Mean_turb_ke,                /*!< \brief Mean value of the turbulent kinetic energy. */
  Mean_TauWall,                /*!< \brief Mean wall shear stress (wall functions). */
  TauWall_i, TauWall_j,        /*!< \brief Wall shear stress at point i and j (wall functions). */
  dist_ij_2,                   /*!< \brief Length of the edge and face, squared */
  *Proj_Mean_GradPrimVar_Edge, /*!< \brief Inner product of the Mean gradient and the edge vector. */
  *Edge_Vector;                /*!< \brief Vector from point i to point j. */



  /*!
   * \brief Add a correction using a Quadratic Constitutive Relation
   *
   * This function requires that the stress tensor already be
   * computed using \ref GetStressTensor
   *
   * See: Spalart, P. R., "Strategies for Turbulence Modelling and
   * Simulation," International Journal of Heat and Fluid Flow, Vol. 21,
   * 2000, pp. 252-263
   *
   * \param[in] val_gradprimvar
   */
  void AddQCR(const su2double* const *val_gradprimvar);

  /*!
   * \brief Scale the stress tensor using a predefined wall stress.
   *
   * This function requires that the stress tensor already be
   * computed using \ref GetStressTensor
   *
   * \param[in] val_normal - Normal vector, the norm of the vector is the area of the face.
   * \param[in] val_tau_wall - The wall stress
   */
  void AddTauWall(const su2double *val_normal,
                  su2double val_tau_wall);

  /**
   * \brief Calculate the Jacobian of the viscous + turbulent stress tensor
   *
   * This function is intended only for the compressible flow solver.
   * This Jacobian is projected onto the normal vector, so it is of dimension
   * [nDim][nVar]
   *
   * \param[in] val_Mean_PrimVar - Mean value of the primitive variables.
   * \param[in] val_laminar_viscosity - Value of the laminar viscosity.
   * \param[in] val_eddy_viscosity - Value of the eddy viscosity.
   * \param[in] val_dist_ij - Distance between the points.
   * \param[in] val_normal - Normal vector, the norm of the vector is the area of the face.
   */
  void SetTauJacobian(const su2double* val_Mean_PrimVar,
                      su2double val_laminar_viscosity,
                      su2double val_eddy_viscosity,
                      su2double val_dist_ij,
                      const su2double *val_normal);


  /**
   * \brief Calculate the Jacobian of the viscous and turbulent stress tensor
   *
   * This function is intended only for the incompressible flow solver.
   * This Jacobian is projected onto the normal vector, so it is of dimension
   * [nDim][nVar]
   *
   * \param[in] val_laminar_viscosity - Value of the laminar viscosity.
   * \param[in] val_eddy_viscosity - Value of the eddy viscosity.
   * \param[in] val_dist_ij - Distance between the points.
   * \param[in] val_normal - Normal vector, the norm of the vector is the area of the face.
   */
  void SetIncTauJacobian(su2double val_laminar_viscosity,
                         su2double val_eddy_viscosity,
                         su2double val_dist_ij,
                         const su2double *val_normal);

  /*!
   * \brief Compute the projection of the viscous fluxes into a direction.
   *
   * The heat flux vector and the stress tensor must be calculated before
   * calling this function.
   *
   * \param[in] val_primvar - Primitive variables.
   * \param[in] val_normal - Normal vector, the norm of the vector is the area of the face.
   */
  void GetViscousProjFlux(const su2double *val_primvar,
                          const su2double *val_normal);

  /*!
   * \brief TSL-Approximation of Viscous NS Jacobians.
   *
   * The Jacobians of the heat flux vector and the stress tensor must be
   * calculated before calling this function.
   *
   * \param[in] val_Mean_PrimVar - Mean value of the primitive variables.
   * \param[in] val_dS - Area of the face between two nodes.
   * \param[in] val_Proj_Visc_Flux - Pointer to the projected viscous flux.
   * \param[out] val_Proj_Jac_Tensor_i - Pointer to the projected viscous Jacobian at point i.
   * \param[out] val_Proj_Jac_Tensor_j - Pointer to the projected viscous Jacobian at point j.
   */
  void GetViscousProjJacs(const su2double *val_Mean_PrimVar,
                          su2double val_dS,
                          const su2double *val_Proj_Visc_Flux,
                          su2double **val_Proj_Jac_Tensor_i,
                          su2double **val_Proj_Jac_Tensor_j);

  /*!
   * \brief Apply a correction to the gradient to reduce the truncation error
   *
   * \param[in] val_PrimVar_i - Primitive variables at point i
   * \param[in] val_PrimVar_j - Primitive variables at point j
   * \param[in] val_edge_vector - The vector between points i and j
   * \param[in] val_dist_ij_2 - The distance between points i and j, squared
   * \param[in] val_nPrimVar - The number of primitive variables
   */
  void CorrectGradient(su2double** GradPrimVar,
                       const su2double* val_PrimVar_i,
                       const su2double* val_PrimVar_j,
                       const su2double* val_edge_vector,
                       su2double val_dist_ij_2,
                       const unsigned short val_nPrimVar);

  /*!
   * \brief Initialize the Reynolds Stress Matrix
   * \param[in] turb_ke turbulent kinetic energy of node
   */
  void SetReynoldsStressMatrix(su2double turb_ke);

  /*!
   * \brief Perturb the Reynolds stress tensor based on parameters
   * \param[in] turb_ke: turbulent kinetic energy of the noce
   * \param[in] Eig_Val_Comp: Defines type of eigenspace perturbation
   * \param[in] beta_delta: Defines the amount of eigenvalue perturbation
   */
  void SetPerturbedRSM(su2double turb_ke, CConfig *config);

  /*!
   * \brief Get the mean rate of strain matrix based on velocity gradients
   * \param[in] S_ij
   */
  void GetMeanRateOfStrainMatrix(su2double **S_ij) const;

 public:

  /*!
   * \brief Constructor of the class.
   * \param[in] val_nDim - Number of dimension of the problem.
   * \param[in] val_nVar - Number of variables of the problem.
   * \param[in] val_nPrimVar - Number of primitive variables to use.
   * \param[in] val_correct_grad - Apply a correction to the gradient
   * \param[in] config - Definition of the particular problem.
   */
  CAvgGrad_Base(unsigned short val_nDim, unsigned short val_nVar,
                unsigned short val_nPrimVar,
                bool val_correct_grad, CConfig *config);

  /*!
   * \brief Destructor of the class.
   */
  ~CAvgGrad_Base();

  /*!
   * \brief Set the value of the wall shear stress at point i and j (wall functions).
   * \param[in] val_tauwall_i - Value of the wall shear stress at point i.
   * \param[in] val_tauwall_j - Value of the wall shear stress at point j.
   */
  void SetTauWall(su2double val_tauwall_i, su2double val_tauwall_j);

  /*!
   * \brief Calculate the viscous + turbulent stress tensor
   * \param[in] val_primvar - Primitive variables.
   * \param[in] val_gradprimvar - Gradient of the primitive variables.
   * \param[in] val_turb_ke - Turbulent kinetic energy
   * \param[in] val_laminar_viscosity - Laminar viscosity.
   * \param[in] val_eddy_viscosity - Eddy viscosity.
   */
  void SetStressTensor(const su2double *val_primvar,
                       const su2double* const *val_gradprimvar,
                       su2double val_turb_ke,
                       su2double val_laminar_viscosity,
                       su2double val_eddy_viscosity);

  /*!
   * \brief Get a component of the viscous stress tensor.
   *
   * \param[in] iDim - The first index
   * \param[in] jDim - The second index
   * \return The component of the viscous stress tensor at iDim, jDim
   */
  su2double GetStressTensor(unsigned short iDim, unsigned short jDim) const;

  /*!
   * \brief Get a component of the heat flux vector.
   * \param[in] iDim - The index of the component
   * \return The component of the heat flux vector at iDim
   */
  su2double GetHeatFluxVector(unsigned short iDim) const;

};

/*!
 * \class CAvgGrad_Flow
 * \brief Class for computing viscous term using the average of gradients.
 * \ingroup ViscDiscr
 * \author A. Bueno, and F. Palacios
 */
class CAvgGrad_Flow : public CAvgGrad_Base {
public:

  /*!
   * \brief Constructor of the class.
   * \param[in] val_nDim - Number of dimension of the problem.
   * \param[in] val_nVar - Number of variables of the problem.
   * \param[in] val_correct_grad - Apply a correction to the gradient
   * \param[in] config - Definition of the particular problem.
   */
  CAvgGrad_Flow(unsigned short val_nDim, unsigned short val_nVar,
                bool val_correct_grad, CConfig *config);

  /*!
   * \brief Destructor of the class.
   */
  ~CAvgGrad_Flow(void);

  /*!
   * \brief Compute the viscous flow residual using an average of gradients.
   * \param[out] val_residual - Pointer to the total residual.
   * \param[out] val_Jacobian_i - Jacobian of the numerical method at node i (implicit computation).
   * \param[out] val_Jacobian_j - Jacobian of the numerical method at node j (implicit computation).
   * \param[in] config - Definition of the particular problem.
   */
  void ComputeResidual(su2double *val_residual, su2double **val_Jacobian_i, su2double **val_Jacobian_j, CConfig *config);

  /*!
   * \brief Compute the heat flux due to molecular and turbulent diffusivity
   * \param[in] val_gradprimvar - Gradient of the primitive variables.
   * \param[in] val_laminar_viscosity - Laminar viscosity.
   * \param[in] val_eddy_viscosity - Eddy viscosity.
   */
  void SetHeatFluxVector(const su2double* const *val_gradprimvar,
                         su2double val_laminar_viscosity,
                         su2double val_eddy_viscosity);

  /*!
   * \brief Compute the Jacobian of the heat flux vector
   *
   * This Jacobian is projected onto the normal vector, so it is of
   * dimension nVar.
   *
   * \param[in] val_Mean_PrimVar - Mean value of the primitive variables.
   * \param[in] val_gradprimvar - Mean value of the gradient of the primitive variables.
   * \param[in] val_laminar_viscosity - Value of the laminar viscosity.
   * \param[in] val_eddy_viscosity - Value of the eddy viscosity.
   * \param[in] val_dist_ij - Distance between the points.
   * \param[in] val_normal - Normal vector, the norm of the vector is the area of the face.
   */
  void SetHeatFluxJacobian(const su2double *val_Mean_PrimVar,
                           su2double val_laminar_viscosity,
                           su2double val_eddy_viscosity,
                           su2double val_dist_ij,
                           const su2double *val_normal);
};

/*!
 * \class CGeneralAvgGrad_Flow
 * \brief Class for computing viscous term using the average of gradients.
 * \ingroup ViscDiscr
 * \author M.Pini, S. Vitale
 */
class CGeneralAvgGrad_Flow : public CAvgGrad_Base {
private:
  su2double *Mean_SecVar,    /*!< \brief Mean secondary variables. */
  Mean_Thermal_Conductivity, /*!< \brief Mean value of the thermal conductivity. */
  Mean_Cp;                   /*!< \brief Mean value of the Cp. */

  /*!
   * \brief Compute the heat flux due to molecular and turbulent diffusivity
   * \param[in] val_gradprimvar - Gradient of the primitive variables.
   * \param[in] val_laminar_viscosity - Laminar viscosity.
   * \param[in] val_eddy_viscosity - Eddy viscosity.
   * \param[in] val_thermal_conductivity - Thermal Conductivity.
   * \param[in] val_heat_capacity_cp - Heat Capacity at constant pressure.
   */
  void SetHeatFluxVector(const su2double* const *val_gradprimvar,
                         su2double val_laminar_viscosity,
                         su2double val_eddy_viscosity,
                         su2double val_thermal_conductivity,
                         su2double val_heat_capacity_cp);

  /*!
   * \brief Compute the Jacobian of the heat flux vector
   *
   * This Jacobian is projected onto the normal vector, so it is of
   * dimension nVar.
   *
   * \param[in] val_Mean_PrimVar - Mean value of the primitive variables.
   * \param[in] val_Mean_SecVar - Mean value of the secondary variables.
   * \param[in] val_eddy_viscosity - Value of the eddy viscosity.
   * \param[in] val_thermal_conductivity - Value of the thermal conductivity.
   * \param[in] val_heat_capacity_cp - Value of the specific heat at constant pressure.
   * \param[in] val_dist_ij - Distance between the points.
   */
  void SetHeatFluxJacobian(const su2double *val_Mean_PrimVar,
                           const su2double *val_Mean_SecVar,
                           su2double val_eddy_viscosity,
                           su2double val_thermal_conductivity,
                           su2double val_heat_capacity_cp,
                           su2double val_dist_ij);

public:

  /*!
   * \brief Constructor of the class.
   * \param[in] val_nDim - Number of dimension of the problem.
   * \param[in] val_nVar - Number of variables of the problem.
   * \param[in] val_correct_grad - Apply a correction to the gradient
   * \param[in] config - Definition of the particular problem.
   */
  CGeneralAvgGrad_Flow(unsigned short val_nDim, unsigned short val_nVar, bool val_correct_grad, CConfig *config);

  /*!
   * \brief Destructor of the class.
   */
  ~CGeneralAvgGrad_Flow(void);

  /*!
   * \brief Compute the viscous flow residual using an average of gradients.
   * \param[out] val_residual - Pointer to the total residual.
   * \param[out] val_Jacobian_i - Jacobian of the numerical method at node i (implicit computation).
   * \param[out] val_Jacobian_j - Jacobian of the numerical method at node j (implicit computation).
   * \param[in] config - Definition of the particular problem.
   */
  void ComputeResidual(su2double *val_residual, su2double **val_Jacobian_i, su2double **val_Jacobian_j, CConfig *config);
};


/*!
 * \class CAvgGradInc_Flow
 * \brief Class for computing viscous term using an average of gradients.
 * \ingroup ViscDiscr
 * \author A. Bueno, F. Palacios, T. Economon
 */
class CAvgGradInc_Flow : public CAvgGrad_Base {
private:
  su2double Mean_Thermal_Conductivity; /*!< \brief Mean value of the effective thermal conductivity. */
  bool energy;    /*!< \brief computation with the energy equation. */

  /*
   * \brief Compute the projection of the viscous fluxes into a direction
   *
   * The viscous + turbulent stress tensor must be calculated before calling
   * this function.
   *
   * \param[in] val_gradprimvar - Gradient of the primitive variables.
   * \param[in] val_normal - Normal vector, the norm of the vector is the area of the face.
   * \param[in] val_thermal_conductivity - Thermal conductivity.
   */
  void GetViscousIncProjFlux(const su2double* const *val_gradprimvar,
                             const su2double *val_normal,
                             su2double val_thermal_conductivity);

  /*!
   * \brief Compute the projection of the viscous Jacobian matrices.
   *
   * The Jacobian of the stress tensor must be calculated before calling
   * this function.
   *
   * \param[in] val_dS - Area of the face between two nodes.
   * \param[out] val_Proj_Jac_Tensor_i - Pointer to the projected viscous Jacobian at point i.
   * \param[out] val_Proj_Jac_Tensor_j - Pointer to the projected viscous Jacobian at point j.
   */
  void GetViscousIncProjJacs(su2double val_dS,
                             su2double **val_Proj_Jac_Tensor_i,
                             su2double **val_Proj_Jac_Tensor_j);

public:

  /*!
   * \brief Constructor of the class.
   * \param[in] val_nDim - Number of dimension of the problem.
   * \param[in] val_nVar - Number of variables of the problem.
   * \param[in] val_correct_grad - Apply a correction to the gradient
   * \param[in] config - Definition of the particular problem.
   */
  CAvgGradInc_Flow(unsigned short val_nDim, unsigned short val_nVar,
                   bool val_correct_grad, CConfig *config);

  /*!
   * \brief Destructor of the class.
   */
  ~CAvgGradInc_Flow(void);

  /*!
   * \brief Compute the viscous flow residual using an average of gradients.
   * \param[out] val_residual - Pointer to the total residual.
   * \param[out] val_Jacobian_i - Jacobian of the numerical method at node i (implicit computation).
   * \param[out] val_Jacobian_j - Jacobian of the numerical method at node j (implicit computation).
   * \param[in] config - Definition of the particular problem.
   */
  void ComputeResidual(su2double *val_residual, su2double **val_Jacobian_i, su2double **val_Jacobian_j, CConfig *config);
};

/*!
 * \class CAvgGrad_Scalar
 * \brief Template class for computing viscous residual of scalar values
 * \details This class serves as a template for the scalar viscous residual
 *   classes.  The general structure of a viscous residual calculation is the
 *   same for many different  models, which leads to a lot of repeated code.
 *   By using the template design pattern, these sections of repeated code are
 *   moved to a shared base class, and the specifics of each model
 *   are implemented by derived classes.  In order to add a new residual
 *   calculation for a viscous residual, extend this class and implement
 *   the pure virtual functions with model-specific behavior.
 * \ingroup ViscDiscr
 * \author C. Pederson, A. Bueno, and F. Palacios
 */
class CAvgGrad_Scalar : public CNumerics {
 private:

  /*!
   * \brief A pure virtual function; Adds any extra variables to AD
   */
  virtual void ExtraADPreaccIn() = 0;

  /*!
   * \brief Model-specific steps in the ComputeResidual method
   * \param[out] val_residual - Pointer to the total residual.
   * \param[out] val_Jacobian_i - Jacobian of the numerical method at node i (implicit computation).
   * \param[out] val_Jacobian_j - Jacobian of the numerical method at node j (implicit computation).
   * \param[in] config - Definition of the particular problem.
   */
  virtual void FinishResidualCalc(su2double *val_residual,
                                  su2double **Jacobian_i,
                                  su2double **Jacobian_j,
                                  CConfig *config) = 0;

 protected:
  bool implicit, incompressible;
  bool correct_gradient;
  unsigned short iVar, iDim;
  su2double **Mean_GradTurbVar;               /*!< \brief Average of gradients at cell face */
  su2double *Edge_Vector,                     /*!< \brief Vector from node i to node j. */
            *Proj_Mean_GradTurbVar_Normal,    /*!< \brief Mean_gradTurbVar DOT normal */
            *Proj_Mean_GradTurbVar_Edge,      /*!< \brief Mean_gradTurbVar DOT Edge_Vector */
            *Proj_Mean_GradTurbVar;           /*!< \brief Mean_gradTurbVar DOT normal, corrected if required*/
  su2double  dist_ij_2,                       /*!< \brief |Edge_Vector|^2 */
             proj_vector_ij;                  /*!< \brief (Edge_Vector DOT normal)/|Edge_Vector|^2 */

 public:
  /*!
   * \brief Constructor of the class.
   * \param[in] val_nDim - Number of dimensions of the problem.
   * \param[in] val_nVar - Number of variables of the problem.
   * \param[in] config - Definition of the particular problem.
   */
  CAvgGrad_Scalar(unsigned short val_nDim, unsigned short val_nVar,
                    bool correct_gradient, CConfig *config);

  /*!
   * \brief Destructor of the class.
   */
  ~CAvgGrad_Scalar(void);

  /*!
   * \brief Compute the viscous residual using an average of gradients without correction.
   * \param[out] val_residual - Pointer to the total residual.
   * \param[out] Jacobian_i - Jacobian of the numerical method at node i (implicit computation).
   * \param[out] Jacobian_j - Jacobian of the numerical method at node j (implicit computation).
   * \param[in] config - Definition of the particular problem.
   */
  void ComputeResidual(su2double *val_residual, su2double **Jacobian_i,
                       su2double **Jacobian_j, CConfig *config);
};

/*!
 * \class CAvgGrad_TurbSA
 * \brief Class for computing viscous term using average of gradients (Spalart-Allmaras Turbulence model).
 * \ingroup ViscDiscr
 * \author A. Bueno.
 */
class CAvgGrad_TurbSA : public CAvgGrad_Scalar {
private:

  const su2double sigma;
  su2double nu_i, nu_j, nu_e;

  /*!
   * \brief Adds any extra variables to AD
   */
  void ExtraADPreaccIn(void);

  /*!
   * \brief SA specific steps in the ComputeResidual method
   * \param[out] val_residual - Pointer to the total residual.
   * \param[out] val_Jacobian_i - Jacobian of the numerical method at node i (implicit computation).
   * \param[out] val_Jacobian_j - Jacobian of the numerical method at node j (implicit computation).
   * \param[in] config - Definition of the particular problem.
   */
  void FinishResidualCalc(su2double *val_residual, su2double **Jacobian_i,
                                su2double **Jacobian_j, CConfig *config);

public:

  /*!
   * \brief Constructor of the class.
   * \param[in] val_nDim - Number of dimensions of the problem.
   * \param[in] val_nVar - Number of variables of the problem.
   * \param[in] config - Definition of the particular problem.
   */
  CAvgGrad_TurbSA(unsigned short val_nDim, unsigned short val_nVar,
                  bool correct_grad, CConfig *config);

  /*!
   * \brief Destructor of the class.
   */
  ~CAvgGrad_TurbSA(void);
};

/*!
 * \class CAvgGrad_TurbSA_Neg
 * \brief Class for computing viscous term using average of gradients (Spalart-Allmaras Turbulence model).
 * \ingroup ViscDiscr
 * \author F. Palacios
 */
class CAvgGrad_TurbSA_Neg : public CAvgGrad_Scalar {
private:

  const su2double sigma;
  const su2double cn1;
  su2double fn, Xi;
  su2double nu_i, nu_j, nu_ij, nu_tilde_ij, nu_e;

  /*!
   * \brief Adds any extra variables to AD
   */
  void ExtraADPreaccIn(void);

  /*!
   * \brief SA specific steps in the ComputeResidual method
   * \param[out] val_residual - Pointer to the total residual.
   * \param[out] val_Jacobian_i - Jacobian of the numerical method at node i (implicit computation).
   * \param[out] val_Jacobian_j - Jacobian of the numerical method at node j (implicit computation).
   * \param[in] config - Definition of the particular problem.
   */
  void FinishResidualCalc(su2double *val_residual, su2double **Jacobian_i,
                                su2double **Jacobian_j, CConfig *config);

public:

  /*!
   * \brief Constructor of the class.
   * \param[in] val_nDim - Number of dimensions of the problem.
   * \param[in] val_nVar - Number of variables of the problem.
   * \param[in] config - Definition of the particular problem.
   */
  CAvgGrad_TurbSA_Neg(unsigned short val_nDim, unsigned short val_nVar,
                      bool correct_grad, CConfig *config);

  /*!
   * \brief Destructor of the class.
   */
  ~CAvgGrad_TurbSA_Neg(void);
};

/*!
 * \class CAvgGrad_TransLM
 * \brief Class for computing viscous term using average of gradients (Spalart-Allmaras Turbulence model).
 * \ingroup ViscDiscr
 * \author A. Bueno.
 */
class CAvgGrad_TransLM : public CNumerics {
private:
  su2double **Mean_GradTransVar;
  su2double *Proj_Mean_GradTransVar_Kappa, *Proj_Mean_GradTransVar_Edge;
  su2double *Edge_Vector;
  bool implicit, incompressible;
  su2double sigma;
  //su2double dist_ij_2;
  //su2double proj_vector_ij;
  //unsigned short iVar, iDim;
  
public:
  
  /*!
   * \brief Constructor of the class.
   * \param[in] val_nDim - Number of dimensions of the problem.
   * \param[in] val_nVar - Number of variables of the problem.
   * \param[in] config - Definition of the particular problem.
   */
  CAvgGrad_TransLM(unsigned short val_nDim, unsigned short val_nVar, CConfig *config);
  
  /*!
   * \brief Destructor of the class.
   */
  ~CAvgGrad_TransLM(void);
  
  /*!
   * \brief Compute the viscous turbulence terms residual using an average of gradients.
   * \param[out] val_residual - Pointer to the total residual.
   * \param[out] Jacobian_i - Jacobian of the numerical method at node i (implicit computation).
   * \param[out] Jacobian_j - Jacobian of the numerical method at node j (implicit computation).
   * \param[in] config - Definition of the particular problem.
   */
  void ComputeResidual(su2double *val_residual, su2double **Jacobian_i, su2double **Jacobian_j, CConfig *config);
};

/*!
 * \class CAvgGrad_AdjFlow
 * \brief Class for computing the adjoint viscous terms.
 * \ingroup ViscDiscr
 * \author F. Palacios
 */
class CAvgGrad_AdjFlow : public CNumerics {
private:
  su2double *Velocity_i;  /*!< \brief Auxiliary vector for storing the velocity of point i. */
  su2double *Velocity_j;  /*!< \brief Auxiliary vector for storing the velocity of point j. */
  su2double *Mean_Velocity;
  su2double *Mean_GradPsiE;  /*!< \brief Counter for dimensions of the problem. */
  su2double **Mean_GradPhi;  /*!< \brief Counter for dimensions of the problem. */
  su2double *Edge_Vector;  /*!< \brief Vector going from node i to node j. */
  bool implicit;      /*!< \brief Implicit calculus. */
  
public:
  
  /*!
   * \brief Constructor of the class.
   * \param[in] val_nDim - Number of dimensions of the problem.
   * \param[in] val_nVar - Number of variables of the problem.
   * \param[in] config - Definition of the particular problem.
   */
  CAvgGrad_AdjFlow(unsigned short val_nDim, unsigned short val_nVar, CConfig *config);
  
  /*!
   * \brief Destructor of the class.
   */
  ~CAvgGrad_AdjFlow(void);
  
  /*!
   * \brief Residual computation.
   * \param[out] val_residual_i - Pointer to the total residual at point i.
   * \param[out] val_residual_j - Pointer to the total residual at point j.
   */
  void ComputeResidual(su2double *val_residual_i, su2double *val_residual_j,
                       su2double **val_Jacobian_ii, su2double **val_Jacobian_ij,
                       su2double **val_Jacobian_ji, su2double **val_Jacobian_jj, CConfig *config);
};

/*!
 * \class CAvgGradCorrected_TransLM
 * \brief Class for computing viscous term using average of gradients with correction (Spalart-Allmaras turbulence model).
 * \ingroup ViscDiscr
 * \author A. Bueno.
 */
class CAvgGradCorrected_TransLM : public CNumerics {
private:
  su2double **Mean_GradTurbVar;
  su2double *Proj_Mean_GradTurbVar_Kappa, *Proj_Mean_GradTurbVar_Edge, *Proj_Mean_GradTurbVar_Corrected;
  su2double *Edge_Vector;
  bool implicit, incompressible;
  su2double sigma;
  
public:
  
  /*!
   * \brief Constructor of the class.
   * \param[in] val_nDim - Number of dimensions of the problem.
   * \param[in] val_nVar - Number of variables of the problem.
   * \param[in] config - Definition of the particular problem.
   */
  CAvgGradCorrected_TransLM(unsigned short val_nDim, unsigned short val_nVar, CConfig *config);
  
  /*!
   * \brief Destructor of the class.
   */
  ~CAvgGradCorrected_TransLM(void);
  
  /*!
   * \brief Compute the viscous turbulent residual using an average of gradients with correction.
   * \param[out] val_residual - Pointer to the total residual.
   * \param[out] Jacobian_i - Jacobian of the numerical method at node i (implicit computation).
   * \param[out] Jacobian_j - Jacobian of the numerical method at node j (implicit computation).
   * \param[in] config - Definition of the particular problem.
   */
  void ComputeResidual(su2double *val_residual, su2double **Jacobian_i, su2double **Jacobian_j, CConfig *config);
};

/*!
 * \class CAvgGrad_TurbSST
 * \brief Class for computing viscous term using average of gradient with correction (Menter SST turbulence model).
 * \ingroup ViscDiscr
 * \author A. Bueno.
 */
class CAvgGrad_TurbSST : public CAvgGrad_Scalar {
private:
  su2double sigma_k1, /*!< \brief Constants for the viscous terms, k-w (1), k-eps (2)*/
  sigma_k2,
  sigma_om1,
  sigma_om2;

  su2double diff_kine,  /*!< \brief Diffusivity for viscous terms of tke eq */
            diff_omega; /*!< \brief Diffusivity for viscous terms of omega eq */

  su2double F1_i, F1_j; /*!< \brief Menter's first blending function */

  /*!
   * \brief Adds any extra variables to AD
   */
  void ExtraADPreaccIn(void);

  /*!
   * \brief SST specific steps in the ComputeResidual method
   * \param[out] val_residual - Pointer to the total residual.
   * \param[out] val_Jacobian_i - Jacobian of the numerical method at node i (implicit computation).
   * \param[out] val_Jacobian_j - Jacobian of the numerical method at node j (implicit computation).
   * \param[in] config - Definition of the particular problem.
   */
  void FinishResidualCalc(su2double *val_residual, su2double **Jacobian_i,
                                su2double **Jacobian_j, CConfig *config);

public:

  /*!
   * \brief Constructor of the class.
   * \param[in] val_nDim - Number of dimensions of the problem.
   * \param[in] val_nVar - Number of variables of the problem.
   * \param[in] config - Definition of the particular problem.
   */
  CAvgGrad_TurbSST(unsigned short val_nDim, unsigned short val_nVar,
                   su2double* constants, bool correct_grad, CConfig *config);

  /*!
   * \brief Destructor of the class.
   */
  ~CAvgGrad_TurbSST(void);

  /*!
   * \brief Sets value of first blending function.
   */
  void SetF1blending(su2double val_F1_i, su2double val_F1_j) {
    F1_i = val_F1_i; F1_j = val_F1_j;
  }

};

/*!
 * \class CAvgGradCorrected_AdjFlow
 * \brief Class for computing the adjoint viscous terms, including correction.
 * \ingroup ViscDiscr
 * \author A. Bueno.
 */
class CAvgGradCorrected_AdjFlow : public CNumerics {
private:
  su2double *Velocity_i;  /*!< \brief Auxiliary vector for storing the velocity of point i. */
  su2double *Velocity_j;  /*!< \brief Auxiliary vector for storing the velocity of point j. */
  su2double *Mean_Velocity;
  su2double **Mean_GradPsiVar;  /*!< \brief Counter for dimensions of the problem. */
  su2double *Edge_Vector;  /*!< \brief Vector going from node i to node j. */
  su2double *Proj_Mean_GradPsiVar_Edge;  /*!< \brief Projection of Mean_GradPsiVar onto Edge_Vector. */
  su2double *Mean_GradPsiE;  /*!< \brief Counter for dimensions of the problem. */
  su2double **Mean_GradPhi;  /*!< \brief Counter for dimensions of the problem. */
  bool implicit;          /*!< \brief Boolean controlling Jacobian calculations. */
  
public:
  
  /*!
   * \brief Constructor of the class.
   * \param[in] val_nDim - Number of dimensions of the problem.
   * \param[in] val_nVar - Number of variables of the problem.
   * \param[in] config - Definition of the particular problem.
   */
  CAvgGradCorrected_AdjFlow(unsigned short val_nDim, unsigned short val_nVar, CConfig *config);
  
  /*!
   * \brief Destructor of the class.
   */
  ~CAvgGradCorrected_AdjFlow(void);
  
  /*!
   * \brief Compute the adjoint flow viscous residual in a non-conservative way using an average of gradients and derivative correction.
   * \param[out] val_residual_i - Pointer to the viscous residual at point i.
   * \param[out] val_residual_j - Pointer to the viscous residual at point j.
   * \param[out] val_Jacobian_ii - Jacobian of the numerical method at node i (implicit computation) from node i.
   * \param[out] val_Jacobian_ij - Jacobian of the numerical method at node i (implicit computation) from node j.
   * \param[out] val_Jacobian_ji - Jacobian of the numerical method at node j (implicit computation) from node i.
   * \param[out] val_Jacobian_jj - Jacobian of the numerical method at node j (implicit computation) from node j.
   * \param[in] config - Definition of the particular problem.
   */
  void ComputeResidual(su2double *val_residual_i, su2double *val_residual_j, su2double **val_Jacobian_ii, su2double **val_Jacobian_ij,
                       su2double **val_Jacobian_ji, su2double **val_Jacobian_jj, CConfig *config);
};

/*!
 * \class CAvgGradCorrected_AdjTurb
 * \brief Class for adjoint turbulent using average of gradients with a correction.
 * \ingroup ViscDiscr
 * \author A. Bueno.
 */
class CAvgGradCorrected_AdjTurb : public CNumerics {
private:
  su2double **Mean_GradTurbPsi;
  su2double *Proj_Mean_GradTurbPsi_Kappa, *Proj_Mean_GradTurbPsi_Edge, *Proj_Mean_GradTurbPsi_Corrected;
  su2double *Edge_Vector;
  
public:
  
  /*!
   * \brief Constructor of the class.
   * \param[in] val_nDim - Number of dimensions of the problem.
   * \param[in] val_nVar - Number of variables of the problem.
   * \param[in] config - Definition of the particular problem.
   */
  CAvgGradCorrected_AdjTurb(unsigned short val_nDim, unsigned short val_nVar, CConfig *config);
  
  /*!
   * \brief Destructor of the class.
   */
  ~CAvgGradCorrected_AdjTurb(void);
  
  /*!
   * \brief Compute the adjoint turbulent residual using average of gradients and a derivative correction.
   * \param[out] val_residual - Pointer to the total residual.
   * \param[out] val_Jacobian_i - Jacobian of the numerical method at node i (implicit computation).
   * \param[out] val_Jacobian_j - Jacobian of the numerical method at node j (implicit computation).
   * \param[in] config - Definition of the particular problem.
   */
  
  void ComputeResidual(su2double *val_residual, su2double **val_Jacobian_i, su2double **val_Jacobian_j, CConfig *config);
  
  /*!
   * \overload
   * \param[out] val_residual_i - Pointer to the total residual at point i.
   * \param[out] val_residual_j - Pointer to the total viscosity residual at point j.
   * \param[out] val_Jacobian_ii - Jacobian of the numerical method at node i (implicit computation) from node i.
   * \param[out] val_Jacobian_ij - Jacobian of the numerical method at node i (implicit computation) from node j.
   * \param[out] val_Jacobian_ji - Jacobian of the numerical method at node j (implicit computation) from node i.
   * \param[out] val_Jacobian_jj - Jacobian of the numerical method at node j (implicit computation) from node j.
   * \param[in] config - Definition of the particular problem.
   */
  void ComputeResidual(su2double *val_residual_i, su2double *val_residual_j, su2double **val_Jacobian_ii, su2double **val_Jacobian_ij,
                       su2double **val_Jacobian_ji, su2double **val_Jacobian_jj, CConfig *config);
};

/*!
 * \class CAvgGrad_AdjTurb
 * \brief Class for adjoint turbulent using average of gradients with a correction.
 * \ingroup ViscDiscr
 * \author F. Palacios
 */
class CAvgGrad_AdjTurb : public CNumerics {
private:
  su2double **Mean_GradTurbPsi;
  su2double *Proj_Mean_GradTurbPsi_Kappa, *Proj_Mean_GradTurbPsi_Edge, *Proj_Mean_GradTurbPsi_Corrected;
  su2double *Edge_Vector;
  
public:
  
  /*!
   * \brief Constructor of the class.
   * \param[in] val_nDim - Number of dimensions of the problem.
   * \param[in] val_nVar - Number of variables of the problem.
   * \param[in] config - Definition of the particular problem.
   */
  CAvgGrad_AdjTurb(unsigned short val_nDim, unsigned short val_nVar, CConfig *config);
  
  /*!
   * \brief Destructor of the class.
   */
  ~CAvgGrad_AdjTurb(void);
  
  /*!
   * \brief Compute the adjoint turbulent residual using average of gradients and a derivative correction.
   * \param[out] val_residual - Pointer to the total residual.
   * \param[out] val_Jacobian_i - Jacobian of the numerical method at node i (implicit computation).
   * \param[out] val_Jacobian_j - Jacobian of the numerical method at node j (implicit computation).
   * \param[in] config - Definition of the particular problem.
   */
  
  void ComputeResidual(su2double *val_residual, su2double **val_Jacobian_i, su2double **val_Jacobian_j, CConfig *config);
  
  /*!
   * \overload
   * \param[out] val_residual_i - Pointer to the total residual at point i.
   * \param[out] val_residual_j - Pointer to the total viscosity residual at point j.
   * \param[out] val_Jacobian_ii - Jacobian of the numerical method at node i (implicit computation) from node i.
   * \param[out] val_Jacobian_ij - Jacobian of the numerical method at node i (implicit computation) from node j.
   * \param[out] val_Jacobian_ji - Jacobian of the numerical method at node j (implicit computation) from node i.
   * \param[out] val_Jacobian_jj - Jacobian of the numerical method at node j (implicit computation) from node j.
   * \param[in] config - Definition of the particular problem.
   */
  void ComputeResidual(su2double *val_residual_i, su2double *val_residual_j, su2double **val_Jacobian_ii, su2double **val_Jacobian_ij,
                       su2double **val_Jacobian_ji, su2double **val_Jacobian_jj, CConfig *config);
};


/*!
 * \class CAvgGrad_Heat
 * \brief Class for computing viscous term using average of gradients without correction (heat equation).
 * \ingroup ViscDiscr
 * \author O. Burghardt.
 * \version 6.2.0 "Falcon"
 */
class CAvgGrad_Heat : public CNumerics {
private:
  su2double **Mean_GradHeatVar;
  su2double *Proj_Mean_GradHeatVar_Normal, *Proj_Mean_GradHeatVar_Corrected;
  su2double *Edge_Vector;
  bool implicit;
  su2double dist_ij_2, proj_vector_ij, Thermal_Diffusivity_Mean;
  unsigned short iVar, iDim;

public:

  /*!
   * \brief Constructor of the class.
   * \param[in] val_nDim - Number of dimensions of the problem.
   * \param[in] val_nVar - Number of variables of the problem.
   * \param[in] config - Definition of the particular problem.
   */
  CAvgGrad_Heat(unsigned short val_nDim, unsigned short val_nVar, CConfig *config);

  /*!
   * \brief Destructor of the class.
   */
  ~CAvgGrad_Heat(void);

  /*!
   * \brief Compute the viscous heat residual using an average of gradients with correction.
   * \param[out] val_residual - Pointer to the total residual.
   * \param[out] Jacobian_i - Jacobian of the numerical method at node i (implicit computation).
   * \param[out] Jacobian_j - Jacobian of the numerical method at node j (implicit computation).
   * \param[in] config - Definition of the particular problem.
   */
  void ComputeResidual(su2double *val_residual, su2double **Jacobian_i, su2double **Jacobian_j, CConfig *config);
};

/*!
 * \class CAvgGradCorrected_Heat
 * \brief Class for computing viscous term using average of gradients with correction (heat equation).
 * \ingroup ViscDiscr
 * \author O. Burghardt.
 * \version 6.2.0 "Falcon"
 */
class CAvgGradCorrected_Heat : public CNumerics {
private:
  su2double **Mean_GradHeatVar;
  su2double *Proj_Mean_GradHeatVar_Kappa, *Proj_Mean_GradHeatVar_Edge, *Proj_Mean_GradHeatVar_Corrected;
  su2double *Edge_Vector;
  bool implicit;
  su2double dist_ij_2, proj_vector_ij, Thermal_Diffusivity_Mean;
  unsigned short iVar, iDim;

public:

  /*!
   * \brief Constructor of the class.
   * \param[in] val_nDim - Number of dimensions of the problem.
   * \param[in] val_nVar - Number of variables of the problem.
   * \param[in] config - Definition of the particular problem.
   */
  CAvgGradCorrected_Heat(unsigned short val_nDim, unsigned short val_nVar, CConfig *config);

  /*!
   * \brief Destructor of the class.
   */
  ~CAvgGradCorrected_Heat(void);

  /*!
   * \brief Compute the viscous heat residual using an average of gradients with correction.
   * \param[out] val_residual - Pointer to the total residual.
   * \param[out] Jacobian_i - Jacobian of the numerical method at node i (implicit computation).
   * \param[out] Jacobian_j - Jacobian of the numerical method at node j (implicit computation).
   * \param[in] config - Definition of the particular problem.
   */
  void ComputeResidual(su2double *val_residual, su2double **Jacobian_i, su2double **Jacobian_j, CConfig *config);
};

/*!
 * \class CGalerkin_Flow
 * \brief Class for computing the stiffness matrix of the Galerkin method.
 * \ingroup ViscDiscr
 * \author F. Palacios
 */
class CGalerkin_Flow : public CNumerics {
public:
  
  /*!
   * \brief Constructor of the class.
   * \param[in] val_nDim - Number of dimensions of the problem.
   * \param[in] val_nVar - Number of variables of the problem.
   * \param[in] config - Definition of the particular problem.
   */
  CGalerkin_Flow(unsigned short val_nDim, unsigned short val_nVar, CConfig *config);
  
  /*!
   * \brief Destructor of the class.
   */
  ~CGalerkin_Flow(void);
  
  /*!
   * \brief Computing stiffness matrix of the Galerkin method.
   * \param[out] val_stiffmatrix_elem - Stiffness matrix for Galerkin computation.
   * \param[in] config - Definition of the particular problem.
   */
  void ComputeResidual (su2double **val_stiffmatrix_elem, CConfig *config);
};

/*!
 * \class CFEAElasticity
 * \brief Generic class for computing the tangent matrix and the residual for structural problems
 * \ingroup FEM_Discr
 * \author R.Sanchez
 * \version 6.2.0 "Falcon"
 */
class CFEAElasticity : public CNumerics {

protected:

  su2double E;              /*!< \brief Aux. variable, Young's modulus of elasticity. */
  su2double Nu;             /*!< \brief Aux. variable, Poisson's ratio. */
  su2double Rho_s;          /*!< \brief Aux. variable, Structural density. */
  su2double Rho_s_DL;       /*!< \brief Aux. variable, Structural density (for dead loads). */
  su2double Mu;             /*!< \brief Aux. variable, Lame's coeficient. */
  su2double Lambda;         /*!< \brief Aux. variable, Lame's coeficient. */
  su2double Kappa;          /*!< \brief Aux. variable, Compressibility constant. */

  su2double *E_i;           /*!< \brief Young's modulus of elasticity. */
  su2double *Nu_i;          /*!< \brief Poisson's ratio. */
  su2double *Rho_s_i;       /*!< \brief Structural density. */
  su2double *Rho_s_DL_i;    /*!< \brief Structural density (for dead loads). */

  bool plane_stress;        /*!< \brief Checks if we are solving a plane stress case */

  su2double **Ba_Mat,          /*!< \brief Matrix B for node a - Auxiliary. */
  **Bb_Mat;                    /*!< \brief Matrix B for node b - Auxiliary. */
  su2double *Ni_Vec;           /*!< \brief Vector of shape functions - Auxiliary. */
  su2double **D_Mat;           /*!< \brief Constitutive matrix - Auxiliary. */
  su2double **KAux_ab;         /*!< \brief Node ab stiffness matrix - Auxiliary. */
  su2double **GradNi_Ref_Mat;  /*!< \brief Gradients of Ni - Auxiliary. */
  su2double **GradNi_Curr_Mat; /*!< \brief Gradients of Ni - Auxiliary. */

  su2double *FAux_Dead_Load;    /*!< \brief Auxiliar vector for the dead loads */

  su2double *DV_Val;          /*!< \brief For optimization cases, value of the design variables. */
  unsigned short n_DV;          /*!< \brief For optimization cases, number of design variables. */

public:

  /*!
   * \brief Constructor of the class.
   */
  CFEAElasticity(void);

  /*!
   * \brief Constructor of the class (overload).
   * \param[in] val_nDim - Number of dimensions of the problem.
   * \param[in] val_nVar - Number of variables of the problem.
   * \param[in] config - Definition of the particular problem.
   */
  CFEAElasticity(unsigned short val_nDim, unsigned short val_nVar, CConfig *config);

  /*!
   * \brief Destructor of the class.
   */
  virtual ~CFEAElasticity(void);

  void SetMaterial_Properties(unsigned short iVal, su2double val_E, su2double val_Nu);

  void SetMaterial_Density(unsigned short iVal, su2double val_Rho, su2double val_Rho_DL);

  void Compute_Mass_Matrix(CElement *element_container, CConfig *config);

  void Compute_Dead_Load(CElement *element_container, CConfig *config);

  void Set_YoungModulus(unsigned short i_DV, su2double val_Young);

  virtual void SetElement_Properties(CElement *element_container, CConfig *config);

  void ReadDV(CConfig *config);

  void Set_DV_Val(unsigned short i_DV, su2double val_DV);

  su2double Get_DV_Val(unsigned short i_DV);

  virtual void Compute_Tangent_Matrix(CElement *element_container, CConfig *config);

  virtual void Compute_NodalStress_Term(CElement *element_container, CConfig *config);

  virtual void Compute_Averaged_NodalStress(CElement *element_container, CConfig *config);

  virtual void Compute_Plane_Stress_Term(CElement *element_container, CConfig *config);

  virtual void Compute_Constitutive_Matrix(CElement *element_container, CConfig *config);
  
  virtual void Compute_Stress_Tensor(CElement *element_container, CConfig *config);

	virtual void Add_MaxwellStress(CElement *element_container, CConfig *config);

  virtual void SetElectric_Properties(CElement *element_container, CConfig *config);

  virtual void Set_ElectricField(unsigned short i_DV, su2double val_EField);
  
protected:
  void Compute_Lame_Parameters(void);

};

/*!
 * \class CFEALinearElasticity
 * \brief Class for computing the stiffness matrix of a linear, elastic problem.
 * \ingroup FEM_Discr
 * \author R.Sanchez
 * \version 6.2.0 "Falcon"
 */
class CFEALinearElasticity : public CFEAElasticity {

  su2double **nodalDisplacement;

public:

  /*!
   * \brief Constructor of the class.
   */
  CFEALinearElasticity(void);

  /*!
   * \brief Constructor of the class (overload).
   * \param[in] val_nDim - Number of dimensions of the problem.
   * \param[in] val_nVar - Number of variables of the problem.
   * \param[in] config - Definition of the particular problem.
   */
  CFEALinearElasticity(unsigned short val_nDim, unsigned short val_nVar, CConfig *config);

  /*!
   * \brief Destructor of the class.
   */
  ~CFEALinearElasticity(void);

  void Compute_Tangent_Matrix(CElement *element_container, CConfig *config);

  void Compute_Constitutive_Matrix(CElement *element_container, CConfig *config);

  void Compute_Averaged_NodalStress(CElement *element_container, CConfig *config);

};

/*!
 * \class CFEANonlinearElasticity
 * \brief Class for computing the stiffness matrix of a nonlinear, elastic problem.
 * \ingroup FEM_Discr
 * \author R.Sanchez
 * \version 6.2.0 "Falcon"
 */
class CFEANonlinearElasticity : public CFEAElasticity {

protected:

  su2double **F_Mat;             /*!< \brief Deformation gradient. */
  su2double **b_Mat;             /*!< \brief Left Cauchy-Green Tensor. */
  su2double **currentCoord;      /*!< \brief Current coordinates. */
  su2double **Stress_Tensor;     /*!< \brief Cauchy stress tensor */

  su2double **FmT_Mat;           /*!< \brief Deformation gradient inverse and transpose. */

  su2double **KAux_P_ab;         /*!< \brief Auxiliar matrix for the pressure term */
  su2double *KAux_t_a;           /*!< \brief Auxiliar matrix for the pressure term */

  su2double J_F;                 /*!< \brief Jacobian of the transformation (determinant of F) */

  su2double f33;                 /*!< \brief Plane stress term for non-linear 2D plane stress analysis */

  bool nearly_incompressible;    /*!< \brief Boolean to consider nearly_incompressible effects */

  su2double **F_Mat_Iso;         /*!< \brief Isocoric component of the deformation gradient. */
  su2double **b_Mat_Iso;         /*!< \brief Isocoric component of the left Cauchy-Green tensor. */

  su2double C10, D1;             /*!< \brief C10 = Mu/2. D1 = Kappa/2. */
  su2double J_F_Iso;             /*!< \brief J_F_Iso: det(F)^-1/3. */

  su2double ****cijkl;           /*!< \brief Constitutive tensor i,j,k,l (defined only for incompressibility - near inc.). */

  bool maxwell_stress;           /*!< \brief Consider the effects of the dielectric loads */

  su2double *EField_Ref_Unit,    /*!< \brief Electric Field, unitary, in the reference configuration. */
  *EField_Ref_Mod;               /*!< \brief Electric Field, modulus, in the reference configuration. */
  su2double *EField_Curr_Unit;   /*!< \brief Auxiliary vector for the unitary Electric Field in the current configuration. */
  unsigned short nElectric_Field,
  nDim_Electric_Field;

  su2double *ke_DE_i;           /*!< \brief Electric Constant for Dielectric Elastomers. */

  su2double ke_DE;              /*!< \brief Electric Constant for Dielectric Elastomers. */
  su2double EFieldMod_Ref;      /*!< \brief Modulus of the electric field in the reference configuration. */


public:

  /*!
   * \brief Constructor of the class.
   * \param[in] val_nDim - Number of dimensions of the problem.
   * \param[in] val_nVar - Number of variables of the problem.
   * \param[in] config - Definition of the particular problem.
   */
  CFEANonlinearElasticity(unsigned short val_nDim, unsigned short val_nVar, CConfig *config);

  /*!
   * \brief Destructor of the class.
   */
  virtual ~CFEANonlinearElasticity(void);

  void Compute_Tangent_Matrix(CElement *element_container, CConfig *config);

  void Compute_NodalStress_Term(CElement *element_container, CConfig *config);

  void Compute_Averaged_NodalStress(CElement *element_container, CConfig *config);

  void Add_MaxwellStress(CElement *element_container, CConfig *config);

  void SetElectric_Properties(CElement *element_container, CConfig *config);

  void Compute_FmT_Mat(void);

  void Compute_Isochoric_F_b(void);

  void Assign_cijkl_D_Mat(void);

  void Set_ElectricField(unsigned short i_DV, su2double val_EField);

  void Set_YoungModulus(unsigned short i_DV, su2double val_Young);

  void SetMaterial_Properties(unsigned short iVal, su2double val_E, su2double val_Nu);

  void SetMaterial_Density(unsigned short iVal, su2double val_Rho, su2double val_Rho_DL);

  su2double deltaij(unsigned short iVar, unsigned short jVar);

  virtual void Compute_Plane_Stress_Term(CElement *element_container, CConfig *config);

  virtual void Compute_Constitutive_Matrix(CElement *element_container, CConfig *config);

  virtual void Compute_Stress_Tensor(CElement *element_container, CConfig *config);


};

/*!
 * \class CFEAMeshElasticity
 * \brief Class for computing the stiffness matrix of a linear, pseudo-elastic mesh problem.
<<<<<<< HEAD
 * \ingroup FEM_Discr
 * \author R.Sanchez
 * \version 6.2.0 "Falcon"
 */
class CFEAMeshElasticity : public CFEALinearElasticity {

  bool element_based;
  bool stiffness_set;

public:

  /*!
   * \brief Constructor of the class.
   * \param[in] val_nDim - Number of dimensions of the problem.
   * \param[in] val_nVar - Number of variables of the problem.
   * \param[in] config - Definition of the particular problem.
   */
  CFEAMeshElasticity(unsigned short val_nDim, unsigned short val_nVar, unsigned long val_nElem, CConfig *config);

  /*!
   * \brief Destructor of the class.
   */
  ~CFEAMeshElasticity(void);

  void SetElement_Properties(CElement *element_container, CConfig *config);

  /*!
   * \brief Set the element-based local properties in mesh problems
   * \param[in] element_container - Element structure for the particular element integrated.
   */
  void SetMeshElasticProperties(unsigned long iElem, su2double val_E);


};


/*!
 * \class CFEM_NeoHookean_Comp
 * \brief Class for computing the constitutive and stress tensors for a neo-Hookean material model, compressible.
=======
>>>>>>> 405bd317
 * \ingroup FEM_Discr
 * \author R.Sanchez
 * \version 6.2.0 "Falcon"
 */
class CFEAMeshElasticity : public CFEALinearElasticity {

  bool element_based;
  bool stiffness_set;

public:

  /*!
   * \brief Constructor of the class.
   * \param[in] val_nDim - Number of dimensions of the problem.
   * \param[in] val_nVar - Number of variables of the problem.
   * \param[in] config - Definition of the particular problem.
   */
  CFEAMeshElasticity(unsigned short val_nDim, unsigned short val_nVar, unsigned long val_nElem, CConfig *config);

  /*!
   * \brief Destructor of the class.
   */
  ~CFEAMeshElasticity(void);

  void SetElement_Properties(CElement *element_container, CConfig *config);

  /*!
   * \brief Set the element-based local properties in mesh problems
   * \param[in] element_container - Element structure for the particular element integrated.
   */
  void SetMeshElasticProperties(unsigned long iElem, su2double val_E);


};


/*!
 * \class CFEM_NeoHookean_Comp
 * \brief Class for computing the constitutive and stress tensors for a neo-Hookean material model, compressible.
 * \ingroup FEM_Discr
 * \author R.Sanchez
 * \version 6.2.0 "Falcon"
 */
class CFEM_NeoHookean_Comp : public CFEANonlinearElasticity {

public:

  /*!
   * \brief Constructor of the class.
   * \param[in] val_nDim - Number of dimensions of the problem.
   * \param[in] val_nVar - Number of variables of the problem.
   * \param[in] config - Definition of the particular problem.
   */
  CFEM_NeoHookean_Comp(unsigned short val_nDim, unsigned short val_nVar, CConfig *config);

  /*!
   * \brief Destructor of the class.
   */
  ~CFEM_NeoHookean_Comp(void);

  void Compute_Plane_Stress_Term(CElement *element_container, CConfig *config);

  void Compute_Constitutive_Matrix(CElement *element_container, CConfig *config);
  using CNumerics::Compute_Constitutive_Matrix;

  void Compute_Stress_Tensor(CElement *element_container, CConfig *config);

};

/*!
 * \class CFEM_IdealDE
 * \brief Class for computing the constitutive and stress tensors for a nearly-incompressible ideal DE.
 * \ingroup FEM_Discr
 * \author R.Sanchez
 * \version 6.2.0 "Falcon"
 */
class CFEM_IdealDE : public CFEANonlinearElasticity {

	su2double trbbar, Eg, Eg23, Ek, Pr;	/*!< \brief Variables of the model calculation. */

public:

  /*!
   * \brief Constructor of the class.
   * \param[in] val_nDim - Number of dimensions of the problem.
   * \param[in] val_nVar - Number of variables of the problem.
   * \param[in] config - Definition of the particular problem.
   */
  CFEM_IdealDE(unsigned short val_nDim, unsigned short val_nVar, CConfig *config);

  /*!
   * \brief Destructor of the class.
   */
  ~CFEM_IdealDE(void);

  void Compute_Plane_Stress_Term(CElement *element_container, CConfig *config);

  void Compute_Constitutive_Matrix(CElement *element_container, CConfig *config);

  void Compute_Stress_Tensor(CElement *element_container, CConfig *config);

};

/*!
 * \class CFEM_NeoHookean_Comp
 * \brief Class for computing the constitutive and stress tensors for a Knowles stored-energy function, nearly incompressible.
 * \ingroup FEM_Discr
 * \author R.Sanchez
 * \version 6.2.0 "Falcon"
 */
class CFEM_Knowles_NearInc : public CFEANonlinearElasticity {

	su2double trbbar, term1, term2, Ek, Pr;	/*!< \brief Variables of the model calculation. */
	su2double Bk, Nk;						/*!< \brief Parameters b and n of the model. */

public:

  /*!
   * \brief Constructor of the class.
   * \param[in] val_nDim - Number of dimensions of the problem.
   * \param[in] val_nVar - Number of variables of the problem.
   * \param[in] config - Definition of the particular problem.
   */
  CFEM_Knowles_NearInc(unsigned short val_nDim, unsigned short val_nVar, CConfig *config);

  /*!
   * \brief Destructor of the class.
   */
  ~CFEM_Knowles_NearInc(void);

  void Compute_Plane_Stress_Term(CElement *element_container, CConfig *config);

  void Compute_Constitutive_Matrix(CElement *element_container, CConfig *config);
  using CNumerics::Compute_Constitutive_Matrix;

	void Compute_Stress_Tensor(CElement *element_container, CConfig *config);

};

/*!
 * \class CFEM_DielectricElastomer
 * \brief Class for computing the constitutive and stress tensors for a dielectric elastomer.
 * \ingroup FEM_Discr
 * \author R.Sanchez
 * \version 6.2.0 "Falcon"
 */
class CFEM_DielectricElastomer : public CFEANonlinearElasticity {

public:

  /*!
   * \brief Constructor of the class.
   * \param[in] val_nDim - Number of dimensions of the problem.
   * \param[in] val_nVar - Number of variables of the problem.
   * \param[in] config - Definition of the particular problem.
   */
  CFEM_DielectricElastomer(unsigned short val_nDim, unsigned short val_nVar, CConfig *config);

  /*!
   * \brief Destructor of the class.
   */
  ~CFEM_DielectricElastomer(void);

  void Compute_Plane_Stress_Term(CElement *element_container, CConfig *config);

  void Compute_Constitutive_Matrix(CElement *element_container, CConfig *config);
  using CNumerics::Compute_Constitutive_Matrix;

  void Compute_Stress_Tensor(CElement *element_container, CConfig *config);

};


/*!
 * \class CSourceNothing
 * \brief Dummy class.
 * \ingroup SourceDiscr
 * \author F. Palacios
 */
class CSourceNothing : public CNumerics {
public:
  
  /*!
   * \brief Constructor of the class.
   * \param[in] val_nDim - Number of dimensions of the problem.
   * \param[in] val_nVar - Number of variables of the problem.
   * \param[in] config - Definition of the particular problem.
   */
  CSourceNothing(unsigned short val_nDim, unsigned short val_nVar, CConfig *config);
  
  /*!
   * \brief Destructor of the class.
   */
  ~CSourceNothing(void);
};

/*!
 * \class CSourcePieceWise_TurbSA
 * \brief Class for integrating the source terms of the Spalart-Allmaras turbulence model equation.
 * \ingroup SourceDiscr
 * \author A. Bueno.
 */
class CSourcePieceWise_TurbSA : public CNumerics {
private:
  su2double cv1_3;
  su2double k2;
  su2double cb1;
  su2double cw2;
  su2double ct3;
  su2double ct4;
  su2double cw3_6;
  su2double cb2_sigma;
  su2double sigma;
  su2double cb2;
  su2double cw1;
  unsigned short iDim;
  su2double nu, Ji, fv1, fv2, ft2, Omega, S, Shat, inv_Shat, dist_i_2, Ji_2, Ji_3, inv_k2_d2;
  su2double r, g, g_6, glim, fw;
  su2double norm2_Grad;
  su2double dfv1, dfv2, dShat;
  su2double dr, dg, dfw;
  bool incompressible;
  bool rotating_frame;
  bool transition;
  su2double gamma_BC;
  su2double intermittency;
  su2double Production, Destruction, CrossProduction;
  
public:
  
  /*!
   * \brief Constructor of the class.
   * \param[in] val_nDim - Number of dimensions of the problem.
   * \param[in] val_nVar - Number of variables of the problem.
   * \param[in] config - Definition of the particular problem.
   */
  CSourcePieceWise_TurbSA(unsigned short val_nDim, unsigned short val_nVar, CConfig *config);
  
  /*!
   * \brief Destructor of the class.
   */
  ~CSourcePieceWise_TurbSA(void);
  
  /*!
   * \brief Residual for source term integration.
   * \param[out] val_residual - Pointer to the total residual.
   * \param[out] val_Jacobian_i - Jacobian of the numerical method at node i (implicit computation).
   * \param[out] val_Jacobian_j - Jacobian of the numerical method at node j (implicit computation).
   * \param[in] config - Definition of the particular problem.
   */
  void ComputeResidual(su2double *val_residual, su2double **val_Jacobian_i, su2double **val_Jacobian_j, CConfig *config);
  
  /*!
   * \brief Residual for source term integration.
   * \param[in] intermittency_in - Value of the intermittency.
   */
  void SetIntermittency(su2double intermittency_in);
  
  /*!
   * \brief Residual for source term integration.
   * \param[in] val_production - Value of the Production.
   */
  void SetProduction(su2double val_production);
  
  /*!
   * \brief Residual for source term integration.
   * \param[in] val_destruction - Value of the Destruction.
   */
  void SetDestruction(su2double val_destruction);
  
  /*!
   * \brief Residual for source term integration.
   * \param[in] val_crossproduction - Value of the CrossProduction.
   */
  void SetCrossProduction(su2double val_crossproduction);
  
  /*!
   * \brief ______________.
   */
  su2double GetProduction(void);

  /*!
   * \brief  Get the intermittency for the BC trans. model.
   * \return Value of the intermittency.
   */
  su2double GetGammaBC(void);
  
  /*!
   * \brief  ______________.
   */
  su2double GetDestruction(void);
  
  /*!
   * \brief  ______________.
   */
  su2double GetCrossProduction(void);
};

/*!
 * \class CSourcePieceWise_TurbSA_E
 * \brief Class for integrating the source terms of the Spalart-Allmaras Edwards modification turbulence model equation.
 * \ingroup SourceDiscr
 * \author E.Molina, A. Bueno.
 * \version 6.2.0 "Falcon"
 */
class CSourcePieceWise_TurbSA_E : public CNumerics {
private:
    su2double cv1_3;
    su2double k2;
    su2double cb1;
    su2double cw2;
    su2double ct3;
    su2double ct4;
    su2double cw3_6;
    su2double cb2_sigma;
    su2double sigma;
    su2double cb2;
    su2double cw1;
    unsigned short iDim;
    su2double nu, Ji, fv1, fv2, ft2, Omega, S, Shat, inv_Shat, dist_i_2, Ji_2, Ji_3, inv_k2_d2;
    su2double r, g, g_6, glim, fw;
    su2double norm2_Grad;
    su2double dfv1, dfv2, dShat;
    su2double dr, dg, dfw;
    bool incompressible;
    bool rotating_frame;
    su2double intermittency;
    su2double Production, Destruction, CrossProduction;
    su2double Sbar;
    unsigned short jDim;
    
public:
    
    /*!
     * \brief Constructor of the class.
     * \param[in] val_nDim - Number of dimensions of the problem.
     * \param[in] val_nVar - Number of variables of the problem.
     * \param[in] config - Definition of the particular problem.
     */
    CSourcePieceWise_TurbSA_E(unsigned short val_nDim, unsigned short val_nVar, CConfig *config);
    
    /*!
     * \brief Destructor of the class.
     */
    ~CSourcePieceWise_TurbSA_E(void);
    
    /*!
     * \brief Residual for source term integration.
     * \param[out] val_residual - Pointer to the total residual.
     * \param[out] val_Jacobian_i - Jacobian of the numerical method at node i (implicit computation).
     * \param[out] val_Jacobian_j - Jacobian of the numerical method at node j (implicit computation).
     * \param[in] config - Definition of the particular problem.
     */
    void ComputeResidual(su2double *val_residual, su2double **val_Jacobian_i, su2double **val_Jacobian_j, CConfig *config);
    
    /*!
     * \brief Residual for source term integration.
     * \param[in] intermittency_in - Value of the intermittency.
     */
    void SetIntermittency(su2double intermittency_in);
    
    /*!
     * \brief Residual for source term integration.
     * \param[in] val_production - Value of the Production.
     */
    void SetProduction(su2double val_production);
    
    /*!
     * \brief Residual for source term integration.
     * \param[in] val_destruction - Value of the Destruction.
     */
    void SetDestruction(su2double val_destruction);
    
    /*!
     * \brief Residual for source term integration.
     * \param[in] val_crossproduction - Value of the CrossProduction.
     */
    void SetCrossProduction(su2double val_crossproduction);
    
    /*!
     * \brief ______________.
     */
    su2double GetProduction(void);
    
    /*!
     * \brief  ______________.
     */
    su2double GetDestruction(void);
    
    /*!
     * \brief  ______________.
     */
    su2double GetCrossProduction(void);
};

/*!
 * \class CSourcePieceWise_TurbSA_COMP
 * \brief Class for integrating the source terms of the Spalart-Allmaras CC modification turbulence model equation.
 * \ingroup SourceDiscr
 * \author E.Molina, A. Bueno.
 * \version 6.2.0 "Falcon"
 */
class CSourcePieceWise_TurbSA_COMP : public CNumerics {
private:
    su2double cv1_3;
    su2double k2;
    su2double cb1;
    su2double cw2;
    su2double ct3;
    su2double ct4;
    su2double cw3_6;
    su2double cb2_sigma;
    su2double sigma;
    su2double cb2;
    su2double cw1;
    unsigned short iDim;
    su2double nu, Ji, fv1, fv2, ft2, Omega, S, Shat, inv_Shat, dist_i_2, Ji_2, Ji_3, inv_k2_d2;
    su2double r, g, g_6, glim, fw;
    su2double norm2_Grad;
    su2double dfv1, dfv2, dShat;
    su2double dr, dg, dfw;
    bool incompressible;
    bool rotating_frame;
    su2double intermittency;
    su2double Production, Destruction, CrossProduction;
    su2double aux_cc, CompCorrection, c5;
    unsigned short jDim;
    
public:
    
    /*!
     * \brief Constructor of the class.
     * \param[in] val_nDim - Number of dimensions of the problem.
     * \param[in] val_nVar - Number of variables of the problem.
     * \param[in] config - Definition of the particular problem.
     */
    CSourcePieceWise_TurbSA_COMP(unsigned short val_nDim, unsigned short val_nVar, CConfig *config);
    
    /*!
     * \brief Destructor of the class.
     */
    ~CSourcePieceWise_TurbSA_COMP(void);
    
    /*!
     * \brief Residual for source term integration.
     * \param[out] val_residual - Pointer to the total residual.
     * \param[out] val_Jacobian_i - Jacobian of the numerical method at node i (implicit computation).
     * \param[out] val_Jacobian_j - Jacobian of the numerical method at node j (implicit computation).
     * \param[in] config - Definition of the particular problem.
     */
    void ComputeResidual(su2double *val_residual, su2double **val_Jacobian_i, su2double **val_Jacobian_j, CConfig *config);
    
    /*!
     * \brief Residual for source term integration.
     * \param[in] intermittency_in - Value of the intermittency.
     */
    void SetIntermittency(su2double intermittency_in);
    
    /*!
     * \brief Residual for source term integration.
     * \param[in] val_production - Value of the Production.
     */
    void SetProduction(su2double val_production);
    
    /*!
     * \brief Residual for source term integration.
     * \param[in] val_destruction - Value of the Destruction.
     */
    void SetDestruction(su2double val_destruction);
    
    /*!
     * \brief Residual for source term integration.
     * \param[in] val_crossproduction - Value of the CrossProduction.
     */
    void SetCrossProduction(su2double val_crossproduction);
    
    /*!
     * \brief ______________.
     */
    su2double GetProduction(void);
    
    /*!
     * \brief  ______________.
     */
    su2double GetDestruction(void);
    
    /*!
     * \brief  ______________.
     */
    su2double GetCrossProduction(void);
};

/*!
 * \class CSourcePieceWise_TurbSA_E_COMP
 * \brief Class for integrating the source terms of the Spalart-Allmaras Edwards modification with CC turbulence model equation.
 * \ingroup SourceDiscr
 * \author E.Molina, A. Bueno.
 * \version 6.2.0 "Falcon"
 */
class CSourcePieceWise_TurbSA_E_COMP : public CNumerics {
private:
    su2double cv1_3;
    su2double k2;
    su2double cb1;
    su2double cw2;
    su2double ct3;
    su2double ct4;
    su2double cw3_6;
    su2double cb2_sigma;
    su2double sigma;
    su2double cb2;
    su2double cw1;
    unsigned short iDim;
    su2double nu, Ji, fv1, fv2, ft2, Omega, S, Shat, inv_Shat, dist_i_2, Ji_2, Ji_3, inv_k2_d2;
    su2double r, g, g_6, glim, fw;
    su2double norm2_Grad;
    su2double dfv1, dfv2, dShat;
    su2double dr, dg, dfw;
    bool incompressible;
    bool rotating_frame;
    su2double intermittency;
    su2double Production, Destruction, CrossProduction;
    su2double Sbar;
    unsigned short jDim;
    su2double aux_cc, CompCorrection, c5;
    
public:
    
    /*!
     * \brief Constructor of the class.
     * \param[in] val_nDim - Number of dimensions of the problem.
     * \param[in] val_nVar - Number of variables of the problem.
     * \param[in] config - Definition of the particular problem.
     */
    CSourcePieceWise_TurbSA_E_COMP(unsigned short val_nDim, unsigned short val_nVar, CConfig *config);
    
    /*!
     * \brief Destructor of the class.
     */
    ~CSourcePieceWise_TurbSA_E_COMP(void);
    
    /*!
     * \brief Residual for source term integration.
     * \param[out] val_residual - Pointer to the total residual.
     * \param[out] val_Jacobian_i - Jacobian of the numerical method at node i (implicit computation).
     * \param[out] val_Jacobian_j - Jacobian of the numerical method at node j (implicit computation).
     * \param[in] config - Definition of the particular problem.
     */
    void ComputeResidual(su2double *val_residual, su2double **val_Jacobian_i, su2double **val_Jacobian_j, CConfig *config);
    
    /*!
     * \brief Residual for source term integration.
     * \param[in] intermittency_in - Value of the intermittency.
     */
    void SetIntermittency(su2double intermittency_in);
    
    /*!
     * \brief Residual for source term integration.
     * \param[in] val_production - Value of the Production.
     */
    void SetProduction(su2double val_production);
    
    /*!
     * \brief Residual for source term integration.
     * \param[in] val_destruction - Value of the Destruction.
     */
    void SetDestruction(su2double val_destruction);
    
    /*!
     * \brief Residual for source term integration.
     * \param[in] val_crossproduction - Value of the CrossProduction.
     */
    void SetCrossProduction(su2double val_crossproduction);
    
    /*!
     * \brief ______________.
     */
    su2double GetProduction(void);
    
    /*!
     * \brief  ______________.
     */
    su2double GetDestruction(void);
    
    /*!
     * \brief  ______________.
     */
    su2double GetCrossProduction(void);
};

/*!
 * \class CSourcePieceWise_TurbSA_Neg
 * \brief Class for integrating the source terms of the Spalart-Allmaras turbulence model equation.
 * \ingroup SourceDiscr
 * \author F. Palacios
 */
class CSourcePieceWise_TurbSA_Neg : public CNumerics {
private:
  su2double cv1_3;
  su2double k2;
  su2double cb1;
  su2double cw2;
  su2double ct3;
  su2double ct4;
  su2double cw3_6;
  su2double cb2_sigma;
  su2double sigma;
  su2double cb2;
  su2double cw1;
  unsigned short iDim;
  su2double nu, Ji, fv1, fv2, ft2, Omega, S, Shat, inv_Shat, dist_i_2, Ji_2, Ji_3, inv_k2_d2;
  su2double r, g, g_6, glim, fw;
  su2double norm2_Grad;
  su2double dfv1, dfv2, dShat;
  su2double dr, dg, dfw;
  bool incompressible;
  bool rotating_frame;
  su2double intermittency;
  su2double Production, Destruction, CrossProduction;
  
public:
  
  /*!
   * \brief Constructor of the class.
   * \param[in] val_nDim - Number of dimensions of the problem.
   * \param[in] val_nVar - Number of variables of the problem.
   * \param[in] config - Definition of the particular problem.
   */
  CSourcePieceWise_TurbSA_Neg(unsigned short val_nDim, unsigned short val_nVar, CConfig *config);
  
  /*!
   * \brief Destructor of the class.
   */
  ~CSourcePieceWise_TurbSA_Neg(void);
  
  /*!
   * \brief Residual for source term integration.
   * \param[out] val_residual - Pointer to the total residual.
   * \param[out] val_Jacobian_i - Jacobian of the numerical method at node i (implicit computation).
   * \param[out] val_Jacobian_j - Jacobian of the numerical method at node j (implicit computation).
   * \param[in] config - Definition of the particular problem.
   */
  void ComputeResidual(su2double *val_residual, su2double **val_Jacobian_i, su2double **val_Jacobian_j, CConfig *config);
  
  /*!
   * \brief Residual for source term integration.
   * \param[in] intermittency_in - Value of the intermittency.
   */
  void SetIntermittency(su2double intermittency_in);
  
  /*!
   * \brief Residual for source term integration.
   * \param[in] val_production - Value of the Production.
   */
  void SetProduction(su2double val_production);
  
  /*!
   * \brief Residual for source term integration.
   * \param[in] val_destruction - Value of the Destruction.
   */
  void SetDestruction(su2double val_destruction);
  
  /*!
   * \brief Residual for source term integration.
   * \param[in] val_crossproduction - Value of the CrossProduction.
   */
  void SetCrossProduction(su2double val_crossproduction);
  
  /*!
   * \brief ______________.
   */
  su2double GetProduction(void);
  
  /*!
   * \brief  ______________.
   */
  su2double GetDestruction(void);
  
  /*!
   * \brief  ______________.
   */
  su2double GetCrossProduction(void);
};

/*!
 * \class CSourcePieceWise_TransLM
 * \brief Class for integrating the source terms of the Spalart-Allmaras turbulence model equation.
 * \ingroup SourceDiscr
 * \author A. Bueno.
 */
class CSourcePieceWise_TransLM : public CNumerics {
private:
  
  /*-- SA model constants --*/
  su2double cv1_3;
  su2double k2;
  su2double cb1;
  su2double cw2;
  su2double cw3_6;
  su2double sigma;
  su2double cb2;
  su2double cw1;
  
  /*-- gamma-theta model constants --*/
  su2double c_e1;
  su2double c_a1;
  su2double c_e2;
  su2double c_a2;
  su2double sigmaf;
  su2double s1;
  su2double c_theta;
  su2double sigmat;
  
  /*-- Correlation constants --*/
  su2double flen_global;
  su2double alpha_global;
  su2double Vorticity;

  bool implicit;
  
public:
  bool debugme; // For debugging only, remove this. -AA
  
  /*!
   * \brief Constructor of the class.
   * \param[in] val_nDim - Number of dimensions of the problem.
   * \param[in] val_nVar - Number of variables of the problem.
   * \param[in] config - Definition of the particular problem.
   */
  CSourcePieceWise_TransLM(unsigned short val_nDim, unsigned short val_nVar, CConfig *config);
  
  /*!
   * \brief Destructor of the class.
   */
  ~CSourcePieceWise_TransLM(void);
  
  /*!
   * \brief Residual for source term integration.
   * \param[out] val_residual - Pointer to the total residual.
   * \param[out] val_Jacobian_i - Jacobian of the numerical method at node i (implicit computation).
   * \param[out] val_Jacobian_j - Jacobian of the numerical method at node j (implicit computation).
   * \param[in] config - Definition of the particular problem.
   */
  void ComputeResidual_TransLM(su2double *val_residual, su2double **val_Jacobian_i, su2double **val_Jacobian_j, CConfig *config, su2double &gamma_sep);
  
  void CSourcePieceWise_TransLM__ComputeResidual_TransLM_d(su2double *TransVar_i, su2double *TransVar_id, su2double *val_residual, su2double *val_residuald, CConfig *config);
};

/*!
 * \class CSourcePieceWise_TurbSST
 * \brief Class for integrating the source terms of the Menter SST turbulence model equations.
 * \ingroup SourceDiscr
 * \author A. Campos.
 */
class CSourcePieceWise_TurbSST : public CNumerics {
private:
  su2double F1_i,
  F1_j,
  F2_i,
  F2_j;
  
  su2double alfa_1,
  alfa_2,
  beta_1,
  beta_2,
  sigma_omega_1,
  sigma_omega_2,
  beta_star,
  a1;
  
  su2double CDkw_i, CDkw_j;
  
  bool incompressible;
  
public:
  
  /*!
   * \brief Constructor of the class.
   * \param[in] val_nDim - Number of dimensions of the problem.
   * \param[in] val_nVar - Number of variables of the problem.
   * \param[in] config - Definition of the particular problem.
   */
  CSourcePieceWise_TurbSST(unsigned short val_nDim, unsigned short val_nVar, su2double* constants, CConfig *config);
  
  /*!
   * \brief Destructor of the class.
   */
  ~CSourcePieceWise_TurbSST(void);
  
  /*!
   * \brief Set the value of the first blending function.
   * \param[in] val_F1_i - Value of the first blending function at point i.
   * \param[in] val_F1_j - Value of the first blending function at point j.
   */
  void SetF1blending(su2double val_F1_i, su2double val_F1_j);
  
  /*!
   * \brief Set the value of the second blending function.
   * \param[in] val_F2_i - Value of the second blending function at point i.
   * \param[in] val_F2_j - Value of the second blending function at point j.
   */
  void SetF2blending(su2double val_F2_i, su2double val_F2_j);
  
  /*!
   * \brief Set the value of the cross diffusion for the SST model.
   * \param[in] val_CDkw_i - Value of the cross diffusion at point i.
   * \param[in] val_CDkw_j - Value of the cross diffusion at point j.
   */
  virtual void SetCrossDiff(su2double val_CDkw_i, su2double val_CDkw_j);
  
  /*!
   * \brief Residual for source term integration.
   * \param[out] val_residual - Pointer to the total residual.
   * \param[out] val_Jacobian_i - Jacobian of the numerical method at node i (implicit computation).
   * \param[out] val_Jacobian_j - Jacobian of the numerical method at node j (implicit computation).
   * \param[in] config - Definition of the particular problem.
   */
  void ComputeResidual(su2double *val_residual, su2double **val_Jacobian_i, su2double **val_Jacobian_j, CConfig *config);
  
  /*!
   * \brief Initialize the Reynolds Stress Matrix
   * \param[in] turb_ke turbulent kinetic energy of node
   */
  void SetReynoldsStressMatrix(su2double turb_ke);

  /*!
   * \brief Perturb the Reynolds stress tensor based on parameters
   * \param[in] turb_ke: turbulent kinetic energy of the noce
   * \param[in] config: config file
   */
  void SetPerturbedRSM(su2double turb_ke, CConfig *config);
  /*!
     * \brief A virtual member. Get strain magnitude based on perturbed reynolds stress matrix
     * \param[in] turb_ke: turbulent kinetic energy of the node
     */
  void SetPerturbedStrainMag(su2double turb_ke);

  /*!
   * \brief Get the mean rate of strain matrix based on velocity gradients
   * \param[in] S_ij
   */
  void GetMeanRateOfStrainMatrix(su2double **S_ij);

};

/*!
 * \class CSourceGravity
 * \brief Class for the source term integration of the gravity force.
 * \ingroup SourceDiscr
 * \author F. Palacios
 */
class CSourceGravity : public CNumerics {
  
public:
  
  /*!
   * \param[in] val_nDim - Number of dimensions of the problem.
   * \param[in] val_nVar - Number of variables of the problem.
   * \param[in] config - Definition of the particular problem.
   */
  CSourceGravity(unsigned short val_nDim, unsigned short val_nVar, CConfig *config);
  
  /*!
   * \brief Destructor of the class.
   */
  ~CSourceGravity(void);
  
  /*!
   * \brief Source term integration for the poissonal potential.
   * \param[out] val_residual - Pointer to the total residual.
   * \param[in] config - Definition of the particular problem.
   */
  void ComputeResidual(su2double *val_residual, CConfig *config);
};

/*!
 * \class CSourceBodyForce
 * \brief Class for the source term integration of a body force.
 * \ingroup SourceDiscr
 * \author T. Economon
 */
class CSourceBodyForce : public CNumerics {
  su2double *Body_Force_Vector;

public:

  /*!
   * \param[in] val_nDim - Number of dimensions of the problem.
   * \param[in] val_nVar - Number of variables of the problem.
   * \param[in] config - Definition of the particular problem.
   */
  CSourceBodyForce(unsigned short val_nDim, unsigned short val_nVar, CConfig *config);

  /*!
   * \brief Destructor of the class.
   */
  ~CSourceBodyForce(void);

  /*!
   * \brief Source term integration for a body force.
   * \param[out] val_residual - Pointer to the residual vector.
   * \param[in] config - Definition of the particular problem.
   */
  void ComputeResidual(su2double *val_residual, CConfig *config);

};

/*!
 * \class CSourceIncBodyForce
 * \brief Class for the source term integration of a body force in the incompressible solver.
 * \ingroup SourceDiscr
 * \author T. Economon
 * \version 6.2.0 "Falcon"
 */
class CSourceIncBodyForce : public CNumerics {
  su2double *Body_Force_Vector;

public:

  /*!
   * \param[in] val_nDim - Number of dimensions of the problem.
   * \param[in] val_nVar - Number of variables of the problem.
   * \param[in] config - Definition of the particular problem.
   */
  CSourceIncBodyForce(unsigned short val_nDim, unsigned short val_nVar, CConfig *config);

  /*!
   * \brief Destructor of the class.
   */
  ~CSourceIncBodyForce(void);

  /*!
   * \brief Source term integration for a body force.
   * \param[out] val_residual - Pointer to the residual vector.
   * \param[in] config - Definition of the particular problem.
   */
  void ComputeResidual(su2double *val_residual, CConfig *config);
  
};

/*!
 * \class CSourceBoussinesq
 * \brief Class for the source term integration of the Boussinesq approximation for incompressible flow.
 * \ingroup SourceDiscr
 * \author T. Economon
 * \version 6.2.0 "Falcon"
 */
class CSourceBoussinesq : public CNumerics {
  su2double *Gravity_Vector;

public:

  /*!
   * \param[in] val_nDim - Number of dimensions of the problem.
   * \param[in] val_nVar - Number of variables of the problem.
   * \param[in] config - Definition of the particular problem.
   */
  CSourceBoussinesq(unsigned short val_nDim, unsigned short val_nVar, CConfig *config);

  /*!
   * \brief Destructor of the class.
   */
  ~CSourceBoussinesq(void);

  /*!
   * \brief Source term integration for the Boussinesq approximation.
   * \param[out] val_residual - Pointer to the residual vector.
   * \param[in] config - Definition of the particular problem.
   */
  void ComputeResidual(su2double *val_residual, CConfig *config);

};

/*!
 * \class CSourceIncAxisymmetric_Flow
 * \brief Class for source term for solving incompressible axisymmetric problems.
 * \ingroup SourceDiscr
 * \author T. Economon
 */
class CSourceIncAxisymmetric_Flow : public CNumerics {
  bool implicit, /*!< \brief Implicit calculation. */
  viscous, /*!< \brief Viscous incompressible flows. */
  energy; /*!< \brief computation with the energy equation. */

public:

  /*!
   * \brief Constructor of the class.
   * \param[in] val_nDim - Number of dimensions of the problem.
   * \param[in] val_nVar - Number of variables of the problem.
   * \param[in] config - Definition of the particular problem.
   */
  CSourceIncAxisymmetric_Flow(unsigned short val_nDim, unsigned short val_nVar, CConfig *config);

  /*!
   * \brief Destructor of the class.
   */
  ~CSourceIncAxisymmetric_Flow(void);

  /*!
   * \brief Residual of the rotational frame source term.
   * \param[out] val_residual - Pointer to the total residual.
   * \param[in] config - Definition of the particular problem.
   */
  void ComputeResidual(su2double *val_residual, su2double **Jacobian_i, CConfig *config);

};

/*!
 * \class CSourceViscous_AdjFlow
 * \brief Class for source term integration in adjoint problem.
 * \ingroup SourceDiscr
 * \author F. Palacios
 */
class CSourceViscous_AdjFlow : public CNumerics {
private:
  su2double *Velocity, *GradDensity, *GradInvDensity, *dPoDensity2, *alpha, *beta, *Sigma_5_vec;
  su2double **GradVel_o_Rho, **sigma, **Sigma_phi, **Sigma_5_Tensor, **Sigma;
  
public:
  
  /*!
   * \brief Constructor of the class.
   * \param[in] val_nDim - Number of dimensions of the problem.
   * \param[in] val_nVar - Number of variables of the problem.
   * \param[in] config - Definition of the particular problem.
   */
  CSourceViscous_AdjFlow(unsigned short val_nDim, unsigned short val_nVar, CConfig *config);
  
  /*!
   * \brief Destructor of the class.
   */
  ~CSourceViscous_AdjFlow(void);
  
  /*!
   * \brief Source term integration of the flow adjoint equation.
   * \param[out] val_residual - Pointer to the total residual.
   * \param[in] config - Definition of the particular problem.
   */
  void ComputeResidual (su2double *val_residual, CConfig *config);
  
};

/*!
 * \class CSourcePieceWise_AdjTurb
 * \brief Class for source term integration of the adjoint turbulent equation.
 * \ingroup SourceDiscr
 * \author A. Bueno.
 */
class CSourcePieceWise_AdjTurb : public CNumerics {
private:
  su2double **tau, *Velocity;
  
public:
  
  /*!
   * \brief Constructor of the class.
   * \param[in] val_nDim - Number of dimensions of the problem.
   * \param[in] val_nVar - Number of variables of the problem.
   * \param[in] config - Definition of the particular problem.
   */
  CSourcePieceWise_AdjTurb(unsigned short val_nDim, unsigned short val_nVar, CConfig *config);
  
  /*!
   * \brief Destructor of the class.
   */
  ~CSourcePieceWise_AdjTurb(void);
  
  /*!
   * \brief Source term integration of the adjoint turbulence equation.
   * \param[out] val_residual - Pointer to the total residual.
   * \param[out] val_Jacobian_i - Jacobian of the numerical method at node i (implicit computation).
   * \param[out] val_Jacobian_j - Jacobian of the numerical method at node j (implicit computation).
   * \param[in] config - Definition of the particular problem.
   */
  void ComputeResidual(su2double *val_residual, su2double **val_Jacobian_i, su2double **val_Jacobian_j, CConfig *config);
};

class CSourceConservative_AdjFlow : public CNumerics {
private:
  su2double *Velocity, *Residual_i, *Residual_j, *Mean_Residual;
  su2double **Mean_PrimVar_Grad;
  
public:
  
  /*!
   * \brief Constructor of the class.
   * \param[in] val_nDim - Number of dimensions of the problem.
   * \param[in] val_nVar - Number of variables of the problem.
   * \param[in] config - Definition of the particular problem.
   */
  CSourceConservative_AdjFlow(unsigned short val_nDim, unsigned short val_nVar, CConfig *config);
  
  /*!
   * \brief Destructor of the class.
   */
  ~CSourceConservative_AdjFlow(void);
  
  /*!
   * \brief Source term integration using a conservative scheme.
   * \param[out] val_residual - Pointer to the total residual.
   * \param[in] config - Definition of the particular problem.
   */
  void ComputeResidual(su2double *val_residual, CConfig *config);
};

/*!
 * \class CSourceConservative_AdjTurb
 * \brief Class for source term integration in adjoint turbulent problem using a conservative scheme.
 * \ingroup SourceDiscr
 * \author A. Bueno.
 */
class CSourceConservative_AdjTurb : public CNumerics {
public:
  
  /*!
   * \brief Constructor of the class.
   * \param[in] val_nDim - Number of dimensions of the problem.
   * \param[in] val_nVar - Number of variables of the problem.
   * \param[in] config - Definition of the particular problem.
   */
  CSourceConservative_AdjTurb(unsigned short val_nDim, unsigned short val_nVar, CConfig *config);
  
  /*!
   * \brief Destructor of the class.
   */
  ~CSourceConservative_AdjTurb(void);
  
  /*!
   * \brief Source term integration using a conservative scheme.
   * \param[out] val_residual - Pointer to the total residual.
   * \param[out] val_Jacobian_i - Jacobian of the numerical method at node i (implicit computation).
   * \param[out] val_Jacobian_j - Jacobian of the numerical method at node j (implicit computation).
   * \param[in] config - Definition of the particular problem.
   */
  void ComputeResidual(su2double *val_residual, su2double **val_Jacobian_i, su2double **val_Jacobian_j, CConfig *config);
};

/*!
 * \class CSourceRotatingFrame_Flow
 * \brief Class for a rotating frame source term.
 * \ingroup SourceDiscr
 * \author F. Palacios, T. Economon.
 */
class CSourceRotatingFrame_Flow : public CNumerics {
public:
  
  /*!
   * \brief Constructor of the class.
   * \param[in] val_nDim - Number of dimensions of the problem.
   * \param[in] val_nVar - Number of variables of the problem.
   * \param[in] config - Definition of the particular problem.
   */
  CSourceRotatingFrame_Flow(unsigned short val_nDim, unsigned short val_nVar, CConfig *config);
  
  /*!
   * \brief Destructor of the class.
   */
  ~CSourceRotatingFrame_Flow(void);
  
  /*!
   * \brief Residual of the rotational frame source term.
   * \param[out] val_residual - Pointer to the total residual.
   * \param[out] val_Jacobian_i - Jacobian of the numerical method at node i (implicit computation).
   * \param[in] config - Definition of the particular problem.
   */
  void ComputeResidual(su2double *val_residual, su2double **val_Jacobian_i, CConfig *config);
};

/*!
 * \class CSourceRotatingFrame_AdjFlow
 * \brief Source term class for rotating frame adjoint.
 * \ingroup SourceDiscr
 * \author T. Economon.
 */
class CSourceRotatingFrame_AdjFlow : public CNumerics {
public:
  
  /*!
   * \brief Constructor of the class.
   * \param[in] val_nDim - Number of dimensions of the problem.
   * \param[in] val_nVar - Number of variables of the problem.
   * \param[in] config - Definition of the particular problem.
   */
  CSourceRotatingFrame_AdjFlow(unsigned short val_nDim, unsigned short val_nVar, CConfig *config);
  
  /*!
   * \brief Destructor of the class.
   */
  ~CSourceRotatingFrame_AdjFlow(void);
  
  /*!
   * \brief Residual of the adjoint rotating frame source term.
   * \param[out] val_residual - Pointer to the total residual.
   * \param[out] val_Jacobian_i - Jacobian of the numerical method at node i (implicit computation).
   * \param[in] config - Definition of the particular problem.
   */
  void ComputeResidual(su2double *val_residual, su2double **val_Jacobian_i, CConfig *config);
};

/*!
 * \class CSourceAxisymmetric_Flow
 * \brief Class for source term for solving axisymmetric problems.
 * \ingroup SourceDiscr
 * \author F. Palacios
 */
class CSourceAxisymmetric_Flow : public CNumerics {
public:
  
  /*!
   * \brief Constructor of the class.
   * \param[in] val_nDim - Number of dimensions of the problem.
   * \param[in] val_nVar - Number of variables of the problem.
   * \param[in] config - Definition of the particular problem.
   */
  CSourceAxisymmetric_Flow(unsigned short val_nDim, unsigned short val_nVar, CConfig *config);
  
  /*!
   * \brief Destructor of the class.
   */
  ~CSourceAxisymmetric_Flow(void);
  
  /*!
   * \brief Residual of the rotational frame source term.
   * \param[out] val_residual - Pointer to the total residual.
   * \param[in] config - Definition of the particular problem.
   */
  void ComputeResidual(su2double *val_residual, su2double **Jacobian_i, CConfig *config);
  
};

/*!
 * \class CSourceAxisymmetric_AdjFlow
 * \brief Class for source term for solving axisymmetric problems.
 * \ingroup SourceDiscr
 * \author F. Palacios
 */
class CSourceAxisymmetric_AdjFlow : public CNumerics {
public:
  
  /*!
   * \brief Constructor of the class.
   * \param[in] val_nDim - Number of dimensions of the problem.
   * \param[in] val_nVar - Number of variables of the problem.
   * \param[in] config - Definition of the particular problem.
   */
  CSourceAxisymmetric_AdjFlow(unsigned short val_nDim, unsigned short val_nVar, CConfig *config);
  
  /*!
   * \brief Destructor of the class.
   */
  ~CSourceAxisymmetric_AdjFlow(void);
  
  /*!
   * \brief Residual of the rotational frame source term.
   * \param[out] val_residual - Pointer to the total residual.
   * \param[in] config - Definition of the particular problem.
   */
  void ComputeResidual(su2double *val_residual, su2double **Jacobian_i, CConfig *config);
};

/*!
 * \class CSourceWindGust
 * \brief Class for a source term due to a wind gust.
 * \ingroup SourceDiscr
 * \author S. Padrón
 */
class CSourceWindGust : public CNumerics {
public:
  
  /*!
   * \brief Constructor of the class.
   * \param[in] val_nDim - Number of dimensions of the problem.
   * \param[in] val_nVar - Number of variables of the problem.
   * \param[in] config - Definition of the particular problem.
   */
  CSourceWindGust(unsigned short val_nDim, unsigned short val_nVar, CConfig *config);
  
  /*!
   * \brief Destructor of the class.
   */
  ~CSourceWindGust(void);
  
  /*!
   * \brief Residual of the wind gust source term.
   * \param[out] val_residual - Pointer to the total residual.
   * \param[out] val_Jacobian_i - Jacobian of the numerical method at node i (implicit computation).
   * \param[in] config - Definition of the particular problem.
   */
  void ComputeResidual(su2double *val_residual, su2double **val_Jacobian_i, CConfig *config);
};

/*!
 * \class CSource_Template
 * \brief Dummy class.
 * \ingroup SourceDiscr
 * \author A. Lonkar.
 */
class CSource_Template : public CNumerics {
public:
  
  /*!
   * \brief Constructor of the class.
   * \param[in] val_nDim - Number of dimensions of the problem.
   * \param[in] val_nVar - Number of variables of the problem.
   * \param[in] config -  Name of the input config file
   *
   */
  CSource_Template(unsigned short val_nDim, unsigned short val_nVar, CConfig *config);
  
  
  /*!
   * \brief Residual for source term integration.
   * \param[out] val_residual - Pointer to the total residual.
   * \param[out] val_Jacobian_i - Jacobian of the numerical method at node i (implicit computation).
   * \param[in] config - Definition of the particular problem.
   */
  void ComputeResidual(su2double *val_residual, su2double **val_Jacobian_i, CConfig *config);
  
  /*!
   * \brief Destructor of the class.
   */
  ~CSource_Template(void);
};

/*!
 * \class CConvectiveTemplate
 * \brief Class for setting up new method for spatial discretization of convective terms in flow Equations
 * \ingroup ConvDiscr
 * \author A. Lonkar
 */
class CConvective_Template : public CNumerics {
private:
  
  /* define private variables here */
  bool implicit;
  su2double *Diff_U;
  su2double *Velocity_i, *Velocity_j, *RoeVelocity;
  su2double *ProjFlux_i, *ProjFlux_j;
  su2double *delta_wave, *delta_vel;
  su2double *Lambda, *Epsilon;
  su2double **P_Tensor, **invP_Tensor;
  su2double sq_vel, Proj_ModJac_Tensor_ij, Density_i, Energy_i, SoundSpeed_i, Pressure_i, Enthalpy_i,
  Density_j, Energy_j, SoundSpeed_j, Pressure_j, Enthalpy_j, R, RoeDensity, RoeEnthalpy, RoeSoundSpeed,
  ProjVelocity, ProjVelocity_i, ProjVelocity_j, proj_delta_vel, delta_p, delta_rho;
  unsigned short iDim, iVar, jVar, kVar;
  
public:
  
  /*!
   * \brief Constructor of the class.
   * \param[in] val_nDim - Number of dimensions of the problem.
   * \param[in] val_nVar - Number of variables of the problem.
   * \param[in] config - Definition of the particular problem.
   */
  CConvective_Template(unsigned short val_nDim, unsigned short val_nVar, CConfig *config);
  
  /*!
   * \brief Destructor of the class.
   */
  ~CConvective_Template(void);
  
  /*!
   * \brief Compute the Roe's flux between two nodes i and j.
   * \param[out] val_residual - Pointer to the total residual.
   * \param[out] val_Jacobian_i - Jacobian of the numerical method at node i (implicit computation).
   * \param[out] val_Jacobian_j - Jacobian of the numerical method at node j (implicit computation).
   * \param[in] config - Definition of the particular problem.
   */
  void ComputeResidual(su2double *val_residual, su2double **val_Jacobian_i, su2double **val_Jacobian_j, CConfig *config);
};

/*!
 * \class CViscous_Template
 * \brief Class for computing viscous term using average of gradients.
 * \ingroup ViscDiscr
 * \author F. Palacios
 */
class CViscous_Template : public CNumerics {
private:
  
public:
  
  /*!
   * \brief Constructor of the class.
   * \param[in] val_nDim - Number of dimension of the problem.
   * \param[in] val_nVar - Number of variables of the problem.
   * \param[in] config - Definition of the particular problem.
   */
  CViscous_Template(unsigned short val_nDim, unsigned short val_nVar, CConfig *config);
  
  /*!
   * \brief Destructor of the class.
   */
  ~CViscous_Template(void);
  
  /*!
   * \brief Compute the viscous flow residual using an average of gradients.
   * \param[out] val_residual - Pointer to the total residual.
   * \param[out] val_Jacobian_i - Jacobian of the numerical method at node i (implicit computation).
   * \param[out] val_Jacobian_j - Jacobian of the numerical method at node j (implicit computation).
   * \param[in] config - Definition of the particular problem.
   */
  void ComputeResidual(su2double *val_residual, su2double **val_Jacobian_i, su2double **val_Jacobian_j, CConfig *config);
};

#include "numerics_structure.inl"<|MERGE_RESOLUTION|>--- conflicted
+++ resolved
@@ -4302,48 +4302,6 @@
 /*!
  * \class CFEAMeshElasticity
  * \brief Class for computing the stiffness matrix of a linear, pseudo-elastic mesh problem.
-<<<<<<< HEAD
- * \ingroup FEM_Discr
- * \author R.Sanchez
- * \version 6.2.0 "Falcon"
- */
-class CFEAMeshElasticity : public CFEALinearElasticity {
-
-  bool element_based;
-  bool stiffness_set;
-
-public:
-
-  /*!
-   * \brief Constructor of the class.
-   * \param[in] val_nDim - Number of dimensions of the problem.
-   * \param[in] val_nVar - Number of variables of the problem.
-   * \param[in] config - Definition of the particular problem.
-   */
-  CFEAMeshElasticity(unsigned short val_nDim, unsigned short val_nVar, unsigned long val_nElem, CConfig *config);
-
-  /*!
-   * \brief Destructor of the class.
-   */
-  ~CFEAMeshElasticity(void);
-
-  void SetElement_Properties(CElement *element_container, CConfig *config);
-
-  /*!
-   * \brief Set the element-based local properties in mesh problems
-   * \param[in] element_container - Element structure for the particular element integrated.
-   */
-  void SetMeshElasticProperties(unsigned long iElem, su2double val_E);
-
-
-};
-
-
-/*!
- * \class CFEM_NeoHookean_Comp
- * \brief Class for computing the constitutive and stress tensors for a neo-Hookean material model, compressible.
-=======
->>>>>>> 405bd317
  * \ingroup FEM_Discr
  * \author R.Sanchez
  * \version 6.2.0 "Falcon"
