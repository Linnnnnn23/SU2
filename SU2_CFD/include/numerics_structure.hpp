/*!
 * \file numerics_structure.hpp
 * \brief Headers of the main subroutines for the dumerical definition of the problem.
 *        The subroutines and functions are in the <i>numerics_structure.cpp</i>,
 *        <i>numerics_convective.cpp</i>, <i>numerics_viscous.cpp</i>, and
 *        <i>numerics_source.cpp</i> files.
 * \author F. Palacios, T. Economon
 * \version 5.0.0 "Raven"
 *
 * SU2 Original Developers: Dr. Francisco D. Palacios.
 *                          Dr. Thomas D. Economon.
 *
 * SU2 Developers: Prof. Juan J. Alonso's group at Stanford University.
 *                 Prof. Piero Colonna's group at Delft University of Technology.
 *                 Prof. Nicolas R. Gauger's group at Kaiserslautern University of Technology.
 *                 Prof. Alberto Guardone's group at Polytechnic University of Milan.
 *                 Prof. Rafael Palacios' group at Imperial College London.
 *                 Prof. Edwin van der Weide's group at the University of Twente.
 *                 Prof. Vincent Terrapon's group at the University of Liege.
 *
 * Copyright (C) 2012-2017 SU2, the open-source CFD code.
 *
 * SU2 is free software; you can redistribute it and/or
 * modify it under the terms of the GNU Lesser General Public
 * License as published by the Free Software Foundation; either
 * version 2.1 of the License, or (at your option) any later version.
 *
 * SU2 is distributed in the hope that it will be useful,
 * but WITHOUT ANY WARRANTY; without even the implied warranty of
 * MERCHANTABILITY or FITNESS FOR A PARTICULAR PURPOSE. See the GNU
 * Lesser General Public License for more details.
 *
 * You should have received a copy of the GNU Lesser General Public
 * License along with SU2. If not, see <http://www.gnu.org/licenses/>.
 */

#pragma once

#include "../../Common/include/mpi_structure.hpp"

#include <cmath>
#include <iostream>
#include <limits>
#include <cstdlib>

#include "../../Common/include/config_structure.hpp"
#include "../../Common/include/gauss_structure.hpp"
#include "../../Common/include/element_structure.hpp"
#include "variable_structure.hpp"

using namespace std;

/*!
 * \class CNumerics
 * \brief Class for defining the numerical methods.
 * \author F. Palacios, T. Economon
 * \version 5.0.0 "Raven"
 */
class CNumerics {
protected:
  unsigned short nDim, nVar;  /*!< \brief Number of dimensions and variables. */
  su2double Gamma;        /*!< \brief Fluid's Gamma constant (ratio of specific heats). */
  su2double Gamma_Minus_One;    /*!< \brief Fluids's Gamma - 1.0  . */
  su2double Gas_Constant;         /*!< \brief Gas constant. */
  su2double *Vector; /*!< \brief Auxiliary vector. */
  su2double *Enthalpy_formation;
  su2double Prandtl_Lam;        /*!< \brief Laminar Prandtl's number. */
  su2double Prandtl_Turb;    /*!< \brief Turbulent Prandtl's number. */
  
public:
  
  su2double
  **Flux_Tensor,  /*!< \brief Flux tensor (used for viscous and inviscid purposes. */
  *Proj_Flux_Tensor;    /*!< \brief Flux tensor projected in a direction. */
  
  su2double
  **tau,    /*!< \brief Viscous stress tensor. */
  **delta;      /*!< \brief Identity matrix. */
  su2double
  *Diffusion_Coeff_i, /*!< \brief Species diffusion coefficients at point i. */
  *Diffusion_Coeff_j; /*!< \brief Species diffusion coefficients at point j. */
  su2double Laminar_Viscosity_i,  /*!< \brief Laminar viscosity at point i. */
  Laminar_Viscosity_j,    /*!< \brief Laminar viscosity at point j. */
  Laminar_Viscosity_id,  /*!< \brief Variation of laminar viscosity at point i. */
  Laminar_Viscosity_jd;    /*!< \brief Variation of laminar viscosity at point j. */
  su2double Thermal_Conductivity_i, /*!< \brief Thermal conductivity at point i. */
  Thermal_Conductivity_j, /*!< \brief Thermal conductivity at point j. */
  Thermal_Conductivity_ve_i, /*!< \brief Thermal conductivity at point i. */
  Thermal_Conductivity_ve_j; /*!< \brief Thermal conductivity at point j. */
  su2double Cp_i, /*!< \brief Cp at point i. */
  Cp_j;         /*!< \brief Cp at point j. */
  su2double *Theta_v; /*!< \brief Characteristic vibrational temperature */
  su2double Eddy_Viscosity_i,  /*!< \brief Eddy viscosity at point i. */
  Eddy_Viscosity_j;      /*!< \brief Eddy viscosity at point j. */
  su2double turb_ke_i,  /*!< \brief Turbulent kinetic energy at point i. */
  turb_ke_j;      /*!< \brief Turbulent kinetic energy at point j. */
  su2double Pressure_i,  /*!< \brief Pressure at point i. */
  Pressure_j;      /*!< \brief Pressure at point j. */
  su2double GravityForce_i,  /*!< \brief Gravity force at point i. */
  GravityForce_j;      /*!< \brief Gravity force at point j. */
  su2double Density_i,  /*!< \brief Density at point i. */
  Density_j;      /*!< \brief Density at point j. */
  su2double DensityInc_i,  /*!< \brief Incompressible density at point i. */
  DensityInc_j;      /*!< \brief Incompressible density at point j. */
  su2double BetaInc2_i,  /*!< \brief Beta incompressible at point i. */
  BetaInc2_j;      /*!< \brief Beta incompressible at point j. */
  su2double Lambda_i,  /*!< \brief Spectral radius at point i. */
  Lambda_j;      /*!< \brief Spectral radius at point j. */
  su2double LambdaComb_i,  /*!< \brief Spectral radius at point i. */
  LambdaComb_j;      /*!< \brief Spectral radius at point j. */
  su2double SoundSpeed_i,  /*!< \brief Sound speed at point i. */
  SoundSpeed_j;      /*!< \brief Sound speed at point j. */
  su2double Enthalpy_i,  /*!< \brief Enthalpy at point i. */
  Enthalpy_j;      /*!< \brief Enthalpy at point j. */
  su2double dist_i,  /*!< \brief Distance of point i to the nearest wall. */
  dist_j;      /*!< \brief Distance of point j to the nearest wall. */
  su2double Temp_i,  /*!< \brief Temperature at point i. */
  Temp_j;      /*!< \brief Temperature at point j. */
  su2double *Temp_tr_i, /*!< \brief Temperature transl-rot at point i. */
  *Temp_tr_j;/*!< \brief Temperature transl-rot at point j. */
  su2double *Temp_vib_i, /*!< \brief Temperature vibrational at point i. */
  *Temp_vib_j;/*!< \brief Temperature vibrational at point j. */
  su2double *Und_Lapl_i, /*!< \brief Undivided laplacians at point i. */
  *Und_Lapl_j;    /*!< \brief Undivided laplacians at point j. */
  su2double Sensor_i,  /*!< \brief Pressure sensor at point i. */
  Sensor_j;      /*!< \brief Pressure sensor at point j. */
  su2double *GridVel_i,  /*!< \brief Grid velocity at point i. */
  *GridVel_j;      /*!< \brief Grid velocity at point j. */
  su2double *U_i,    /*!< \brief Vector of conservative variables at point i. */
  *U_id,    /*!< \brief Vector of derivative of conservative variables at point i. */
  *UZeroOrder_i,  /*!< \brief Vector of conservative variables at point i without reconstruction. */
  *U_j,        /*!< \brief Vector of conservative variables at point j. */
  *UZeroOrder_j,  /*!< \brief Vector of conservative variables at point j without reconstruction. */
  *U_jd,        /*!< \brief Vector of derivative of conservative variables at point j. */
  *U_0,        /*!< \brief Vector of conservative variables at node 0. */
  *U_1,        /*!< \brief Vector of conservative variables at node 1. */
  *U_2,        /*!< \brief Vector of conservative variables at node 2. */
  *U_3;        /*!< \brief Vector of conservative variables at node 3. */
  su2double *V_i,    /*!< \brief Vector of primitive variables at point i. */
  *V_j;        /*!< \brief Vector of primitive variables at point j. */
  su2double *S_i,    /*!< \brief Vector of secondary variables at point i. */
  *S_j;        /*!< \brief Vector of secondary variables at point j. */
  su2double *Psi_i,    /*!< \brief Vector of adjoint variables at point i. */
  *Psi_j;        /*!< \brief Vector of adjoint variables at point j. */
  su2double *DeltaU_i,  /*!< \brief Vector of linearized variables at point i. */
  *DeltaU_j;      /*!< \brief Vector of linearized variables at point j. */
  su2double *TurbVar_i,  /*!< \brief Vector of turbulent variables at point i. */
  *TurbVar_id,  /*!< \brief Vector of derivative of turbulent variables at point i. */
  *TurbVar_j,      /*!< \brief Vector of turbulent variables at point j. */
  *TurbVar_jd;  /*!< \brief Vector of derivative of turbulent variables at point j. */
  su2double *TransVar_i,  /*!< \brief Vector of turbulent variables at point i. */
  *TransVar_j;      /*!< \brief Vector of turbulent variables at point j. */
  su2double *TurbPsi_i,  /*!< \brief Vector of adjoint turbulent variables at point i. */
  *TurbPsi_j;      /*!< \brief Vector of adjoint turbulent variables at point j. */
  su2double **ConsVar_Grad_i,  /*!< \brief Gradient of conservative variables at point i. */
  **ConsVar_Grad_j,      /*!< \brief Gradient of conservative variables at point j. */
  **ConsVar_Grad_0,      /*!< \brief Gradient of conservative variables at point 0. */
  **ConsVar_Grad_1,      /*!< \brief Gradient of conservative variables at point 1. */
  **ConsVar_Grad_2,      /*!< \brief Gradient of conservative variables at point 2. */
  **ConsVar_Grad_3,      /*!< \brief Gradient of conservative variables at point 3. */
  **ConsVar_Grad;        /*!< \brief Gradient of conservative variables which is a scalar. */
  su2double **PrimVar_Grad_i,  /*!< \brief Gradient of primitive variables at point i. */
  **PrimVar_Grad_j;      /*!< \brief Gradient of primitive variables at point j. */
  su2double **PsiVar_Grad_i,    /*!< \brief Gradient of adjoint variables at point i. */
  **PsiVar_Grad_j;      /*!< \brief Gradient of adjoint variables at point j. */
  su2double **TurbVar_Grad_i,  /*!< \brief Gradient of turbulent variables at point i. */
  **TurbVar_Grad_j;      /*!< \brief Gradient of turbulent variables at point j. */
  su2double **TransVar_Grad_i,  /*!< \brief Gradient of turbulent variables at point i. */
  **TransVar_Grad_j;      /*!< \brief Gradient of turbulent variables at point j. */
  su2double **TurbPsi_Grad_i,  /*!< \brief Gradient of adjoint turbulent variables at point i. */
  **TurbPsi_Grad_j;      /*!< \brief Gradient of adjoint turbulent variables at point j. */
  su2double *AuxVar_Grad_i,    /*!< \brief Gradient of an auxiliary variable at point i. */
  *AuxVar_Grad_j;        /*!< \brief Gradient of an auxiliary variable at point i. */
  su2double *Coord_i,  /*!< \brief Cartesians coordinates of point i. */
  *Coord_j,      /*!< \brief Cartesians coordinates of point j. */
  *Coord_0,      /*!< \brief Cartesians coordinates of point 0 (Galerkin method, triangle). */
  *Coord_1,      /*!< \brief Cartesians coordinates of point 1 (Galerkin method, tetrahedra). */
  *Coord_2,      /*!< \brief Cartesians coordinates of point 2 (Galerkin method, triangle). */
  *Coord_3;      /*!< \brief Cartesians coordinates of point 3 (Galerkin method, tetrahedra). */
  unsigned short Neighbor_i,  /*!< \brief Number of neighbors of the point i. */
  Neighbor_j;          /*!< \brief Number of neighbors of the point j. */
  su2double *Normal,  /*!< \brief Normal vector, it norm is the area of the face. */
  *UnitNormal,    /*!< \brief Unitary normal vector. */
  *UnitNormald;    /*!< \brief derivatve of unitary normal vector. */
  su2double TimeStep,    /*!< \brief Time step useful in dual time method. */
  Area,        /*!< \brief Area of the face i-j. */
  Volume;        /*!< \brief Volume of the control volume around point i. */
  su2double Volume_n,  /*!< \brief Volume of the control volume at time n. */
  Volume_nM1,    /*!< \brief Volume of the control volume at time n-1. */
  Volume_nP1;    /*!< \brief Volume of the control volume at time n+1. */
  su2double *U_n,  /*!< \brief Vector of conservative variables at time n. */
  *U_nM1,    /*!< \brief Vector of conservative variables at time n-1. */
  *U_nP1;    /*!< \brief Vector of conservative variables at time n+1. */
  su2double vel2_inf; /*!< \brief value of the square of freestream speed. */
  su2double *WindGust_i,  /*!< \brief Wind gust at point i. */
  *WindGust_j;      /*!< \brief Wind gust at point j. */
  su2double *WindGustDer_i,  /*!< \brief Wind gust derivatives at point i. */
  *WindGustDer_j;      /*!< \brief Wind gust derivatives at point j. */
  su2double *Vorticity_i, *Vorticity_j;  /*!< \brief Vorticity. */
  su2double StrainMag_i, StrainMag_j;   /*!< \brief Strain rate magnitude. */
<<<<<<< HEAD
  
  su2double dissipation;
=======
  su2double Dissipation_i, Dissipation_j;
  su2double Dissipation_ij;
>>>>>>> 1871448d
    
  su2double *l, *m;

  /*!
   * \brief Constructor of the class.
   */
  CNumerics(void);
  
  /*!
   * \overload
   * \param[in] val_nDim - Number of dimensions of the problem.
   * \param[in] val_nVar - Number of variables of the problem.
   * \param[in] config - Definition of the particular problem.
   */
  CNumerics(unsigned short val_nDim, unsigned short val_nVar, CConfig *config);
  
  /*!
   * \brief Destructor of the class.
   */
  virtual ~CNumerics(void);
  
  /*!
   * \brief Compute the determinant of a 3 by 3 matrix.
   * \param[in] val_matrix 3 by 3 matrix.
   * \result Determinant of the matrix
   */
  su2double Determinant_3x3(su2double A00, su2double A01, su2double A02,
                            su2double A10, su2double A11, su2double A12,
                            su2double A20, su2double A21, su2double A22);
  
  /*!
   * \brief Set the solution at different times.
   * \param[in] val_u_nM1 Conservative solution at time n-1.
   * \param[in] val_u_n Conservative solution at time n.
   * \param[in] val_u_nP1 Conservative solution at time n+1.
   */
  void SetPastSol(su2double *val_u_nM1, su2double *val_u_n, su2double *val_u_nP1);
  
  /*!
   * \brief Set the control volume at different times.
   * \param[in] val_volume_nM1 - Control volume at time n-1.
   * \param[in] val_volume_n - Control volume at time n.
   * \param[in] val_volume_nP1 - Control volume at time n+1.
   */
  void SetPastVolume(su2double val_volume_nM1, su2double val_volume_n, su2double val_volume_nP1);
  
  /*!
   * \brief Set the time step.
   * \param[in] val_timestep - Value of the time step.
   */
  void SetTimeStep(su2double val_timestep);
  
  /*!
   * \brief Get the Preconditioning Beta.
   * \return val_Beta - Value of the low Mach Preconditioner.
   */
  virtual su2double GetPrecond_Beta();
  
  /*!
   * \brief Set the freestream velocity square.
   * \param[in] SetVelocity2_Inf - Value of the square of the freestream velocity.
   */
  void SetVelocity2_Inf(su2double val_velocity2);
  
  /*!
   * \brief Set the value of the vorticity
   * \param[in] val_vorticity - Value of the vorticity.
   */
  void SetVorticity(su2double *val_vorticity_i, su2double *val_vorticity_j);
  
  /*!
   * \brief Set the value of the rate of strain magnitude.
   * \param[in] val_StrainMag_i - Value of the magnitude of rate of strain at point i.
   * \param[in] val_StrainMag_j - Value of the magnitude of rate of strain at point j.
   */
  void SetStrainMag(su2double val_strainmag_i, su2double val_strainmag_j);
  
  /*!
   * \brief Set the value of the conservative variables.
   * \param[in] val_u_i - Value of the conservative variable at point i.
   * \param[in] val_u_j - Value of the conservative variable at point j.
   */
  void SetConservative(su2double *val_u_i, su2double *val_u_j);
  
  /*!
   * \brief Set the value of the conservative variables withour reconstruction.
   * \param[in] val_u_i - Value of the conservative variable at point i.
   * \param[in] val_u_j - Value of the conservative variable at point j.
   */
  void SetConservative_ZeroOrder(su2double *val_u_i, su2double *val_u_j);
<<<<<<< HEAD
    
  void SetRoeDissipation(su2double val_dissipation);
  
=======

>>>>>>> 1871448d
  /*!
   * \brief Set the value of the primitive variables.
   * \param[in] val_v_i - Value of the primitive variable at point i.
   * \param[in] val_v_j - Value of the primitive variable at point j.
   */
  void SetPrimitive(su2double *val_v_i, su2double *val_v_j);
  
  /*!
   * \brief Set the value of the primitive variables.
   * \param[in] val_v_i - Value of the primitive variable at point i.
   * \param[in] val_v_j - Value of the primitive variable at point j.
   */
  void SetSecondary(su2double *val_s_i, su2double *val_s_j);
  
  /*!
   * \brief Set the value of the conservative variables.
   * \param[in] val_u_0 - Value of the conservative variable at point 0.
   * \param[in] val_u_1 - Value of the conservative variable at point 1.
   * \param[in] val_u_2 - Value of the conservative variable at point 2.
   */
  void SetConservative(su2double *val_u_0, su2double *val_u_1, su2double *val_u_2);
  
  /*!
   * \brief Set the value of the conservative variables.
   * \param[in] val_u_0 - Value of the conservative variable at point 0.
   * \param[in] val_u_1 - Value of the conservative variable at point 1.
   * \param[in] val_u_2 - Value of the conservative variable at point 2.
   * \param[in] val_u_3 - Value of the conservative variable at point 3.
   */
  void SetConservative(su2double *val_u_0, su2double *val_u_1, su2double *val_u_2, su2double *val_u_3);
  
  /*!
   * \brief Set the gradient of the conservative variables.
   * \param[in] val_consvar_grad_i - Gradient of the conservative variable at point i.
   * \param[in] val_consvar_grad_j - Gradient of the conservative variable at point j.
   */
  void SetConsVarGradient(su2double **val_consvar_grad_i, su2double **val_consvar_grad_j);
  
  /*!
   * \brief Set the gradient of the conservative variables.
   * \param[in] val_consvar_grad_0 - Gradient of the conservative variable at point 0.
   * \param[in] val_consvar_grad_1 - Gradient of the conservative variable at point 1.
   * \param[in] val_consvar_grad_2 - Gradient of the conservative variable at point 2.
   */
  void SetConsVarGradient(su2double **val_consvar_grad_0,
                          su2double **val_consvar_grad_1,
                          su2double **val_consvar_grad_2);
  
  /*!
   * \brief Set the gradient of the conservative variables.
   * \param[in] val_consvar_grad_0 - Gradient of the conservative variable at point 0.
   * \param[in] val_consvar_grad_1 - Gradient of the conservative variable at point 1.
   * \param[in] val_consvar_grad_2 - Gradient of the conservative variable at point 2.
   * \param[in] val_consvar_grad_3 - Gradient of the conservative variable at point 3.
   */
  void SetConsVarGradient(su2double **val_consvar_grad_0,
                          su2double **val_consvar_grad_1,
                          su2double **val_consvar_grad_2,
                          su2double **val_consvar_grad_3);
  
  /*!
   * \brief Set the gradient of the conservative variables.
   * \param[in] val_consvar_grad - Gradient of the conservative variable which is a scalar.
   */
  void SetConsVarGradient(su2double **val_consvar_grad);
  
  /*!
   * \brief Set the gradient of the primitive variables.
   * \param[in] val_primvar_grad_i - Gradient of the primitive variable at point i.
   * \param[in] val_primvar_grad_j - Gradient of the primitive variable at point j.
   */
  void SetPrimVarGradient(su2double **val_primvar_grad_i,
                          su2double **val_primvar_grad_j);
  
  /*!
   * \brief Set the value of the adjoint variable.
   * \param[in] val_psi_i - Value of the adjoint variable at point i.
   * \param[in] val_psi_j - Value of the adjoint variable at point j.
   */
  void SetAdjointVar(su2double *val_psi_i, su2double *val_psi_j);
  
  /*!
   * \brief Set the gradient of the adjoint variables.
   * \param[in] val_psivar_grad_i - Gradient of the adjoint variable at point i.
   * \param[in] val_psivar_grad_j - Gradient of the adjoint variable at point j.
   */
  void SetAdjointVarGradient(su2double **val_psivar_grad_i, su2double **val_psivar_grad_j);
  
  /*!
   * \brief Set the value of the turbulent variable.
   * \param[in] val_turbvar_i - Value of the turbulent variable at point i.
   * \param[in] val_turbvar_j - Value of the turbulent variable at point j.
   */
  void SetTurbVar(su2double *val_turbvar_i, su2double *val_turbvar_j);
  
  /*!
   * \brief Set the value of the turbulent variable.
   * \param[in] val_transvar_i - Value of the turbulent variable at point i.
   * \param[in] val_transvar_j - Value of the turbulent variable at point j.
   */
  void SetTransVar(su2double *val_transvar_i, su2double *val_transvar_j);
  
  /*!
   * \brief Set the gradient of the turbulent variables.
   * \param[in] val_turbvar_grad_i - Gradient of the turbulent variable at point i.
   * \param[in] val_turbvar_grad_j - Gradient of the turbulent variable at point j.
   */
  void SetTurbVarGradient(su2double **val_turbvar_grad_i, su2double **val_turbvar_grad_j);
  
  /*!
   * \brief Set the gradient of the turbulent variables.
   * \param[in] val_turbvar_grad_i - Gradient of the turbulent variable at point i.
   * \param[in] val_turbvar_grad_j - Gradient of the turbulent variable at point j.
   */
  void SetTransVarGradient(su2double **val_transvar_grad_i, su2double **val_transvar_grad_j);

  /*!
   * \brief Set the value of the adjoint turbulent variable.
   * \param[in] val_turbpsivar_i - Value of the adjoint turbulent variable at point i.
   * \param[in] val_turbpsivar_j - Value of the adjoint turbulent variable at point j.
   */
  void SetTurbAdjointVar(su2double *val_turbpsivar_i, su2double *val_turbpsivar_j);
  
  /*!
   * \brief Set the gradient of the adjoint turbulent variables.
   * \param[in] val_turbpsivar_grad_i - Gradient of the adjoint turbulent variable at point i.
   * \param[in] val_turbpsivar_grad_j - Gradient of the adjoint turbulent variable at point j.
   */
  void SetTurbAdjointGradient (su2double **val_turbpsivar_grad_i, su2double **val_turbpsivar_grad_j);
  
  /*!
   * \brief Set the value of the first blending function.
   * \param[in] val_F1_i - Value of the first Menter blending function at point i.
   * \param[in] val_F1_j - Value of the first Menter blending function at point j.
   */
  virtual void SetF1blending(su2double val_F1_i, su2double val_F1_j) {/* empty */};
  
  /*!
   * \brief Set the value of the second blending function.
   * \param[in] val_F1_i - Value of the second Menter blending function at point i.
   * \param[in] val_F1_j - Value of the second Menter blending function at point j.
   */
  virtual void SetF2blending(su2double val_F1_i, su2double val_F1_j) {/* empty */};
  
  /*!
   * \brief Set the value of the cross diffusion for the SST model.
   * \param[in] val_CDkw_i - Value of the cross diffusion at point i.
   * \param[in] val_CDkw_j - Value of the cross diffusion at point j.
   */
  virtual void SetCrossDiff(su2double val_CDkw_i, su2double val_CDkw_j) {/* empty */};
  
  /*!
   * \brief Set the gradient of the auxiliary variables.
   * \param[in] val_auxvargrad_i - Gradient of the auxiliary variable at point i.
   * \param[in] val_auxvargrad_j - Gradient of the auxiliary variable at point j.
   */
  void SetAuxVarGrad(su2double *val_auxvargrad_i, su2double *val_auxvargrad_j);
  
  /*!
   * \brief Set the diffusion coefficient
   * \param[in] val_diffusioncoeff_i - Value of the diffusion coefficients at i.
   * \param[in] val_diffusioncoeff_j - Value of the diffusion coefficients at j
   */
  void SetDiffusionCoeff(su2double* val_diffusioncoeff_i,
                         su2double* val_diffusioncoeff_j);
  
  /*!
   * \brief Set the laminar viscosity.
   * \param[in] val_laminar_viscosity_i - Value of the laminar viscosity at point i.
   * \param[in] val_laminar_viscosity_j - Value of the laminar viscosity at point j.
   */
  void SetLaminarViscosity(su2double val_laminar_viscosity_i,
                           su2double val_laminar_viscosity_j);
  
  /*!
   * \brief Set the thermal conductivity (translational/rotational)
   * \param[in] val_thermal_conductivity_i - Value of the thermal conductivity at point i.
   * \param[in] val_thermal_conductivity_j - Value of the thermal conductivity at point j.
   * \param[in] iSpecies - Value of the species.
   */
  void SetThermalConductivity(su2double val_thermal_conductivity_i,
                              su2double val_thermal_conductivity_j);
  
  /*!
   * \brief Set the thermal conductivity (translational/rotational)
   * \param[in] val_thermal_conductivity_i - Value of the thermal conductivity at point i.
   * \param[in] val_thermal_conductivity_j - Value of the thermal conductivity at point j.
   * \param[in] iSpecies - Value of the species.
   */
  void SetThermalConductivity_ve(su2double val_thermal_conductivity_ve_i,
                                 su2double val_thermal_conductivity_ve_j);
  
  /*!
   * \brief Set the eddy viscosity.
   * \param[in] val_eddy_viscosity_i - Value of the eddy viscosity at point i.
   * \param[in] val_eddy_viscosity_j - Value of the eddy viscosity at point j.
   */
  void SetEddyViscosity(su2double val_eddy_viscosity_i,
                        su2double val_eddy_viscosity_j);
  
  /*!
   * \brief Set the turbulent kinetic energy.
   * \param[in] val_turb_ke_i - Value of the turbulent kinetic energy at point i.
   * \param[in] val_turb_ke_j - Value of the turbulent kinetic energy at point j.
   */
  void SetTurbKineticEnergy(su2double val_turb_ke_i, su2double val_turb_ke_j);
  
  /*!
   * \brief Set the value of the distance from the nearest wall.
   * \param[in] val_dist_i - Value of of the distance from point i to the nearest wall.
   * \param[in] val_dist_j - Value of of the distance from point j to the nearest wall.
   */
  void SetDistance(su2double val_dist_i, su2double val_dist_j);
  
  /*!
   * \brief Set coordinates of the points.
   * \param[in] val_coord_i - Coordinates of the point i.
   * \param[in] val_coord_j - Coordinates of the point j.
   */
  void SetCoord(su2double *val_coord_i, su2double *val_coord_j);
  
  /*!
   * \overload
   * \param[in] val_coord_0 - Coordinates of the point 0.
   * \param[in] val_coord_1 - Coordinates of the point 1.
   * \param[in] val_coord_2 - Coordinates of the point 2.
   */
  void SetCoord(su2double *val_coord_0, su2double *val_coord_1, su2double *val_coord_2);
  
  /*!
   * \overload
   * \param[in] val_coord_0 - Coordinates of the point 0.
   * \param[in] val_coord_1 - Coordinates of the point 1.
   * \param[in] val_coord_2 - Coordinates of the point 2.
   * \param[in] val_coord_3 - Coordinates of the point 3.
   */
  void SetCoord(su2double *val_coord_0, su2double *val_coord_1, su2double *val_coord_2,
                su2double *val_coord_3);
  
  /*!
   * \brief Set the velocity of the computational grid.
   * \param[in] val_gridvel_i - Grid velocity of the point i.
   * \param[in] val_gridvel_j - Grid velocity of the point j.
   */
  void SetGridVel(su2double *val_gridvel_i, su2double *val_gridvel_j);
  
  /*!
   * \brief Set the wind gust value.
   * \param[in] val_windgust_i - Wind gust of the point i.
   * \param[in] val_windgust_j - Wind gust of the point j.
   */
  void SetWindGust(su2double *val_windgust_i, su2double *val_windgust_j);
  
  /*!
   * \brief Set the wind gust derivatives values.
   * \param[in] val_windgust_i - Wind gust derivatives of the point i.
   * \param[in] val_windgust_j - Wind gust derivatives of the point j.
   */
  void SetWindGustDer(su2double *val_windgustder_i, su2double *val_windgustder_j);
  
  /*!
   * \brief Set the value of the pressure.
   * \param[in] val_pressure_i - Value of the pressure at point i.
   * \param[in] val_pressure_j - Value of the pressure at point j.
   */
  void SetPressure(su2double val_pressure_i, su2double val_pressure_j);
  
  /*!
   * \brief Set the value of the density for the incompressible solver.
   * \param[in] val_densityinc_i - Value of the pressure at point i.
   * \param[in] val_densityinc_j - Value of the pressure at point j.
   */
  void SetDensity(su2double val_densityinc_i, su2double val_densityinc_j);
  
  /*!
   * \brief Set the value of the beta for incompressible flows.
   * \param[in] val_betainc2_i - Value of beta for incompressible flows at point i.
   * \param[in] val_betainc2_j - Value of beta for incompressible flows at point j.
   */
  void SetBetaInc2(su2double val_betainc2_i, su2double val_betainc2_j);
  
  /*!
   * \brief Set the value of the sound speed.
   * \param[in] val_soundspeed_i - Value of the sound speed at point i.
   * \param[in] val_soundspeed_j - Value of the sound speed at point j.
   */
  void SetSoundSpeed(su2double val_soundspeed_i, su2double val_soundspeed_j);
  
  /*!
   * \brief Set the value of the temperature.
   * \param[in] val_temp_i - Value of the temperature at point i.
   * \param[in] val_temp_j - Value of the temperature at point j.
   */
  void SetTemperature(su2double val_temp_i, su2double val_temp_j);
  
  /*!
   * \brief Set the value of the enthalpy.
   * \param[in] val_enthalpy_i - Value of the enthalpy at point i.
   * \param[in] val_enthalpy_j - Value of the enthalpy at point j.
   */
  void SetEnthalpy(su2double val_enthalpy_i, su2double val_enthalpy_j);
  
  /*!
   * \brief Set the value of the spectral radius.
   * \param[in] val_lambda_i - Value of the spectral radius at point i.
   * \param[in] val_lambda_j - Value of the spectral radius at point j.
   */
  void SetLambda(su2double val_lambda_i, su2double val_lambda_j);
  
  /*!
   * \brief Set the value of undivided laplacian.
   * \param[in] val_und_lapl_i Undivided laplacian at point i.
   * \param[in] val_und_lapl_j Undivided laplacian at point j.
   */
  void SetUndivided_Laplacian(su2double *val_und_lapl_i, su2double *val_und_lapl_j);
  
  /*!
   * \brief Set the value of the pressure sensor.
   * \param[in] val_sensor_i Pressure sensor at point i.
   * \param[in] val_sensor_j Pressure sensor at point j.
   */
  void SetSensor(su2double val_sensor_i, su2double val_sensor_j);
  
  /*!
   * \brief Set the number of neighbor to a point.
   * \param[in] val_neighbor_i - Number of neighbor to point i.
   * \param[in] val_neighbor_j - Number of neighbor to point j.
   */
  void SetNeighbor(unsigned short val_neighbor_i, unsigned short val_neighbor_j);
  
  /*!
   * \brief Set the value of the normal vector to the face between two points.
   * \param[in] val_normal - Normal vector, the norm of the vector is the area of the face.
   */
  void SetNormal(su2double *val_normal);
  
  /*!
   * \brief Set the value of the volume of the control volume.
   * \param[in] val_volume Volume of the control volume.
   */
  void SetVolume(su2double val_volume);
  
  /*!
   * \brief Retrieves the value of the species density in the primitive variable vector.
   * \param[in] iRho_s
   */
  void SetRhosIndex(unsigned short val_Index);
  
  /*!
   * \brief Retrieves the value of the species density in the primitive variable vector.
   * \param[in] iRho_s
   */
  void SetRhoIndex(unsigned short val_Index);
  
  /*!
   * \brief Retrieves the value of the species density in the primitive variable vector.
   * \param[in] iRho_s
   */
  void SetPIndex(unsigned short val_Index);
  
  /*!
   * \brief Retrieves the value of the species density in the primitive variable vector.
   * \param[in] iRho_s
   */
  void SetTIndex(unsigned short val_Index);
  
  /*!
   * \brief Retrieves the value of the species density in the primitive variable vector.
   * \param[in] iRho_s
   */
  void SetTveIndex(unsigned short val_Index);
  
  /*!
   * \brief Retrieves the value of the velocity index in the primitive variable vector.
   * \param[in] i(rho*u)
   */
  void SetVelIndex(unsigned short val_Index);
  
  /*!
   * \brief Retrieves the value of the species density in the primitive variable vector.
   * \param[in] iRho_s
   */
  void SetHIndex(unsigned short val_Index);
  
  /*!
   * \brief Retrieves the value of the species density in the primitive variable vector.
   * \param[in] iRho_s
   */
  void SetAIndex(unsigned short val_Index);
  
  /*!
   * \brief Retrieves the value of the species density in the primitive variable vector.
   * \param[in] iRho_s
   */
  void SetRhoCvtrIndex(unsigned short val_Index);
  
  /*!
   * \brief Retrieves the value of the species density in the primitive variable vector.
   * \param[in] iRho_s
   */
  void SetRhoCvveIndex(unsigned short val_Index);
  
  /*!
   * \brief Sets the value of the derivative of pressure w.r.t. species density.
   * \param[in] iRho_s
   */
  void SetdPdU(su2double *val_dPdU_i, su2double *val_dPdU_j);
  
  /*!
   * \brief Sets the value of the derivative of temperature w.r.t. species density.
   * \param[in] iRho_s
   */
  void SetdTdU(su2double *val_dTdU_i, su2double *val_dTdU_j);
  
  /*!
   * \brief Sets the value of the derivative of vib-el. temperature w.r.t. species density.
   * \param[in] iRho_s
   */
  void SetdTvedU(su2double *val_dTvedU_i, su2double *val_dTvedU_j);
  
  /*!
  * \brief Sets the values of the roe dissipation.
  * \param[in] diss_i - Dissipation value at node i
  * \param[in] diss_j - Dissipation value at node j
  */
  void SetDissipation(su2double diss_i, su2double diss_j);
  
  /*!
  * \brief Get the final Roe dissipation factor.
  */
  su2double GetDissipation();
  
  /*!
   * \brief Get the inviscid fluxes.
   * \param[in] val_density - Value of the density.
   * \param[in] val_velocity - Value of the velocity.
   * \param[in] val_pressure - Value of the pressure.
   * \param[in] val_enthalpy - Value of the enthalpy.
   */
  void GetInviscidFlux(su2double val_density, su2double *val_velocity, su2double val_pressure, su2double val_enthalpy);
  
  /*!
   * \brief Get the viscous fluxes.
   * \param[in] val_primvar - Value of the primitive variables.
   * \param[in] val_gradprimvar - Gradient of the primitive variables.
   * \param[in] val_laminar_viscosity - Value of the laminar viscosity.
   * \param[in] val_eddy_viscosity - Value of the eddy viscosity.
   * \param[in] val_mach_inf - Value of the Mach number at the infinity.
   */
  void GetViscousFlux(su2double *val_primvar, su2double **val_gradprimvar,
                      su2double val_laminar_viscosity, su2double val_eddy_viscosity,
                      su2double val_mach_inf);
  
  /*!
   * \brief Compute the projected inviscid flux vector.
   * \param[in] val_density - Pointer to the density.
   * \param[in] val_velocity - Pointer to the velocity.
   * \param[in] val_pressure - Pointer to the pressure.
   * \param[in] val_enthalpy - Pointer to the enthalpy.
   * \param[in] val_normal - Normal vector, the norm of the vector is the area of the face.
   * \param[out] val_Proj_Flux - Pointer to the projected flux.
   */
  void GetInviscidProjFlux(su2double *val_density, su2double *val_velocity,
                           su2double *val_pressure, su2double *val_enthalpy,
                           su2double *val_normal, su2double *val_Proj_Flux);
    
  /*!
   * \brief Compute the projected inviscid flux vector for incompresible simulations
   * \param[in] val_density - Pointer to the density.
   * \param[in] val_velocity - Pointer to the velocity.
   * \param[in] val_pressure - Pointer to the pressure.
   * \param[in] val_betainc2 - Value of the artificial compresibility factor.
   * \param[in] val_normal - Normal vector, the norm of the vector is the area of the face.
   * \param[out] val_Proj_Flux - Pointer to the projected flux.
   */
  void GetInviscidArtCompProjFlux(su2double *val_density, su2double *val_velocity,
                                  su2double *val_pressure, su2double *val_betainc2,
                                  su2double *val_normal, su2double *val_Proj_Flux);
  
  /*!
   * \brief Compute the projection of the viscous fluxes into a direction.
   * \param[in] val_primvar - Primitive variables.
   * \param[in] val_gradprimvar - Gradient of the primitive variables.
   * \param[in] val_turb_ke - Turbulent kinetic energy
   * \param[in] val_normal - Normal vector, the norm of the vector is the area of the face.
   * \param[in] val_laminar_viscosity - Laminar viscosity.
   * \param[in] val_eddy_viscosity - Eddy viscosity.
   * \param[in] val_thermal_conductivity - Thermal Conductivity.
   * \param[in] val_eddy_conductivity - Eddy Conductivity.
   */
  
  void GetViscousProjFlux(su2double *val_primvar, su2double **val_gradprimvar,
                          su2double val_turb_ke, su2double *val_normal,
                          su2double val_laminar_viscosity,
                          su2double val_eddy_viscosity,
                          bool val_qcr);
  /*!
   * \brief Compute the projection of the viscous fluxes into a direction for general fluid model.
   * \param[in] val_primvar - Primitive variables.
   * \param[in] val_gradprimvar - Gradient of the primitive variables.
   * \param[in] val_turb_ke - Turbulent kinetic energy
   * \param[in] val_normal - Normal vector, the norm of the vector is the area of the face.
   * \param[in] val_laminar_viscosity - Laminar viscosity.
   * \param[in] val_eddy_viscosity - Eddy viscosity.
   * \param[in] val_thermal_conductivity - Thermal Conductivity.
   * \param[in] val_heat_capacity_cp - Heat Capacity at constant pressure.
   */
  
  void GetViscousProjFlux(su2double *val_primvar, su2double **val_gradprimvar,
                          su2double val_turb_ke, su2double *val_normal,
                          su2double val_laminar_viscosity,
                          su2double val_eddy_viscosity,
                          su2double val_thermal_conductivity,
                          su2double val_heat_capacity_cp);
    
  /*
   * \brief Compute the projection of the viscous fluxes into a direction (artificial compresibility method).
   * \param[in] val_primvar - Primitive variables.
   * \param[in] val_gradprimvar - Gradient of the primitive variables.
   * \param[in] val_normal - Normal vector, the norm of the vector is the area of the face.
   * \param[in] val_laminar_viscosity - Laminar viscosity.
   * \param[in] val_eddy_viscosity - Eddy viscosity.
   */
  
  void GetViscousArtCompProjFlux(su2double **val_gradprimvar,
                                 su2double *val_normal,
                                 su2double val_laminar_viscosity,
                                 su2double val_eddy_viscosity);
  
  /*!
   * \brief Compute the projection of the inviscid Jacobian matrices.
   * \param[in] val_velocity Pointer to the velocity.
   * \param[in] val_energy Value of the energy.
   * \param[in] val_normal - Normal vector, the norm of the vector is the area of the face.
   * \param[in] val_scale - Scale of the projection.
   * \param[out] val_Proj_Jac_tensor - Pointer to the projected inviscid Jacobian.
   */
  void GetInviscidProjJac(su2double *val_velocity, su2double *val_energy,
                          su2double *val_normal, su2double val_scale,
                          su2double **val_Proj_Jac_tensor);
  
  /*!
   * \brief Compute the projection of the inviscid Jacobian matrices (artificial compresibility).
   * \param[in] val_density - Value of the density.
   * \param[in] val_velocity - Pointer to the velocity.
   * \param[in] val_betainc2 - Value of the artificial compresibility factor.
   * \param[in] val_normal - Normal vector, the norm of the vector is the area of the face.
   * \param[in] val_scale - Scale of the projection.
   * \param[out] val_Proj_Jac_tensor - Pointer to the projected inviscid Jacobian.
   */
  void GetInviscidArtCompProjJac(su2double *val_density, su2double *val_velocity,
                                 su2double *val_betainc2, su2double *val_normal,
                                 su2double val_scale,
                                 su2double **val_Proj_Jac_tensor);
  
  /*!
   * \brief Compute the projection of the inviscid Jacobian matrices for general fluid model.
   * \param[in] val_velocity Pointer to the velocity.
   * \param[in] val_energy Value of the energy.
   * \param[in] val_normal - Normal vector, the norm of the vector is the area of the face.
   * \param[in] val_scale - Scale of the projection.
   * \param[out] val_Proj_Jac_tensor - Pointer to the projected inviscid Jacobian.
   */
  void GetInviscidProjJac(su2double *val_velocity, su2double *val_enthalphy,
                          su2double *val_chi, su2double *val_kappa,
                          su2double *val_normal, su2double val_scale,
                          su2double **val_Proj_Jac_tensor);
  
  /*!
   * \brief TSL-Approximation of Viscous NS Jacobians.
   * \param[in] val_Mean_PrimVar - Mean value of the primitive variables.
   * \param[in] val_laminar_viscosity - Value of the laminar viscosity.
   * \param[in] val_eddy_viscosity - Value of the eddy viscosity.
   * \param[in] val_dist_ij - Distance between the points.
   * \param[in] val_normal - Normal vector, the norm of the vector is the area of the face.
   * \param[in] val_dS - Area of the face between two nodes.
   * \param[in] val_Proj_Visc_Flux - Pointer to the projected viscous flux.
   * \param[out] val_Proj_Jac_Tensor_i - Pointer to the projected viscous Jacobian at point i.
   * \param[out] val_Proj_Jac_Tensor_j - Pointer to the projected viscous Jacobian at point j.
   */
  void GetViscousProjJacs(su2double *val_Mean_PrimVar,
                          su2double val_laminar_viscosity,
                          su2double val_eddy_viscosity,
                          su2double val_dist_ij,
                          su2double *val_normal, su2double val_dS,
                          su2double *val_Proj_Visc_Flux,
                          su2double **val_Proj_Jac_Tensor_i,
                          su2double **val_Proj_Jac_Tensor_j);
  
  /*!
   * \brief TSL-Approximation of Viscous NS Jacobians for arbitrary equations of state.
   * \param[in] val_Mean_PrimVar - Mean value of the primitive variables.
   * \param[in] val_gradprimvar - Mean value of the gradient of the primitive variables.
   * \param[in] val_Mean_SecVar - Mean value of the secondary variables.
   * \param[in] val_laminar_viscosity - Value of the laminar viscosity.
   * \param[in] val_eddy_viscosity - Value of the eddy viscosity.
   * \param[in] val_thermal_conductivity - Value of the thermal conductivity.
   * \param[in] val_heat_capacity_cp - Value of the specific heat at constant pressure.
   * \param[in] val_dist_ij - Distance between the points.
   * \param[in] val_normal - Normal vector, the norm of the vector is the area of the face.
   * \param[in] val_dS - Area of the face between two nodes.
   * \param[in] val_Proj_Visc_Flux - Pointer to the projected viscous flux.
   * \param[out] val_Proj_Jac_Tensor_i - Pointer to the projected viscous Jacobian at point i.
   * \param[out] val_Proj_Jac_Tensor_j - Pointer to the projected viscous Jacobian at point j.
   */
  void GetViscousProjJacs(su2double *val_Mean_PrimVar,
                          su2double **val_gradprimvar,
                          su2double *val_Mean_SecVar,
                          su2double val_laminar_viscosity,
                          su2double val_eddy_viscosity,
                          su2double val_thermal_conductivity,
                          su2double val_heat_capacity_cp,
                          su2double val_dist_ij,
                          su2double *val_normal, su2double val_dS,
                          su2double *val_Proj_Visc_Flux,
                          su2double **val_Proj_Jac_Tensor_i,
                          su2double **val_Proj_Jac_Tensor_j);
  
  /*!
   * \brief Mapping between primitives variables P and conservatives variables C.
   * \param[in] val_Mean_PrimVar - Mean value of the primitive variables.
   * \param[in] val_Mean_PrimVar - Mean Value of the secondary variables.
   * \param[out] val_Jac_PC - Pointer to the Jacobian dPdC.
   */
  void GetPrimitive2Conservative (su2double *val_Mean_PrimVar,
                                  su2double *val_Mean_SecVar,
                                  su2double **val_Jac_PC);
   
  /*!
   * \brief Compute the projection of the viscous Jacobian matrices.
   * \param[in] val_laminar_viscosity - Value of the laminar viscosity.
   * \param[in] val_eddy_viscosity - Value of the eddy viscosity.
   * \param[in] val_dist_ij - Distance between the points.
   * \param[in] val_normal - Normal vector, the norm of the vector is the area of the face.
   * \param[in] val_dS - Area of the face between two nodes.
   * \param[out] val_Proj_Jac_Tensor_i - Pointer to the projected viscous Jacobian at point i.
   * \param[out] val_Proj_Jac_Tensor_j - Pointer to the projected viscous Jacobian at point j.
   */
  void GetViscousArtCompProjJacs(su2double val_laminar_viscosity,
                                 su2double val_eddy_viscosity, su2double val_dist_ij,
                                 su2double *val_normal, su2double val_dS,
                                 su2double **val_Proj_Jac_Tensor_i,
                                 su2double **val_Proj_Jac_Tensor_j);
  
  /*!
   * \overload
   * \brief Computation of the matrix P for a generic fluid model
   * \param[in] val_density - Value of the density.
   * \param[in] val_velocity - Value of the velocity.
   * \param[in] val_soundspeed - Value of the sound speed.
   * \param[in] val_enthalpy - Value of the Enthalpy
   * \param[in] val_chi - Value of the derivative of Pressure with respect to the Density.
   * \param[in] val_kappa - Value of the derivative of Pressure with respect to the volume specific Static Energy.
   * \param[in] val_normal - Normal vector, the norm of the vector is the area of the face.
   * \param[out] val_p_tensor - Pointer to the P matrix.
   */
  void GetPMatrix(su2double *val_density, su2double *val_velocity,
                  su2double *val_soundspeed, su2double *val_enthalpy, su2double *val_chi, su2double *val_kappa,
                  su2double *val_normal, su2double **val_p_tensor);
  
  /*!
   * \brief Computation of the matrix P, this matrix diagonalize the conservative Jacobians in
   *        the form $P^{-1}(A.Normal)P=Lambda$.
   * \param[in] val_density - Value of the density.
   * \param[in] val_velocity - Value of the velocity.
   * \param[in] val_soundspeed - Value of the sound speed.
   * \param[in] val_normal - Normal vector, the norm of the vector is the area of the face.
   * \param[out] val_p_tensor - Pointer to the P matrix.
   */
  void GetPMatrix(su2double *val_density, su2double *val_velocity,
                  su2double *val_soundspeed, su2double *val_normal,
                  su2double **val_p_tensor);
  
  /*!
   * \brief Computation of the matrix Rinv*Pe.
   * \param[in] Beta2 - A variable in used to define Pe matrix.
   * \param[in] val_enthalpy - value of the enthalpy.
   * \param[in] val_soundspeed - value of the sound speed.
   * \param[in] val_density - value of the density.
   * \param[in] val_velocity - value of the velocity.
   * \param[out] val_invR_invPe - Pointer to the matrix of conversion from entropic to conserved variables.
   */
  void GetinvRinvPe(su2double Beta2, su2double val_enthalpy, su2double val_soundspeed,
                    su2double val_density, su2double* val_velocity,
                    su2double** val_invR_invPe);
    
  /*!
   * \brief Computation of the matrix R.
   * \param[in] val_pressure - value of the pressure.
   * \param[in] val_soundspeed - value of the sound speed.
   * \param[in] val_density - value of the density.
   * \param[in] val_velocity - value of the velocity.
   * \param[out] val_invR_invPe - Pointer to the matrix of conversion from entropic to conserved variables.
   */

  void GetRMatrix(su2double val_pressure, su2double val_soundspeed,
                  su2double val_density, su2double* val_velocity,
                  su2double** val_invR_invPe);
	/*!
	 * \brief Computation of the matrix R.
	 * \param[in] val_soundspeed - value of the sound speed.
	 * \param[in] val_density - value of the density.
	 * \param[out] R_Matrix - Pointer to the matrix of conversion from entropic to conserved variables.
	 */
	void GetRMatrix(su2double val_soundspeed, su2double val_density, su2double **R_Matrix);

	/*!
	 * \brief Computation of the matrix R.
	 * \param[in] val_soundspeed - value of the sound speed.
	 * \param[in] val_density - value of the density.
	 * \param[out] L_Matrix - Pointer to the matrix of conversion from conserved to entropic variables.
	 */
	void GetLMatrix(su2double val_soundspeed, su2double val_density, su2double **L_Matrix);

        /*!
         * \brief Computation of the flow Residual Jacoboan Matrix for Non Reflecting BC.
         * \param[in] val_soundspeed - value of the sound speed.
         * \param[in] val_density - value of the density.
         * \param[out] R_c - Residual Jacoboan Matrix
         * \param[out] R_c_inv- inverse of the Residual Jacoboan Matrix .
         */
        void ComputeResJacobianGiles(CFluidModel *FluidModel, su2double pressure, su2double density, su2double *turboVel, su2double alphaInBC, su2double gammaInBC,  su2double **R_c, su2double **R_c_inv);

        /*!
         * \brief Computate the inverse of a 3x3 matrix
         * \param[in]  matrix     - the matrix to invert
         * \param[out] invMatrix  - inverse matrix.
         */
        void InvMatrix3D(su2double **matrix, su2double **invMatrix);

        /*!
         * \brief Computate the inverse of a 4x4 matrix
         * \param[in]  matrix    - the matrix to invert
         * \param[out] invMatrix - inverse matrix.
         */
        void InvMatrix4D(su2double **matrix, su2double **invMatrix);

	/*!
	 * \brief Computation of the matrix R.
	 * \param[in] val_soundspeed - value of the sound speed.
	 * \param[in] val_density - value of the density.
	 * \param[in] prim_jump - pointer to the vector containing the primitive variable jump (drho, dV, dp).
	 * \param[out]char_jump - pointer to the vector containing the characteristic variable jump.
	 */
	void GetCharJump(su2double val_soundspeed, su2double val_density, su2double *prim_jump, su2double *char_jump);

	/*!
	 * \brief Computation of the matrix Td, this matrix diagonalize the preconditioned conservative Jacobians
	 *        in the form $Tg |Lambda| Td = Pc{-1}|Pc (A.Normal)|$.
	 * \param[in] Beta2 - A variable in used to define absPeJacobian matrix.
	 * \param[in] r_hat - A variable in used to define absPeJacobian matrix.
	 * \param[in] s_hat - A variable in used to define absPeJacobian matrix.
	 * \param[in] t_hat - A variable in used to define absPeJacobian matrix.
	 * \param[in] rB2a2 - A variable in used to define absPeJacobian matrix.
	 * \param[in] val_Lambda - Eigenvalues of the Preconditioned Jacobian.
	 * \param[in] val_normal - Normal vector, the norm of the vector is the area of the face.
	 * \param[out] val_absPeJac - Pointer to the Preconditioned Jacobian matrix.
	 */
	void GetPrecondJacobian(su2double Beta2, su2double r_hat, su2double s_hat, su2double t_hat, su2double rB2a2, su2double* val_Lambda, su2double* val_normal, su2double** val_absPeJac);
    
	/*!
	 * \brief Computation of the matrix P (artificial compresibility), this matrix diagonalize the conservative Jacobians in
	 *        the form $P^{-1}(A.Normal)P=Lambda$.
	 * \param[in] val_density - Value of the density.
	 * \param[in] val_velocity - Value of the velocity.
	 * \param[in] val_betainv2 - Value of the compresibility factor.
	 * \param[in] val_normal - Normal vector, the norm of the vector is the area of the face.
	 * \param[out] val_p_tensor - Pointer to the P matrix.
	 */
	void GetPArtCompMatrix(su2double *val_density, su2double *val_velocity,
                         su2double *val_betainv2, su2double *val_normal,
                         su2double **val_p_tensor);
  
  /*!
   * \brief Computation of the matrix P^{-1}, this matrix diagonalize the conservative Jacobians
   * in the form $P^{-1}(A.Normal)P=Lambda$.
   * \param[in] val_density - Value of the density.
   * \param[in] val_velocity - Value of the velocity.
   * \param[in] val_soundspeed - Value of the sound speed.
   * \param[in] val_normal - Normal vector, the norm of the vector is the area of the face.
   * \param[out] val_invp_tensor - Pointer to inverse of the P matrix.
   */
  void GetPMatrix_inv(su2double **val_invp_tensor, su2double *val_density,
                      su2double *val_velocity, su2double *val_soundspeed,
                      su2double *val_chi, su2double *val_kappa,
                      su2double *val_normal);
  
  /*!
   * \brief Computation of the matrix P^{-1}, this matrix diagonalize the conservative Jacobians
   *        in the form $P^{-1}(A.Normal)P=Lambda$.
   * \param[in] val_density - Value of the density.
   * \param[in] val_velocity - Value of the velocity.
   * \param[in] val_soundspeed - Value of the sound speed.
   * \param[in] val_normal - Normal vector, the norm of the vector is the area of the face.
   * \param[out] val_invp_tensor - Pointer to inverse of the P matrix.
   */
  void GetPMatrix_inv(su2double *val_density, su2double *val_velocity,
                      su2double *val_soundspeed, su2double *val_normal,
                      su2double **val_invp_tensor);

  /*!
   * \brief Computation of the matrix P^{-1} (artificial compresibility), this matrix diagonalize the conservative Jacobians
   *        in the form $P^{-1}(A.Normal)P=Lambda$.
   * \param[in] val_density - Value of the density.
   * \param[in] val_velocity - Value of the velocity.
   * \param[in] val_betainv2 - Value of the compresibility factor.
   * \param[in] val_normal - Normal vector, the norm of the vector is the area of the face.
   * \param[out] val_invp_tensor - Pointer to inverse of the P matrix.
   */
  void GetPArtCompMatrix_inv(su2double *val_density, su2double *val_velocity,
                             su2double *val_betainv2, su2double *val_normal,
                             su2double **val_invp_tensor);
  
  /*!
   * \brief Compute viscous residual and jacobian.
   */
  void GetAdjViscousFlux_Jac(su2double Pressure_i, su2double Pressure_j, su2double Density_i, su2double Density_j,
                             su2double ViscDens_i, su2double ViscDens_j, su2double *Velocity_i, su2double *Velocity_j,
                             su2double sq_vel_i, su2double sq_vel_j,
                             su2double XiDens_i, su2double XiDens_j, su2double **Mean_GradPhi, su2double *Mean_GradPsiE,
                             su2double dPhiE_dn, su2double *Normal, su2double *Edge_Vector, su2double dist_ij_2, su2double *val_residual_i,
                             su2double *val_residual_j,
                             su2double **val_Jacobian_ii, su2double **val_Jacobian_ij, su2double **val_Jacobian_ji,
                             su2double **val_Jacobian_jj, bool implicit);
  
  /*!
   * \brief Computation of the projected inviscid lambda (eingenvalues).
   * \param[in] val_velocity - Value of the velocity.
   * \param[in] val_soundspeed - Value of the sound speed.
   * \param[in] val_normal - Normal vector, the norm of the vector is the area of the face.
   * \param[in] val_Lambda_Vector - Pointer to Lambda matrix.
   */
  void GetJacInviscidLambda_fabs(su2double *val_velocity, su2double val_soundspeed,
                                 su2double *val_normal, su2double *val_Lambda_Vector);
  
  /*!
   * \brief Compute the numerical residual.
   * \param[out] val_residual - Pointer to the total residual.
   * \param[in] config - Definition of the particular problem.
   */
  virtual void ComputeResidual(su2double *val_residual, CConfig *config);
  
  /*!
   * \overload
   * \param[out] val_residual_i - Pointer to the total residual at point i.
   * \param[out] val_residual_j - Pointer to the total residual at point j.
   */
  virtual void ComputeResidual(su2double *val_residual_i, su2double *val_residual_j);
  
  virtual void ComputeResidual_TransLM(su2double *val_residual,
                                       su2double **val_Jacobian_i,
                                       su2double **val_Jacobian_j, CConfig *config,
                                       su2double &gamma_sep) ;
  
  /*!
   * \overload
   * \param[out] val_residual_i - Pointer to the total residual at point i.
   * \param[out] val_residual_j - Pointer to the total residual at point j.
   * \param[in] config - Definition of the particular problem.
   */
  virtual void ComputeResidual(su2double *val_residual_i,
                               su2double *val_residual_j, CConfig *config);
  
  /*!
   * \overload
   * \param[out] val_residual - Pointer to the total residual.
   * \param[out] val_Jacobian_i - Jacobian of the numerical method at node i (implicit computation).
   * \param[out] val_Jacobian_j - Jacobian of the numerical method at node j (implicit computation).
   * \param[in] config - Definition of the particular problem.
   */
  virtual void ComputeResidual(su2double *val_residual, su2double **val_Jacobian_i,
                               su2double **val_Jacobian_j, CConfig *config);
  
  /*!
   * \overload
   * \param[out] val_residual - Pointer to the total residual.
   * \param[out] val_Jacobian_i - Jacobian of the numerical method at node i (implicit computation).
   * \param[out] val_Jacobian_j - Jacobian of the numerical method at node j (implicit computation).
   * \param[out] val_JacobianMeanFlow_i - Jacobian of the numerical method at node i (implicit computation).
   * \param[out] val_JacobianMeanFlow_j - Jacobian of the numerical method at node j (implicit computation).
   * \param[in] config - Definition of the particular problem.
   */
  virtual void ComputeResidual(su2double *val_residual, su2double **val_Jacobian_i,
                               su2double **val_Jacobian_j,
                               su2double **val_JacobianMeanFlow_i,
                               su2double **val_JacobianMeanFlow_j,
                               CConfig *config);
  
  /*!
   * \overload
   * \param[out] val_Jacobian_i - Jacobian of the numerical method at node i (implicit computation).
   * \param[out] val_Jacobian_j - Jacobian of the numerical method at node j (implicit computation).
   * \param[in] config - Definition of the particular problem.
   */
  virtual void ComputeResidual(su2double **val_Jacobian_i, su2double **val_Jacobian_j,
                               CConfig *config);
  
  /*!
   * \overload
   * \param[out] val_resconv - Pointer to the convective residual.
   * \param[out] val_resvisc - Pointer to the artificial viscosity residual.
   * \param[out] val_Jacobian_i - Jacobian of the numerical method at node i (implicit computation).
   * \param[out] val_Jacobian_j - Jacobian of the numerical method at node j (implicit computation).
   * \param[in] config - Definition of the particular problem.
   */
  virtual void ComputeResidual(su2double *val_resconv, su2double *val_resvisc,
                               su2double **val_Jacobian_i, su2double **val_Jacobian_j,
                               CConfig *config);
  
  /*!
   * \overload
   * \param[out] val_residual_i - Pointer to the total residual at point i.
   * \param[out] val_residual_j - Pointer to the total viscosity residual at point j.
   * \param[out] val_Jacobian_ii - Jacobian of the numerical method at node i (implicit computation) from node i.
   * \param[out] val_Jacobian_ij - Jacobian of the numerical method at node i (implicit computation) from node j.
   * \param[out] val_Jacobian_ji - Jacobian of the numerical method at node j (implicit computation) from node i.
   * \param[out] val_Jacobian_jj - Jacobian of the numerical method at node j (implicit computation) from node j.
   * \param[in] config - Definition of the particular problem.
   */
  virtual void ComputeResidual(su2double *val_residual_i, su2double *val_residual_j,
                               su2double **val_Jacobian_ii,
                               su2double **val_Jacobian_ij,
                               su2double **val_Jacobian_ji,
                               su2double **val_Jacobian_jj, CConfig *config);
  
  /*!
   * \overload
   * \param[out] val_resconv_i - Pointer to the convective residual at point i.
   * \param[out] val_resvisc_i - Pointer to the artificial viscosity residual at point i.
   * \param[out] val_resconv_j - Pointer to the convective residual at point j.
   * \param[out] val_resvisc_j - Pointer to the artificial viscosity residual at point j.
   * \param[out] val_Jacobian_ii - Jacobian of the numerical method at node i (implicit computation) from node i.
   * \param[out] val_Jacobian_ij - Jacobian of the numerical method at node i (implicit computation) from node j.
   * \param[out] val_Jacobian_ji - Jacobian of the numerical method at node j (implicit computation) from node i.
   * \param[out] val_Jacobian_jj - Jacobian of the numerical method at node j (implicit computation) from node j.
   * \param[in] config - Definition of the particular problem.
   */
  virtual void ComputeResidual(su2double *val_resconv_i, su2double *val_resvisc_i,
                               su2double *val_resconv_j, su2double *val_resvisc_j,
                               su2double **val_Jacobian_ii,
                               su2double **val_Jacobian_ij,
                               su2double **val_Jacobian_ji,
                               su2double **val_Jacobian_jj, CConfig *config);
  
  /*!
   * \overload
   * \param[out] val_stiffmatrix_elem - Stiffness matrix for Galerkin computation.
   * \param[in] config - Definition of the particular problem.
   */
  virtual void ComputeResidual(su2double **val_stiffmatrix_elem, CConfig *config);
  
  /*!
   * \overload
   * \param[in] config - Definition of the particular problem.
   * \param[out] val_residual - residual of the source terms
   * \param[out] val_Jacobian_i - Jacobian of the source terms
   */
  virtual void ComputeResidual(su2double *val_residual, su2double **val_Jacobian_i,
                               CConfig *config);
  
  /*!
   * \overload
   * \param[out] - Matrix for storing the constants to be used in the calculation of the equilibrium extent of reaction Keq.
   * \param[in] config - Definition of the particular problem.
   */
  virtual void GetEq_Rxn_Coefficients(su2double **EqnRxnConstants, CConfig *config);
  
  /*!
   * \brief Residual for source term integration.
   * \param[out] val_residual - Pointer to the source residual containing chemistry terms.
   * \param[in] config - Definition of the particular problem.
   */
  virtual void ComputeResidual_Axisymmetric(su2double *val_residual, CConfig *config);
  
  /*!
   * \brief Residual for source term integration.
   * \param[out] val_residual - Pointer to the source residual containing chemistry terms.
   * \param[in] config - Definition of the particular problem.
   */
  virtual void ComputeResidual_Axisymmetric_ad(su2double *val_residual, su2double *val_residuald, CConfig *config);
  
  /*!
   * \brief Calculation of axisymmetric source term Jacobian
   * \param[out] val_Jacobian_i - Jacobian of the numerical method at node i (implicit computation).
   * \param[in] config - Definition of the particular problem.
   */
  virtual void SetJacobian_Axisymmetric(su2double **val_Jacobian_i, CConfig *config);
  
  /*!
   * \brief Calculation of the translational-vibrational energy exchange source term
   * \param[in] config - Definition of the particular problem.
   * \param[out] val_residual - residual of the source terms
   * \param[out] val_Jacobian_i - Jacobian of the source terms
   */
  virtual void ComputeVibRelaxation(su2double *val_residual, su2double **val_Jacobian_i, CConfig *config);
  
  /*!
   * \brief Calculation of the chemistry source term
   * \param[in] config - Definition of the particular problem.
   * \param[out] val_residual - residual of the source terms
   * \param[out] val_Jacobian_i - Jacobian of the source terms
   */
  virtual void ComputeChemistry(su2double *val_residual, su2double **val_Jacobian_i, CConfig *config);
  
  /*!
   * \brief Calculates constants used for Keq correlation.
   * \param[out] A - Pointer to coefficient array.
   * \param[in] val_reaction - Reaction number indicator.
   * \param[in] config - Definition of the particular problem.
   */
  virtual void GetKeqConstants(su2double *A, unsigned short val_reaction, CConfig *config);
  
  /*!
   * \brief Set intermittency for numerics (used in SA with LM transition model)
   */
  virtual void SetIntermittency(su2double intermittency_in);
  
  /*!
   * \brief Residual for source term integration.
   * \param[in] val_production - Value of the Production.
   */
  virtual void SetProduction(su2double val_production);
  
  /*!
   * \brief Residual for source term integration.
   * \param[in] val_destruction - Value of the Destruction.
   */
  virtual void SetDestruction(su2double val_destruction);
  
  /*!
   * \brief Residual for source term integration.
   * \param[in] val_crossproduction - Value of the CrossProduction.
   */
  virtual void SetCrossProduction(su2double val_crossproduction);
  
  /*!
   * \brief Residual for source term integration.
   * \param[in] val_production - Value of the Production.
   */
  virtual su2double GetProduction(void);
  
  /*!
   * \brief Residual for source term integration.
   * \param[in] val_destruction - Value of the Destruction.
   */
  virtual su2double GetDestruction(void);
  
  /*!
   * \brief Residual for source term integration.
   * \param[in] val_crossproduction - Value of the CrossProduction.
   */
  virtual su2double GetCrossProduction(void);

  /*!
   * \brief A virtual member.
   */
  virtual su2double GetGammaBC(void);
  
  /*!
   * \overload
   * \param[out] val_Jacobian_i - Jacobian of the numerical method at node i
   * \param[in] config - Definition of the particular problem.
   */
  virtual void ComputeResidual(su2double **val_Jacobian_i,
                               su2double *val_Jacobian_mui,
                               su2double ***val_Jacobian_gradi, CConfig *config);
  
  /*!
   * \overload
   * \param[out] val_Jacobian_i - Jacobian of the numerical method at node i
   * \param[in] config - Definition of the particular problem.
   */
  virtual void ComputeResidual(su2double **val_Jacobian_i,
                               su2double *val_Jacobian_mui,
                               su2double ***val_Jacobian_gradi,
                               su2double **val_Jacobian_j,
                               su2double *val_Jacobian_muj,
                               su2double ***val_Jacobian_gradj, CConfig *config);

  /*!
   * \brief A virtual member to compute the tangent matrix in structural problems
   * \param[in] element_container - Element structure for the particular element integrated.
   */
  virtual void Compute_Tangent_Matrix(CElement *element_container, CConfig *config);

  /*!
   * \brief A virtual member to compute the pressure term in incompressible or nearly-incompressible structural problems
   * \param[in] element_container - Definition of the particular element integrated.
   */
  virtual void Compute_MeanDilatation_Term(CElement *element_container, CConfig *config);

  /*!
   * \brief A virtual member to compute the nodal stress term in non-linear structural problems
   * \param[in] element_container - Definition of the particular element integrated.
   */
  virtual void Compute_NodalStress_Term(CElement *element_container, CConfig *config);

  /*!
   * \brief A virtual member to compute the plane stress term in an element for nonlinear structural problems
   * \param[in] element_container - Element structure for the particular element integrated.
   */
  virtual void Compute_Plane_Stress_Term(CElement *element_container, CConfig *config);

  /*!
   * \brief A virtual member to compute the constitutive matrix in an element for structural problems
   * \param[in] element_container - Element structure for the particular element integrated.
   */
  virtual void Compute_Constitutive_Matrix(CElement *element_container, CConfig *config);

  /*!
   * \brief A virtual member to compute the stress tensor in an element for structural problems
   * \param[in] element_container - Element structure for the particular element integrated.
   */
  virtual void Compute_Stress_Tensor(CElement *element_container, CConfig *config);

  /*!
   * \brief A virtual member to compute the element-based Lame parameters and set the local properties
   * \param[in] element_container - Element structure for the particular element integrated.
   */
  virtual void SetElement_Properties(CElement *element_container, CConfig *config);

  /*!
   * \brief A virtual member
   * \param[in] config - Config structure
   */
  virtual void ReadDV(CConfig *config);

  /*!
   * \brief A virtual member to set the value of the design variables
   * \param[in] i_DV - Index of the design variable.
   * \param[in] val_DV - Value of the design variable
   */
  virtual void Set_DV_Val(unsigned short i_DV, su2double val_DV);

  /*!
   * \brief A virtual member to retrieve the value of the design variables
   * \param[in] i_DV - Index of the design variable.
   */
  virtual su2double Get_DV_Val(unsigned short i_DV);

  /*!
   * \brief A virtual member to add the Maxwell stress contribution
   * \param[in] element_container - Element structure for the particular element integrated.
   */
  virtual void Add_MaxwellStress(CElement *element_container, CConfig *config);

  /*!
   * \brief A virtual member to set element-based electric field modulus
   * \param[in] element_container - Element structure for the particular element integrated.
   */
  virtual void SetElectric_Properties(CElement *element_container, CConfig *config);

  /*!
   * \brief A virtual member to set the electric field
   * \param[in] EField_DV - New electric field computed by adjoint methods.
   */
  virtual void Set_ElectricField(unsigned short i_DV, su2double val_EField);

  /*!
   * \brief A virtual member to set the young modulus
   * \param[in] val_Young - Value of the Young Modulus.
   */
  virtual void Set_YoungModulus(unsigned short i_DV, su2double val_Young);

  /*!
   * \brief A virtual member to set the material properties
   * \param[in] iVal - Index of the region of concern
   * \param[in] val_E - Value of the Young Modulus.
   * \param[in] val_Nu - Value of the Poisson's ratio.
   */
  virtual void SetMaterial_Properties(unsigned short iVal, su2double val_E, su2double val_Nu);

  /*!
   * \brief A virtual member to set the material properties
   * \param[in] iVal - Index of the region of concern
   * \param[in] val_Rho - Value of the density (inertial effects).
   * \param[in] val_Rho_DL - Value of the density (dead load effects).
   */
  virtual void SetMaterial_Density(unsigned short iVal, su2double val_Rho, su2double val_Rho_DL);

  /*!
   * \brief A virtual member to compute the mass matrix
   * \param[in] element_container - Element structure for the particular element integrated.
   */
  virtual void Compute_Mass_Matrix(CElement *element_container, CConfig *config);

  /*!
   * \brief A virtual member to compute the residual component due to dead loads
   * \param[in] element_container - Element structure for the particular element integrated.
   */
  virtual void Compute_Dead_Load(CElement *element_container, CConfig *config);

  /*!
   * \brief A virtual member to compute the averaged nodal stresses
   * \param[in] element_container - Element structure for the particular element integrated.
   */
  virtual void Compute_Averaged_NodalStress(CElement *element_container, CConfig *config);

  /*!
   * \brief Computes a basis of orthogonal vectors from a suppled vector
   * \param[in] config - Normal vector
   */
  void CreateBasis(su2double *val_Normal);
  
  
  void SetRoe_Dissipation(su2double *Coord_i, su2double *Coord_j,
                          const su2double Dissipation_i, const su2double Dissipation_j,
                          const su2double Sensor_i, const su2double Sensor_j,
                          su2double& Dissipation_ij, CConfig *config);
  
};

/*!
 * \class CUpwCUSP_Flow
 * \brief Class for centered scheme - CUSP.
 * \ingroup ConvDiscr
 * \author F. Palacios
 * \version 5.0.0 "Raven"
 */
class CUpwCUSP_Flow : public CNumerics {
  
private:
  unsigned short iDim, iVar, jVar; /*!< \brief Iteration on dimension and variables. */
  su2double *Diff_U, *Diff_Flux, /*!< \brief Diference of conservative variables and undivided laplacians. */
  *Velocity_i, *Velocity_j, /*!< \brief Velocity at node 0 and 1. */
  *MeanVelocity, ProjVelocity,  /*!< \brief Mean and projected velocities. */
  Density_i, Density_j, Energy_i, Energy_j,  /*!< \brief Mean Density and energies. */
  sq_vel_i, sq_vel_j,   /*!< \brief Modulus of the velocity and the normal vector. */
  MeanDensity, MeanPressure, MeanEnthalpy, MeanEnergy, /*!< \brief Mean values of primitive variables. */
  *ProjFlux, *ProjFlux_i, *ProjFlux_j,  /*!< \brief Projected inviscid flux tensor. */
  cte_0, cte_1, /*!< \brief Artificial dissipation values. */
  LamdaNeg, LamdaPos, Beta, Nu_c, U_i[5], U_j[5], MeanSoundSpeed, Mach,
  **Jacobian;  /*!< \brief Projected grid velocity. */
  bool implicit, /*!< \brief Implicit calculation. */
  grid_movement; /*!< \brief Modification for grid movement. */
  
public:
  
  /*!
   * \brief Constructor of the class.
   * \param[in] val_nDim - Number of dimension of the problem.
   * \param[in] val_nVar - Number of variables of the problem.
   * \param[in] config - Definition of the particular problem.
   */
  CUpwCUSP_Flow(unsigned short val_nDim, unsigned short val_nVar, CConfig *config);
  
  /*!
   * \brief Destructor of the class.
   */
  ~CUpwCUSP_Flow(void);
  
  /*!
   * \brief Compute the flow residual using a JST method.
   * \param[out] val_residual - Pointer to the residual.
   * \param[out] val_Jacobian_i - Jacobian of the numerical method at node i (implicit computation).
   * \param[out] val_Jacobian_j - Jacobian of the numerical method at node j (implicit computation).
   * \param[in] config - Definition of the particular problem.
   */
  void ComputeResidual(su2double *val_residual, su2double **val_Jacobian_i, su2double **val_Jacobian_j,
                       CConfig *config);
};

/*!
 * \class CUpwRoe_Flow
 * \brief Class for solving an approximate Riemann solver of Roe for the flow equations.
 * \ingroup ConvDiscr
 * \author A. Bueno, F. Palacios
 * \version 5.0.0 "Raven"
 */
class CUpwRoe_Flow : public CNumerics {
private:
  bool implicit, grid_movement, roe_low_dissipation;
  su2double *Diff_U;
  su2double *Velocity_i, *Velocity_j, *RoeVelocity;
  su2double *ProjFlux_i, *ProjFlux_j;
  su2double *delta_wave, *delta_vel;
  su2double *Lambda, *Epsilon, MaxLambda, Delta;
  su2double **P_Tensor, **invP_Tensor;
  su2double sq_vel, Proj_ModJac_Tensor_ij, Density_i, Energy_i, SoundSpeed_i, Pressure_i, Enthalpy_i,
  Density_j, Energy_j, SoundSpeed_j, Pressure_j, Enthalpy_j, R, RoeDensity, RoeEnthalpy, RoeSoundSpeed,
  ProjVelocity, ProjVelocity_i, ProjVelocity_j, RoeSoundSpeed2, kappa;
<<<<<<< HEAD
  unsigned short iDim, iVar, jVar, kVar;
  unsigned short roe_low_diss;
=======
  unsigned short iVar, jVar, kVar, iDim;
>>>>>>> 1871448d
  
public:
  
  /*!
   * \brief Constructor of the class.
   * \param[in] val_nDim - Number of dimensions of the problem.
   * \param[in] val_nVar - Number of variables of the problem.
   * \param[in] config - Definition of the particular problem.
   */
  CUpwRoe_Flow(unsigned short val_nDim, unsigned short val_nVar, CConfig *config, bool val_low_dissipation);
  
  /*!
   * \brief Destructor of the class.
   */
  ~CUpwRoe_Flow(void);
  
  /*!
   * \brief Compute the Roe's flux between two nodes i and j.
   * \param[out] val_residual - Pointer to the total residual.
   * \param[out] val_Jacobian_i - Jacobian of the numerical method at node i (implicit computation).
   * \param[out] val_Jacobian_j - Jacobian of the numerical method at node j (implicit computation).
   * \param[in] config - Definition of the particular problem.
   */
  void ComputeResidual(su2double *val_residual, su2double **val_Jacobian_i, su2double **val_Jacobian_j, CConfig *config);
  
};


/*!
 * \class CUpwGeneralRoe_Flow
 * \brief Class for solving an approximate Riemann solver of Roe for the flow equations for a general fluid model.
 * \ingroup ConvDiscr
 * \author S.Vitale, G.Gori, M.Pini
 * \version 5.0.0 "Raven"
 */
class CUpwGeneralRoe_Flow : public CNumerics {
private:

  bool implicit, grid_movement;

  su2double *Diff_U;
  su2double *Velocity_i, *Velocity_j, *RoeVelocity;
  su2double *ProjFlux_i, *ProjFlux_j;
  su2double *delta_wave, *delta_vel;
  su2double *Lambda, *Epsilon, MaxLambda, Delta;
  su2double **P_Tensor, **invP_Tensor;
  su2double sq_vel, Proj_ModJac_Tensor_ij, Density_i, Energy_i, SoundSpeed_i, Pressure_i, Enthalpy_i,

  Density_j, Energy_j, SoundSpeed_j, Pressure_j, Enthalpy_j, R, RoeDensity, RoeEnthalpy, RoeSoundSpeed, RoeSoundSpeed2,
  ProjVelocity, ProjVelocity_i, ProjVelocity_j, proj_delta_vel, delta_p, delta_rho, kappa;
  unsigned short iDim, iVar, jVar, kVar;


  su2double StaticEnthalpy_i, StaticEnergy_i, StaticEnthalpy_j, StaticEnergy_j, Kappa_i, Kappa_j, Chi_i, Chi_j, Velocity2_i, Velocity2_j;
  su2double RoeKappa, RoeChi;

public:
  
  /*!
   * \brief Constructor of the class.
   * \param[in] val_nDim - Number of dimensions of the problem.
   * \param[in] val_nVar - Number of variables of the problem.
   * \param[in] config - Definition of the particular problem.
   */
  CUpwGeneralRoe_Flow(unsigned short val_nDim, unsigned short val_nVar, CConfig *config);
  
  /*!
   * \brief Destructor of the class.
   */
  ~CUpwGeneralRoe_Flow(void);
  
  /*!
   * \brief Compute the Roe's flux between two nodes i and j.
   * \param[out] val_residual - Pointer to the total residual.
   * \param[out] val_Jacobian_i - Jacobian of the numerical method at node i (implicit computation).
   * \param[out] val_Jacobian_j - Jacobian of the numerical method at node j (implicit computation).
   * \param[in] config - Definition of the particular problem.
   */
  void ComputeResidual(su2double *val_residual, su2double **val_Jacobian_i, su2double **val_Jacobian_j, CConfig *config);
  
  /*!
   * \brief Compute the Average for a general fluid flux between two nodes i and j.
   * Using the approach of Vinokur and Montagne'
   */
  
  void ComputeRoeAverage();
};

/*!
 * \class CUpwL2Roe_Flow
 * \brief Class for solving an approximate Riemann solver of L2Roe for the flow equations.
 * \ingroup ConvDiscr
 * \author E. Molina, A. Bueno, F. Palacios
 * \version 4.1.2 "Cardinal"
 */
class CUpwL2Roe_Flow : public CNumerics {
private:
    bool implicit, grid_movement;
    su2double *Diff_U;
    su2double *Velocity_i, *Velocity_j, *RoeVelocity;
    su2double *ProjFlux_i, *ProjFlux_j;
    su2double *delta_wave, *delta_vel;
    su2double *Lambda, *Epsilon, MaxLambda, Delta;
    su2double **P_Tensor, **invP_Tensor;
    su2double sq_vel, Proj_ModJac_Tensor_ij, Density_i, Energy_i, SoundSpeed_i, Pressure_i, Enthalpy_i,
    Density_j, Energy_j, SoundSpeed_j, Pressure_j, Enthalpy_j, R, RoeDensity, RoeEnthalpy, RoeSoundSpeed,
    ProjVelocity, ProjVelocity_i, ProjVelocity_j, proj_delta_vel, delta_p, delta_rho, RoeSoundSpeed2, kappa;
    unsigned short iDim, iVar, jVar, kVar;
    
public:
    
    /*!
     * \brief Constructor of the class.
     * \param[in] val_nDim - Number of dimensions of the problem.
     * \param[in] val_nVar - Number of variables of the problem.
     * \param[in] config - Definition of the particular problem.
     */
    CUpwL2Roe_Flow(unsigned short val_nDim, unsigned short val_nVar, CConfig *config);
    
    /*!
     * \brief Destructor of the class.
     */
    ~CUpwL2Roe_Flow(void);
    
    /*!
     * \brief Compute the Roe's flux between two nodes i and j.
     * \param[out] val_residual - Pointer to the total residual.
     * \param[out] val_Jacobian_i - Jacobian of the numerical method at node i (implicit computation).
     * \param[out] val_Jacobian_j - Jacobian of the numerical method at node j (implicit computation).
     * \param[in] config - Definition of the particular problem.
     */
    void ComputeResidual(su2double *val_residual, su2double **val_Jacobian_i, su2double **val_Jacobian_j, CConfig *config);
};

/*!
 * \class CUpwLMRoe_Flow
 * \brief Class for solving an approximate Riemann solver of LMRoe for the flow equations.
 * \ingroup ConvDiscr
 * \author E. Molina, A. Bueno, F. Palacios
 * \version 4.1.2 "Cardinal"
 */
class CUpwLMRoe_Flow : public CNumerics {
private:
    bool implicit, grid_movement;
    su2double *Diff_U;
    su2double *Velocity_i, *Velocity_j, *RoeVelocity;
    su2double *ProjFlux_i, *ProjFlux_j;
    su2double *delta_wave, *delta_vel;
    su2double *Lambda, *Epsilon, MaxLambda, Delta;
    su2double **P_Tensor, **invP_Tensor;
    su2double sq_vel, Proj_ModJac_Tensor_ij, Density_i, Energy_i, SoundSpeed_i, Pressure_i, Enthalpy_i,
    Density_j, Energy_j, SoundSpeed_j, Pressure_j, Enthalpy_j, R, RoeDensity, RoeEnthalpy, RoeSoundSpeed,
    ProjVelocity, ProjVelocity_i, ProjVelocity_j, proj_delta_vel, delta_p, delta_rho, RoeSoundSpeed2, kappa;
    unsigned short iDim, iVar, jVar, kVar;
    
public:
    
    /*!
     * \brief Constructor of the class.
     * \param[in] val_nDim - Number of dimensions of the problem.
     * \param[in] val_nVar - Number of variables of the problem.
     * \param[in] config - Definition of the particular problem.
     */
    CUpwLMRoe_Flow(unsigned short val_nDim, unsigned short val_nVar, CConfig *config);
    
    /*!
     * \brief Destructor of the class.
     */
    ~CUpwLMRoe_Flow(void);
    
    /*!
     * \brief Compute the Roe's flux between two nodes i and j.
     * \param[out] val_residual - Pointer to the total residual.
     * \param[out] val_Jacobian_i - Jacobian of the numerical method at node i (implicit computation).
     * \param[out] val_Jacobian_j - Jacobian of the numerical method at node j (implicit computation).
     * \param[in] config - Definition of the particular problem.
     */
    void ComputeResidual(su2double *val_residual, su2double **val_Jacobian_i, su2double **val_Jacobian_j, CConfig *config);
};

/*!
 * \class CUpwMSW_Flow
 * \brief Class for solving a flux-vector splitting method by Steger & Warming, modified version.
 * \ingroup ConvDiscr
 * \author S. Copeland
 * \version 5.0.0 "Raven"
 */
class CUpwMSW_Flow : public CNumerics {
private:
  bool implicit;
  su2double *Diff_U;
  su2double *u_i, *u_j, *ust_i, *ust_j;
  su2double *Fc_i, *Fc_j;
  su2double *Lambda_i, *Lambda_j;
  su2double rhos_i, rhos_j;
  su2double *Ust_i, *Ust_j, *Vst_i, *Vst_j, *Velst_i, *Velst_j;
  su2double **P_Tensor, **invP_Tensor;
  unsigned short nPrimVar, nVar, nDim;
  
public:
  
  /*!
   * \brief Constructor of the class.
   * \param[in] val_nDim - Number of dimensions of the problem.
   * \param[in] val_nVar - Number of variables of the problem.
   * \param[in] config - Definition of the particular problem.
   */
  CUpwMSW_Flow(unsigned short val_nDim, unsigned short val_nVar, CConfig *config);
  
  /*!
   * \brief Destructor of the class.
   */
  ~CUpwMSW_Flow(void);
  
  /*!
   * \brief Compute the Roe's flux between two nodes i and j.
   * \param[out] val_residual - Pointer to the total residual.
   * \param[out] val_Jacobian_i - Jacobian of the numerical method at node i (implicit computation).
   * \param[out] val_Jacobian_j - Jacobian of the numerical method at node j (implicit computation).
   * \param[in] config - Definition of the particular problem.
   */
  void ComputeResidual(su2double *val_residual, su2double **val_Jacobian_i, su2double **val_Jacobian_j, CConfig *config);
  
};

/*!
 * \class CUpwTurkel_Flow
 * \brief Class for solving an approximate Riemann solver of Roe with Turkel Preconditioning for the flow equations.
 * \ingroup ConvDiscr
 * \author A. K. Lonkar
 * \version 5.0.0 "Raven"
 */
class CUpwTurkel_Flow : public CNumerics {
private:
  bool implicit, grid_movement;
  su2double *Diff_U;
  su2double *Velocity_i, *Velocity_j, *RoeVelocity;
  su2double *ProjFlux_i, *ProjFlux_j;
  su2double *Lambda, *Epsilon;
  su2double **absPeJac, **invRinvPe, **R_Tensor, **Matrix, **Art_Visc;
  su2double sq_vel, Density_i, Energy_i, SoundSpeed_i, Pressure_i, Enthalpy_i,
  Density_j, Energy_j, SoundSpeed_j, Pressure_j, Enthalpy_j, R, RoePressure, RoeDensity, RoeEnthalpy, RoeSoundSpeed,
  ProjVelocity, ProjVelocity_i, ProjVelocity_j;
  unsigned short iDim, iVar, jVar, kVar;
  su2double Beta, Beta_min, Beta_max;
  su2double r_hat, s_hat, t_hat, rhoB2a2, sqr_one_m_Betasqr_Lam1;
  su2double Beta2, one_m_Betasqr, one_p_Betasqr, sqr_two_Beta_c_Area;
  su2double local_Mach;
  
public:
  
  /*!
   * \brief Constructor of the class.
   * \param[in] val_nDim - Number of dimensions of the problem.
   * \param[in] val_nVar - Number of variables of the problem.
   * \param[in] config - Definition of the particular problem.
   */
  CUpwTurkel_Flow(unsigned short val_nDim, unsigned short val_nVar, CConfig *config);
  
  /*!
   * \brief Destructor of the class.
   */
  ~CUpwTurkel_Flow(void);
  
  /*!
   * \brief Compute the Roe's flux between two nodes i and j.
   * \param[out] val_residual - Pointer to the total residual.
   * \param[out] val_Jacobian_i - Jacobian of the numerical method at node i (implicit computation).
   * \param[out] val_Jacobian_j - Jacobian of the numerical method at node j (implicit computation).
   * \param[in] config - Definition of the particular problem.
   */
  void ComputeResidual(su2double *val_residual, su2double **val_Jacobian_i, su2double **val_Jacobian_j, CConfig *config);
  
  /*!
   * \brief Get the Preconditioning Beta.
   * \return Beta - Value of the low Mach Preconditioner.
   */
  su2double GetPrecond_Beta();
};

/*!
 * \class CUpwArtComp_Flow
 * \brief Class for solving an approximate Riemann solver of Roe for the incompressible flow equations.
 * \ingroup ConvDiscr
 * \author F. Palacios
 * \version 5.0.0 "Raven"
 */
class CUpwArtComp_Flow : public CNumerics {
private:
  bool implicit;
  bool gravity;
  su2double Froude;
  su2double *Diff_U;
  su2double *Velocity_i, *Velocity_j, *MeanVelocity;
  su2double *ProjFlux_i, *ProjFlux_j;
  su2double *Lambda, *Epsilon;
  su2double **P_Tensor, **invP_Tensor;
  su2double Proj_ModJac_Tensor_ij, Pressure_i,
  Pressure_j, MeanDensity, MeanSoundSpeed, MeanPressure, MeanBetaInc2,
  ProjVelocity;
  unsigned short iDim, iVar, jVar, kVar;
  
public:
  
  /*!
   * \brief Constructor of the class.
   * \param[in] val_nDim - Number of dimensions of the problem.
   * \param[in] val_nVar - Number of variables of the problem.
   * \param[in] config - Definition of the particular problem.
   */
  CUpwArtComp_Flow(unsigned short val_nDim, unsigned short val_nVar, CConfig *config);
  
  /*!
   * \brief Destructor of the class.
   */
  ~CUpwArtComp_Flow(void);
  
  /*!
   * \brief Compute the Roe's flux between two nodes i and j.
   * \param[out] val_residual - Pointer to the total residual.
   * \param[out] val_Jacobian_i - Jacobian of the numerical method at node i (implicit computation).
   * \param[out] val_Jacobian_j - Jacobian of the numerical method at node j (implicit computation).
   * \param[in] config - Definition of the particular problem.
   */
  void ComputeResidual(su2double *val_residual, su2double **val_Jacobian_i, su2double **val_Jacobian_j, CConfig *config);
};

/*!
 * \class CUpwRoe_AdjFlow
 * \brief Class for solving an approximate Riemann solver of Roe
 *        for the adjoint flow equations.
 * \ingroup ConvDiscr
 * \author F. Palacios
 * \version 5.0.0 "Raven"
 */
class CUpwRoe_AdjFlow : public CNumerics {
private:
  su2double *Residual_Roe;
  su2double area, Sx, Sy, Sz, rarea, nx, ny, nz, rho_l, u_l, v_l, w_l, h_l, rho_r,
  u_r, v_r, w_r, h_r, psi1, psi2, psi3, psi4, psi5;
  su2double h, u, v, w, c, psi1_l, psi2_l, psi3_l, psi4_l, psi5_l,
  psi1_r, psi2_r, psi3_r, psi4_r, psi5_r, q_l, q_r, Q_l, Q_r, vn,
  rrho_l, weight, rweight1, cc;
  su2double l1psi, l2psi, absQ, absQp, absQm, q2, alpha, beta_u, beta_v, beta_w, Q, l1l2p, l1l2m, eta;
  su2double RoeDensity, RoeSoundSpeed, *RoeVelocity, *Lambda, *Velocity_i, *Velocity_j, **ProjFlux_i, **ProjFlux_j,
  Proj_ModJac_Tensor_ij, **Proj_ModJac_Tensor, Energy_i, Energy_j, **P_Tensor, **invP_Tensor;
  unsigned short iDim, iVar, jVar, kVar;
  bool implicit, grid_movement;
  
public:
  
  /*!
   * \brief Constructor of the class.
   * \param[in] val_nDim - Number of dimensions of the problem.
   * \param[in] val_nVar - Number of variables of the problem.
   * \param[in] config - Definition of the particular problem.
   */
  CUpwRoe_AdjFlow(unsigned short val_nDim, unsigned short val_nVar, CConfig *config);
  
  /*!
   * \brief Destructor of the class.
   */
  ~CUpwRoe_AdjFlow(void);
  
  /*!
   * \brief Compute the adjoint Roe's flux between two nodes i and j.
   * \param[out] val_residual_i - Pointer to the total residual at point i.
   * \param[out] val_residual_j - Pointer to the total residual at point j.
   * \param[out] val_Jacobian_ii - Jacobian of the numerical method at node i (implicit computation) from node i.
   * \param[out] val_Jacobian_ij - Jacobian of the numerical method at node i (implicit computation) from node j.
   * \param[out] val_Jacobian_ji - Jacobian of the numerical method at node j (implicit computation) from node i.
   * \param[out] val_Jacobian_jj - Jacobian of the numerical method at node j (implicit computation) from node j.
   * \param[in] config - Definition of the particular problem.
   */
  void ComputeResidual(su2double *val_residual_i, su2double *val_residual_j, su2double **val_Jacobian_ii,
                       su2double **val_Jacobian_ij, su2double **val_Jacobian_ji, su2double **val_Jacobian_jj, CConfig *config);
};

/*!
 * \class CUpwRoeArtComp_AdjFlow
 * \brief Class for solving an approximate Riemann solver of Roe
 *        for the adjoint flow equations.
 * \ingroup ConvDiscr
 * \author F. Palacios
 * \version 5.0.0 "Raven"
 */
class CUpwRoeArtComp_AdjFlow : public CNumerics {
private:
  su2double Area, *Lambda, *Velocity_i, *Velocity_j, **Proj_Jac_Tensor_i, **Proj_Jac_Tensor_j,
  Proj_ModJac_Tensor_ij, **Proj_ModJac_Tensor, **P_Tensor, **invP_Tensor, MeanDensity,
  MeanPressure, MeanBetaInc2, ProjVelocity, *MeanVelocity, MeanSoundSpeed;
  unsigned short iDim, iVar, jVar, kVar;
  bool implicit;
  
public:
  
  /*!
   * \brief Constructor of the class.
   * \param[in] val_nDim - Number of dimensions of the problem.
   * \param[in] val_nVar - Number of variables of the problem.
   * \param[in] config - Definition of the particular problem.
   */
  CUpwRoeArtComp_AdjFlow(unsigned short val_nDim, unsigned short val_nVar, CConfig *config);
  
  /*!
   * \brief Destructor of the class.
   */
  ~CUpwRoeArtComp_AdjFlow(void);
  
  /*!
   * \brief Compute the adjoint Roe's flux between two nodes i and j.
   * \param[out] val_residual_i - Pointer to the total residual at point i.
   * \param[out] val_residual_j - Pointer to the total residual at point j.
   * \param[out] val_Jacobian_ii - Jacobian of the numerical method at node i (implicit computation) from node i.
   * \param[out] val_Jacobian_ij - Jacobian of the numerical method at node i (implicit computation) from node j.
   * \param[out] val_Jacobian_ji - Jacobian of the numerical method at node j (implicit computation) from node i.
   * \param[out] val_Jacobian_jj - Jacobian of the numerical method at node j (implicit computation) from node j.
   * \param[in] config - Definition of the particular problem.
   */
  void ComputeResidual(su2double *val_residual_i, su2double *val_residual_j, su2double **val_Jacobian_ii,
                       su2double **val_Jacobian_ij, su2double **val_Jacobian_ji, su2double **val_Jacobian_jj, CConfig *config);
};

/*!
 * \class CUpwAUSM_Flow
 * \brief Class for solving an approximate Riemann AUSM.
 * \ingroup ConvDiscr
 * \author F. Palacios
 * \version 5.0.0 "Raven"
 */
class CUpwAUSM_Flow : public CNumerics {
private:
  bool implicit;
  su2double *Diff_U;
  su2double *Velocity_i, *Velocity_j, *RoeVelocity;
  su2double *ProjFlux_i, *ProjFlux_j;
  su2double *delta_wave, *delta_vel;
  su2double *Lambda, *Epsilon;
  su2double **P_Tensor, **invP_Tensor;
  su2double sq_vel, Proj_ModJac_Tensor_ij, Density_i, Energy_i, SoundSpeed_i, Pressure_i, Enthalpy_i,
  Density_j, Energy_j, SoundSpeed_j, Pressure_j, Enthalpy_j, R, RoeDensity, RoeEnthalpy, RoeSoundSpeed,
  ProjVelocity, ProjVelocity_i, ProjVelocity_j;
  unsigned short iDim, iVar, jVar, kVar;
  su2double mL, mR, mLP, mRM, mF, pLP, pRM, pF, Phi;
  
public:
  
  /*!
   * \brief Constructor of the class.
   * \param[in] val_nDim - Number of dimensions of the problem.
   * \param[in] val_nVar - Number of variables of the problem.
   * \param[in] config - Definition of the particular problem.
   */
  CUpwAUSM_Flow(unsigned short val_nDim, unsigned short val_nVar, CConfig *config);
  
  /*!
   * \brief Destructor of the class.
   */
  ~CUpwAUSM_Flow(void);
  
  /*!
   * \brief Compute the Roe's flux between two nodes i and j.
   * \param[out] val_residual - Pointer to the total residual.
   * \param[out] val_Jacobian_i - Jacobian of the numerical method at node i (implicit computation).
   * \param[out] val_Jacobian_j - Jacobian of the numerical method at node j (implicit computation).
   * \param[in] config - Definition of the particular problem.
   */
  void ComputeResidual(su2double *val_residual, su2double **val_Jacobian_i, su2double **val_Jacobian_j, CConfig *config);
};

/*!
 * \class CUpwSLAU_Flow
 * \brief Class for solving the Low-Dissipation AUSM.
 * \ingroup ConvDiscr
 * \author E. Molina
 * \version 5.0.0 "Raven"
 */
class CUpwSLAU_Flow : public CNumerics {
private:
  bool implicit, slau_low_diss;
  su2double *Diff_U;
  su2double *Velocity_i, *Velocity_j, *RoeVelocity;
  su2double *ProjFlux_i, *ProjFlux_j;
  su2double *delta_wave, *delta_vel;
  su2double *Lambda, *Epsilon;
  su2double **P_Tensor, **invP_Tensor;
  su2double sq_vel, Proj_ModJac_Tensor_ij, Density_i, Energy_i, SoundSpeed_i, Pressure_i, Enthalpy_i,
  Density_j, Energy_j, SoundSpeed_j, Pressure_j, Enthalpy_j, R, RoeDensity, RoeEnthalpy, RoeSoundSpeed,
  ProjVelocity, ProjVelocity_i, ProjVelocity_j;
  unsigned short iDim, iVar, jVar, kVar;
  su2double mL, mR, mF, pF;
  su2double aF, Vn_Mag, aux_slau, Mach_tilde, Chi, f_rho, BetaL, BetaR, Vn_MagL, Vn_MagR;
  
public:
  
  /*!
   * \brief Constructor of the class.
   * \param[in] val_nDim - Number of dimensions of the problem.
   * \param[in] val_nVar - Number of variables of the problem.
   * \param[in] config - Definition of the particular problem.
   */
  CUpwSLAU_Flow(unsigned short val_nDim, unsigned short val_nVar, CConfig *config, bool val_low_dissipation);
  
  /*!
   * \brief Destructor of the class.
   */
  ~CUpwSLAU_Flow(void);
  
  /*!
   * \brief Compute the Roe's flux between two nodes i and j.
   * \param[out] val_residual - Pointer to the total residual.
   * \param[out] val_Jacobian_i - Jacobian of the numerical method at node i (implicit computation).
   * \param[out] val_Jacobian_j - Jacobian of the numerical method at node j (implicit computation).
   * \param[in] config - Definition of the particular problem.
   */
  void ComputeResidual(su2double *val_residual, su2double **val_Jacobian_i, su2double **val_Jacobian_j, CConfig *config);
};

/*!
 * \class CUpwSLAU2_Flow
 * \brief Class for solving the Simple Low-Dissipation AUSM 2.
 * \ingroup ConvDiscr
 * \author E. Molina
 * \version 5.0.0 "Raven"
 */
class CUpwSLAU2_Flow : public CNumerics {
private:
  bool implicit, slau_low_dissipation;
  su2double *Diff_U;
  su2double *Velocity_i, *Velocity_j, *RoeVelocity;
  su2double *ProjFlux_i, *ProjFlux_j;
  su2double *delta_wave, *delta_vel;
  su2double *Lambda, *Epsilon;
  su2double **P_Tensor, **invP_Tensor;
  su2double sq_vel, Proj_ModJac_Tensor_ij, Density_i, Energy_i, SoundSpeed_i, Pressure_i, Enthalpy_i,
  Density_j, Energy_j, SoundSpeed_j, Pressure_j, Enthalpy_j, R, RoeDensity, RoeEnthalpy, RoeSoundSpeed,
  ProjVelocity, ProjVelocity_i, ProjVelocity_j;
  unsigned short iDim, iVar, jVar, kVar;
  su2double mL, mR, mF, pF;
  su2double aF, Vn_Mag, aux_slau, Mach_tilde, Chi, f_rho, BetaL, BetaR, Vn_MagL, Vn_MagR;
  
public:
  
  /*!
   * \brief Constructor of the class.
   * \param[in] val_nDim - Number of dimensions of the problem.
   * \param[in] val_nVar - Number of variables of the problem.
   * \param[in] config - Definition of the particular problem.
   */
  CUpwSLAU2_Flow(unsigned short val_nDim, unsigned short val_nVar, CConfig *config, bool val_low_dissipation);
  
  /*!
   * \brief Destructor of the class.
   */
  ~CUpwSLAU2_Flow(void);
  
  /*!
   * \brief Compute the Roe's flux between two nodes i and j.
   * \param[out] val_residual - Pointer to the total residual.
   * \param[out] val_Jacobian_i - Jacobian of the numerical method at node i (implicit computation).
   * \param[out] val_Jacobian_j - Jacobian of the numerical method at node j (implicit computation).
   * \param[in] config - Definition of the particular problem.
   */
  void ComputeResidual(su2double *val_residual, su2double **val_Jacobian_i, su2double **val_Jacobian_j, CConfig *config);
};

/*!
 * \class CUpwHLLC_Flow
 * \brief Class for solving an approximate Riemann HLLC.
 * \ingroup ConvDiscr
 * \author G. Gori, Politecnico di Milano
 * \version 4.0.2 "Cardinal"
 */
class CUpwHLLC_Flow : public CNumerics {
private:
  bool implicit, grid_movement;
  unsigned short iDim, jDim, iVar, jVar;
  
  su2double *IntermediateState;
  su2double *Velocity_i, *Velocity_j, *RoeVelocity;

  su2double sq_vel_i, Density_i, Energy_i, SoundSpeed_i, Pressure_i, Enthalpy_i, ProjVelocity_i;
  su2double sq_vel_j, Density_j, Energy_j, SoundSpeed_j, Pressure_j, Enthalpy_j, ProjVelocity_j;
  
  su2double sq_velRoe, RoeDensity, RoeEnthalpy, RoeSoundSpeed, RoeProjVelocity, ProjInterfaceVel;

  su2double sL, sR, sM, pStar, EStar, rhoSL, rhoSR, Rrho, kappa;

  su2double Omega, RHO, OmegaSM;
  su2double *dSm_dU, *dPI_dU, *drhoStar_dU, *dpStar_dU, *dEStar_dU;
  
public:
  
  /*!
   * \brief Constructor of the class.
   * \param[in] val_nDim - Number of dimensions of the problem.
   * \param[in] val_nVar - Number of variables of the problem.
   * \param[in] config - Definition of the particular problem.
   */
  CUpwHLLC_Flow(unsigned short val_nDim, unsigned short val_nVar, CConfig *config);
  
  /*!
   * \brief Destructor of the class.
   */
  ~CUpwHLLC_Flow(void);
  
  /*!
   * \brief Compute the Roe's flux between two nodes i and j.
   * \param[out] val_residual - Pointer to the total residual.
   * \param[out] val_Jacobian_i - Jacobian of the numerical method at node i (implicit computation).
   * \param[out] val_Jacobian_j - Jacobian of the numerical method at node j (implicit computation).
   * \param[in] config - Definition of the particular problem.
   */
  void ComputeResidual(su2double *val_residual, su2double **val_Jacobian_i, su2double **val_Jacobian_j, CConfig *config);

};

/*!
 * \class CUpwGeneralHLLC_Flow
 * \brief Class for solving an approximate Riemann HLLC.
 * \ingroup ConvDiscr
 * \author G. Gori, Politecnico di Milano
 * \version 4.0.2 "Cardinal"
 */
class CUpwGeneralHLLC_Flow : public CNumerics {
private:
  bool implicit, grid_movement;
  unsigned short iDim, jDim, iVar, jVar;
  
  su2double *IntermediateState;
  su2double *Velocity_i, *Velocity_j, *RoeVelocity;

  su2double sq_vel_i, Density_i, Energy_i, SoundSpeed_i, Pressure_i, Enthalpy_i, ProjVelocity_i, StaticEnthalpy_i, StaticEnergy_i;
  su2double sq_vel_j, Density_j, Energy_j, SoundSpeed_j, Pressure_j, Enthalpy_j, ProjVelocity_j, StaticEnthalpy_j, StaticEnergy_j;
  
  su2double sq_velRoe, RoeDensity, RoeEnthalpy, RoeSoundSpeed, RoeProjVelocity, ProjInterfaceVel;
  su2double Kappa_i, Kappa_j, Chi_i, Chi_j, RoeKappa, RoeChi, RoeKappaStaticEnthalpy;

  su2double sL, sR, sM, pStar, EStar, rhoSL, rhoSR, Rrho, kappa;

  su2double Omega, RHO, OmegaSM;
  su2double *dSm_dU, *dPI_dU, *drhoStar_dU, *dpStar_dU, *dEStar_dU;

  
public:
  
  /*!
   * \brief Constructor of the class.
   * \param[in] val_nDim - Number of dimensions of the problem.
   * \param[in] val_nVar - Number of variables of the problem.
   * \param[in] config - Definition of the particular problem.
   */
  CUpwGeneralHLLC_Flow(unsigned short val_nDim, unsigned short val_nVar, CConfig *config);
  
  /*!
   * \brief Destructor of the class.
   */
  ~CUpwGeneralHLLC_Flow(void);
  
  /*!

   * \brief Compute the Roe's flux between two nodes i and j.
   * \param[out] val_residual - Pointer to the total residual.
   * \param[out] val_Jacobian_i - Jacobian of the numerical method at node i (implicit computation).
   * \param[out] val_Jacobian_j - Jacobian of the numerical method at node j (implicit computation).
   * \param[in] config - Definition of the particular problem.
   */
   void ComputeResidual(su2double *val_residual, su2double **val_Jacobian_i, su2double **val_Jacobian_j, CConfig *config);

   /*!
   * \brief Compute the Average quantities for a general fluid flux between two nodes i and j.
   * Using the approach of Vinokur and Montagne'
   */
   void VinokurMontagne();
};

/*!
 * \class CUpwLin_TransLM
 * \brief Class for performing a linear upwind solver for the Spalart-Allmaras turbulence model equations with transition
 * \ingroup ConvDiscr
 * \author A. Aranake
 * \version 5.0.0 "Raven"
 */
class CUpwLin_TransLM : public CNumerics {
private:
  su2double *Velocity_i;
  su2double *Velocity_j;
  bool implicit, grid_movement, incompressible;
  su2double Density_i, Density_j, q_ij, a0, a1;
  unsigned short iDim;
  
public:
  
  /*!
   * \brief Constructor of the class.
   * \param[in] val_nDim - Number of dimensions of the problem.
   * \param[in] val_nVar - Number of variables of the problem.
   * \param[in] config - Definition of the particular problem.
   */
  CUpwLin_TransLM(unsigned short val_nDim, unsigned short val_nVar, CConfig *config);
  
  /*!
   * \brief Destructor of the class.
   */
  ~CUpwLin_TransLM(void);
  
  /*!
   * \brief Compute the upwind flux between two nodes i and j.
   * \param[out] val_residual - Pointer to the total residual.
   * \param[out] val_Jacobian_i - Jacobian of the numerical method at node i (implicit computation).
   * \param[out] val_Jacobian_j - Jacobian of the numerical method at node j (implicit computation).
   * \param[in] config - Definition of the particular problem.
   */
  void ComputeResidual (su2double *val_residual, su2double **val_Jacobian_i, su2double **val_Jacobian_j, CConfig *config);
};

/*!
 * \class CUpwLin_AdjTurb
 * \brief Class for performing a linear upwind solver for the adjoint turbulence equations.
 * \ingroup ConvDiscr
 * \author A. Bueno.
 * \version 5.0.0 "Raven"
 */
class CUpwLin_AdjTurb : public CNumerics {
private:
  su2double *Velocity_i;
  
public:
  
  /*!
   * \brief Constructor of the class.
   * \param[in] val_nDim - Number of dimensions of the problem.
   * \param[in] val_nVar - Number of variables of the problem.
   * \param[in] config - Definition of the particular problem.
   */
  CUpwLin_AdjTurb(unsigned short val_nDim, unsigned short val_nVar, CConfig *config);
  
  /*!
   * \brief Destructor of the class.
   */
  ~CUpwLin_AdjTurb(void);
  
  /*!
   * \brief Compute the adjoint upwind flux between two nodes i and j.
   * \param[out] val_residual - Pointer to the total residual.
   * \param[out] val_Jacobian_i - Jacobian of the numerical method at node i (implicit computation).
   * \param[out] val_Jacobian_j - Jacobian of the numerical method at node j (implicit computation).
   * \param[in] config - Definition of the particular problem.
   */
  void ComputeResidual (su2double *val_residual, su2double **val_Jacobian_i, su2double **val_Jacobian_j, CConfig *config);
};

/*!
 * \class CUpwScalar
 * \brief Template class for scalar upwind fluxes between nodes i and j.
 * \details This class serves as a template for the scalar upwinding residual
 *   classes.  The general structure of a scalar upwinding calculation is the
 *   same for many different  models, which leads to a lot of repeated code.
 *   By using the template design pattern, these sections of repeated code are
 *   moved to this shared base class, and the specifics of each model
 *   are implemented by derived classes.  In order to add a new residual
 *   calculation for a convection residual, extend this class and implement
 *   the pure virtual functions with model-specific behavior.
 * \ingroup ConvDiscr
 * \author C. Pederson, A. Bueno., and A. Campos.
 * \version 5.0.0 "Raven"
 */
class CUpwScalar : public CNumerics {
private:

  /*!
   * \brief A pure virtual function; Adds any extra variables to AD
   */
  virtual void ExtraADPreaccIn() = 0;

  /*!
   * \brief Model-specific steps in the ComputeResidual method
   * \param[out] val_residual - Pointer to the total residual.
   * \param[out] val_Jacobian_i - Jacobian of the numerical method at node i (implicit computation).
   * \param[out] val_Jacobian_j - Jacobian of the numerical method at node j (implicit computation).
   * \param[in] config - Definition of the particular problem.
   */
  virtual void FinishResidualCalc(su2double *val_residual,
                                  su2double **Jacobian_i,
                                  su2double **Jacobian_j,
                                  CConfig *config) = 0;

protected:
  su2double *Velocity_i, *Velocity_j; /*!< \brief Velocity, minus any grid movement. */
  su2double Density_i, Density_j;
  bool implicit, grid_movement, incompressible;
  su2double q_ij, /*!< \brief Projected velocity at the face. */
            a0,   /*!< \brief The maximum of the face-normal velocity and 0 */
            a1;   /*!< \brief The minimum of the face-normal velocity and 0 */
  unsigned short iDim;

public:

  /*!
   * \brief Constructor of the class.
   * \param[in] val_nDim - Number of dimensions of the problem.
   * \param[in] val_nVar - Number of variables of the problem.
   * \param[in] config - Definition of the particular problem.
   */
  CUpwScalar(unsigned short val_nDim, unsigned short val_nVar, CConfig *config);

  /*!
   * \brief Destructor of the class.
   */
  ~CUpwScalar(void);

  /*!
   * \brief Compute the scalar upwind flux between two nodes i and j.
   * \param[out] val_residual - Pointer to the total residual.
   * \param[out] val_Jacobian_i - Jacobian of the numerical method at node i (implicit computation).
   * \param[out] val_Jacobian_j - Jacobian of the numerical method at node j (implicit computation).
   * \param[in] config - Definition of the particular problem.
   */
  void ComputeResidual(su2double *val_residual, su2double **val_Jacobian_i, su2double **val_Jacobian_j, CConfig *config);
};

/*!
 * \class CUpwSca_TurbSA
 * \brief Class for doing a scalar upwind solver for the Spalar-Allmaras turbulence model equations.
 * \ingroup ConvDiscr
 * \author A. Bueno.
 * \version 5.0.0 "Raven"
 */
class CUpwSca_TurbSA : public CUpwScalar {
private:

  /*!
   * \brief Adds any extra variables to AD
   */
  void ExtraADPreaccIn();

  /*!
   * \brief SA specific steps in the ComputeResidual method
   * \param[out] val_residual - Pointer to the total residual.
   * \param[out] val_Jacobian_i - Jacobian of the numerical method at node i (implicit computation).
   * \param[out] val_Jacobian_j - Jacobian of the numerical method at node j (implicit computation).
   * \param[in] config - Definition of the particular problem.
   */
  void FinishResidualCalc(su2double *val_residual, su2double **Jacobian_i,
                                su2double **Jacobian_j, CConfig *config);

public:

  /*!
   * \brief Constructor of the class.
   * \param[in] val_nDim - Number of dimensions of the problem.
   * \param[in] val_nVar - Number of variables of the problem.
   * \param[in] config - Definition of the particular problem.
   */
  CUpwSca_TurbSA(unsigned short val_nDim, unsigned short val_nVar, CConfig *config);

  /*!
   * \brief Destructor of the class.
   */
  ~CUpwSca_TurbSA(void);
};

/*!
 * \class CUpwSca_TurbSST
 * \brief Class for doing a scalar upwind solver for the Menter SST turbulence model equations.
 * \ingroup ConvDiscr
 * \author A. Campos.
 * \version 5.0.0 "Raven"
 */
class CUpwSca_TurbSST : public CUpwScalar {
private:

  /*!
   * \brief Adds any extra variables to AD
   */
  void ExtraADPreaccIn();

  /*!
   * \brief SST specific steps in the ComputeResidual method
   * \param[out] val_residual - Pointer to the total residual.
   * \param[out] val_Jacobian_i - Jacobian of the numerical method at node i (implicit computation).
   * \param[out] val_Jacobian_j - Jacobian of the numerical method at node j (implicit computation).
   * \param[in] config - Definition of the particular problem.
   */
  void FinishResidualCalc(su2double *val_residual, su2double **Jacobian_i,
                                su2double **Jacobian_j, CConfig *config);

public:

  /*!
   * \brief Constructor of the class.
   * \param[in] val_nDim - Number of dimensions of the problem.
   * \param[in] val_nVar - Number of variables of the problem.
   * \param[in] config - Definition of the particular problem.
   */
  CUpwSca_TurbSST(unsigned short val_nDim, unsigned short val_nVar, CConfig *config);

  /*!
   * \brief Destructor of the class.
   */
  ~CUpwSca_TurbSST(void);
};

/*!
 * \class CUpwSca_TransLM
 * \brief Class for doing a scalar upwind solver for the Spalart-Allmaras turbulence model equations with transition.
 * \ingroup ConvDiscr
 * \author A. Aranake.
 * \version 5.0.0 "Raven"
 */
class CUpwSca_TransLM : public CNumerics {
private:
  su2double *Velocity_i, *Velocity_j;
  bool implicit, grid_movement;
  su2double q_ij, a0, a1;
  unsigned short iDim;
  
public:
  
  /*!
   * \brief Constructor of the class.
   * \param[in] val_nDim - Number of dimensions of the problem.
   * \param[in] val_nVar - Number of variables of the problem.
   * \param[in] config - Definition of the particular problem.
   */
  CUpwSca_TransLM(unsigned short val_nDim, unsigned short val_nVar, CConfig *config);
  
  /*!
   * \brief Destructor of the class.
   */
  ~CUpwSca_TransLM(void);
  
  /*!
   * \brief Compute the scalar upwind flux between two nodes i and j.
   * \param[out] val_residual - Pointer to the total residual.
   * \param[out] val_Jacobian_i - Jacobian of the numerical method at node i (implicit computation).
   * \param[out] val_Jacobian_j - Jacobian of the numerical method at node j (implicit computation).
   * \param[in] config - Definition of the particular problem.
   */
  void ComputeResidual(su2double *val_residual, su2double **val_Jacobian_i, su2double **val_Jacobian_j, CConfig *config);
};

/*!
 * \class CUpwSca_AdjTurb
 * \brief Class for doing a scalar upwind solver for the adjoint turbulence equations.
 * \ingroup ConvDiscr
 * \author A. Bueno.
 * \version 5.0.0 "Raven"
 */
class CUpwSca_AdjTurb : public CNumerics {
private:
  su2double *Velocity_i, *Velocity_j;
  
public:
  
  /*!
   * \brief Constructor of the class.
   * \param[in] val_nDim - Number of dimensions of the problem.
   * \param[in] val_nVar - Number of variables of the problem.
   * \param[in] config - Definition of the particular problem.
   */
  CUpwSca_AdjTurb(unsigned short val_nDim, unsigned short val_nVar, CConfig *config);
  
  /*!
   * \brief Destructor of the class.
   */
  ~CUpwSca_AdjTurb(void);
  
  /*!
   * \param[out] val_residual_i - Pointer to the total residual at point i.
   * \param[out] val_residual_j - Pointer to the total viscosity residual at point j.
   * \param[out] val_Jacobian_ii - Jacobian of the numerical method at node i (implicit computation) from node i.
   * \param[out] val_Jacobian_ij - Jacobian of the numerical method at node i (implicit computation) from node j.
   * \param[out] val_Jacobian_ji - Jacobian of the numerical method at node j (implicit computation) from node i.
   * \param[out] val_Jacobian_jj - Jacobian of the numerical method at node j (implicit computation) from node j.
   * \param[in] config - Definition of the particular problem.
   */
  void ComputeResidual(su2double *val_residual_i, su2double *val_residual_j, su2double **val_Jacobian_ii, su2double **val_Jacobian_ij,
                       su2double **val_Jacobian_ji, su2double **val_Jacobian_jj, CConfig *config);
};


/*!
 * \class CCentJST_Flow
 * \brief Class for centered shceme - JST.
 * \ingroup ConvDiscr
 * \author F. Palacios
 * \version 5.0.0 "Raven"
 */
class CCentJST_KE_Flow : public CNumerics {
  
private:
  unsigned short iDim, iVar, jVar; /*!< \brief Iteration on dimension and variables. */
  su2double *Diff_U, *Diff_Lapl, /*!< \brief Diference of conservative variables and undivided laplacians. */
  *Velocity_i, *Velocity_j, /*!< \brief Velocity at node 0 and 1. */
  *MeanVelocity, ProjVelocity, ProjVelocity_i, ProjVelocity_j,  /*!< \brief Mean and projected velocities. */
  Density_i, Density_j, Energy_i, Energy_j,  /*!< \brief Mean Density and energies. */
  sq_vel_i, sq_vel_j,   /*!< \brief Modulus of the velocity and the normal vector. */
  MeanDensity, MeanPressure, MeanEnthalpy, MeanEnergy, /*!< \brief Mean values of primitive variables. */
  Param_p, Param_Kappa_2, Param_Kappa_4, /*!< \brief Artificial dissipation parameters. */
  Local_Lambda_i, Local_Lambda_j, MeanLambda, /*!< \brief Local eingenvalues. */
  Phi_i, Phi_j, sc2, sc4, StretchingFactor, /*!< \brief Streching parameters. */
  *ProjFlux,  /*!< \brief Projected inviscid flux tensor. */
  Epsilon_2, cte_0, cte_1, /*!< \brief Artificial dissipation values. */
  ProjGridVel;  /*!< \brief Projected grid velocity. */
  bool implicit, /*!< \brief Implicit calculation. */
  grid_movement; /*!< \brief Modification for grid movement. */
  
  
public:
  
  /*!
   * \brief Constructor of the class.
   * \param[in] val_nDim - Number of dimension of the problem.
   * \param[in] val_nVar - Number of variables of the problem.
   * \param[in] config - Definition of the particular problem.
   */
  CCentJST_KE_Flow(unsigned short val_nDim, unsigned short val_nVar, CConfig *config);
  
  /*!
   * \brief Destructor of the class.
   */
  ~CCentJST_KE_Flow(void);
  
  /*!
   * \brief Compute the flow residual using a JST method.
   * \param[out] val_resconv - Pointer to the convective residual.
   * \param[out] val_resvisc - Pointer to the artificial viscosity residual.
   * \param[out] val_Jacobian_i - Jacobian of the numerical method at node i (implicit computation).
   * \param[out] val_Jacobian_j - Jacobian of the numerical method at node j (implicit computation).
   * \param[in] config - Definition of the particular problem.
   */
  void ComputeResidual(su2double *val_residual, su2double **val_Jacobian_i, su2double **val_Jacobian_j,
                       CConfig *config);
};

/*!
 * \class CCentJST_Flow
 * \brief Class for centered scheme - JST.
 * \ingroup ConvDiscr
 * \author F. Palacios
 * \version 5.0.0 "Raven"
 */
class CCentJST_Flow : public CNumerics {
  
private:
  unsigned short iDim, iVar, jVar; /*!< \brief Iteration on dimension and variables. */
  su2double *Diff_U, *Diff_Lapl, /*!< \brief Diference of conservative variables and undivided laplacians. */
  *Velocity_i, *Velocity_j, /*!< \brief Velocity at node 0 and 1. */
  *MeanVelocity, ProjVelocity, ProjVelocity_i, ProjVelocity_j,  /*!< \brief Mean and projected velocities. */
  Density_i, Density_j, Energy_i, Energy_j,  /*!< \brief Mean Density and energies. */
  sq_vel_i, sq_vel_j,   /*!< \brief Modulus of the velocity and the normal vector. */
  MeanDensity, MeanPressure, MeanEnthalpy, MeanEnergy, /*!< \brief Mean values of primitive variables. */
  Param_p, Param_Kappa_2, Param_Kappa_4, /*!< \brief Artificial dissipation parameters. */
  Local_Lambda_i, Local_Lambda_j, MeanLambda, /*!< \brief Local eingenvalues. */
  Phi_i, Phi_j, sc2, sc4, StretchingFactor, /*!< \brief Streching parameters. */
  *ProjFlux,  /*!< \brief Projected inviscid flux tensor. */
  Epsilon_2, Epsilon_4, cte_0, cte_1, /*!< \brief Artificial dissipation values. */
  ProjGridVel;  /*!< \brief Projected grid velocity. */
  bool implicit, /*!< \brief Implicit calculation. */
  grid_movement; /*!< \brief Modification for grid movement. */
  
  
public:
  
  /*!
   * \brief Constructor of the class.
   * \param[in] val_nDim - Number of dimension of the problem.
   * \param[in] val_nVar - Number of variables of the problem.
   * \param[in] config - Definition of the particular problem.
   */
  CCentJST_Flow(unsigned short val_nDim, unsigned short val_nVar, CConfig *config);
  
  /*!
   * \brief Destructor of the class.
   */
  ~CCentJST_Flow(void);
  
  /*!
   * \brief Compute the flow residual using a JST method.
   * \param[out] val_resconv - Pointer to the convective residual.
   * \param[out] val_resvisc - Pointer to the artificial viscosity residual.
   * \param[out] val_Jacobian_i - Jacobian of the numerical method at node i (implicit computation).
   * \param[out] val_Jacobian_j - Jacobian of the numerical method at node j (implicit computation).
   * \param[in] config - Definition of the particular problem.
   */
  void ComputeResidual(su2double *val_residual, su2double **val_Jacobian_i, su2double **val_Jacobian_j,
                       CConfig *config);
};

/*!
 * \class CCentJSTArtComp_Flow
 * \brief Class for centered scheme - JST (artificial compressibility).
 * \ingroup ConvDiscr
 * \author F. Palacios
 * \version 5.0.0 "Raven"
 */
class CCentJSTArtComp_Flow : public CNumerics {
  
private:
  unsigned short iDim, iVar, jVar; /*!< \brief Iteration on dimension and variables. */
  su2double *Diff_U, *Diff_Lapl, /*!< \brief Diference of conservative variables and undivided laplacians. */
  *Velocity_i, *Velocity_j, /*!< \brief Velocity at node 0 and 1. */
  *MeanVelocity, ProjVelocity_i, ProjVelocity_j,  /*!< \brief Mean and projected velocities. */
  sq_vel_i, sq_vel_j,   /*!< \brief Modulus of the velocity and the normal vector. */
  MeanDensity, MeanPressure, MeanBetaInc2, /*!< \brief Mean values of primitive variables. */
  Param_p, Param_Kappa_2, Param_Kappa_4, /*!< \brief Artificial dissipation parameters. */
  Local_Lambda_i, Local_Lambda_j, MeanLambda, /*!< \brief Local eingenvalues. */
  Phi_i, Phi_j, sc2, sc4, StretchingFactor, /*!< \brief Streching parameters. */
  *ProjFlux,  /*!< \brief Projected inviscid flux tensor. */
  Epsilon_2, Epsilon_4, cte_0, cte_1; /*!< \brief Artificial dissipation values. */
  bool implicit, /*!< \brief Implicit calculation. */
  grid_movement, /*!< \brief Modification for grid movement. */
  gravity; /*!< \brief computation with gravity force. */
  su2double Froude; /*!< \brief Froude number. */
  
public:
  
  /*!
   * \brief Constructor of the class.
   * \param[in] val_nDim - Number of dimension of the problem.
   * \param[in] val_nVar - Number of variables of the problem.
   * \param[in] config - Definition of the particular problem.
   */
  CCentJSTArtComp_Flow(unsigned short val_nDim, unsigned short val_nVar, CConfig *config);
  
  /*!
   * \brief Destructor of the class.
   */
  ~CCentJSTArtComp_Flow(void);
  
  /*!
   * \brief Compute the flow residual using a JST method.
   * \param[out] val_resconv - Pointer to the convective residual.
   * \param[out] val_resvisc - Pointer to the artificial viscosity residual.
   * \param[out] val_Jacobian_i - Jacobian of the numerical method at node i (implicit computation).
   * \param[out] val_Jacobian_j - Jacobian of the numerical method at node j (implicit computation).
   * \param[in] config - Definition of the particular problem.
   */
  void ComputeResidual(su2double *val_residual, su2double **val_Jacobian_i, su2double **val_Jacobian_j,
                       CConfig *config);
};

/*!
 * \class CCentJST_AdjFlow
 * \brief Class for and adjoint centered scheme - JST.
 * \ingroup ConvDiscr
 * \author F. Palacios
 * \version 5.0.0 "Raven"
 */
class CCentJST_AdjFlow : public CNumerics {
private:
  su2double *Diff_Psi, *Diff_Lapl;
  su2double *Velocity_i, *Velocity_j;
  su2double *MeanPhi;
  unsigned short iDim, jDim, iVar, jVar;
  su2double Residual, ProjVelocity_i, ProjVelocity_j, ProjPhi, ProjPhi_Vel, sq_vel, phis1, phis2;
  su2double MeanPsiRho, MeanPsiE, Param_p, Param_Kappa_4, Param_Kappa_2, Local_Lambda_i, Local_Lambda_j, MeanLambda;
  su2double Phi_i, Phi_j, sc4, StretchingFactor, Epsilon_4, Epsilon_2;
  bool implicit, grid_movement;
  
public:
  
  /*!
   * \brief Constructor of the class.
   * \param[in] val_nDim - Number of dimensions of the problem.
   * \param[in] val_nVar - Number of variables of the problem.
   * \param[in] config - Definition of the particular problem.
   */
  CCentJST_AdjFlow(unsigned short val_nDim, unsigned short val_nVar, CConfig *config);
  
  /*!
   * \brief Destructor of the class.
   */
  ~CCentJST_AdjFlow(void);
  
  /*!
   * \brief Compute the adjoint flow residual using a JST method.
   * \param[out] val_resconv_i - Pointer to the convective residual at point i.
   * \param[out] val_resvisc_i - Pointer to the artificial viscosity residual at point i.
   * \param[out] val_resconv_j - Pointer to the convective residual at point j.
   * \param[out] val_resvisc_j - Pointer to the artificial viscosity residual at point j.
   * \param[out] val_Jacobian_ii - Jacobian of the numerical method at node i (implicit computation) from node i.
   * \param[out] val_Jacobian_ij - Jacobian of the numerical method at node i (implicit computation) from node j.
   * \param[out] val_Jacobian_ji - Jacobian of the numerical method at node j (implicit computation) from node i.
   * \param[out] val_Jacobian_jj - Jacobian of the numerical method at node j (implicit computation) from node j.
   * \param[in] config - Definition of the particular problem.
   */
  void ComputeResidual (su2double *val_resconv_i, su2double *val_resvisc_i, su2double *val_resconv_j, su2double *val_resvisc_j,
                        su2double **val_Jacobian_ii, su2double **val_Jacobian_ij, su2double **val_Jacobian_ji, su2double **val_Jacobian_jj,
                        CConfig *config);
};

/*!
 * \class CCentJSTArtComp_AdjFlow
 * \brief Class for and adjoint centered scheme - JST.
 * \ingroup ConvDiscr
 * \author F. Palacios
 * \version 5.0.0 "Raven"
 */
class CCentJSTArtComp_AdjFlow : public CNumerics {
private:
  su2double sc2, *Diff_Psi, *Diff_Lapl;
  su2double *Velocity_i, *Velocity_j;
  su2double **Proj_Jac_Tensor_i, **Proj_Jac_Tensor_j;
  unsigned short iDim, iVar, jVar;
  su2double Residual, ProjVelocity_i, ProjVelocity_j;
  su2double Param_p, Param_Kappa_4, Param_Kappa_2, Local_Lambda_i, Local_Lambda_j, MeanLambda;
  su2double Phi_i, Phi_j, sc4, StretchingFactor, Epsilon_4, Epsilon_2;
  bool implicit;
  
public:
  
  /*!
   * \brief Constructor of the class.
   * \param[in] val_nDim - Number of dimensions of the problem.
   * \param[in] val_nVar - Number of variables of the problem.
   * \param[in] config - Definition of the particular problem.
   */
  CCentJSTArtComp_AdjFlow(unsigned short val_nDim, unsigned short val_nVar, CConfig *config);
  
  /*!
   * \brief Destructor of the class.
   */
  ~CCentJSTArtComp_AdjFlow(void);
  
  /*!
   * \brief Compute the adjoint flow residual using a JST method.
   * \param[out] val_resconv_i - Pointer to the convective residual at point i.
   * \param[out] val_resvisc_i - Pointer to the artificial viscosity residual at point i.
   * \param[out] val_resconv_j - Pointer to the convective residual at point j.
   * \param[out] val_resvisc_j - Pointer to the artificial viscosity residual at point j.
   * \param[out] val_Jacobian_ii - Jacobian of the numerical method at node i (implicit computation) from node i.
   * \param[out] val_Jacobian_ij - Jacobian of the numerical method at node i (implicit computation) from node j.
   * \param[out] val_Jacobian_ji - Jacobian of the numerical method at node j (implicit computation) from node i.
   * \param[out] val_Jacobian_jj - Jacobian of the numerical method at node j (implicit computation) from node j.
   * \param[in] config - Definition of the particular problem.
   */
  void ComputeResidual (su2double *val_resconv_i, su2double *val_resvisc_i, su2double *val_resconv_j, su2double *val_resvisc_j,
                        su2double **val_Jacobian_ii, su2double **val_Jacobian_ij, su2double **val_Jacobian_ji, su2double **val_Jacobian_jj,
                        CConfig *config);
};

/*!
 * \class CCentLax_Flow
 * \brief Class for computing the Lax-Friedrich centered scheme.
 * \ingroup ConvDiscr
 * \author F. Palacios
 * \version 5.0.0 "Raven"
 */
class CCentLax_Flow : public CNumerics {
private:
  unsigned short iDim, iVar, jVar; /*!< \brief Iteration on dimension and variables. */
  su2double *Diff_U, /*!< \brief Difference of conservative variables. */
  *Velocity_i, *Velocity_j, /*!< \brief Velocity at node 0 and 1. */
  *MeanVelocity, ProjVelocity, ProjVelocity_i, ProjVelocity_j,  /*!< \brief Mean and projected velocities. */
  *ProjFlux,  /*!< \brief Projected inviscid flux tensor. */
  Density_i, Density_j, Energy_i, Energy_j,  /*!< \brief Mean Density and energies. */
  sq_vel_i, sq_vel_j,   /*!< \brief Modulus of the velocity and the normal vector. */
  MeanDensity, MeanPressure, MeanEnthalpy, MeanEnergy, /*!< \brief Mean values of primitive variables. */
  Param_p, Param_Kappa_0, /*!< \brief Artificial dissipation parameters. */
  Local_Lambda_i, Local_Lambda_j, MeanLambda, /*!< \brief Local eingenvalues. */
  Phi_i, Phi_j, sc0, StretchingFactor, /*!< \brief Streching parameters. */
  Epsilon_0, cte; /*!< \brief Artificial dissipation values. */
  bool implicit, /*!< \brief Implicit calculation. */
  grid_movement; /*!< \brief Modification for grid movement. */
  su2double ProjGridVel;
  
public:
  
  /*!
   * \brief Constructor of the class.
   * \param[in] val_nDim - Number of dimension of the problem.
   * \param[in] val_nVar - Number of variables of the problem.
   * \param[in] config - Definition of the particular problem.
   */
  CCentLax_Flow(unsigned short val_nDim, unsigned short val_nVar, CConfig *config);
  
  /*!
   * \brief Destructor of the class.
   */
  ~CCentLax_Flow(void);
  
  /*!
   * \brief Compute the flow residual using a Lax method.
   * \param[out] val_resconv - Pointer to the convective residual.
   * \param[out] val_resvisc - Pointer to the artificial viscosity residual.
   * \param[out] val_Jacobian_i - Jacobian of the numerical method at node i (implicit computation).
   * \param[out] val_Jacobian_j - Jacobian of the numerical method at node j (implicit computation).
   * \param[in] config - Definition of the particular problem.
   */
  void ComputeResidual(su2double *val_residual, su2double **val_Jacobian_i, su2double **val_Jacobian_j,
                       CConfig *config);
};

/*!
 * \class CCentLaxArtComp_Flow
 * \brief Class for computing the Lax-Friedrich centered scheme (artificial compressibility).
 * \ingroup ConvDiscr
 * \author F. Palacios
 * \version 5.0.0 "Raven"
 */
class CCentLaxArtComp_Flow : public CNumerics {
private:
  unsigned short iDim, iVar, jVar; /*!< \brief Iteration on dimension and variables. */
  su2double *Diff_U, /*!< \brief Difference of conservative variables. */
  *Velocity_i, *Velocity_j, /*!< \brief Velocity at node 0 and 1. */
  *MeanVelocity, ProjVelocity_i, ProjVelocity_j,  /*!< \brief Mean and projected velocities. */
  *ProjFlux,  /*!< \brief Projected inviscid flux tensor. */
  sq_vel_i, sq_vel_j,   /*!< \brief Modulus of the velocity and the normal vector. */
  MeanDensity, MeanPressure, MeanBetaInc2, /*!< \brief Mean values of primitive variables. */
  Param_p, Param_Kappa_0, /*!< \brief Artificial dissipation parameters. */
  Local_Lambda_i, Local_Lambda_j, MeanLambda, /*!< \brief Local eingenvalues. */
  Phi_i, Phi_j, sc0, StretchingFactor, /*!< \brief Streching parameters. */
  Epsilon_0; /*!< \brief Artificial dissipation values. */
  bool implicit, /*!< \brief Implicit calculation. */
  grid_movement, /*!< \brief Modification for grid movement. */
  gravity; /*!< \brief Modification for for gravity force. */
  su2double Froude;
  
public:
  
  /*!
   * \brief Constructor of the class.
   * \param[in] val_nDim - Number of dimension of the problem.
   * \param[in] val_nVar - Number of variables of the problem.
   * \param[in] config - Definition of the particular problem.
   */
  CCentLaxArtComp_Flow(unsigned short val_nDim, unsigned short val_nVar, CConfig *config);
  
  /*!
   * \brief Destructor of the class.
   */
  ~CCentLaxArtComp_Flow(void);
  
  /*!
   * \brief Compute the flow residual using a Lax method.
   * \param[out] val_resconv - Pointer to the convective residual.
   * \param[out] val_resvisc - Pointer to the artificial viscosity residual.
   * \param[out] val_Jacobian_i - Jacobian of the numerical method at node i (implicit computation).
   * \param[out] val_Jacobian_j - Jacobian of the numerical method at node j (implicit computation).
   * \param[in] config - Definition of the particular problem.
   */
  void ComputeResidual(su2double *val_residual, su2double **val_Jacobian_i, su2double **val_Jacobian_j,
                       CConfig *config);
};

/*!
 * \class CCentLax_AdjFlow
 * \brief Class for computing the Lax-Friedrich adjoint centered scheme.
 * \ingroup ConvDiscr
 * \author F. Palacios
 * \version 5.0.0 "Raven"
 */
class CCentLax_AdjFlow : public CNumerics {
private:
  su2double *Diff_Psi;
  su2double *Velocity_i, *Velocity_j;
  su2double *MeanPhi;
  unsigned short iDim, jDim, iVar, jVar;
  su2double Residual, ProjVelocity_i, ProjVelocity_j, ProjPhi, ProjPhi_Vel, sq_vel, phis1, phis2,
  MeanPsiRho, MeanPsiE, Param_p, Param_Kappa_0, Local_Lambda_i, Local_Lambda_j, MeanLambda,
  Phi_i, Phi_j, sc2, StretchingFactor, Epsilon_0;
  bool implicit, grid_movement;
  
public:
  
  /*!
   * \brief Constructor of the class.
   * \param[in] val_nDim - Number of dimensions of the problem.
   * \param[in] val_nVar - Number of variables of the problem.
   * \param[in] config - Definition of the particular problem.
   */
  CCentLax_AdjFlow(unsigned short val_nDim, unsigned short val_nVar, CConfig *config);
  
  /*!
   * \brief Destructor of the class.
   */
  ~CCentLax_AdjFlow(void);
  
  /*!
   * \brief Compute the adjoint flow residual using a Lax method.
   * \param[out] val_resconv_i - Pointer to the convective residual at point i.
   * \param[out] val_resvisc_i - Pointer to the artificial viscosity residual at point i.
   * \param[out] val_resconv_j - Pointer to the convective residual at point j.
   * \param[out] val_resvisc_j - Pointer to the artificial viscosity residual at point j.
   * \param[out] val_Jacobian_ii - Jacobian of the numerical method at node i (implicit computation) from node i.
   * \param[out] val_Jacobian_ij - Jacobian of the numerical method at node i (implicit computation) from node j.
   * \param[out] val_Jacobian_ji - Jacobian of the numerical method at node j (implicit computation) from node i.
   * \param[out] val_Jacobian_jj - Jacobian of the numerical method at node j (implicit computation) from node j.
   * \param[in] config - Definition of the particular problem.
   */
  void ComputeResidual (su2double *val_resconv_i, su2double *val_resvisc_i, su2double *val_resconv_j, su2double *val_resvisc_j,
                        su2double **val_Jacobian_ii, su2double **val_Jacobian_ij, su2double **val_Jacobian_ji, su2double **val_Jacobian_jj,
                        CConfig *config);
};

/*!
 * \class CCentLaxArtComp_AdjFlow
 * \brief Class for computing the Lax-Friedrich adjoint centered scheme.
 * \ingroup ConvDiscr
 * \author F. Palacios
 * \version 5.0.0 "Raven"
 */
class CCentLaxArtComp_AdjFlow : public CNumerics {
private:
  su2double *Diff_Psi;
  su2double *Velocity_i, *Velocity_j;
  su2double *MeanPhi, **Proj_Jac_Tensor_i, **Proj_Jac_Tensor_j;
  unsigned short iDim, iVar, jVar;
  su2double Residual, ProjVelocity_i, ProjVelocity_j, Param_p, Param_Kappa_0,
  Local_Lambda_i, Local_Lambda_j, MeanLambda,
  Phi_i, Phi_j, sc2, StretchingFactor, Epsilon_0;
  bool implicit;
  
public:
  
  /*!
   * \brief Constructor of the class.
   * \param[in] val_nDim - Number of dimensions of the problem.
   * \param[in] val_nVar - Number of variables of the problem.
   * \param[in] config - Definition of the particular problem.
   */
  CCentLaxArtComp_AdjFlow(unsigned short val_nDim, unsigned short val_nVar, CConfig *config);
  
  /*!
   * \brief Destructor of the class.
   */
  ~CCentLaxArtComp_AdjFlow(void);
  
  /*!
   * \brief Compute the adjoint flow residual using a Lax method.
   * \param[out] val_resconv_i - Pointer to the convective residual at point i.
   * \param[out] val_resvisc_i - Pointer to the artificial viscosity residual at point i.
   * \param[out] val_resconv_j - Pointer to the convective residual at point j.
   * \param[out] val_resvisc_j - Pointer to the artificial viscosity residual at point j.
   * \param[out] val_Jacobian_ii - Jacobian of the numerical method at node i (implicit computation) from node i.
   * \param[out] val_Jacobian_ij - Jacobian of the numerical method at node i (implicit computation) from node j.
   * \param[out] val_Jacobian_ji - Jacobian of the numerical method at node j (implicit computation) from node i.
   * \param[out] val_Jacobian_jj - Jacobian of the numerical method at node j (implicit computation) from node j.
   * \param[in] config - Definition of the particular problem.
   */
  void ComputeResidual (su2double *val_resconv_i, su2double *val_resvisc_i, su2double *val_resconv_j, su2double *val_resvisc_j,
                        su2double **val_Jacobian_ii, su2double **val_Jacobian_ij, su2double **val_Jacobian_ji, su2double **val_Jacobian_jj,
                        CConfig *config);
};

/*!
 * \class CAvgGrad_Flow
 * \brief Class for computing viscous term using the average of gradients.
 * \ingroup ViscDiscr
 * \author A. Bueno, and F. Palacios
 * \version 5.0.0 "Raven"
 */
class CAvgGrad_Flow : public CNumerics {
private:
  unsigned short iDim, iVar, jVar;     /*!< \brief Iterators in dimension an variable. */
  su2double *Mean_PrimVar,           /*!< \brief Mean primitive variables. */
  *PrimVar_i, *PrimVar_j,           /*!< \brief Primitives variables at point i and 1. */
  **Mean_GradPrimVar,             /*!< \brief Mean value of the gradient. */
  Mean_Laminar_Viscosity,                /*!< \brief Mean value of the viscosity. */
  Mean_Eddy_Viscosity,                   /*!< \brief Mean value of the eddy viscosity. */
  Mean_turb_ke,        /*!< \brief Mean value of the turbulent kinetic energy. */
  dist_ij;            /*!< \brief Length of the edge and face. */
  bool implicit; /*!< \brief Implicit calculus. */
  
public:
  
  /*!
   * \brief Constructor of the class.
   * \param[in] val_nDim - Number of dimension of the problem.
   * \param[in] val_nVar - Number of variables of the problem.
   * \param[in] config - Definition of the particular problem.
   */
  CAvgGrad_Flow(unsigned short val_nDim, unsigned short val_nVar, CConfig *config);
  
  /*!
   * \brief Destructor of the class.
   */
  ~CAvgGrad_Flow(void);
  
  /*!
   * \brief Compute the viscous flow residual using an average of gradients.
   * \param[out] val_residual - Pointer to the total residual.
   * \param[out] val_Jacobian_i - Jacobian of the numerical method at node i (implicit computation).
   * \param[out] val_Jacobian_j - Jacobian of the numerical method at node j (implicit computation).
   * \param[in] config - Definition of the particular problem.
   */
  void ComputeResidual(su2double *val_residual, su2double **val_Jacobian_i, su2double **val_Jacobian_j, CConfig *config);
};

/*!
 * \class CGeneralAvgGrad_Flow
 * \brief Class for computing viscous term using the average of gradients.
 * \ingroup ViscDiscr
 * \author M.Pini, S. Vitale
 * \version 3.2.1 "eagle"
 */

class CGeneralAvgGrad_Flow : public CNumerics {
private:
  unsigned short iDim, iVar, jVar;     /*!< \brief Iterators in dimension an variable. */
  su2double *Mean_PrimVar,           /*!< \brief Mean primitive variables. */
  *Mean_SecVar,                   /*!< \brief Mean secondary variables. */
  *PrimVar_i, *PrimVar_j,           /*!< \brief Primitives variables at point i and 1. */
  **Mean_GradPrimVar,             /*!< \brief Mean value of the gradient. */
  Mean_Laminar_Viscosity,                /*!< \brief Mean value of the viscosity. */
  Mean_Eddy_Viscosity,                   /*!< \brief Mean value of the eddy viscosity. */
  Mean_Thermal_Conductivity,             /*!< \brief Mean value of the thermal conductivity. */
  Mean_Cp,                               /*!< \brief Mean value of the Cp. */
  Mean_turb_ke,        /*!< \brief Mean value of the turbulent kinetic energy. */
  dist_ij;            /*!< \brief Length of the edge and face. */
  bool implicit; /*!< \brief Implicit calculus. */
  
public:
  
  /*!
   * \brief Constructor of the class.
   * \param[in] val_nDim - Number of dimension of the problem.
   * \param[in] val_nVar - Number of variables of the problem.
   * \param[in] config - Definition of the particular problem.
   */
  CGeneralAvgGrad_Flow(unsigned short val_nDim, unsigned short val_nVar, CConfig *config);
  
  /*!
   * \brief Destructor of the class.
   */
  ~CGeneralAvgGrad_Flow(void);
  
  /*!
   * \brief Compute the viscous flow residual using an average of gradients.
   * \param[out] val_residual - Pointer to the total residual.
   * \param[out] val_Jacobian_i - Jacobian of the numerical method at node i (implicit computation).
   * \param[out] val_Jacobian_j - Jacobian of the numerical method at node j (implicit computation).
   * \param[in] config - Definition of the particular problem.
   */
  void ComputeResidual(su2double *val_residual, su2double **val_Jacobian_i, su2double **val_Jacobian_j, CConfig *config);
};

/*!
 * \class CAvgGradArtComp_Flow
 * \brief Class for computing viscous term using an average of gradients.
 * \ingroup ViscDiscr
 * \author A. Bueno, and F. Palacios
 * \version 5.0.0 "Raven"
 */
class CAvgGradArtComp_Flow : public CNumerics {
private:
  unsigned short iDim, iVar, jVar;  /*!< \brief Iterators in dimension an variable. */
  su2double **Mean_GradPrimVar,          /*!< \brief Mean value of the gradient. */
  Mean_Laminar_Viscosity, Mean_Eddy_Viscosity, /*!< \brief Mean value of the viscosity. */
  dist_ij;              /*!< \brief Length of the edge and face. */
  bool implicit;        /*!< \brief Implicit calculus. */
  
public:
  
  /*!
   * \brief Constructor of the class.
   * \param[in] val_nDim - Number of dimension of the problem.
   * \param[in] val_nVar - Number of variables of the problem.
   * \param[in] config - Definition of the particular problem.
   */
  CAvgGradArtComp_Flow(unsigned short val_nDim, unsigned short val_nVar, CConfig *config);
  
  /*!
   * \brief Destructor of the class.
   */
  ~CAvgGradArtComp_Flow(void);
  /*!
   * \brief Compute the viscous flow residual using an average of gradients.
   * \param[out] val_residual - Pointer to the total residual.
   * \param[out] val_Jacobian_i - Jacobian of the numerical method at node i (implicit computation).
   * \param[out] val_Jacobian_j - Jacobian of the numerical method at node j (implicit computation).
   * \param[in] config - Definition of the particular problem.
   */
  void ComputeResidual(su2double *val_residual, su2double **val_Jacobian_i, su2double **val_Jacobian_j, CConfig *config);
};

/*!
 * \class CAvgGrad_Scalar
 * \brief Template class for computing viscous residual of scalar values
 * \details This class serves as a template for the scalar viscous residual
 *   classes.  The general structure of a viscous residual calculation is the
 *   same for many different  models, which leads to a lot of repeated code.
 *   By using the template design pattern, these sections of repeated code are
 *   moved to a shared base class, and the specifics of each model
 *   are implemented by derived classes.  In order to add a new residual
 *   calculation for a viscous residual, extend this class and implement
 *   the pure virtual functions with model-specific behavior.
 * \ingroup ViscDiscr
 * \author C. Pederson, A. Bueno, and F. Palacios
 * \version 5.0.0 "Raven"
 */
class CAvgGrad_Scalar : public CNumerics {
 private:

  /*!
   * \brief A pure virtual function; Adds any extra variables to AD
   */
  virtual void ExtraADPreaccIn() = 0;

  /*!
   * \brief Model-specific steps in the ComputeResidual method
   * \param[out] val_residual - Pointer to the total residual.
   * \param[out] val_Jacobian_i - Jacobian of the numerical method at node i (implicit computation).
   * \param[out] val_Jacobian_j - Jacobian of the numerical method at node j (implicit computation).
   * \param[in] config - Definition of the particular problem.
   */
  virtual void FinishResidualCalc(su2double *val_residual,
                                  su2double **Jacobian_i,
                                  su2double **Jacobian_j,
                                  CConfig *config) = 0;

 protected:
  bool implicit, incompressible;
  bool correct_gradient;
  unsigned short iVar, iDim;
  su2double **Mean_GradTurbVar;               /*!< \brief Average of gradients at cell face */
  su2double *Edge_Vector,                     /*!< \brief Vector from node i to node j. */
            *Proj_Mean_GradTurbVar_Normal,    /*!< \brief Mean_gradTurbVar DOT normal */
            *Proj_Mean_GradTurbVar_Edge,      /*!< \brief Mean_gradTurbVar DOT Edge_Vector */
            *Proj_Mean_GradTurbVar;           /*!< \brief Mean_gradTurbVar DOT normal, corrected if required*/
  su2double  dist_ij_2,                       /*!< \brief |Edge_Vector|^2 */
             proj_vector_ij;                  /*!< \brief (Edge_Vector DOT normal)/|Edge_Vector|^2 */

 public:
  /*!
   * \brief Constructor of the class.
   * \param[in] val_nDim - Number of dimensions of the problem.
   * \param[in] val_nVar - Number of variables of the problem.
   * \param[in] config - Definition of the particular problem.
   */
  CAvgGrad_Scalar(unsigned short val_nDim, unsigned short val_nVar,
                    bool correct_gradient, CConfig *config);

  /*!
   * \brief Destructor of the class.
   */
  ~CAvgGrad_Scalar(void);

  /*!
   * \brief Compute the viscous residual using an average of gradients without correction.
   * \param[out] val_residual - Pointer to the total residual.
   * \param[out] Jacobian_i - Jacobian of the numerical method at node i (implicit computation).
   * \param[out] Jacobian_j - Jacobian of the numerical method at node j (implicit computation).
   * \param[in] config - Definition of the particular problem.
   */
  void ComputeResidual(su2double *val_residual, su2double **Jacobian_i,
                       su2double **Jacobian_j, CConfig *config);
};

/*!
 * \class CAvgGrad_TurbSA
 * \brief Class for computing viscous term using average of gradients (Spalart-Allmaras Turbulence model).
 * \ingroup ViscDiscr
 * \author A. Bueno.
 * \version 5.0.0 "Raven"
 */
class CAvgGrad_TurbSA : public CAvgGrad_Scalar {
private:

  const su2double sigma;
  su2double nu_i, nu_j, nu_e;

  /*!
   * \brief Adds any extra variables to AD
   */
  void ExtraADPreaccIn(void);

  /*!
   * \brief SA specific steps in the ComputeResidual method
   * \param[out] val_residual - Pointer to the total residual.
   * \param[out] val_Jacobian_i - Jacobian of the numerical method at node i (implicit computation).
   * \param[out] val_Jacobian_j - Jacobian of the numerical method at node j (implicit computation).
   * \param[in] config - Definition of the particular problem.
   */
  void FinishResidualCalc(su2double *val_residual, su2double **Jacobian_i,
                                su2double **Jacobian_j, CConfig *config);

public:

  /*!
   * \brief Constructor of the class.
   * \param[in] val_nDim - Number of dimensions of the problem.
   * \param[in] val_nVar - Number of variables of the problem.
   * \param[in] config - Definition of the particular problem.
   */
  CAvgGrad_TurbSA(unsigned short val_nDim, unsigned short val_nVar,
                  bool correct_grad, CConfig *config);

  /*!
   * \brief Destructor of the class.
   */
  ~CAvgGrad_TurbSA(void);
};

/*!
 * \class CAvgGrad_TurbSA_Neg
 * \brief Class for computing viscous term using average of gradients (Spalart-Allmaras Turbulence model).
 * \ingroup ViscDiscr
 * \author F. Palacios
 * \version 5.0.0 "Raven"
 */
class CAvgGrad_TurbSA_Neg : public CAvgGrad_Scalar {
private:

  const su2double sigma;
  const su2double cn1;
  su2double fn, Xi;
  su2double nu_i, nu_j, nu_ij, nu_tilde_ij, nu_e;

  /*!
   * \brief Adds any extra variables to AD
   */
  void ExtraADPreaccIn(void);

  /*!
   * \brief SA specific steps in the ComputeResidual method
   * \param[out] val_residual - Pointer to the total residual.
   * \param[out] val_Jacobian_i - Jacobian of the numerical method at node i (implicit computation).
   * \param[out] val_Jacobian_j - Jacobian of the numerical method at node j (implicit computation).
   * \param[in] config - Definition of the particular problem.
   */
  void FinishResidualCalc(su2double *val_residual, su2double **Jacobian_i,
                                su2double **Jacobian_j, CConfig *config);

public:

  /*!
   * \brief Constructor of the class.
   * \param[in] val_nDim - Number of dimensions of the problem.
   * \param[in] val_nVar - Number of variables of the problem.
   * \param[in] config - Definition of the particular problem.
   */
  CAvgGrad_TurbSA_Neg(unsigned short val_nDim, unsigned short val_nVar,
                      bool correct_grad, CConfig *config);

  /*!
   * \brief Destructor of the class.
   */
  ~CAvgGrad_TurbSA_Neg(void);
};

/*!
 * \class CAvgGrad_TransLM
 * \brief Class for computing viscous term using average of gradients (Spalart-Allmaras Turbulence model).
 * \ingroup ViscDiscr
 * \author A. Bueno.
 * \version 5.0.0 "Raven"
 */
class CAvgGrad_TransLM : public CNumerics {
private:
  su2double **Mean_GradTransVar;
  su2double *Proj_Mean_GradTransVar_Kappa, *Proj_Mean_GradTransVar_Edge;
  su2double *Edge_Vector;
  bool implicit, incompressible;
  su2double sigma;
  //su2double dist_ij_2;
  //su2double proj_vector_ij;
  //unsigned short iVar, iDim;
  
public:
  
  /*!
   * \brief Constructor of the class.
   * \param[in] val_nDim - Number of dimensions of the problem.
   * \param[in] val_nVar - Number of variables of the problem.
   * \param[in] config - Definition of the particular problem.
   */
  CAvgGrad_TransLM(unsigned short val_nDim, unsigned short val_nVar, CConfig *config);
  
  /*!
   * \brief Destructor of the class.
   */
  ~CAvgGrad_TransLM(void);
  
  /*!
   * \brief Compute the viscous turbulence terms residual using an average of gradients.
   * \param[out] val_residual - Pointer to the total residual.
   * \param[out] Jacobian_i - Jacobian of the numerical method at node i (implicit computation).
   * \param[out] Jacobian_j - Jacobian of the numerical method at node j (implicit computation).
   * \param[in] config - Definition of the particular problem.
   */
  void ComputeResidual(su2double *val_residual, su2double **Jacobian_i, su2double **Jacobian_j, CConfig *config);
};

/*!
 * \class CAvgGrad_AdjFlow
 * \brief Class for computing the adjoint viscous terms.
 * \ingroup ViscDiscr
 * \author F. Palacios
 * \version 5.0.0 "Raven"
 */
class CAvgGrad_AdjFlow : public CNumerics {
private:
  su2double *Velocity_i;  /*!< \brief Auxiliary vector for storing the velocity of point i. */
  su2double *Velocity_j;  /*!< \brief Auxiliary vector for storing the velocity of point j. */
  su2double *Mean_Velocity;
  su2double *Mean_GradPsiE;  /*!< \brief Counter for dimensions of the problem. */
  su2double **Mean_GradPhi;  /*!< \brief Counter for dimensions of the problem. */
  su2double *Edge_Vector;  /*!< \brief Vector going from node i to node j. */
  bool implicit;      /*!< \brief Implicit calculus. */
  
public:
  
  /*!
   * \brief Constructor of the class.
   * \param[in] val_nDim - Number of dimensions of the problem.
   * \param[in] val_nVar - Number of variables of the problem.
   * \param[in] config - Definition of the particular problem.
   */
  CAvgGrad_AdjFlow(unsigned short val_nDim, unsigned short val_nVar, CConfig *config);
  
  /*!
   * \brief Destructor of the class.
   */
  ~CAvgGrad_AdjFlow(void);
  
  /*!
   * \brief Residual computation.
   * \param[out] val_residual_i - Pointer to the total residual at point i.
   * \param[out] val_residual_j - Pointer to the total residual at point j.
   */
  void ComputeResidual(su2double *val_residual_i, su2double *val_residual_j,
                       su2double **val_Jacobian_ii, su2double **val_Jacobian_ij,
                       su2double **val_Jacobian_ji, su2double **val_Jacobian_jj, CConfig *config);
};

/*!
 * \class CAvgGradArtComp_AdjFlow
 * \brief Class for computing the adjoint viscous terms.
 * \ingroup ViscDiscr
 * \author F. Palacios
 * \version 5.0.0 "Raven"
 */
class CAvgGradArtComp_AdjFlow : public CNumerics {
private:
  unsigned short iDim, iVar, jVar;  /*!< \brief Iterators in dimension an variable. */
  su2double **Mean_GradPsiVar,          /*!< \brief Mean value of the gradient. */
  Mean_Laminar_Viscosity, Mean_Eddy_Viscosity, /*!< \brief Mean value of the viscosity. */
  dist_ij;              /*!< \brief Length of the edge and face. */
  bool implicit;        /*!< \brief Implicit calculus. */
  
public:
  
  /*!
   * \brief Constructor of the class.
   * \param[in] val_nDim - Number of dimensions of the problem.
   * \param[in] val_nVar - Number of variables of the problem.
   * \param[in] config - Definition of the particular problem.
   */
  CAvgGradArtComp_AdjFlow(unsigned short val_nDim, unsigned short val_nVar, CConfig *config);
  
  /*!
   * \brief Destructor of the class.
   */
  ~CAvgGradArtComp_AdjFlow(void);
  
  /*!
   * \brief Residual computation.
   * \param[out] val_residual_i - Pointer to the total residual at point i.
   * \param[out] val_residual_j - Pointer to the total residual at point j.
   */
  void ComputeResidual(su2double *val_residual_i, su2double *val_residual_j,
                       su2double **val_Jacobian_ii, su2double **val_Jacobian_ij,
                       su2double **val_Jacobian_ji, su2double **val_Jacobian_jj, CConfig *config);
};

/*!
 * \class CAvgGradCorrected_Flow
 * \brief Class for computing viscous term using the average of gradients with a correction.
 * \ingroup ViscDiscr
 * \author A. Bueno, and F. Palacios
 * \version 5.0.0 "Raven"
 */
class CAvgGradCorrected_Flow : public CNumerics {
private:
  unsigned short iDim, iVar, jVar;    /*!< \brief Iterators in dimension an variable. */
  su2double *Mean_PrimVar,          /*!< \brief Mean primitive variables. */
  *PrimVar_i, *PrimVar_j,        /*!< \brief Primitives variables at point i and 1. */
  *Edge_Vector,                  /*!< \brief Vector form point i to point j. */
  **Mean_GradPrimVar, *Proj_Mean_GradPrimVar_Edge,  /*!< \brief Mean value of the gradient. */
  Mean_Laminar_Viscosity,      /*!< \brief Mean value of the laminar viscosity. */
  Mean_Eddy_Viscosity,         /*!< \brief Mean value of the eddy viscosity. */
  Mean_turb_ke,         /*!< \brief Mean value of the turbulent kinetic energy. */
  dist_ij_2;           /*!< \brief Length of the edge and face. */
  bool implicit;      /*!< \brief Implicit calculus. */
  
public:
  
  /*!
   * \brief Constructor of the class.
   * \param[in] val_nDim - Number of dimension of the problem.
   * \param[in] val_nVar - Number of variables of the problem.
   * \param[in] config - Definition of the particular problem.
   */
  CAvgGradCorrected_Flow(unsigned short val_nDim, unsigned short val_nVar, CConfig *config);
  
  /*!
   * \brief Destructor of the class.
   */
  ~CAvgGradCorrected_Flow(void);
  
  /*!
   * \brief Compute the viscous flow residual using an average of gradients with correction.
   * \param[out] val_residual - Pointer to the total residual.
   * \param[out] val_Jacobian_i - Jacobian of the numerical method at node i (implicit computation).
   * \param[out] val_Jacobian_j - Jacobian of the numerical method at node j (implicit computation).
   * \param[in] config - Definition of the particular problem.
   */
  void ComputeResidual(su2double *val_residual, su2double **val_Jacobian_i, su2double **val_Jacobian_j, CConfig *config);
};


/*!
 * \class CGeneralAvgGradCorrected_Flow
 * \brief Class for computing viscous term using the average of gradients with a correction.
 * \ingroup ViscDiscr
 * \author M. Pini, S. Vitale
 * \version 3.2.1 "eagle"
 */
class CGeneralAvgGradCorrected_Flow : public CNumerics {
private:
  unsigned short iDim, iVar, jVar;    /*!< \brief Iterators in dimension an variable. */
  su2double *Mean_PrimVar,          /*!< \brief Mean primitive variables. */
  *Mean_SecVar,                  /*!< \brief Mean primitive variables. */
  *PrimVar_i, *PrimVar_j,            /*!< \brief Primitives variables at point i and 1. */
  *Edge_Vector,                  /*!< \brief Vector form point i to point j. */
  **Mean_GradPrimVar, *Proj_Mean_GradPrimVar_Edge,  /*!< \brief Mean value of the gradient. */
  Mean_Laminar_Viscosity,      /*!< \brief Mean value of the laminar viscosity. */
  Mean_Eddy_Viscosity,         /*!< \brief Mean value of the eddy viscosity. */
  Mean_Thermal_Conductivity,   /*!< \brief Mean value of the thermal conductivity. */
  Mean_Cp,                     /*!< \brief Mean value of the specific heat. */
  Mean_turb_ke,         /*!< \brief Mean value of the turbulent kinetic energy. */
  dist_ij_2;           /*!< \brief Length of the edge and face. */
  bool implicit;      /*!< \brief Implicit calculus. */
  
public:
  
  /*!
   * \brief Constructor of the class.
   * \param[in] val_nDim - Number of dimension of the problem.
   * \param[in] val_nVar - Number of variables of the problem.
   * \param[in] config - Definition of the particular problem.
   */
  CGeneralAvgGradCorrected_Flow(unsigned short val_nDim, unsigned short val_nVar, CConfig *config);
  
  /*!
   * \brief Destructor of the class.
   */
  ~CGeneralAvgGradCorrected_Flow(void);
  
  /*!
   * \brief Compute the viscous flow residual using an average of gradients with correction.
   * \param[out] val_residual - Pointer to the total residual.
   * \param[out] val_Jacobian_i - Jacobian of the numerical method at node i (implicit computation).
   * \param[out] val_Jacobian_j - Jacobian of the numerical method at node j (implicit computation).
   * \param[in] config - Definition of the particular problem.
   */
  void ComputeResidual(su2double *val_residual, su2double **val_Jacobian_i, su2double **val_Jacobian_j, CConfig *config);
};

/*!
 * \class CAvgGradCorrectedArtComp_Flow
 * \brief Class for computing viscous term using an average of gradients with correction (artificial compresibility).
 * \ingroup ViscDiscr
 * \author F. Palacios
 * \version 5.0.0 "Raven"
 */
class CAvgGradCorrectedArtComp_Flow : public CNumerics {
private:
  unsigned short iDim, iVar, jVar;  /*!< \brief Iterators in dimension an variable. */
  su2double *PrimVar_i, *PrimVar_j,      /*!< \brief Primitives variables at point i and 1. */
  *Edge_Vector,                /*!< \brief Vector form point i to point j. */
  **Mean_GradPrimVar, *Proj_Mean_GradPrimVar_Edge,  /*!< \brief Mean value of the gradient. */
  Mean_Laminar_Viscosity, Mean_Eddy_Viscosity,      /*!< \brief Mean value of the viscosity. */
  dist_ij_2;          /*!< \brief Length of the edge and face. */
  bool implicit;      /*!< \brief Implicit calculus. */
  
public:
  
  /*!
   * \brief Constructor of the class.
   * \param[in] val_nDim - Number of dimension of the problem.
   * \param[in] val_nVar - Number of variables of the problem.
   * \param[in] config - Definition of the particular problem.
   */
  CAvgGradCorrectedArtComp_Flow(unsigned short val_nDim, unsigned short val_nVar, CConfig *config);
  
  /*!
   * \brief Destructor of the class.
   */
  ~CAvgGradCorrectedArtComp_Flow(void);
  
  /*!
   * \brief Compute the viscous flow residual using an average of gradients with correction.
   * \param[out] val_residual - Pointer to the total residual.
   * \param[out] val_Jacobian_i - Jacobian of the numerical method at node i (implicit computation).
   * \param[out] val_Jacobian_j - Jacobian of the numerical method at node j (implicit computation).
   * \param[in] config - Definition of the particular problem.
   */
  void ComputeResidual(su2double *val_residual, su2double **val_Jacobian_i, su2double **val_Jacobian_j, CConfig *config);
};

/*!
 * \class CAvgGradCorrected_TransLM
 * \brief Class for computing viscous term using average of gradients with correction (Spalart-Allmaras turbulence model).
 * \ingroup ViscDiscr
 * \author A. Bueno.
 * \version 5.0.0 "Raven"
 */
class CAvgGradCorrected_TransLM : public CNumerics {
private:
  su2double **Mean_GradTurbVar;
  su2double *Proj_Mean_GradTurbVar_Kappa, *Proj_Mean_GradTurbVar_Edge, *Proj_Mean_GradTurbVar_Corrected;
  su2double *Edge_Vector;
  bool implicit, incompressible;
  su2double sigma;
  
public:
  
  /*!
   * \brief Constructor of the class.
   * \param[in] val_nDim - Number of dimensions of the problem.
   * \param[in] val_nVar - Number of variables of the problem.
   * \param[in] config - Definition of the particular problem.
   */
  CAvgGradCorrected_TransLM(unsigned short val_nDim, unsigned short val_nVar, CConfig *config);
  
  /*!
   * \brief Destructor of the class.
   */
  ~CAvgGradCorrected_TransLM(void);
  
  /*!
   * \brief Compute the viscous turbulent residual using an average of gradients with correction.
   * \param[out] val_residual - Pointer to the total residual.
   * \param[out] Jacobian_i - Jacobian of the numerical method at node i (implicit computation).
   * \param[out] Jacobian_j - Jacobian of the numerical method at node j (implicit computation).
   * \param[in] config - Definition of the particular problem.
   */
  void ComputeResidual(su2double *val_residual, su2double **Jacobian_i, su2double **Jacobian_j, CConfig *config);
};

/*!
 * \class CAvgGrad_TurbSST
 * \brief Class for computing viscous term using average of gradient with correction (Menter SST turbulence model).
 * \ingroup ViscDiscr
 * \author A. Bueno.
 * \version 5.0.0 "Raven"
 */
class CAvgGrad_TurbSST : public CAvgGrad_Scalar {
private:
  su2double sigma_k1, /*!< \brief Constants for the viscous terms, k-w (1), k-eps (2)*/
  sigma_k2,
  sigma_om1,
  sigma_om2;

  su2double diff_kine,  /*!< \brief Diffusivity for viscous terms of tke eq */
            diff_omega; /*!< \brief Diffusivity for viscous terms of omega eq */

  su2double F1_i, F1_j; /*!< \brief Menter's first blending function */

  /*!
   * \brief Adds any extra variables to AD
   */
  void ExtraADPreaccIn(void);

  /*!
   * \brief SST specific steps in the ComputeResidual method
   * \param[out] val_residual - Pointer to the total residual.
   * \param[out] val_Jacobian_i - Jacobian of the numerical method at node i (implicit computation).
   * \param[out] val_Jacobian_j - Jacobian of the numerical method at node j (implicit computation).
   * \param[in] config - Definition of the particular problem.
   */
  void FinishResidualCalc(su2double *val_residual, su2double **Jacobian_i,
                                su2double **Jacobian_j, CConfig *config);

public:

  /*!
   * \brief Constructor of the class.
   * \param[in] val_nDim - Number of dimensions of the problem.
   * \param[in] val_nVar - Number of variables of the problem.
   * \param[in] config - Definition of the particular problem.
   */
  CAvgGrad_TurbSST(unsigned short val_nDim, unsigned short val_nVar,
                   su2double* constants, bool correct_grad, CConfig *config);

  /*!
   * \brief Destructor of the class.
   */
  ~CAvgGrad_TurbSST(void);

  /*!
   * \brief Sets value of first blending function.
   */
  void SetF1blending(su2double val_F1_i, su2double val_F1_j) {
    F1_i = val_F1_i; F1_j = val_F1_j;
  }

};

/*!
 * \class CAvgGradCorrected_AdjFlow
 * \brief Class for computing the adjoint viscous terms, including correction.
 * \ingroup ViscDiscr
 * \author A. Bueno.
 * \version 5.0.0 "Raven"
 */
class CAvgGradCorrected_AdjFlow : public CNumerics {
private:
  su2double *Velocity_i;  /*!< \brief Auxiliary vector for storing the velocity of point i. */
  su2double *Velocity_j;  /*!< \brief Auxiliary vector for storing the velocity of point j. */
  su2double *Mean_Velocity;
  su2double **Mean_GradPsiVar;  /*!< \brief Counter for dimensions of the problem. */
  su2double *Edge_Vector;  /*!< \brief Vector going from node i to node j. */
  su2double *Proj_Mean_GradPsiVar_Edge;  /*!< \brief Projection of Mean_GradPsiVar onto Edge_Vector. */
  su2double *Mean_GradPsiE;  /*!< \brief Counter for dimensions of the problem. */
  su2double **Mean_GradPhi;  /*!< \brief Counter for dimensions of the problem. */
  bool implicit;          /*!< \brief Boolean controlling Jacobian calculations. */
  
public:
  
  /*!
   * \brief Constructor of the class.
   * \param[in] val_nDim - Number of dimensions of the problem.
   * \param[in] val_nVar - Number of variables of the problem.
   * \param[in] config - Definition of the particular problem.
   */
  CAvgGradCorrected_AdjFlow(unsigned short val_nDim, unsigned short val_nVar, CConfig *config);
  
  /*!
   * \brief Destructor of the class.
   */
  ~CAvgGradCorrected_AdjFlow(void);
  
  /*!
   * \brief Compute the adjoint flow viscous residual in a non-conservative way using an average of gradients and derivative correction.
   * \param[out] val_residual_i - Pointer to the viscous residual at point i.
   * \param[out] val_residual_j - Pointer to the viscous residual at point j.
   * \param[out] val_Jacobian_ii - Jacobian of the numerical method at node i (implicit computation) from node i.
   * \param[out] val_Jacobian_ij - Jacobian of the numerical method at node i (implicit computation) from node j.
   * \param[out] val_Jacobian_ji - Jacobian of the numerical method at node j (implicit computation) from node i.
   * \param[out] val_Jacobian_jj - Jacobian of the numerical method at node j (implicit computation) from node j.
   * \param[in] config - Definition of the particular problem.
   */
  void ComputeResidual(su2double *val_residual_i, su2double *val_residual_j, su2double **val_Jacobian_ii, su2double **val_Jacobian_ij,
                       su2double **val_Jacobian_ji, su2double **val_Jacobian_jj, CConfig *config);
};

/*!
 * \class CAvgGradCorrectedArtComp_AdjFlow
 * \brief Class for computing the adjoint viscous terms, including correction.
 * \ingroup ViscDiscr
 * \author F.Palacios
 * \version 5.0.0 "Raven"
 */
class CAvgGradCorrectedArtComp_AdjFlow : public CNumerics {
private:
  unsigned short iDim, iVar, jVar;  /*!< \brief Iterators in dimension an variable. */
  su2double *PsiVar_i, *PsiVar_j,      /*!< \brief Primitives variables at point i and 1. */
  *Edge_Vector,                /*!< \brief Vector form point i to point j. */
  **Mean_GradPsiVar, *Proj_Mean_GradPsiVar_Edge,  /*!< \brief Mean value of the gradient. */
  Mean_Laminar_Viscosity, Mean_Eddy_Viscosity,      /*!< \brief Mean value of the viscosity. */
  dist_ij_2;          /*!< \brief Length of the edge and face. */
  bool implicit;      /*!< \brief Implicit calculus. */
  
public:
  
  /*!
   * \brief Constructor of the class.
   * \param[in] val_nDim - Number of dimensions of the problem.
   * \param[in] val_nVar - Number of variables of the problem.
   * \param[in] config - Definition of the particular problem.
   */
  CAvgGradCorrectedArtComp_AdjFlow(unsigned short val_nDim, unsigned short val_nVar, CConfig *config);
  
  /*!
   * \brief Destructor of the class.
   */
  ~CAvgGradCorrectedArtComp_AdjFlow(void);
  
  /*!
   * \brief Compute the adjoint flow viscous residual in a non-conservative way using an average of gradients and derivative correction.
   * \param[out] val_residual_i - Pointer to the viscous residual at point i.
   * \param[out] val_residual_j - Pointer to the viscous residual at point j.
   * \param[out] val_Jacobian_ii - Jacobian of the numerical method at node i (implicit computation) from node i.
   * \param[out] val_Jacobian_ij - Jacobian of the numerical method at node i (implicit computation) from node j.
   * \param[out] val_Jacobian_ji - Jacobian of the numerical method at node j (implicit computation) from node i.
   * \param[out] val_Jacobian_jj - Jacobian of the numerical method at node j (implicit computation) from node j.
   * \param[in] config - Definition of the particular problem.
   */
  void ComputeResidual (su2double *val_residual_i, su2double *val_residual_j, su2double **val_Jacobian_ii, su2double **val_Jacobian_ij,
                        su2double **val_Jacobian_ji, su2double **val_Jacobian_jj, CConfig *config);
};

/*!
 * \class CAvgGradCorrected_AdjTurb
 * \brief Class for adjoint turbulent using average of gradients with a correction.
 * \ingroup ViscDiscr
 * \author A. Bueno.
 * \version 5.0.0 "Raven"
 */
class CAvgGradCorrected_AdjTurb : public CNumerics {
private:
  su2double **Mean_GradTurbPsi;
  su2double *Proj_Mean_GradTurbPsi_Kappa, *Proj_Mean_GradTurbPsi_Edge, *Proj_Mean_GradTurbPsi_Corrected;
  su2double *Edge_Vector;
  
public:
  
  /*!
   * \brief Constructor of the class.
   * \param[in] val_nDim - Number of dimensions of the problem.
   * \param[in] val_nVar - Number of variables of the problem.
   * \param[in] config - Definition of the particular problem.
   */
  CAvgGradCorrected_AdjTurb(unsigned short val_nDim, unsigned short val_nVar, CConfig *config);
  
  /*!
   * \brief Destructor of the class.
   */
  ~CAvgGradCorrected_AdjTurb(void);
  
  /*!
   * \brief Compute the adjoint turbulent residual using average of gradients and a derivative correction.
   * \param[out] val_residual - Pointer to the total residual.
   * \param[out] val_Jacobian_i - Jacobian of the numerical method at node i (implicit computation).
   * \param[out] val_Jacobian_j - Jacobian of the numerical method at node j (implicit computation).
   * \param[in] config - Definition of the particular problem.
   */
  
  void ComputeResidual(su2double *val_residual, su2double **val_Jacobian_i, su2double **val_Jacobian_j, CConfig *config);
  
  /*!
   * \overload
   * \param[out] val_residual_i - Pointer to the total residual at point i.
   * \param[out] val_residual_j - Pointer to the total viscosity residual at point j.
   * \param[out] val_Jacobian_ii - Jacobian of the numerical method at node i (implicit computation) from node i.
   * \param[out] val_Jacobian_ij - Jacobian of the numerical method at node i (implicit computation) from node j.
   * \param[out] val_Jacobian_ji - Jacobian of the numerical method at node j (implicit computation) from node i.
   * \param[out] val_Jacobian_jj - Jacobian of the numerical method at node j (implicit computation) from node j.
   * \param[in] config - Definition of the particular problem.
   */
  void ComputeResidual(su2double *val_residual_i, su2double *val_residual_j, su2double **val_Jacobian_ii, su2double **val_Jacobian_ij,
                       su2double **val_Jacobian_ji, su2double **val_Jacobian_jj, CConfig *config);
};

/*!
 * \class CAvgGrad_AdjTurb
 * \brief Class for adjoint turbulent using average of gradients with a correction.
 * \ingroup ViscDiscr
 * \author F. Palacios
 * \version 5.0.0 "Raven"
 */
class CAvgGrad_AdjTurb : public CNumerics {
private:
  su2double **Mean_GradTurbPsi;
  su2double *Proj_Mean_GradTurbPsi_Kappa, *Proj_Mean_GradTurbPsi_Edge, *Proj_Mean_GradTurbPsi_Corrected;
  su2double *Edge_Vector;
  
public:
  
  /*!
   * \brief Constructor of the class.
   * \param[in] val_nDim - Number of dimensions of the problem.
   * \param[in] val_nVar - Number of variables of the problem.
   * \param[in] config - Definition of the particular problem.
   */
  CAvgGrad_AdjTurb(unsigned short val_nDim, unsigned short val_nVar, CConfig *config);
  
  /*!
   * \brief Destructor of the class.
   */
  ~CAvgGrad_AdjTurb(void);
  
  /*!
   * \brief Compute the adjoint turbulent residual using average of gradients and a derivative correction.
   * \param[out] val_residual - Pointer to the total residual.
   * \param[out] val_Jacobian_i - Jacobian of the numerical method at node i (implicit computation).
   * \param[out] val_Jacobian_j - Jacobian of the numerical method at node j (implicit computation).
   * \param[in] config - Definition of the particular problem.
   */
  
  void ComputeResidual(su2double *val_residual, su2double **val_Jacobian_i, su2double **val_Jacobian_j, CConfig *config);
  
  /*!
   * \overload
   * \param[out] val_residual_i - Pointer to the total residual at point i.
   * \param[out] val_residual_j - Pointer to the total viscosity residual at point j.
   * \param[out] val_Jacobian_ii - Jacobian of the numerical method at node i (implicit computation) from node i.
   * \param[out] val_Jacobian_ij - Jacobian of the numerical method at node i (implicit computation) from node j.
   * \param[out] val_Jacobian_ji - Jacobian of the numerical method at node j (implicit computation) from node i.
   * \param[out] val_Jacobian_jj - Jacobian of the numerical method at node j (implicit computation) from node j.
   * \param[in] config - Definition of the particular problem.
   */
  void ComputeResidual(su2double *val_residual_i, su2double *val_residual_j, su2double **val_Jacobian_ii, su2double **val_Jacobian_ij,
                       su2double **val_Jacobian_ji, su2double **val_Jacobian_jj, CConfig *config);
};

/*!
 * \class CGalerkin_Flow
 * \brief Class for computing the stiffness matrix of the Galerkin method.
 * \ingroup ViscDiscr
 * \author F. Palacios
 * \version 5.0.0 "Raven"
 */
class CGalerkin_Flow : public CNumerics {
public:
  
  /*!
   * \brief Constructor of the class.
   * \param[in] val_nDim - Number of dimensions of the problem.
   * \param[in] val_nVar - Number of variables of the problem.
   * \param[in] config - Definition of the particular problem.
   */
  CGalerkin_Flow(unsigned short val_nDim, unsigned short val_nVar, CConfig *config);
  
  /*!
   * \brief Destructor of the class.
   */
  ~CGalerkin_Flow(void);
  
  /*!
   * \brief Computing stiffness matrix of the Galerkin method.
   * \param[out] val_stiffmatrix_elem - Stiffness matrix for Galerkin computation.
   * \param[in] config - Definition of the particular problem.
   */
  void ComputeResidual (su2double **val_stiffmatrix_elem, CConfig *config);
};

/*!
 * \class CFEM_Elasticity
 * \brief Generic class for computing the tangent matrix and the residual for structural problems
 * \ingroup FEM_Discr
 * \author R.Sanchez
 * \version 4.0.0 "Cardinal"
 */
class CFEM_Elasticity : public CNumerics {

protected:

  su2double E;              /*!< \brief Aux. variable, Young's modulus of elasticity. */
  su2double Nu;             /*!< \brief Aux. variable, Poisson's ratio. */
  su2double Rho_s;          /*!< \brief Aux. variable, Structural density. */
  su2double Rho_s_DL;       /*!< \brief Aux. variable, Structural density (for dead loads). */
  su2double Mu;             /*!< \brief Aux. variable, Lame's coeficient. */
  su2double Lambda;         /*!< \brief Aux. variable, Lame's coeficient. */
  su2double Kappa;          /*!< \brief Aux. variable, Compressibility constant. */

  su2double *E_i;           /*!< \brief Young's modulus of elasticity. */
  su2double *Nu_i;          /*!< \brief Poisson's ratio. */
  su2double *Rho_s_i;       /*!< \brief Structural density. */
  su2double *Rho_s_DL_i;    /*!< \brief Structural density (for dead loads). */

  bool plane_stress;        /*!< \brief Checks if we are solving a plane stress case */

  su2double **Ba_Mat,          /*!< \brief Matrix B for node a - Auxiliary. */
  **Bb_Mat;                    /*!< \brief Matrix B for node b - Auxiliary. */
  su2double *Ni_Vec;           /*!< \brief Vector of shape functions - Auxiliary. */
  su2double **D_Mat;           /*!< \brief Constitutive matrix - Auxiliary. */
  su2double **KAux_ab;         /*!< \brief Node ab stiffness matrix - Auxiliary. */
  su2double **GradNi_Ref_Mat;  /*!< \brief Gradients of Ni - Auxiliary. */
  su2double **GradNi_Curr_Mat; /*!< \brief Gradients of Ni - Auxiliary. */

  su2double *FAux_Dead_Load;    /*!< \brief Auxiliar vector for the dead loads */

  su2double *DV_Val;          /*!< \brief For optimization cases, value of the design variables. */
  unsigned short n_DV;          /*!< \brief For optimization cases, number of design variables. */

public:

  /*!
   * \brief Constructor of the class.
   * \param[in] val_nDim - Number of dimensions of the problem.
   * \param[in] val_nVar - Number of variables of the problem.
   * \param[in] config - Definition of the particular problem.
   */
  CFEM_Elasticity(unsigned short val_nDim, unsigned short val_nVar, CConfig *config);

  /*!
   * \brief Destructor of the class.
   */
  virtual ~CFEM_Elasticity(void);

  void SetMaterial_Properties(unsigned short iVal, su2double val_E, su2double val_Nu);

  void SetMaterial_Density(unsigned short iVal, su2double val_Rho, su2double val_Rho_DL);

  void Compute_Mass_Matrix(CElement *element_container, CConfig *config);

  void Compute_Dead_Load(CElement *element_container, CConfig *config);

  void Set_YoungModulus(unsigned short i_DV, su2double val_Young);

  void SetElement_Properties(CElement *element_container, CConfig *config);

  void ReadDV(CConfig *config);

  void Set_DV_Val(unsigned short i_DV, su2double val_DV);

  su2double Get_DV_Val(unsigned short i_DV);

  virtual void Compute_Tangent_Matrix(CElement *element_container, CConfig *config);

  virtual void Compute_MeanDilatation_Term(CElement *element_container, CConfig *config);

  virtual void Compute_NodalStress_Term(CElement *element_container, CConfig *config);

  virtual void Compute_Averaged_NodalStress(CElement *element_container, CConfig *config);

  virtual void Compute_Plane_Stress_Term(CElement *element_container, CConfig *config);

  virtual void Compute_Constitutive_Matrix(CElement *element_container, CConfig *config);
  
  virtual void Compute_Stress_Tensor(CElement *element_container, CConfig *config);

	virtual void Add_MaxwellStress(CElement *element_container, CConfig *config);

  virtual void SetElectric_Properties(CElement *element_container, CConfig *config);

  virtual void Set_ElectricField(unsigned short i_DV, su2double val_EField);

};

/*!
 * \class CFEM_LinearElasticity
 * \brief Class for computing the stiffness matrix of a linear, elastic problem.
 * \ingroup FEM_Discr
 * \author R.Sanchez
 * \version 4.0.0 "Cardinal"
 */
class CFEM_LinearElasticity : public CFEM_Elasticity {

  su2double **nodalDisplacement;

public:

  /*!
   * \brief Constructor of the class.
   * \param[in] val_nDim - Number of dimensions of the problem.
   * \param[in] val_nVar - Number of variables of the problem.
   * \param[in] config - Definition of the particular problem.
   */
  CFEM_LinearElasticity(unsigned short val_nDim, unsigned short val_nVar, CConfig *config);

  /*!
   * \brief Destructor of the class.
   */
  ~CFEM_LinearElasticity(void);

  void Compute_Tangent_Matrix(CElement *element_container, CConfig *config);

  void Compute_Constitutive_Matrix(void);
  using CNumerics::Compute_Constitutive_Matrix;

  void Compute_Averaged_NodalStress(CElement *element_container, CConfig *config);

};

/*!
 * \class CFEM_LinearElasticity
 * \brief Class for computing the stiffness matrix of a nonlinear, elastic problem.
 * \ingroup FEM_Discr
 * \author R.Sanchez
 * \version 4.0.0 "Cardinal"
 */
class CFEM_NonlinearElasticity : public CFEM_Elasticity {

protected:

  su2double **F_Mat;             /*!< \brief Deformation gradient. */
  su2double **b_Mat;             /*!< \brief Left Cauchy-Green Tensor. */
  su2double **currentCoord;      /*!< \brief Current coordinates. */
  su2double **Stress_Tensor;     /*!< \brief Cauchy stress tensor */

  su2double **FmT_Mat;           /*!< \brief Deformation gradient inverse and transpose. */

  su2double **KAux_P_ab;         /*!< \brief Auxiliar matrix for the pressure term */
  su2double *KAux_t_a;           /*!< \brief Auxiliar matrix for the pressure term */

  su2double J_F;                 /*!< \brief Jacobian of the transformation (determinant of F) */

  su2double f33;                 /*!< \brief Plane stress term for non-linear 2D plane stress analysis */

  bool nearly_incompressible;    /*!< \brief Boolean to consider nearly_incompressible effects */
  bool incompressible;           /*!< \brief Boolean to consider Hu-Washizu incompressible effects */

  su2double **F_Mat_Iso;         /*!< \brief Isocoric component of the deformation gradient. */
  su2double **b_Mat_Iso;         /*!< \brief Isocoric component of the left Cauchy-Green tensor. */

  su2double C10, D1;             /*!< \brief C10 = Mu/2. D1 = Kappa/2. */
  su2double J_F_Iso;             /*!< \brief J_F_Iso: det(F)^-1/3. */

  su2double ****cijkl;           /*!< \brief Constitutive tensor i,j,k,l (defined only for incompressibility - near inc.). */

  bool maxwell_stress;           /*!< \brief Consider the effects of the dielectric loads */

  su2double *EField_Ref_Unit,    /*!< \brief Electric Field, unitary, in the reference configuration. */
  *EField_Ref_Mod;               /*!< \brief Electric Field, modulus, in the reference configuration. */
  su2double *EField_Curr_Unit;   /*!< \brief Auxiliary vector for the unitary Electric Field in the current configuration. */
  unsigned short nElectric_Field,
  nDim_Electric_Field;

  su2double *ke_DE_i;           /*!< \brief Electric Constant for Dielectric Elastomers. */

  su2double ke_DE;              /*!< \brief Electric Constant for Dielectric Elastomers. */
  su2double EFieldMod_Ref;      /*!< \brief Modulus of the electric field in the reference configuration. */


public:

  /*!
   * \brief Constructor of the class.
   * \param[in] val_nDim - Number of dimensions of the problem.
   * \param[in] val_nVar - Number of variables of the problem.
   * \param[in] config - Definition of the particular problem.
   */
  CFEM_NonlinearElasticity(unsigned short val_nDim, unsigned short val_nVar, CConfig *config);

  /*!
   * \brief Destructor of the class.
   */
  virtual ~CFEM_NonlinearElasticity(void);

  void Compute_Tangent_Matrix(CElement *element_container, CConfig *config);

  void Compute_MeanDilatation_Term(CElement *element_container, CConfig *config);

  void Compute_NodalStress_Term(CElement *element_container, CConfig *config);

  void Compute_Averaged_NodalStress(CElement *element_container, CConfig *config);

  void Add_MaxwellStress(CElement *element_container, CConfig *config);

  void SetElectric_Properties(CElement *element_container, CConfig *config);

  void Compute_FmT_Mat(void);

  void Compute_Isochoric_F_b(void);

  void Assign_cijkl_D_Mat(void);

  void Set_ElectricField(unsigned short i_DV, su2double val_EField);

  void Set_YoungModulus(unsigned short i_DV, su2double val_Young);

  void SetMaterial_Properties(unsigned short iVal, su2double val_E, su2double val_Nu);

  void SetMaterial_Density(unsigned short iVal, su2double val_Rho, su2double val_Rho_DL);

  su2double deltaij(unsigned short iVar, unsigned short jVar);

  virtual void Compute_Plane_Stress_Term(CElement *element_container, CConfig *config);

  virtual void Compute_Constitutive_Matrix(CElement *element_container, CConfig *config);

  virtual void Compute_Stress_Tensor(CElement *element_container, CConfig *config);


};

/*!
 * \class CFEM_NeoHookean_Comp
 * \brief Class for computing the constitutive and stress tensors for a neo-Hookean material model, compressible.
 * \ingroup FEM_Discr
 * \author R.Sanchez
 * \version 4.0.0 "Cardinal"
 */
class CFEM_NeoHookean_Comp : public CFEM_NonlinearElasticity {

public:

  /*!
   * \brief Constructor of the class.
   * \param[in] val_nDim - Number of dimensions of the problem.
   * \param[in] val_nVar - Number of variables of the problem.
   * \param[in] config - Definition of the particular problem.
   */
  CFEM_NeoHookean_Comp(unsigned short val_nDim, unsigned short val_nVar, CConfig *config);

  /*!
   * \brief Destructor of the class.
   */
  ~CFEM_NeoHookean_Comp(void);

  void Compute_Plane_Stress_Term(CElement *element_container, CConfig *config);

  void Compute_Constitutive_Matrix(CElement *element_container, CConfig *config);
  using CNumerics::Compute_Constitutive_Matrix;

  void Compute_Stress_Tensor(CElement *element_container, CConfig *config);

};

/*!
 * \class CFEM_NeoHookean_Incomp
 * \brief Class for computing the constitutive and stress tensors for a neo-Hookean material model, incompressible.
 * \ingroup FEM_Discr
 * \author R.Sanchez
 * \version 4.0.0 "Cardinal"
 */
class CFEM_NeoHookean_Incomp : public CFEM_NonlinearElasticity {

public:

  /*!
   * \brief Constructor of the class.
   * \param[in] val_nDim - Number of dimensions of the problem.
   * \param[in] val_nVar - Number of variables of the problem.
   * \param[in] config - Definition of the particular problem.
   */
  CFEM_NeoHookean_Incomp(unsigned short val_nDim, unsigned short val_nVar, CConfig *config);

  /*!
   * \brief Destructor of the class.
   */
  ~CFEM_NeoHookean_Incomp(void);

  void Compute_Plane_Stress_Term(CElement *element_container, CConfig *config);

  void Compute_Constitutive_Matrix(CElement *element_container, CConfig *config);
  using CNumerics::Compute_Constitutive_Matrix;

  void Compute_Stress_Tensor(CElement *element_container, CConfig *config);

};

/*!
 * \class CFEM_IdealDE
 * \brief Class for computing the constitutive and stress tensors for a nearly-incompressible ideal DE.
 * \ingroup FEM_Discr
 * \author R.Sanchez
 * \version 4.0.0 "Cardinal"
 */
class CFEM_IdealDE : public CFEM_NonlinearElasticity {

	su2double trbbar, Eg, Eg23, Ek, Pr;	/*!< \brief Variables of the model calculation. */

public:

  /*!
   * \brief Constructor of the class.
   * \param[in] val_nDim - Number of dimensions of the problem.
   * \param[in] val_nVar - Number of variables of the problem.
   * \param[in] config - Definition of the particular problem.
   */
  CFEM_IdealDE(unsigned short val_nDim, unsigned short val_nVar, CConfig *config);

  /*!
   * \brief Destructor of the class.
   */
  ~CFEM_IdealDE(void);

  void Compute_Plane_Stress_Term(CElement *element_container, CConfig *config);

  void Compute_Constitutive_Matrix(CElement *element_container, CConfig *config);

  void Compute_Stress_Tensor(CElement *element_container, CConfig *config);

};

/*!
 * \class CFEM_NeoHookean_Comp
 * \brief Class for computing the constitutive and stress tensors for a Knowles stored-energy function, nearly incompressible.
 * \ingroup FEM_Discr
 * \author R.Sanchez
 * \version 4.0.0 "Cardinal"
 */
class CFEM_Knowles_NearInc : public CFEM_NonlinearElasticity {

	su2double trbbar, term1, term2, Ek, Pr;	/*!< \brief Variables of the model calculation. */
	su2double Bk, Nk;						/*!< \brief Parameters b and n of the model. */

public:

  /*!
   * \brief Constructor of the class.
   * \param[in] val_nDim - Number of dimensions of the problem.
   * \param[in] val_nVar - Number of variables of the problem.
   * \param[in] config - Definition of the particular problem.
   */
  CFEM_Knowles_NearInc(unsigned short val_nDim, unsigned short val_nVar, CConfig *config);

  /*!
   * \brief Destructor of the class.
   */
  ~CFEM_Knowles_NearInc(void);

  void Compute_Plane_Stress_Term(CElement *element_container, CConfig *config);

  void Compute_Constitutive_Matrix(CElement *element_container, CConfig *config);
  using CNumerics::Compute_Constitutive_Matrix;

	void Compute_Stress_Tensor(CElement *element_container, CConfig *config);

};

/*!
 * \class CFEM_DielectricElastomer
 * \brief Class for computing the constitutive and stress tensors for a dielectric elastomer.
 * \ingroup FEM_Discr
 * \author R.Sanchez
 * \version 4.0.0 "Cardinal"
 */
class CFEM_DielectricElastomer : public CFEM_NonlinearElasticity {

public:

  /*!
   * \brief Constructor of the class.
   * \param[in] val_nDim - Number of dimensions of the problem.
   * \param[in] val_nVar - Number of variables of the problem.
   * \param[in] config - Definition of the particular problem.
   */
  CFEM_DielectricElastomer(unsigned short val_nDim, unsigned short val_nVar, CConfig *config);

  /*!
   * \brief Destructor of the class.
   */
  ~CFEM_DielectricElastomer(void);

  void Compute_Plane_Stress_Term(CElement *element_container, CConfig *config);

  void Compute_Constitutive_Matrix(CElement *element_container, CConfig *config);
  using CNumerics::Compute_Constitutive_Matrix;

  void Compute_Stress_Tensor(CElement *element_container, CConfig *config);

};


/*!
 * \class CSourceNothing
 * \brief Dummy class.
 * \ingroup SourceDiscr
 * \author F. Palacios
 * \version 5.0.0 "Raven"
 */
class CSourceNothing : public CNumerics {
public:
  
  /*!
   * \brief Constructor of the class.
   * \param[in] val_nDim - Number of dimensions of the problem.
   * \param[in] val_nVar - Number of variables of the problem.
   * \param[in] config - Definition of the particular problem.
   */
  CSourceNothing(unsigned short val_nDim, unsigned short val_nVar, CConfig *config);
  
  /*!
   * \brief Destructor of the class.
   */
  ~CSourceNothing(void);
};

/*!
 * \class CSourcePieceWise_TurbSA
 * \brief Class for integrating the source terms of the Spalart-Allmaras turbulence model equation.
 * \ingroup SourceDiscr
 * \author A. Bueno.
 * \version 5.0.0 "Raven"
 */
class CSourcePieceWise_TurbSA : public CNumerics {
private:
  su2double cv1_3;
  su2double k2;
  su2double cb1;
  su2double cw2;
  su2double ct3;
  su2double ct4;
  su2double cw3_6;
  su2double cb2_sigma;
  su2double sigma;
  su2double cb2;
  su2double cw1;
  unsigned short iDim;
  su2double nu, Ji, fv1, fv2, ft2, Omega, S, Shat, inv_Shat, dist_i_2, Ji_2, Ji_3, inv_k2_d2;
  su2double r, g, g_6, glim, fw;
  su2double norm2_Grad;
  su2double dfv1, dfv2, dShat;
  su2double dr, dg, dfw;
  bool incompressible;
  bool rotating_frame;
  bool transition;
  su2double gamma_BC;
  su2double intermittency;
  su2double Production, Destruction, CrossProduction;
  
public:
  
  /*!
   * \brief Constructor of the class.
   * \param[in] val_nDim - Number of dimensions of the problem.
   * \param[in] val_nVar - Number of variables of the problem.
   * \param[in] config - Definition of the particular problem.
   */
  CSourcePieceWise_TurbSA(unsigned short val_nDim, unsigned short val_nVar, CConfig *config);
  
  /*!
   * \brief Destructor of the class.
   */
  ~CSourcePieceWise_TurbSA(void);
  
  /*!
   * \brief Residual for source term integration.
   * \param[out] val_residual - Pointer to the total residual.
   * \param[out] val_Jacobian_i - Jacobian of the numerical method at node i (implicit computation).
   * \param[out] val_Jacobian_j - Jacobian of the numerical method at node j (implicit computation).
   * \param[in] config - Definition of the particular problem.
   */
  void ComputeResidual(su2double *val_residual, su2double **val_Jacobian_i, su2double **val_Jacobian_j, CConfig *config);
  
  /*!
   * \brief Residual for source term integration.
   * \param[in] intermittency_in - Value of the intermittency.
   */
  void SetIntermittency(su2double intermittency_in);
  
  /*!
   * \brief Residual for source term integration.
   * \param[in] val_production - Value of the Production.
   */
  void SetProduction(su2double val_production);
  
  /*!
   * \brief Residual for source term integration.
   * \param[in] val_destruction - Value of the Destruction.
   */
  void SetDestruction(su2double val_destruction);
  
  /*!
   * \brief Residual for source term integration.
   * \param[in] val_crossproduction - Value of the CrossProduction.
   */
  void SetCrossProduction(su2double val_crossproduction);
  
  /*!
   * \brief ______________.
   */
  su2double GetProduction(void);

  /*!
   * \brief  Get the intermittency for the BC trans. model.
   * \return Value of the intermittency.
   */
  su2double GetGammaBC(void);
  
  /*!
   * \brief  ______________.
   */
  su2double GetDestruction(void);
  
  /*!
   * \brief  ______________.
   */
  su2double GetCrossProduction(void);
};

/*!
 * \class CSourcePieceWise_TurbSA_E
 * \brief Class for integrating the source terms of the Spalart-Allmaras Edwards modification turbulence model equation.
 * \ingroup SourceDiscr
 * \author E.Molina, A. Bueno.
 * \version 4.1.0 "Cardinal"
 */
class CSourcePieceWise_TurbSA_E : public CNumerics {
private:
    su2double cv1_3;
    su2double k2;
    su2double cb1;
    su2double cw2;
    su2double ct3;
    su2double ct4;
    su2double cw3_6;
    su2double cb2_sigma;
    su2double sigma;
    su2double cb2;
    su2double cw1;
    unsigned short iDim;
    su2double nu, Ji, fv1, fv2, ft2, Omega, S, Shat, inv_Shat, dist_i_2, Ji_2, Ji_3, inv_k2_d2;
    su2double r, g, g_6, glim, fw;
    su2double norm2_Grad;
    su2double dfv1, dfv2, dShat;
    su2double dr, dg, dfw;
    bool incompressible;
    bool rotating_frame;
    su2double intermittency;
    su2double Production, Destruction, CrossProduction;
    su2double Sbar;
    unsigned short jDim;
    
public:
    
    /*!
     * \brief Constructor of the class.
     * \param[in] val_nDim - Number of dimensions of the problem.
     * \param[in] val_nVar - Number of variables of the problem.
     * \param[in] config - Definition of the particular problem.
     */
    CSourcePieceWise_TurbSA_E(unsigned short val_nDim, unsigned short val_nVar, CConfig *config);
    
    /*!
     * \brief Destructor of the class.
     */
    ~CSourcePieceWise_TurbSA_E(void);
    
    /*!
     * \brief Residual for source term integration.
     * \param[out] val_residual - Pointer to the total residual.
     * \param[out] val_Jacobian_i - Jacobian of the numerical method at node i (implicit computation).
     * \param[out] val_Jacobian_j - Jacobian of the numerical method at node j (implicit computation).
     * \param[in] config - Definition of the particular problem.
     */
    void ComputeResidual(su2double *val_residual, su2double **val_Jacobian_i, su2double **val_Jacobian_j, CConfig *config);
    
    /*!
     * \brief Residual for source term integration.
     * \param[in] intermittency_in - Value of the intermittency.
     */
    void SetIntermittency(su2double intermittency_in);
    
    /*!
     * \brief Residual for source term integration.
     * \param[in] val_production - Value of the Production.
     */
    void SetProduction(su2double val_production);
    
    /*!
     * \brief Residual for source term integration.
     * \param[in] val_destruction - Value of the Destruction.
     */
    void SetDestruction(su2double val_destruction);
    
    /*!
     * \brief Residual for source term integration.
     * \param[in] val_crossproduction - Value of the CrossProduction.
     */
    void SetCrossProduction(su2double val_crossproduction);
    
    /*!
     * \brief ______________.
     */
    su2double GetProduction(void);
    
    /*!
     * \brief  ______________.
     */
    su2double GetDestruction(void);
    
    /*!
     * \brief  ______________.
     */
    su2double GetCrossProduction(void);
};

/*!
 * \class CSourcePieceWise_TurbSA_COMP
 * \brief Class for integrating the source terms of the Spalart-Allmaras CC modification turbulence model equation.
 * \ingroup SourceDiscr
 * \author E.Molina, A. Bueno.
 * \version 4.2.0 "Cardinal"
 */
class CSourcePieceWise_TurbSA_COMP : public CNumerics {
private:
    su2double cv1_3;
    su2double k2;
    su2double cb1;
    su2double cw2;
    su2double ct3;
    su2double ct4;
    su2double cw3_6;
    su2double cb2_sigma;
    su2double sigma;
    su2double cb2;
    su2double cw1;
    unsigned short iDim;
    su2double nu, Ji, fv1, fv2, ft2, Omega, S, Shat, inv_Shat, dist_i_2, Ji_2, Ji_3, inv_k2_d2;
    su2double r, g, g_6, glim, fw;
    su2double norm2_Grad;
    su2double dfv1, dfv2, dShat;
    su2double dr, dg, dfw;
    bool incompressible;
    bool rotating_frame;
    su2double intermittency;
    su2double Production, Destruction, CrossProduction;
    su2double aux_cc, CompCorrection, c5;
    unsigned short jDim;
    
public:
    
    /*!
     * \brief Constructor of the class.
     * \param[in] val_nDim - Number of dimensions of the problem.
     * \param[in] val_nVar - Number of variables of the problem.
     * \param[in] config - Definition of the particular problem.
     */
    CSourcePieceWise_TurbSA_COMP(unsigned short val_nDim, unsigned short val_nVar, CConfig *config);
    
    /*!
     * \brief Destructor of the class.
     */
    ~CSourcePieceWise_TurbSA_COMP(void);
    
    /*!
     * \brief Residual for source term integration.
     * \param[out] val_residual - Pointer to the total residual.
     * \param[out] val_Jacobian_i - Jacobian of the numerical method at node i (implicit computation).
     * \param[out] val_Jacobian_j - Jacobian of the numerical method at node j (implicit computation).
     * \param[in] config - Definition of the particular problem.
     */
    void ComputeResidual(su2double *val_residual, su2double **val_Jacobian_i, su2double **val_Jacobian_j, CConfig *config);
    
    /*!
     * \brief Residual for source term integration.
     * \param[in] intermittency_in - Value of the intermittency.
     */
    void SetIntermittency(su2double intermittency_in);
    
    /*!
     * \brief Residual for source term integration.
     * \param[in] val_production - Value of the Production.
     */
    void SetProduction(su2double val_production);
    
    /*!
     * \brief Residual for source term integration.
     * \param[in] val_destruction - Value of the Destruction.
     */
    void SetDestruction(su2double val_destruction);
    
    /*!
     * \brief Residual for source term integration.
     * \param[in] val_crossproduction - Value of the CrossProduction.
     */
    void SetCrossProduction(su2double val_crossproduction);
    
    /*!
     * \brief ______________.
     */
    su2double GetProduction(void);
    
    /*!
     * \brief  ______________.
     */
    su2double GetDestruction(void);
    
    /*!
     * \brief  ______________.
     */
    su2double GetCrossProduction(void);
};

/*!
 * \class CSourcePieceWise_TurbSA_E_COMP
 * \brief Class for integrating the source terms of the Spalart-Allmaras Edwards modification with CC turbulence model equation.
 * \ingroup SourceDiscr
 * \author E.Molina, A. Bueno.
 * \version 4.2.0 "Cardinal"
 */
class CSourcePieceWise_TurbSA_E_COMP : public CNumerics {
private:
    su2double cv1_3;
    su2double k2;
    su2double cb1;
    su2double cw2;
    su2double ct3;
    su2double ct4;
    su2double cw3_6;
    su2double cb2_sigma;
    su2double sigma;
    su2double cb2;
    su2double cw1;
    unsigned short iDim;
    su2double nu, Ji, fv1, fv2, ft2, Omega, S, Shat, inv_Shat, dist_i_2, Ji_2, Ji_3, inv_k2_d2;
    su2double r, g, g_6, glim, fw;
    su2double norm2_Grad;
    su2double dfv1, dfv2, dShat;
    su2double dr, dg, dfw;
    bool incompressible;
    bool rotating_frame;
    su2double intermittency;
    su2double Production, Destruction, CrossProduction;
    su2double Sbar;
    unsigned short jDim;
    su2double aux_cc, CompCorrection, c5;
    
public:
    
    /*!
     * \brief Constructor of the class.
     * \param[in] val_nDim - Number of dimensions of the problem.
     * \param[in] val_nVar - Number of variables of the problem.
     * \param[in] config - Definition of the particular problem.
     */
    CSourcePieceWise_TurbSA_E_COMP(unsigned short val_nDim, unsigned short val_nVar, CConfig *config);
    
    /*!
     * \brief Destructor of the class.
     */
    ~CSourcePieceWise_TurbSA_E_COMP(void);
    
    /*!
     * \brief Residual for source term integration.
     * \param[out] val_residual - Pointer to the total residual.
     * \param[out] val_Jacobian_i - Jacobian of the numerical method at node i (implicit computation).
     * \param[out] val_Jacobian_j - Jacobian of the numerical method at node j (implicit computation).
     * \param[in] config - Definition of the particular problem.
     */
    void ComputeResidual(su2double *val_residual, su2double **val_Jacobian_i, su2double **val_Jacobian_j, CConfig *config);
    
    /*!
     * \brief Residual for source term integration.
     * \param[in] intermittency_in - Value of the intermittency.
     */
    void SetIntermittency(su2double intermittency_in);
    
    /*!
     * \brief Residual for source term integration.
     * \param[in] val_production - Value of the Production.
     */
    void SetProduction(su2double val_production);
    
    /*!
     * \brief Residual for source term integration.
     * \param[in] val_destruction - Value of the Destruction.
     */
    void SetDestruction(su2double val_destruction);
    
    /*!
     * \brief Residual for source term integration.
     * \param[in] val_crossproduction - Value of the CrossProduction.
     */
    void SetCrossProduction(su2double val_crossproduction);
    
    /*!
     * \brief ______________.
     */
    su2double GetProduction(void);
    
    /*!
     * \brief  ______________.
     */
    su2double GetDestruction(void);
    
    /*!
     * \brief  ______________.
     */
    su2double GetCrossProduction(void);
};

/*!
 * \class CSourcePieceWise_TurbSA_Neg
 * \brief Class for integrating the source terms of the Spalart-Allmaras turbulence model equation.
 * \ingroup SourceDiscr
 * \author F. Palacios
 * \version 5.0.0 "Raven"
 */
class CSourcePieceWise_TurbSA_Neg : public CNumerics {
private:
  su2double cv1_3;
  su2double k2;
  su2double cb1;
  su2double cw2;
  su2double ct3;
  su2double ct4;
  su2double cw3_6;
  su2double cb2_sigma;
  su2double sigma;
  su2double cb2;
  su2double cw1;
  unsigned short iDim;
  su2double nu, Ji, fv1, fv2, ft2, Omega, S, Shat, inv_Shat, dist_i_2, Ji_2, Ji_3, inv_k2_d2;
  su2double r, g, g_6, glim, fw;
  su2double norm2_Grad;
  su2double dfv1, dfv2, dShat;
  su2double dr, dg, dfw;
  bool incompressible;
  bool rotating_frame;
  su2double intermittency;
  su2double Production, Destruction, CrossProduction;
  
public:
  
  /*!
   * \brief Constructor of the class.
   * \param[in] val_nDim - Number of dimensions of the problem.
   * \param[in] val_nVar - Number of variables of the problem.
   * \param[in] config - Definition of the particular problem.
   */
  CSourcePieceWise_TurbSA_Neg(unsigned short val_nDim, unsigned short val_nVar, CConfig *config);
  
  /*!
   * \brief Destructor of the class.
   */
  ~CSourcePieceWise_TurbSA_Neg(void);
  
  /*!
   * \brief Residual for source term integration.
   * \param[out] val_residual - Pointer to the total residual.
   * \param[out] val_Jacobian_i - Jacobian of the numerical method at node i (implicit computation).
   * \param[out] val_Jacobian_j - Jacobian of the numerical method at node j (implicit computation).
   * \param[in] config - Definition of the particular problem.
   */
  void ComputeResidual(su2double *val_residual, su2double **val_Jacobian_i, su2double **val_Jacobian_j, CConfig *config);
  
  /*!
   * \brief Residual for source term integration.
   * \param[in] intermittency_in - Value of the intermittency.
   */
  void SetIntermittency(su2double intermittency_in);
  
  /*!
   * \brief Residual for source term integration.
   * \param[in] val_production - Value of the Production.
   */
  void SetProduction(su2double val_production);
  
  /*!
   * \brief Residual for source term integration.
   * \param[in] val_destruction - Value of the Destruction.
   */
  void SetDestruction(su2double val_destruction);
  
  /*!
   * \brief Residual for source term integration.
   * \param[in] val_crossproduction - Value of the CrossProduction.
   */
  void SetCrossProduction(su2double val_crossproduction);
  
  /*!
   * \brief ______________.
   */
  su2double GetProduction(void);
  
  /*!
   * \brief  ______________.
   */
  su2double GetDestruction(void);
  
  /*!
   * \brief  ______________.
   */
  su2double GetCrossProduction(void);
};

/*!
 * \class CSourcePieceWise_TransLM
 * \brief Class for integrating the source terms of the Spalart-Allmaras turbulence model equation.
 * \ingroup SourceDiscr
 * \author A. Bueno.
 * \version 5.0.0 "Raven"
 */
class CSourcePieceWise_TransLM : public CNumerics {
private:
  
  /*-- SA model constants --*/
  su2double cv1_3;
  su2double k2;
  su2double cb1;
  su2double cw2;
  su2double cw3_6;
  su2double sigma;
  su2double cb2;
  su2double cw1;
  
  /*-- gamma-theta model constants --*/
  su2double c_e1;
  su2double c_a1;
  su2double c_e2;
  su2double c_a2;
  su2double sigmaf;
  su2double s1;
  su2double c_theta;
  su2double sigmat;
  
  /*-- Correlation constants --*/
  su2double flen_global;
  su2double alpha_global;
  su2double Vorticity;

  bool implicit;
  
public:
  bool debugme; // For debugging only, remove this. -AA
  
  /*!
   * \brief Constructor of the class.
   * \param[in] val_nDim - Number of dimensions of the problem.
   * \param[in] val_nVar - Number of variables of the problem.
   * \param[in] config - Definition of the particular problem.
   */
  CSourcePieceWise_TransLM(unsigned short val_nDim, unsigned short val_nVar, CConfig *config);
  
  /*!
   * \brief Destructor of the class.
   */
  ~CSourcePieceWise_TransLM(void);
  
  /*!
   * \brief Residual for source term integration.
   * \param[out] val_residual - Pointer to the total residual.
   * \param[out] val_Jacobian_i - Jacobian of the numerical method at node i (implicit computation).
   * \param[out] val_Jacobian_j - Jacobian of the numerical method at node j (implicit computation).
   * \param[in] config - Definition of the particular problem.
   */
  void ComputeResidual_TransLM(su2double *val_residual, su2double **val_Jacobian_i, su2double **val_Jacobian_j, CConfig *config, su2double &gamma_sep);
  
  void CSourcePieceWise_TransLM__ComputeResidual_TransLM_d(su2double *TransVar_i, su2double *TransVar_id, su2double *val_residual, su2double *val_residuald, CConfig *config);
};

/*!
 * \class CSourcePieceWise_TurbSST
 * \brief Class for integrating the source terms of the Menter SST turbulence model equations.
 * \ingroup SourceDiscr
 * \author A. Campos.
 * \version 5.0.0 "Raven"
 */
class CSourcePieceWise_TurbSST : public CNumerics {
private:
  su2double F1_i,
  F1_j,
  F2_i,
  F2_j;
  
  su2double alfa_1,
  alfa_2,
  beta_1,
  beta_2,
  sigma_omega_1,
  sigma_omega_2,
  beta_star,
  a1;
  
  su2double CDkw_i, CDkw_j;
  
  bool incompressible;
  
public:
  
  /*!
   * \brief Constructor of the class.
   * \param[in] val_nDim - Number of dimensions of the problem.
   * \param[in] val_nVar - Number of variables of the problem.
   * \param[in] config - Definition of the particular problem.
   */
  CSourcePieceWise_TurbSST(unsigned short val_nDim, unsigned short val_nVar, su2double* constants, CConfig *config);
  
  /*!
   * \brief Destructor of the class.
   */
  ~CSourcePieceWise_TurbSST(void);
  
  /*!
   * \brief Set the value of the first blending function.
   * \param[in] val_F1_i - Value of the first blending function at point i.
   * \param[in] val_F1_j - Value of the first blending function at point j.
   */
  void SetF1blending(su2double val_F1_i, su2double val_F1_j);
  
  /*!
   * \brief Set the value of the second blending function.
   * \param[in] val_F2_i - Value of the second blending function at point i.
   * \param[in] val_F2_j - Value of the second blending function at point j.
   */
  void SetF2blending(su2double val_F2_i, su2double val_F2_j);
  
  /*!
   * \brief Set the value of the cross diffusion for the SST model.
   * \param[in] val_CDkw_i - Value of the cross diffusion at point i.
   * \param[in] val_CDkw_j - Value of the cross diffusion at point j.
   */
  virtual void SetCrossDiff(su2double val_CDkw_i, su2double val_CDkw_j);
  
  /*!
   * \brief Residual for source term integration.
   * \param[out] val_residual - Pointer to the total residual.
   * \param[out] val_Jacobian_i - Jacobian of the numerical method at node i (implicit computation).
   * \param[out] val_Jacobian_j - Jacobian of the numerical method at node j (implicit computation).
   * \param[in] config - Definition of the particular problem.
   */
  void ComputeResidual(su2double *val_residual, su2double **val_Jacobian_i, su2double **val_Jacobian_j, CConfig *config);
  
};

/*!
 * \class CSourceGravity
 * \brief Class for the source term integration of the gravity force.
 * \ingroup SourceDiscr
 * \author F. Palacios
 * \version 5.0.0 "Raven"
 */
class CSourceGravity : public CNumerics {
  su2double Froude;
  bool compressible, incompressible;
  
public:
  
  /*!
   * \param[in] val_nDim - Number of dimensions of the problem.
   * \param[in] val_nVar - Number of variables of the problem.
   * \param[in] config - Definition of the particular problem.
   */
  CSourceGravity(unsigned short val_nDim, unsigned short val_nVar, CConfig *config);
  
  /*!
   * \brief Destructor of the class.
   */
  ~CSourceGravity(void);
  
  /*!
   * \brief Source term integration for the poissonal potential.
   * \param[out] val_residual - Pointer to the total residual.
   * \param[in] config - Definition of the particular problem.
   */
  void ComputeResidual(su2double *val_residual, CConfig *config);
};

/*!
 * \class CSourceBodyForce
 * \brief Class for the source term integration of a body force.
 * \ingroup SourceDiscr
 * \author T. Economon
 * \version 5.0.0 "Raven"
 */
class CSourceBodyForce : public CNumerics {
  su2double *Body_Force_Vector;
  bool compressible;

public:

  /*!
   * \param[in] val_nDim - Number of dimensions of the problem.
   * \param[in] val_nVar - Number of variables of the problem.
   * \param[in] config - Definition of the particular problem.
   */
  CSourceBodyForce(unsigned short val_nDim, unsigned short val_nVar, CConfig *config);

  /*!
   * \brief Destructor of the class.
   */
  ~CSourceBodyForce(void);

  /*!
   * \brief Source term integration for a body force.
   * \param[out] val_residual - Pointer to the residual vector.
   * \param[in] config - Definition of the particular problem.
   */
  void ComputeResidual(su2double *val_residual, CConfig *config);

};

/*!
 * \class CSourceViscous_AdjFlow
 * \brief Class for source term integration in adjoint problem.
 * \ingroup SourceDiscr
 * \author F. Palacios
 * \version 5.0.0 "Raven"
 */
class CSourceViscous_AdjFlow : public CNumerics {
private:
  su2double *Velocity, *GradDensity, *GradInvDensity, *dPoDensity2, *alpha, *beta, *Sigma_5_vec;
  su2double **GradVel_o_Rho, **sigma, **Sigma_phi, **Sigma_5_Tensor, **Sigma;
  
public:
  
  /*!
   * \brief Constructor of the class.
   * \param[in] val_nDim - Number of dimensions of the problem.
   * \param[in] val_nVar - Number of variables of the problem.
   * \param[in] config - Definition of the particular problem.
   */
  CSourceViscous_AdjFlow(unsigned short val_nDim, unsigned short val_nVar, CConfig *config);
  
  /*!
   * \brief Destructor of the class.
   */
  ~CSourceViscous_AdjFlow(void);
  
  /*!
   * \brief Source term integration of the flow adjoint equation.
   * \param[out] val_residual - Pointer to the total residual.
   * \param[in] config - Definition of the particular problem.
   */
  void ComputeResidual (su2double *val_residual, CConfig *config);
  
};

/*!
 * \class CSourcePieceWise_AdjTurb
 * \brief Class for source term integration of the adjoint turbulent equation.
 * \ingroup SourceDiscr
 * \author A. Bueno.
 * \version 5.0.0 "Raven"
 */
class CSourcePieceWise_AdjTurb : public CNumerics {
private:
  su2double **tau, *Velocity;
  
public:
  
  /*!
   * \brief Constructor of the class.
   * \param[in] val_nDim - Number of dimensions of the problem.
   * \param[in] val_nVar - Number of variables of the problem.
   * \param[in] config - Definition of the particular problem.
   */
  CSourcePieceWise_AdjTurb(unsigned short val_nDim, unsigned short val_nVar, CConfig *config);
  
  /*!
   * \brief Destructor of the class.
   */
  ~CSourcePieceWise_AdjTurb(void);
  
  /*!
   * \brief Source term integration of the adjoint turbulence equation.
   * \param[out] val_residual - Pointer to the total residual.
   * \param[out] val_Jacobian_i - Jacobian of the numerical method at node i (implicit computation).
   * \param[out] val_Jacobian_j - Jacobian of the numerical method at node j (implicit computation).
   * \param[in] config - Definition of the particular problem.
   */
  void ComputeResidual(su2double *val_residual, su2double **val_Jacobian_i, su2double **val_Jacobian_j, CConfig *config);
};

class CSourceConservative_AdjFlow : public CNumerics {
private:
  su2double *Velocity, *Residual_i, *Residual_j, *Mean_Residual;
  su2double **Mean_PrimVar_Grad;
  
public:
  
  /*!
   * \brief Constructor of the class.
   * \param[in] val_nDim - Number of dimensions of the problem.
   * \param[in] val_nVar - Number of variables of the problem.
   * \param[in] config - Definition of the particular problem.
   */
  CSourceConservative_AdjFlow(unsigned short val_nDim, unsigned short val_nVar, CConfig *config);
  
  /*!
   * \brief Destructor of the class.
   */
  ~CSourceConservative_AdjFlow(void);
  
  /*!
   * \brief Source term integration using a conservative scheme.
   * \param[out] val_residual - Pointer to the total residual.
   * \param[in] config - Definition of the particular problem.
   */
  void ComputeResidual(su2double *val_residual, CConfig *config);
};

/*!
 * \class CSourceConservative_AdjTurb
 * \brief Class for source term integration in adjoint turbulent problem using a conservative scheme.
 * \ingroup SourceDiscr
 * \author A. Bueno.
 * \version 5.0.0 "Raven"
 */
class CSourceConservative_AdjTurb : public CNumerics {
public:
  
  /*!
   * \brief Constructor of the class.
   * \param[in] val_nDim - Number of dimensions of the problem.
   * \param[in] val_nVar - Number of variables of the problem.
   * \param[in] config - Definition of the particular problem.
   */
  CSourceConservative_AdjTurb(unsigned short val_nDim, unsigned short val_nVar, CConfig *config);
  
  /*!
   * \brief Destructor of the class.
   */
  ~CSourceConservative_AdjTurb(void);
  
  /*!
   * \brief Source term integration using a conservative scheme.
   * \param[out] val_residual - Pointer to the total residual.
   * \param[out] val_Jacobian_i - Jacobian of the numerical method at node i (implicit computation).
   * \param[out] val_Jacobian_j - Jacobian of the numerical method at node j (implicit computation).
   * \param[in] config - Definition of the particular problem.
   */
  void ComputeResidual(su2double *val_residual, su2double **val_Jacobian_i, su2double **val_Jacobian_j, CConfig *config);
};

/*!
 * \class CSourceRotatingFrame_Flow
 * \brief Class for a rotating frame source term.
 * \ingroup SourceDiscr
 * \author F. Palacios, T. Economon.
 * \version 5.0.0 "Raven"
 */
class CSourceRotatingFrame_Flow : public CNumerics {
public:
  
  /*!
   * \brief Constructor of the class.
   * \param[in] val_nDim - Number of dimensions of the problem.
   * \param[in] val_nVar - Number of variables of the problem.
   * \param[in] config - Definition of the particular problem.
   */
  CSourceRotatingFrame_Flow(unsigned short val_nDim, unsigned short val_nVar, CConfig *config);
  
  /*!
   * \brief Destructor of the class.
   */
  ~CSourceRotatingFrame_Flow(void);
  
  /*!
   * \brief Residual of the rotational frame source term.
   * \param[out] val_residual - Pointer to the total residual.
   * \param[out] val_Jacobian_i - Jacobian of the numerical method at node i (implicit computation).
   * \param[in] config - Definition of the particular problem.
   */
  void ComputeResidual(su2double *val_residual, su2double **val_Jacobian_i, CConfig *config);
};

/*!
 * \class CSourceRotatingFrame_AdjFlow
 * \brief Source term class for rotating frame adjoint.
 * \ingroup SourceDiscr
 * \author T. Economon.
 * \version 5.0.0 "Raven"
 */
class CSourceRotatingFrame_AdjFlow : public CNumerics {
public:
  
  /*!
   * \brief Constructor of the class.
   * \param[in] val_nDim - Number of dimensions of the problem.
   * \param[in] val_nVar - Number of variables of the problem.
   * \param[in] config - Definition of the particular problem.
   */
  CSourceRotatingFrame_AdjFlow(unsigned short val_nDim, unsigned short val_nVar, CConfig *config);
  
  /*!
   * \brief Destructor of the class.
   */
  ~CSourceRotatingFrame_AdjFlow(void);
  
  /*!
   * \brief Residual of the adjoint rotating frame source term.
   * \param[out] val_residual - Pointer to the total residual.
   * \param[out] val_Jacobian_i - Jacobian of the numerical method at node i (implicit computation).
   * \param[in] config - Definition of the particular problem.
   */
  void ComputeResidual(su2double *val_residual, su2double **val_Jacobian_i, CConfig *config);
};

/*!
 * \class CSourceAxisymmetric_Flow
 * \brief Class for source term for solving axisymmetric problems.
 * \ingroup SourceDiscr
 * \author F. Palacios
 * \version 5.0.0 "Raven"
 */
class CSourceAxisymmetric_Flow : public CNumerics {
public:
  
  /*!
   * \brief Constructor of the class.
   * \param[in] val_nDim - Number of dimensions of the problem.
   * \param[in] val_nVar - Number of variables of the problem.
   * \param[in] config - Definition of the particular problem.
   */
  CSourceAxisymmetric_Flow(unsigned short val_nDim, unsigned short val_nVar, CConfig *config);
  
  /*!
   * \brief Destructor of the class.
   */
  ~CSourceAxisymmetric_Flow(void);
  
  /*!
   * \brief Residual of the rotational frame source term.
   * \param[out] val_residual - Pointer to the total residual.
   * \param[in] config - Definition of the particular problem.
   */
  void ComputeResidual(su2double *val_residual, su2double **Jacobian_i, CConfig *config);
  
};

/*!
 * \class CSourceAxisymmetric_AdjFlow
 * \brief Class for source term for solving axisymmetric problems.
 * \ingroup SourceDiscr
 * \author F. Palacios
 * \version 5.0.0 "Raven"
 */
class CSourceAxisymmetric_AdjFlow : public CNumerics {
public:
  
  /*!
   * \brief Constructor of the class.
   * \param[in] val_nDim - Number of dimensions of the problem.
   * \param[in] val_nVar - Number of variables of the problem.
   * \param[in] config - Definition of the particular problem.
   */
  CSourceAxisymmetric_AdjFlow(unsigned short val_nDim, unsigned short val_nVar, CConfig *config);
  
  /*!
   * \brief Destructor of the class.
   */
  ~CSourceAxisymmetric_AdjFlow(void);
  
  /*!
   * \brief Residual of the rotational frame source term.
   * \param[out] val_residual - Pointer to the total residual.
   * \param[in] config - Definition of the particular problem.
   */
  void ComputeResidual(su2double *val_residual, su2double **Jacobian_i, CConfig *config);
};

/*!
 * \class CSourceWindGust
 * \brief Class for a source term due to a wind gust.
 * \ingroup SourceDiscr
 * \author S. Padrón
 * \version 5.0.0 "Raven"
 */
class CSourceWindGust : public CNumerics {
public:
  
  /*!
   * \brief Constructor of the class.
   * \param[in] val_nDim - Number of dimensions of the problem.
   * \param[in] val_nVar - Number of variables of the problem.
   * \param[in] config - Definition of the particular problem.
   */
  CSourceWindGust(unsigned short val_nDim, unsigned short val_nVar, CConfig *config);
  
  /*!
   * \brief Destructor of the class.
   */
  ~CSourceWindGust(void);
  
  /*!
   * \brief Residual of the wind gust source term.
   * \param[out] val_residual - Pointer to the total residual.
   * \param[out] val_Jacobian_i - Jacobian of the numerical method at node i (implicit computation).
   * \param[in] config - Definition of the particular problem.
   */
  void ComputeResidual(su2double *val_residual, su2double **val_Jacobian_i, CConfig *config);
};

/*!
 * \class CSource_Template
 * \brief Dummy class.
 * \ingroup SourceDiscr
 * \author A. Lonkar.
 * \version 5.0.0 "Raven"
 */
class CSource_Template : public CNumerics {
public:
  
  /*!
   * \brief Constructor of the class.
   * \param[in] val_nDim - Number of dimensions of the problem.
   * \param[in] val_nVar - Number of variables of the problem.
   * \param[in] config -  Name of the input config file
   *
   */
  CSource_Template(unsigned short val_nDim, unsigned short val_nVar, CConfig *config);
  
  
  /*!
   * \brief Residual for source term integration.
   * \param[out] val_residual - Pointer to the total residual.
   * \param[out] val_Jacobian_i - Jacobian of the numerical method at node i (implicit computation).
   * \param[in] config - Definition of the particular problem.
   */
  void ComputeResidual(su2double *val_residual, su2double **val_Jacobian_i, CConfig *config);
  
  /*!
   * \brief Destructor of the class.
   */
  ~CSource_Template(void);
};

/*!
 * \class CConvectiveTemplate
 * \brief Class for setting up new method for spatial discretization of convective terms in flow Equations
 * \ingroup ConvDiscr
 * \author A. Lonkar
 * \version 5.0.0 "Raven"
 */
class CConvective_Template : public CNumerics {
private:
  
  /* define private variables here */
  bool implicit;
  su2double *Diff_U;
  su2double *Velocity_i, *Velocity_j, *RoeVelocity;
  su2double *ProjFlux_i, *ProjFlux_j;
  su2double *delta_wave, *delta_vel;
  su2double *Lambda, *Epsilon;
  su2double **P_Tensor, **invP_Tensor;
  su2double sq_vel, Proj_ModJac_Tensor_ij, Density_i, Energy_i, SoundSpeed_i, Pressure_i, Enthalpy_i,
  Density_j, Energy_j, SoundSpeed_j, Pressure_j, Enthalpy_j, R, RoeDensity, RoeEnthalpy, RoeSoundSpeed,
  ProjVelocity, ProjVelocity_i, ProjVelocity_j, proj_delta_vel, delta_p, delta_rho;
  unsigned short iDim, iVar, jVar, kVar;
  
public:
  
  /*!
   * \brief Constructor of the class.
   * \param[in] val_nDim - Number of dimensions of the problem.
   * \param[in] val_nVar - Number of variables of the problem.
   * \param[in] config - Definition of the particular problem.
   */
  CConvective_Template(unsigned short val_nDim, unsigned short val_nVar, CConfig *config);
  
  /*!
   * \brief Destructor of the class.
   */
  ~CConvective_Template(void);
  
  /*!
   * \brief Compute the Roe's flux between two nodes i and j.
   * \param[out] val_residual - Pointer to the total residual.
   * \param[out] val_Jacobian_i - Jacobian of the numerical method at node i (implicit computation).
   * \param[out] val_Jacobian_j - Jacobian of the numerical method at node j (implicit computation).
   * \param[in] config - Definition of the particular problem.
   */
  void ComputeResidual(su2double *val_residual, su2double **val_Jacobian_i, su2double **val_Jacobian_j, CConfig *config);
};

/*!
 * \class CViscous_Template
 * \brief Class for computing viscous term using average of gradients.
 * \ingroup ViscDiscr
 * \author F. Palacios
 * \version 5.0.0 "Raven"
 */
class CViscous_Template : public CNumerics {
private:
  
public:
  
  /*!
   * \brief Constructor of the class.
   * \param[in] val_nDim - Number of dimension of the problem.
   * \param[in] val_nVar - Number of variables of the problem.
   * \param[in] config - Definition of the particular problem.
   */
  CViscous_Template(unsigned short val_nDim, unsigned short val_nVar, CConfig *config);
  
  /*!
   * \brief Destructor of the class.
   */
  ~CViscous_Template(void);
  
  /*!
   * \brief Compute the viscous flow residual using an average of gradients.
   * \param[out] val_residual - Pointer to the total residual.
   * \param[out] val_Jacobian_i - Jacobian of the numerical method at node i (implicit computation).
   * \param[out] val_Jacobian_j - Jacobian of the numerical method at node j (implicit computation).
   * \param[in] config - Definition of the particular problem.
   */
  void ComputeResidual(su2double *val_residual, su2double **val_Jacobian_i, su2double **val_Jacobian_j, CConfig *config);
};

#include "numerics_structure.inl"<|MERGE_RESOLUTION|>--- conflicted
+++ resolved
@@ -198,13 +198,8 @@
   *WindGustDer_j;      /*!< \brief Wind gust derivatives at point j. */
   su2double *Vorticity_i, *Vorticity_j;  /*!< \brief Vorticity. */
   su2double StrainMag_i, StrainMag_j;   /*!< \brief Strain rate magnitude. */
-<<<<<<< HEAD
-  
-  su2double dissipation;
-=======
   su2double Dissipation_i, Dissipation_j;
   su2double Dissipation_ij;
->>>>>>> 1871448d
     
   su2double *l, *m;
 
@@ -295,13 +290,6 @@
    * \param[in] val_u_j - Value of the conservative variable at point j.
    */
   void SetConservative_ZeroOrder(su2double *val_u_i, su2double *val_u_j);
-<<<<<<< HEAD
-    
-  void SetRoeDissipation(su2double val_dissipation);
-  
-=======
-
->>>>>>> 1871448d
   /*!
    * \brief Set the value of the primitive variables.
    * \param[in] val_v_i - Value of the primitive variable at point i.
@@ -1583,12 +1571,7 @@
   su2double sq_vel, Proj_ModJac_Tensor_ij, Density_i, Energy_i, SoundSpeed_i, Pressure_i, Enthalpy_i,
   Density_j, Energy_j, SoundSpeed_j, Pressure_j, Enthalpy_j, R, RoeDensity, RoeEnthalpy, RoeSoundSpeed,
   ProjVelocity, ProjVelocity_i, ProjVelocity_j, RoeSoundSpeed2, kappa;
-<<<<<<< HEAD
-  unsigned short iDim, iVar, jVar, kVar;
-  unsigned short roe_low_diss;
-=======
   unsigned short iVar, jVar, kVar, iDim;
->>>>>>> 1871448d
   
 public:
   
