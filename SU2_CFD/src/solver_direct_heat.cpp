--- conflicted
+++ resolved
@@ -249,26 +249,14 @@
     }
   }
 
-<<<<<<< HEAD
-  if (flow)
+  if (flow) {
     nodes = new CHeatFVMVariable(config->GetTemperature_FreeStreamND(), nPoint, nDim, nVar, config);
-  else
+  }
+  else {
+    su2double Temperature_Solid_Freestream_ND = config->GetTemperature_Freestream_Solid()/config->GetTemperature_Ref();
     nodes = new CHeatFVMVariable(Temperature_Solid_Freestream_ND, nPoint, nDim, nVar, config);
+  }
   SetBaseClassPointerToNodes();
-=======
-  /*--- Initialize solution array ---*/
-
-  for (iPoint = 0; iPoint < nPoint; iPoint++) {
-
-    if (flow) {
-      node[iPoint] = new CHeatFVMVariable(config->GetTemperature_FreeStreamND(), nDim, nVar, config);
-    }
-    else {
-      su2double Temperature_Solid_Freestream_ND = config->GetTemperature_Freestream_Solid()/config->GetTemperature_Ref();
-      node[iPoint] = new CHeatFVMVariable(Temperature_Solid_Freestream_ND, nDim, nVar, config);
-    }
-  }
->>>>>>> b5ba8e60
 
   /*--- MPI solution ---*/
   
