/*!
 * \file SU2_CFD.cpp
 * \brief Main file of the Computational Fluid Dynamics code
 * \author F. Palacios, T. Economon
 * \version 4.0.2 "Cardinal"
 *
 * SU2 Lead Developers: Dr. Francisco Palacios (Francisco.D.Palacios@boeing.com).
 *                      Dr. Thomas D. Economon (economon@stanford.edu).
 *
 * SU2 Developers: Prof. Juan J. Alonso's group at Stanford University.
 *                 Prof. Piero Colonna's group at Delft University of Technology.
 *                 Prof. Nicolas R. Gauger's group at Kaiserslautern University of Technology.
 *                 Prof. Alberto Guardone's group at Polytechnic University of Milan.
 *                 Prof. Rafael Palacios' group at Imperial College London.
 *
 * Copyright (C) 2012-2015 SU2, the open-source CFD code.
 *
 * SU2 is free software; you can redistribute it and/or
 * modify it under the terms of the GNU Lesser General Public
 * License as published by the Free Software Foundation; either
 * version 2.1 of the License, or (at your option) any later version.
 *
 * SU2 is distributed in the hope that it will be useful,
 * but WITHOUT ANY WARRANTY; without even the implied warranty of
 * MERCHANTABILITY or FITNESS FOR A PARTICULAR PURPOSE. See the GNU
 * Lesser General Public License for more details.
 *
 * You should have received a copy of the GNU Lesser General Public
 * License along with SU2. If not, see <http://www.gnu.org/licenses/>.
 */

#include "../include/SU2_CFD.hpp"

using namespace std;

int main(int argc, char *argv[]) {
  
  bool StopCalc = false;
  su2double StartTime = 0.0, StopTime = 0.0, UsedTime = 0.0;
  unsigned long ExtIter = 0;
  unsigned short iMesh, iZone, nZone, nDim;
  char config_file_name[MAX_STRING_SIZE];
  char runtime_file_name[MAX_STRING_SIZE];
  ofstream ConvHist_file;
  int rank = MASTER_NODE;
  int size = SINGLE_NODE;
  
  /*--- MPI initialization, and buffer setting ---*/
  
#ifdef HAVE_MPI
  int *bptr, bl;
  SU2_MPI::Init(&argc, &argv);
  MPI_Buffer_attach( malloc(BUFSIZE), BUFSIZE );
  MPI_Comm_rank(MPI_COMM_WORLD, &rank);
  MPI_Comm_size(MPI_COMM_WORLD, &size);
#endif
  
  /*--- Create pointers to all of the classes that may be used throughout
   the SU2_CFD code. In general, the pointers are instantiated down a
   heirarchy over all zones, multigrid levels, equation sets, and equation
   terms as described in the comments below. ---*/
  
  CDriver *driver                       = NULL;
  CIteration **iteration_container      = NULL;
  COutput *output                       = NULL;
  CIntegration ***integration_container = NULL;
  CGeometry ***geometry_container       = NULL;
  CSolver ****solver_container          = NULL;
  CNumerics *****numerics_container     = NULL;
  CConfig **config_container            = NULL;
  CSurfaceMovement **surface_movement   = NULL;
  CVolumetricMovement **grid_movement   = NULL;
  CFreeFormDefBox*** FFDBox             = NULL;
  CInterpolator ***interpolator_container = NULL;
  CTransfer ***transfer_container         = NULL;
  
  /*--- Load in the number of zones and spatial dimensions in the mesh file (If no config
   file is specified, default.cfg is used) ---*/
  
  if (argc == 2) { strcpy(config_file_name, argv[1]); }
  else { strcpy(config_file_name, "default.cfg"); }
  
  /*--- Read the name and format of the input mesh file to get from the mesh
   file the number of zones and dimensions from the numerical grid (required
   for variables allocation)  ---*/
  
  CConfig *config = NULL;
  config = new CConfig(config_file_name, SU2_CFD);
  
  nZone = GetnZone(config->GetMesh_FileName(), config->GetMesh_FileFormat(), config);
  nDim  = GetnDim(config->GetMesh_FileName(), config->GetMesh_FileFormat());
  
  /*--- Definition and of the containers for all possible zones. ---*/
  
  iteration_container   = new CIteration*[nZone];
  solver_container      = new CSolver***[nZone];
  integration_container = new CIntegration**[nZone];
  numerics_container    = new CNumerics****[nZone];
  config_container      = new CConfig*[nZone];
  geometry_container    = new CGeometry**[nZone];
  surface_movement      = new CSurfaceMovement*[nZone];
  grid_movement         = new CVolumetricMovement*[nZone];
  FFDBox                = new CFreeFormDefBox**[nZone];
  interpolator_container= new CInterpolator**[nZone];
  transfer_container    = new CTransfer**[nZone];
  
  for (iZone = 0; iZone < nZone; iZone++) {
    solver_container[iZone]       = NULL;
    integration_container[iZone]  = NULL;
    numerics_container[iZone]     = NULL;
    config_container[iZone]       = NULL;
    geometry_container[iZone]     = NULL;
    surface_movement[iZone]       = NULL;
    grid_movement[iZone]          = NULL;
    FFDBox[iZone]                 = NULL;
	interpolator_container[iZone] = NULL;
	transfer_container[iZone]     = NULL;
  }
  
  /*--- Loop over all zones to initialize the various classes. In most
   cases, nZone is equal to one. This represents the solution of a partial
   differential equation on a single block, unstructured mesh. ---*/
  
  for (iZone = 0; iZone < nZone; iZone++) {
    
    /*--- Definition of the configuration option class for all zones. In this
     constructor, the input configuration file is parsed and all options are
     read and stored. ---*/
    
    config_container[iZone] = new CConfig(config_file_name, SU2_CFD, iZone, nZone, nDim, VERB_HIGH);
    
    /*--- Definition of the geometry class to store the primal grid in the
     partitioning process. ---*/
    
    CGeometry *geometry_aux = NULL;
    
    /*--- All ranks process the grid and call ParMETIS for partitioning ---*/
    
    geometry_aux = new CPhysicalGeometry(config_container[iZone], iZone, nZone);
    
    /*--- Color the initial grid and set the send-receive domains (ParMETIS) ---*/
    
    geometry_aux->SetColorGrid_Parallel(config_container[iZone]);
    
    /*--- Allocate the memory of the current domain, and divide the grid
     between the ranks. ---*/
    
    geometry_container[iZone] = new CGeometry *[config_container[iZone]->GetnMGLevels()+1];
    geometry_container[iZone][MESH_0] = new CPhysicalGeometry(geometry_aux, config_container[iZone], 1);
    
    /*--- Deallocate the memory of geometry_aux ---*/
    
    delete geometry_aux;
    
    /*--- Add the Send/Receive boundaries ---*/
    
    geometry_container[iZone][MESH_0]->SetSendReceive(config_container[iZone]);
    
    /*--- Add the Send/Receive boundaries ---*/
    
    geometry_container[iZone][MESH_0]->SetBoundaries(config_container[iZone]);
    
  }

  if (rank == MASTER_NODE)
    cout << endl <<"------------------------- Geometry Preprocessing ------------------------" << endl;
  
  /*--- Preprocessing of the geometry for all zones. In this routine, the edge-
   based data structure is constructed, i.e. node and cell neighbors are
   identified and linked, face areas and volumes of the dual mesh cells are
   computed, and the multigrid levels are created using an agglomeration procedure. ---*/
  
  Geometrical_Preprocessing(geometry_container, config_container, nZone);
  
  for (iZone = 0; iZone < nZone; iZone++) {
    
    /*--- Computation of wall distances for turbulence modeling ---*/
    
    if (rank == MASTER_NODE)
      cout << "Computing wall distances." << endl;

    if ((config_container[iZone]->GetKind_Solver() == RANS) ||
        (config_container[iZone]->GetKind_Solver() == ADJ_RANS) ||
        (config_container[iZone]->GetKind_Solver() == DISC_ADJ_RANS))
      geometry_container[iZone][MESH_0]->ComputeWall_Distance(config_container[iZone]);
    
    /*--- Computation of positive surface area in the z-plane which is used for
     the calculation of force coefficient (non-dimensionalization). ---*/
    
    geometry_container[iZone][MESH_0]->SetPositive_ZArea(config_container[iZone]);
    
    /*--- Set the near-field, interface and actuator disk boundary conditions, if necessary. ---*/
    
    for (iMesh = 0; iMesh <= config_container[iZone]->GetnMGLevels(); iMesh++) {
      geometry_container[iZone][iMesh]->MatchNearField(config_container[iZone]);
      geometry_container[iZone][iMesh]->MatchInterface(config_container[iZone]);
      geometry_container[iZone][iMesh]->MatchActuator_Disk(config_container[iZone]);
    }
    
  }
  
  if (rank == MASTER_NODE)
    cout << endl <<"------------------------- Driver Preprocessing --------------------------" << endl;
  
  /*--- First, given the basic information about the number of zones and the
   solver types from the config, instantiate the appropriate driver for the problem. ---*/
  
  Driver_Preprocessing(&driver, iteration_container, solver_container,
                       geometry_container, integration_container, numerics_container,
                       interpolator_container, transfer_container, config_container, nZone, nDim);
  
  
  /*--- Instantiate the geometry movement classes for the solution of unsteady
   flows on dynamic meshes, including rigid mesh transformations, dynamically
   deforming meshes, and time-spectral preprocessing. ---*/
  
  for (iZone = 0; iZone < nZone; iZone++) {
    
    if (config_container[iZone]->GetGrid_Movement() ||
        (config_container[iZone]->GetDirectDiff() == D_DESIGN)) {
      if (rank == MASTER_NODE)
        cout << "Setting dynamic mesh structure." << endl;
      grid_movement[iZone] = new CVolumetricMovement(geometry_container[iZone][MESH_0], config_container[iZone]);
      FFDBox[iZone] = new CFreeFormDefBox*[MAX_NUMBER_FFD];
      surface_movement[iZone] = new CSurfaceMovement();
      surface_movement[iZone]->CopyBoundary(geometry_container[iZone][MESH_0], config_container[iZone]);
      if (config_container[iZone]->GetUnsteady_Simulation() == TIME_SPECTRAL)
        SetGrid_Movement(geometry_container[iZone], surface_movement[iZone], grid_movement[iZone],
                         FFDBox[iZone], solver_container[iZone], config_container[iZone], iZone, 0, 0);
    }
    
    if (config_container[iZone]->GetDirectDiff() == D_DESIGN){
      if (rank == MASTER_NODE)
        cout << "Setting surface/volume derivatives." << endl;
      
      /*--- Set the surface derivatives, i.e. the derivative of the surface mesh nodes with respect to the design variables ---*/
      
      surface_movement[iZone]->SetSurface_Derivative(geometry_container[iZone][MESH_0],config_container[iZone]);
      
      /*--- Call the volume deformation routine with derivative mode enabled.
       This computes the derivative of the volume mesh with respect to the surface nodes ---*/
      
      grid_movement[iZone]->SetVolume_Deformation(geometry_container[iZone][MESH_0],config_container[iZone], true, true);
      
      /*--- Update the multi-grid structure to propagate the derivative information to the coarser levels ---*/
      
      geometry_container[iZone][MESH_0]->UpdateGeometry(geometry_container[iZone],config_container[iZone]);
      
      /*--- Set the derivative of the wall-distance with respect to the surface nodes ---*/
      
      if ( (config_container[iZone]->GetKind_Solver() == RANS) ||
          (config_container[iZone]->GetKind_Solver() == ADJ_RANS) ||
          (config_container[iZone]->GetKind_Solver() == DISC_ADJ_RANS))
        geometry_container[iZone][MESH_0]->ComputeWall_Distance(config_container[iZone]);
    }
    
    
  }
  
  /*--- Coupling between zones (limited to two zones at the moment) ---*/
  
//  if (nZone == 2) {
//    if (rank == MASTER_NODE)
//      cout << endl <<"--------------------- Setting Coupling Between Zones --------------------" << endl;
//    geometry_container[ZONE_0][MESH_0]->MatchZone(config_container[ZONE_0], geometry_container[ZONE_1][MESH_0],
//                                                  config_container[ZONE_1], ZONE_0, nZone);
//    geometry_container[ZONE_1][MESH_0]->MatchZone(config_container[ZONE_1], geometry_container[ZONE_0][MESH_0],
//                                                  config_container[ZONE_0], ZONE_1, nZone);
//  }
  
  /*--- Definition of the output class (one for all zones). The output class
   manages the writing of all restart, volume solution, surface solution,
   surface comma-separated value, and convergence history files (both in serial
   and in parallel). ---*/
  
  output = new COutput();
  
  /*--- Open the convergence history file ---*/
  
  if (rank == MASTER_NODE)
    output->SetConvHistory_Header(&ConvHist_file, config_container[ZONE_0]);
  
  /*--- Check for an unsteady restart. Update ExtIter if necessary. ---*/
  if (config_container[ZONE_0]->GetWrt_Unsteady() && config_container[ZONE_0]->GetRestart())
    ExtIter = config_container[ZONE_0]->GetUnst_RestartIter();
  
<<<<<<< HEAD
  /*--- Check for a dynamic restart (structural analysis). Update ExtIter if necessary. ---*/
  if (config_container[ZONE_0]->GetKind_Solver() == FEM_ELASTICITY
		  && config_container[ZONE_0]->GetWrt_Dynamic() && config_container[ZONE_0]->GetRestart())
	  	  ExtIter = config_container[ZONE_0]->GetDyn_RestartIter();
=======

  /*--- Initiate value at each interface for the mixing plane ---*/
  if(config_container[ZONE_0]->GetBoolMixingPlane())
  	for (iZone = 0; iZone < nZone; iZone++)
  	  iteration_container[iZone]->Preprocess(output, integration_container, geometry_container, solver_container, numerics_container, config_container, surface_movement, grid_movement, FFDBox, iZone);

>>>>>>> 73cb2648

  /*--- Main external loop of the solver. Within this loop, each iteration ---*/
  
  if (rank == MASTER_NODE)
    cout << endl <<"------------------------------ Begin Solver -----------------------------" << endl;
  
  /*--- Set up a timer for performance benchmarking (preprocessing time is not included) ---*/
  
#ifndef HAVE_MPI
  StartTime = su2double(clock())/su2double(CLOCKS_PER_SEC);
#else
  StartTime = MPI_Wtime();
#endif
  
  bool fsi = config_container[ZONE_0]->GetFSI_Simulation();

  /*--- This is temporal and just to check. It will have to be added to the regular history file ---*/
  
  ofstream historyFile_FSI;
  bool writeHistFSI = config_container[ZONE_0]->GetWrite_Conv_FSI();
  if (writeHistFSI){
    char cstrFSI[200];
    string filenameHistFSI = config_container[ZONE_0]->GetConv_FileName_FSI();
    strcpy (cstrFSI, filenameHistFSI.data());
    historyFile_FSI.open (cstrFSI);
    historyFile_FSI << "Time,Iteration,Aitken,URes,logResidual,orderMagnResidual" << endl;
    historyFile_FSI.close();
  }

  while (ExtIter < config_container[ZONE_0]->GetnExtIter()) {
    
    /*--- Set the value of the external iteration. ---*/
<<<<<<< HEAD
    for (iZone = 0; iZone < nZone; iZone++)
    	config_container[iZone]->SetExtIter(ExtIter);
=======
	for (iZone = 0; iZone < nZone; iZone++) config_container[iZone]->SetExtIter(ExtIter);
>>>>>>> 73cb2648
    
    /*--- Read the target pressure ---*/
    
    if (config_container[ZONE_0]->GetInvDesign_Cp() == YES)
      output->SetCp_InverseDesign(solver_container[ZONE_0][MESH_0][FLOW_SOL],
                                  geometry_container[ZONE_0][MESH_0], config_container[ZONE_0], ExtIter);
    
    /*--- Read the target heat flux ---*/
    
    if (config_container[ZONE_0]->GetInvDesign_HeatFlux() == YES)
      output->SetHeat_InverseDesign(solver_container[ZONE_0][MESH_0][FLOW_SOL],
                                    geometry_container[ZONE_0][MESH_0], config_container[ZONE_0], ExtIter);
    
    /*--- Perform a single iteration of the chosen PDE solver. ---*/
    
//    if (fsi){
//      config_container[ZONE_1]->SetExtIter(ExtIter);
//      FluidStructureIteration(output, integration_container, geometry_container,
//                              solver_container, numerics_container, config_container,
//                              surface_movement, grid_movement, FFDBox,
//                              iFluidIt, nFluidIt);
//    }
//
//    else {
      
      /*--- Run a single iteration of the problem using the driver class. ---*/

      driver->Run(iteration_container, output, integration_container,
                  geometry_container, solver_container, numerics_container,
                  config_container, surface_movement, grid_movement, FFDBox,
                  interpolator_container, transfer_container);
      
//    }
    
    /*--- Synchronization point after a single solver iteration. Compute the
     wall clock time required. ---*/
    
#ifndef HAVE_MPI
    StopTime = su2double(clock())/su2double(CLOCKS_PER_SEC);
#else
    StopTime = MPI_Wtime();
#endif
    
    UsedTime = (StopTime - StartTime);
    
    /*--- For specific applications, evaluate and plot the equivalent area. ---*/
    
    if (config_container[ZONE_0]->GetEquivArea() == YES) {
      output->SetEquivalentArea(solver_container[ZONE_0][MESH_0][FLOW_SOL],
                                geometry_container[ZONE_0][MESH_0], config_container[ZONE_0], ExtIter);
    }
    
    /*--- Check if there is any change in the runtime parameters ---*/
    
    CConfig *runtime = NULL;
    strcpy(runtime_file_name, "runtime.dat");
    runtime = new CConfig(runtime_file_name, config_container[ZONE_0]);
    runtime->SetExtIter(ExtIter);
    
	/*--- Update the convergence history file (serial and parallel computations). ---*/
	if (fsi){
		if (rank == MASTER_NODE) cout << "---------------------------------------------------------------------------" << endl;
		for (iZone = 0; iZone < nZone; iZone++){
			if (iZone == 0 && rank == MASTER_NODE) cout << "Fluid convergence: " << endl;
			else if (iZone == 1 && rank == MASTER_NODE) cout << "Structural convergence: " << endl;
			output->SetConvHistory_Body(&ConvHist_file, geometry_container, solver_container,
					config_container, integration_container, false, UsedTime, iZone);
		}

		if (rank == MASTER_NODE)cout << "---------------------------------------------------------------------------" << endl;
	}
	else {
		output->SetConvHistory_Body(&ConvHist_file, geometry_container, solver_container,
				config_container, integration_container, false, UsedTime, ZONE_0);

	}

//    /*--- Update the convergence history file (serial and parallel computations). ---*/
//
//    output->SetConvHistory_Body(&ConvHist_file, geometry_container, solver_container,
//                                config_container, integration_container, false, UsedTime, ZONE_0);
    
    /*--- Evaluate the new CFL number (adaptive). ---*/
    
    if (config_container[ZONE_0]->GetCFL_Adapt() == YES) {
      output->SetCFL_Number(solver_container, config_container, ZONE_0);
    }
    
    /*--- Check whether the current simulation has reached the specified
     convergence criteria, and set StopCalc to true, if so. ---*/
    
    switch (config_container[ZONE_0]->GetKind_Solver()) {
      case EULER: case NAVIER_STOKES: case RANS:
        StopCalc = integration_container[ZONE_0][FLOW_SOL]->GetConvergence(); break;
      case WAVE_EQUATION:
        StopCalc = integration_container[ZONE_0][WAVE_SOL]->GetConvergence(); break;
      case HEAT_EQUATION:
        StopCalc = integration_container[ZONE_0][HEAT_SOL]->GetConvergence(); break;
      case LINEAR_ELASTICITY:
        // This is a temporal fix, while we code the non-linear solver
        //	        StopCalc = integration_container[ZONE_0][FEA_SOL]->GetConvergence(); break;
        StopCalc = false; break;
	  case FEM_ELASTICITY:
	    StopCalc = integration_container[ZONE_0][FEA_SOL]->GetConvergence(); break;
	    StopCalc = false; break;
      case ADJ_EULER: case ADJ_NAVIER_STOKES: case ADJ_RANS:
      case DISC_ADJ_EULER: case DISC_ADJ_NAVIER_STOKES: case DISC_ADJ_RANS:
        StopCalc = integration_container[ZONE_0][ADJFLOW_SOL]->GetConvergence(); break;
    }
    
    /*--- Solution output. Determine whether a solution needs to be written
     after the current iteration, and if so, execute the output file writing
     routines. ---*/
    
    if ((ExtIter+1 >= config_container[ZONE_0]->GetnExtIter()) ||
        
        ((ExtIter % config_container[ZONE_0]->GetWrt_Sol_Freq() == 0) && (ExtIter != 0) &&
         !((config_container[ZONE_0]->GetUnsteady_Simulation() == DT_STEPPING_1ST) ||
           (config_container[ZONE_0]->GetUnsteady_Simulation() == DT_STEPPING_2ND))) ||
        
        (StopCalc) ||
        
        ((config_container[ZONE_0]->GetUnsteady_Simulation() == DT_STEPPING_1ST) &&
         ((ExtIter == 0) || (ExtIter % config_container[ZONE_0]->GetWrt_Sol_Freq_DualTime() == 0))) ||
        
        ((config_container[ZONE_0]->GetUnsteady_Simulation() == DT_STEPPING_2ND) && (!fsi) &&
         ((ExtIter == 0) || ((ExtIter % config_container[ZONE_0]->GetWrt_Sol_Freq_DualTime() == 0) ||
                             ((ExtIter-1) % config_container[ZONE_0]->GetWrt_Sol_Freq_DualTime() == 0)))) ||
        
        ((config_container[ZONE_0]->GetUnsteady_Simulation() == DT_STEPPING_2ND) && (fsi) &&
        ((ExtIter == 0) || ((ExtIter % config_container[ZONE_0]->GetWrt_Sol_Freq_DualTime() == 0)))) ||

		(((config_container[ZONE_0]->GetDynamic_Analysis() == DYNAMIC) &&
		 ((ExtIter == 0) || (ExtIter % config_container[ZONE_0]->GetWrt_Sol_Freq_DualTime() == 0))))) {
          
          /*--- Low-fidelity simulations (using a coarser multigrid level
           approximation to the solution) require an interpolation back to the
           finest grid. ---*/
          
          if (config_container[ZONE_0]->GetLowFidelitySim()) {
            integration_container[ZONE_0][FLOW_SOL]->SetProlongated_Solution(RUNTIME_FLOW_SYS, solver_container[ZONE_0][MESH_0][FLOW_SOL], solver_container[ZONE_0][MESH_1][FLOW_SOL], geometry_container[ZONE_0][MESH_0], geometry_container[ZONE_0][MESH_1], config_container[ZONE_0]);
            integration_container[ZONE_0][FLOW_SOL]->Smooth_Solution(RUNTIME_FLOW_SYS, solver_container[ZONE_0][MESH_0][FLOW_SOL], geometry_container[ZONE_0][MESH_0], 3, 1.25, config_container[ZONE_0]);
            solver_container[ZONE_0][MESH_0][config_container[ZONE_0]->GetContainerPosition(RUNTIME_FLOW_SYS)]->Set_MPI_Solution(geometry_container[ZONE_0][MESH_0], config_container[ZONE_0]);
            solver_container[ZONE_0][MESH_0][config_container[ZONE_0]->GetContainerPosition(RUNTIME_FLOW_SYS)]->Preprocessing(geometry_container[ZONE_0][MESH_0], solver_container[ZONE_0][MESH_0], config_container[ZONE_0], MESH_0, 0, RUNTIME_FLOW_SYS, true);
          }


          if (rank == MASTER_NODE) cout << endl << "-------------------------- File Output Summary --------------------------";
          
          /*--- Execute the routine for writing restart, volume solution,
           surface solution, and surface comma-separated value files. ---*/
          
          output->SetResult_Files(solver_container, geometry_container, config_container, ExtIter, nZone);
          
          /*--- Output a file with the forces breakdown. ---*/
          
          output->SetForces_Breakdown(geometry_container, solver_container,
                                      config_container, integration_container, ZONE_0);
          
          /*--- Compute the forces at different sections. ---*/
          
          if (config_container[ZONE_0]->GetPlot_Section_Forces()) {
            output->SetForceSections(solver_container[ZONE_0][MESH_0][FLOW_SOL],
                                     geometry_container[ZONE_0][MESH_0], config_container[ZONE_0], ExtIter);
          }
          
          if (rank == MASTER_NODE) cout << "-------------------------------------------------------------------------" << endl << endl;
          
        }
    
    /*--- If the convergence criteria has been met, terminate the simulation. ---*/
    
    if (StopCalc) break;
    
    ExtIter++;
    
  }
  
  /*--- Output some information to the console. ---*/
  
  if (rank == MASTER_NODE) {
    
    /*--- Print out the number of non-physical points and reconstructions ---*/
    
    if (config_container[ZONE_0]->GetNonphysical_Points() > 0)
      cout << "Warning: there are " << config_container[ZONE_0]->GetNonphysical_Points() << " non-physical points in the solution." << endl;
    if (config_container[ZONE_0]->GetNonphysical_Reconstr() > 0)
      cout << "Warning: " << config_container[ZONE_0]->GetNonphysical_Reconstr() << " reconstructed states for upwinding are non-physical." << endl;
    
    /*--- Close the convergence history file. ---*/
    
    ConvHist_file.close();
    cout << "History file, closed." << endl;
  }
  
  //  /*--- Deallocate config container ---*/
  //
  //  for (iZone = 0; iZone < nZone; iZone++) {
  //    if (config_container[iZone] != NULL) {
  //      delete config_container[iZone];
  //    }
  //  }
  //  if (config_container != NULL) delete[] config_container;
  
  
  /*--- Synchronization point after a single solver iteration. Compute the
   wall clock time required. ---*/
  
#ifndef HAVE_MPI
  StopTime = su2double(clock())/su2double(CLOCKS_PER_SEC);
#else
  StopTime = MPI_Wtime();
#endif
  
  /*--- Compute/print the total time for performance benchmarking. ---*/
  
  UsedTime = StopTime-StartTime;
  if (rank == MASTER_NODE) {
    cout << "\nCompleted in " << fixed << UsedTime << " seconds on "<< size;
    if (size == 1) cout << " core." << endl; else cout << " cores." << endl;
  }
  
  /*--- Exit the solver cleanly ---*/
  
  if (rank == MASTER_NODE)
    cout << endl <<"------------------------- Exit Success (SU2_CFD) ------------------------" << endl << endl;
  
#ifdef HAVE_MPI
  /*--- Finalize MPI parallelization ---*/
  MPI_Buffer_detach(&bptr, &bl);
  MPI_Finalize();
#endif
  
  return EXIT_SUCCESS;
  
}<|MERGE_RESOLUTION|>--- conflicted
+++ resolved
@@ -284,19 +284,15 @@
   if (config_container[ZONE_0]->GetWrt_Unsteady() && config_container[ZONE_0]->GetRestart())
     ExtIter = config_container[ZONE_0]->GetUnst_RestartIter();
   
-<<<<<<< HEAD
   /*--- Check for a dynamic restart (structural analysis). Update ExtIter if necessary. ---*/
   if (config_container[ZONE_0]->GetKind_Solver() == FEM_ELASTICITY
 		  && config_container[ZONE_0]->GetWrt_Dynamic() && config_container[ZONE_0]->GetRestart())
 	  	  ExtIter = config_container[ZONE_0]->GetDyn_RestartIter();
-=======
 
   /*--- Initiate value at each interface for the mixing plane ---*/
   if(config_container[ZONE_0]->GetBoolMixingPlane())
   	for (iZone = 0; iZone < nZone; iZone++)
   	  iteration_container[iZone]->Preprocess(output, integration_container, geometry_container, solver_container, numerics_container, config_container, surface_movement, grid_movement, FFDBox, iZone);
-
->>>>>>> 73cb2648
 
   /*--- Main external loop of the solver. Within this loop, each iteration ---*/
   
@@ -329,12 +325,8 @@
   while (ExtIter < config_container[ZONE_0]->GetnExtIter()) {
     
     /*--- Set the value of the external iteration. ---*/
-<<<<<<< HEAD
-    for (iZone = 0; iZone < nZone; iZone++)
-    	config_container[iZone]->SetExtIter(ExtIter);
-=======
 	for (iZone = 0; iZone < nZone; iZone++) config_container[iZone]->SetExtIter(ExtIter);
->>>>>>> 73cb2648
+
     
     /*--- Read the target pressure ---*/
     
@@ -349,17 +341,7 @@
                                     geometry_container[ZONE_0][MESH_0], config_container[ZONE_0], ExtIter);
     
     /*--- Perform a single iteration of the chosen PDE solver. ---*/
-    
-//    if (fsi){
-//      config_container[ZONE_1]->SetExtIter(ExtIter);
-//      FluidStructureIteration(output, integration_container, geometry_container,
-//                              solver_container, numerics_container, config_container,
-//                              surface_movement, grid_movement, FFDBox,
-//                              iFluidIt, nFluidIt);
-//    }
-//
-//    else {
-      
+
       /*--- Run a single iteration of the problem using the driver class. ---*/
 
       driver->Run(iteration_container, output, integration_container,
@@ -367,7 +349,6 @@
                   config_container, surface_movement, grid_movement, FFDBox,
                   interpolator_container, transfer_container);
       
-//    }
     
     /*--- Synchronization point after a single solver iteration. Compute the
      wall clock time required. ---*/
