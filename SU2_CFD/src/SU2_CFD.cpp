/*!
 * \file SU2_CFD.cpp
 * \brief Main file of the Computational Fluid Dynamics code
 * \author F. Palacios, T. Economon
 * \version 4.3.0 "Cardinal"
 *
 * SU2 Lead Developers: Dr. Francisco Palacios (Francisco.D.Palacios@boeing.com).
 *                      Dr. Thomas D. Economon (economon@stanford.edu).
 *
 * SU2 Developers: Prof. Juan J. Alonso's group at Stanford University.
 *                 Prof. Piero Colonna's group at Delft University of Technology.
 *                 Prof. Nicolas R. Gauger's group at Kaiserslautern University of Technology.
 *                 Prof. Alberto Guardone's group at Polytechnic University of Milan.
 *                 Prof. Rafael Palacios' group at Imperial College London.
 *                 Prof. Edwin van der Weide's group at the University of Twente.
 *                 Prof. Vincent Terrapon's group at the University of Liege.
 *
 * Copyright (C) 2012-2016 SU2, the open-source CFD code.
 *
 * SU2 is free software; you can redistribute it and/or
 * modify it under the terms of the GNU Lesser General Public
 * License as published by the Free Software Foundation; either
 * version 2.1 of the License, or (at your option) any later version.
 *
 * SU2 is distributed in the hope that it will be useful,
 * but WITHOUT ANY WARRANTY; without even the implied warranty of
 * MERCHANTABILITY or FITNESS FOR A PARTICULAR PURPOSE. See the GNU
 * Lesser General Public License for more details.
 *
 * You should have received a copy of the GNU Lesser General Public
 * License along with SU2. If not, see <http://www.gnu.org/licenses/>.
 */

#include "../include/SU2_CFD.hpp"

using namespace std;

int main(int argc, char *argv[]) {
  
  unsigned short nZone, nDim;
  char config_file_name[MAX_STRING_SIZE];
  bool fsi;
  
  /*--- MPI initialization, and buffer setting ---*/
  
#ifdef HAVE_MPI
  int  buffsize;
  char *buffptr;
  SU2_MPI::Init(&argc, &argv);
  MPI_Buffer_attach( malloc(BUFSIZE), BUFSIZE );
#endif
  
  /*--- Create a pointer to the main SU2 Driver ---*/
  
  CDriver *driver = NULL;

  /*--- Load in the number of zones and spatial dimensions in the mesh file (If no config
   file is specified, default.cfg is used) ---*/

  if (argc == 2) { strcpy(config_file_name, argv[1]); }
  else { strcpy(config_file_name, "default.cfg"); }

  /*--- Read the name and format of the input mesh file to get from the mesh
   file the number of zones and dimensions from the numerical grid (required
   for variables allocation)  ---*/

  CConfig *config = NULL;
  config = new CConfig(config_file_name, SU2_CFD);

  nZone = CConfig::GetnZone(config->GetMesh_FileName(), config->GetMesh_FileFormat(), config);
  nDim  = CConfig::GetnDim(config->GetMesh_FileName(), config->GetMesh_FileFormat());
  fsi = config->GetFSI_Simulation();

  /*--- First, given the basic information about the number of zones and the
<<<<<<< HEAD
   solver types from the config, instantiate the appropriate driver for the problem. ---*/
  
  Driver_Preprocessing(&driver, iteration_container, solver_container,
                       geometry_container, integration_container, numerics_container,
                       interpolator_container, transfer_container, config_container, nZone, nDim);
  
  
  /*--- Instantiate the geometry movement classes for the solution of unsteady
   flows on dynamic meshes, including rigid mesh transformations, dynamically
   deforming meshes, and time-spectral preprocessing. ---*/
  
  for (iZone = 0; iZone < nZone; iZone++) {
    
    if (config_container[iZone]->GetGrid_Movement() ||
        (config_container[iZone]->GetDirectDiff() == D_DESIGN)) {
      if (rank == MASTER_NODE)
        cout << "Setting dynamic mesh structure." << endl;
      grid_movement[iZone] = new CVolumetricMovement(geometry_container[iZone][MESH_0], config_container[iZone]);
      FFDBox[iZone] = new CFreeFormDefBox*[MAX_NUMBER_FFD];
      surface_movement[iZone] = new CSurfaceMovement();
      surface_movement[iZone]->CopyBoundary(geometry_container[iZone][MESH_0], config_container[iZone]);
      if (config_container[iZone]->GetUnsteady_Simulation() == TIME_SPECTRAL)
        SetGrid_Movement(geometry_container[iZone], surface_movement[iZone], grid_movement[iZone],
                         FFDBox[iZone], solver_container[iZone], config_container[iZone], iZone, 0, 0);
    }
    
    if (config_container[iZone]->GetDirectDiff() == D_DESIGN){
      if (rank == MASTER_NODE)
        cout << "Setting surface/volume derivatives." << endl;
      
      /*--- Set the surface derivatives, i.e. the derivative of the surface mesh nodes with respect to the design variables ---*/
      
      surface_movement[iZone]->SetSurface_Derivative(geometry_container[iZone][MESH_0],config_container[iZone]);
      
      /*--- Call the volume deformation routine with derivative mode enabled.
       This computes the derivative of the volume mesh with respect to the surface nodes ---*/
      
      grid_movement[iZone]->SetVolume_Deformation(geometry_container[iZone][MESH_0],config_container[iZone], true, true);
      
      /*--- Update the multi-grid structure to propagate the derivative information to the coarser levels ---*/
      
      geometry_container[iZone][MESH_0]->UpdateGeometry(geometry_container[iZone],config_container[iZone]);
      
      /*--- Set the derivative of the wall-distance with respect to the surface nodes ---*/
      
      if ( (config_container[iZone]->GetKind_Solver() == RANS) ||
          (config_container[iZone]->GetKind_Solver() == ADJ_RANS) ||
          (config_container[iZone]->GetKind_Solver() == DISC_ADJ_RANS))
        geometry_container[iZone][MESH_0]->ComputeWall_Distance(config_container[iZone]);
    }
    
    
  }
  
  /*--- Coupling between zones (limited to two zones at the moment) ---*/
  
  bool fsi = config_container[ZONE_0]->GetFSI_Simulation();
  
  if ((nZone == 2) && !(fsi)) {
    if (rank == MASTER_NODE)
      cout << endl <<"--------------------- Setting Coupling Between Zones --------------------" << endl;
    geometry_container[ZONE_0][MESH_0]->MatchZone(config_container[ZONE_0], geometry_container[ZONE_1][MESH_0],
                                                  config_container[ZONE_1], ZONE_0, nZone);
    geometry_container[ZONE_1][MESH_0]->MatchZone(config_container[ZONE_1], geometry_container[ZONE_0][MESH_0],
                                                  config_container[ZONE_0], ZONE_1, nZone);
  }
  
  /*--- Definition of the output class (one for all zones). The output class
   manages the writing of all restart, volume solution, surface solution,
   surface comma-separated value, and convergence history files (both in serial
   and in parallel). ---*/
  
  output = new COutput();
  
  /*--- Open the convergence history file ---*/
  
  if (rank == MASTER_NODE)
    output->SetConvHistory_Header(&ConvHist_file, config_container[ZONE_0]);
  
  /*--- Check for an unsteady restart. Update ExtIter if necessary. ---*/
  if (config_container[ZONE_0]->GetWrt_Unsteady() && config_container[ZONE_0]->GetRestart())
    ExtIter = config_container[ZONE_0]->GetUnst_RestartIter();
  
  /*--- Check for a dynamic restart (structural analysis). Update ExtIter if necessary. ---*/
  if ((config_container[ZONE_0]->GetKind_Solver() == FEM_ELASTICITY || config_container[ZONE_0]->GetKind_Solver() == ADJ_ELASTICITY)
		  && config_container[ZONE_0]->GetWrt_Dynamic() && config_container[ZONE_0]->GetRestart())
	  	  ExtIter = config_container[ZONE_0]->GetDyn_RestartIter();

  /*--- Initiate value at each interface for the mixing plane ---*/
  if(config_container[ZONE_0]->GetBoolMixingPlane())
    for (iZone = 0; iZone < nZone; iZone++)
      iteration_container[iZone]->Preprocess(output, integration_container, geometry_container, solver_container, numerics_container, config_container, surface_movement, grid_movement, FFDBox, iZone);
  
  /*--- Main external loop of the solver. Within this loop, each iteration ---*/
  
  if (rank == MASTER_NODE)
    cout << endl <<"------------------------------ Begin Solver -----------------------------" << endl;
  
  /*--- Set up a timer for performance benchmarking (preprocessing time is not included) ---*/
  
#ifndef HAVE_MPI
  StartTime = su2double(clock())/su2double(CLOCKS_PER_SEC);
#else
  StartTime = MPI_Wtime();
#endif
  
  /*--- This is temporal and just to check. It will have to be added to the regular history file ---*/
  
  ofstream historyFile_FSI;
  bool writeHistFSI = config_container[ZONE_0]->GetWrite_Conv_FSI();
  if (writeHistFSI && (rank == MASTER_NODE)){
    char cstrFSI[200];
    string filenameHistFSI = config_container[ZONE_0]->GetConv_FileName_FSI();
    strcpy (cstrFSI, filenameHistFSI.data());
    historyFile_FSI.open (cstrFSI);
    historyFile_FSI << "Time,Iteration,Aitken,URes,logResidual,orderMagnResidual" << endl;
    historyFile_FSI.close();
  }
  
  while (ExtIter < config_container[ZONE_0]->GetnExtIter()) {
    
    /*--- Set the value of the external iteration. ---*/
    for (iZone = 0; iZone < nZone; iZone++) config_container[iZone]->SetExtIter(ExtIter);
    
    
    /*--- Read the target pressure ---*/
    
    if (config_container[ZONE_0]->GetInvDesign_Cp() == YES)
      output->SetCp_InverseDesign(solver_container[ZONE_0][MESH_0][FLOW_SOL],
                                  geometry_container[ZONE_0][MESH_0], config_container[ZONE_0], ExtIter);
    
    /*--- Read the target heat flux ---*/
    
    if (config_container[ZONE_0]->GetInvDesign_HeatFlux() == YES)
      output->SetHeat_InverseDesign(solver_container[ZONE_0][MESH_0][FLOW_SOL],
                                    geometry_container[ZONE_0][MESH_0], config_container[ZONE_0], ExtIter);
    
    /*--- Perform a single iteration of the chosen PDE solver. ---*/
    
    /*--- Run a single iteration of the problem using the driver class. ---*/
    
    driver->Run(iteration_container, output, integration_container,
                geometry_container, solver_container, numerics_container,
                config_container, surface_movement, grid_movement, FFDBox,
                interpolator_container, transfer_container);
    
    
    /*--- Synchronization point after a single solver iteration. Compute the
     wall clock time required. ---*/
    
#ifndef HAVE_MPI
    StopTime = su2double(clock())/su2double(CLOCKS_PER_SEC);
#else
    StopTime = MPI_Wtime();
#endif
    
    UsedTime = (StopTime - StartTime);
    
    /*--- For specific applications, evaluate and plot the equivalent area. ---*/
    
    if (config_container[ZONE_0]->GetEquivArea() == YES) {
      output->SetEquivalentArea(solver_container[ZONE_0][MESH_0][FLOW_SOL],
                                geometry_container[ZONE_0][MESH_0], config_container[ZONE_0], ExtIter);
    }
    
    /*--- Check if there is any change in the runtime parameters ---*/
    
    CConfig *runtime = NULL;
    strcpy(runtime_file_name, "runtime.dat");
    runtime = new CConfig(runtime_file_name, config_container[ZONE_0]);
    runtime->SetExtIter(ExtIter);
    delete runtime;
    
    /*--- Update the convergence history file (serial and parallel computations). ---*/
    
    if (!fsi){
      output->SetConvHistory_Body(&ConvHist_file, geometry_container, solver_container,
                                  config_container, integration_container, false, UsedTime, ZONE_0);
      
    }
    
    
    /*--- Evaluate the new CFL number (adaptive). ---*/
    
    if (config_container[ZONE_0]->GetCFL_Adapt() == YES) {
      output->SetCFL_Number(solver_container, config_container, ZONE_0);
    }
    
    /*--- Check whether the current simulation has reached the specified
     convergence criteria, and set StopCalc to true, if so. ---*/
    
    switch (config_container[ZONE_0]->GetKind_Solver()) {
      case EULER: case NAVIER_STOKES: case RANS:
        StopCalc = integration_container[ZONE_0][FLOW_SOL]->GetConvergence(); break;
      case WAVE_EQUATION:
        StopCalc = integration_container[ZONE_0][WAVE_SOL]->GetConvergence(); break;
      case HEAT_EQUATION:
        StopCalc = integration_container[ZONE_0][HEAT_SOL]->GetConvergence(); break;
	    case FEM_ELASTICITY:
	      StopCalc = integration_container[ZONE_0][FEA_SOL]->GetConvergence(); break;
	    case ADJ_ELASTICITY:
	      StopCalc = integration_container[ZONE_0][ADJFEA_SOL]->GetConvergence(); break;
      case ADJ_EULER: case ADJ_NAVIER_STOKES: case ADJ_RANS:
      case DISC_ADJ_EULER: case DISC_ADJ_NAVIER_STOKES: case DISC_ADJ_RANS:
        StopCalc = integration_container[ZONE_0][ADJFLOW_SOL]->GetConvergence(); break;
    }
    
    /*--- Solution output. Determine whether a solution needs to be written
     after the current iteration, and if so, execute the output file writing
     routines. ---*/
    
    if ((ExtIter+1 >= config_container[ZONE_0]->GetnExtIter())
        
        ||
        
        ((ExtIter % config_container[ZONE_0]->GetWrt_Sol_Freq() == 0) && (ExtIter != 0) &&
         !((config_container[ZONE_0]->GetUnsteady_Simulation() == DT_STEPPING_1ST) ||
           (config_container[ZONE_0]->GetUnsteady_Simulation() == DT_STEPPING_2ND) ||
           (config_container[ZONE_0]->GetUnsteady_Simulation() == TIME_STEPPING)))
        
        ||
        
        (StopCalc)
        
        ||
        
        (((config_container[ZONE_0]->GetUnsteady_Simulation() == DT_STEPPING_1ST) ||
          (config_container[ZONE_0]->GetUnsteady_Simulation() == TIME_STEPPING)) &&
         ((ExtIter == 0) || (ExtIter % config_container[ZONE_0]->GetWrt_Sol_Freq_DualTime() == 0)))
        
        ||
        
        ((config_container[ZONE_0]->GetUnsteady_Simulation() == DT_STEPPING_2ND) && (!fsi) &&
         ((ExtIter == 0) || ((ExtIter % config_container[ZONE_0]->GetWrt_Sol_Freq_DualTime() == 0) ||
                             ((ExtIter-1) % config_container[ZONE_0]->GetWrt_Sol_Freq_DualTime() == 0))))
        
        ||
        
        ((config_container[ZONE_0]->GetUnsteady_Simulation() == DT_STEPPING_2ND) && (fsi) &&
         ((ExtIter == 0) || ((ExtIter % config_container[ZONE_0]->GetWrt_Sol_Freq_DualTime() == 0))))
        
        ||
        
        (((config_container[ZONE_0]->GetDynamic_Analysis() == DYNAMIC) &&
          ((ExtIter == 0) || (ExtIter % config_container[ZONE_0]->GetWrt_Sol_Freq_DualTime() == 0))))){
      
      
      /*--- Low-fidelity simulations (using a coarser multigrid level
       approximation to the solution) require an interpolation back to the
       finest grid. ---*/
      
      if (config_container[ZONE_0]->GetLowFidelitySim()) {
        integration_container[ZONE_0][FLOW_SOL]->SetProlongated_Solution(RUNTIME_FLOW_SYS, solver_container[ZONE_0][MESH_0][FLOW_SOL], solver_container[ZONE_0][MESH_1][FLOW_SOL], geometry_container[ZONE_0][MESH_0], geometry_container[ZONE_0][MESH_1], config_container[ZONE_0]);
        integration_container[ZONE_0][FLOW_SOL]->Smooth_Solution(RUNTIME_FLOW_SYS, solver_container[ZONE_0][MESH_0][FLOW_SOL], geometry_container[ZONE_0][MESH_0], 3, 1.25, config_container[ZONE_0]);
        solver_container[ZONE_0][MESH_0][config_container[ZONE_0]->GetContainerPosition(RUNTIME_FLOW_SYS)]->Set_MPI_Solution(geometry_container[ZONE_0][MESH_0], config_container[ZONE_0]);
        solver_container[ZONE_0][MESH_0][config_container[ZONE_0]->GetContainerPosition(RUNTIME_FLOW_SYS)]->Preprocessing(geometry_container[ZONE_0][MESH_0], solver_container[ZONE_0][MESH_0], config_container[ZONE_0], MESH_0, 0, RUNTIME_FLOW_SYS, true);
      }
      
      
      if (rank == MASTER_NODE) cout << endl << "-------------------------- File Output Summary --------------------------";
      
      /*--- Execute the routine for writing restart, volume solution,
       surface solution, and surface comma-separated value files. ---*/
      
      output->SetResult_Files(solver_container, geometry_container, config_container, ExtIter, nZone);
      
      /*--- Output a file with the forces breakdown. ---*/
      
      output->SetForces_Breakdown(geometry_container, solver_container,
                                  config_container, integration_container, ZONE_0);
      
      /*--- Compute the forces at different sections. ---*/
      
      if (config_container[ZONE_0]->GetPlot_Section_Forces()) {
        output->SetForceSections(solver_container[ZONE_0][MESH_0][FLOW_SOL],
                                 geometry_container[ZONE_0][MESH_0], config_container[ZONE_0], ExtIter);
      }
      
      if (rank == MASTER_NODE) cout << "-------------------------------------------------------------------------" << endl << endl;
      
    }
    
    /*--- If the convergence criteria has been met, terminate the simulation. ---*/
    
    if (StopCalc) break;
    
    ExtIter++;
    
  }
  
  /*--- Output some information to the console. ---*/
  
  if (rank == MASTER_NODE) {
    
    /*--- Print out the number of non-physical points and reconstructions ---*/
    
    if (config_container[ZONE_0]->GetNonphysical_Points() > 0)
      cout << "Warning: there are " << config_container[ZONE_0]->GetNonphysical_Points() << " non-physical points in the solution." << endl;
    if (config_container[ZONE_0]->GetNonphysical_Reconstr() > 0)
      cout << "Warning: " << config_container[ZONE_0]->GetNonphysical_Reconstr() << " reconstructed states for upwinding are non-physical." << endl;
    
    /*--- Close the convergence history file. ---*/
    
    ConvHist_file.close();
    cout << "History file closed." << endl;
  }
  
  /*--- Deallocations: further work is needed,
   * these routines can be used to check for memory leaks---*/
  
  if (rank == MASTER_NODE)
    cout << endl <<"------------------------- Solver Postprocessing -------------------------" << endl;
  
  //if (rank == MASTER_NODE)
  //  cout << endl <<"------------------------- Driver Postprocessing -------------------------" << endl;
  
  driver->Postprocessing(iteration_container, solver_container, geometry_container,
                         integration_container, numerics_container, interpolator_container,
                         transfer_container, config_container, nZone);
  
  delete driver;
  if (rank == MASTER_NODE) cout << "Deleted CDriver class." << endl;
  
  /*--- Geometry class deallocation ---*/
  //if (rank == MASTER_NODE)
  //  cout << endl <<"------------------------ Geometry Postprocessing ------------------------" << endl;
  for (iZone = 0; iZone < nZone; iZone++) {
    if (geometry_container[iZone]!=NULL){
      for (unsigned short iMGlevel = 0; iMGlevel < config_container[iZone]->GetnMGLevels()+1; iMGlevel++){
        if (geometry_container[iZone][iMGlevel]!=NULL) delete geometry_container[iZone][iMGlevel];
      }
      delete [] geometry_container[iZone];
    }
  }
  delete [] geometry_container;
  if (rank == MASTER_NODE) cout << "Deleted CGeometry container." << endl;
  
  /*--- Free-form deformation class deallocation ---*/
  for (iZone = 0; iZone < nZone; iZone++) {
    delete FFDBox[iZone];
  }
  delete [] FFDBox;
  if (rank == MASTER_NODE) cout << "Deleted CFreeFormDefBox class." << endl;
  
  /*--- Grid movement and surface movement class deallocation ---*/
  for (iZone = 0; iZone < nZone; iZone++) {
    delete surface_movement[iZone];
  }
  delete [] surface_movement;
    if (rank == MASTER_NODE) cout << "Deleted CSurfaceMovement class." << endl;
  
  for (iZone = 0; iZone < nZone; iZone++) {
    delete grid_movement[iZone];
  }
  delete [] grid_movement;
  if (rank == MASTER_NODE) cout << "Deleted CVolumetricMovement class." << endl;
  
  /*Deallocate config container*/
  //if (rank == MASTER_NODE)
  //  cout << endl <<"------------------------- Config Postprocessing -------------------------" << endl;
  if (config_container!=NULL){
    for (iZone = 0; iZone < nZone; iZone++) {
      if (config_container[iZone]!=NULL){
        delete config_container[iZone];
      }
    }
    delete [] config_container;
  }
  if (rank == MASTER_NODE) cout << "Deleted CConfig container." << endl;
  
  /*--- Deallocate output container ---*/
  
  if (output != NULL) delete output;
  if (rank == MASTER_NODE) cout << "Deleted COuput class." << endl;
  
  if (rank == MASTER_NODE) cout << "-------------------------------------------------------------------------" << endl;
=======
   solver types from the config, instantiate the appropriate driver for the problem
   and perform all the preprocessing. ---*/

  if (nZone == SINGLE_ZONE) {

    /*--- Single zone problem: instantiate the single zone driver class. ---*/

    driver = new CSingleZoneDriver(config_file_name, nZone, nDim);

  } else if (config->GetUnsteady_Simulation() == HARMONIC_BALANCE) {

    /*--- Use the Harmonic Balance driver. ---*/

    driver = new CHBDriver(config_file_name, nZone, nDim);

  } else if ((nZone == 2) && fsi) {

    /*--- FSI problem: instantiate the FSI driver class. ---*/

    driver = new CFSIDriver(config_file_name, nZone, nDim);

  } else {

    /*--- Multi-zone problem: instantiate the multi-zone driver class by default
     or a specialized driver class for a particular multi-physics problem. ---*/

    driver = new CMultiZoneDriver(config_file_name, nZone, nDim);

    /*--- Future multi-zone drivers instatiated here. ---*/
>>>>>>> 5fe9dac3

  }

  delete config;
  config = NULL;

  /*--- Launch the main external loop of the solver ---*/
  
  driver->StartSolver();

  /*--- Postprocess all the containers, close history file, exit SU2 ---*/
  
  driver->Postprocessing();

  if (driver != NULL) delete driver;
  driver = NULL;

  /*--- Finalize MPI parallelization ---*/

#ifdef HAVE_MPI
  MPI_Buffer_detach(&buffptr, &buffsize);
  free(buffptr);
  MPI_Finalize();
#endif
  
  return EXIT_SUCCESS;
  
}<|MERGE_RESOLUTION|>--- conflicted
+++ resolved
@@ -72,384 +72,6 @@
   fsi = config->GetFSI_Simulation();
 
   /*--- First, given the basic information about the number of zones and the
-<<<<<<< HEAD
-   solver types from the config, instantiate the appropriate driver for the problem. ---*/
-  
-  Driver_Preprocessing(&driver, iteration_container, solver_container,
-                       geometry_container, integration_container, numerics_container,
-                       interpolator_container, transfer_container, config_container, nZone, nDim);
-  
-  
-  /*--- Instantiate the geometry movement classes for the solution of unsteady
-   flows on dynamic meshes, including rigid mesh transformations, dynamically
-   deforming meshes, and time-spectral preprocessing. ---*/
-  
-  for (iZone = 0; iZone < nZone; iZone++) {
-    
-    if (config_container[iZone]->GetGrid_Movement() ||
-        (config_container[iZone]->GetDirectDiff() == D_DESIGN)) {
-      if (rank == MASTER_NODE)
-        cout << "Setting dynamic mesh structure." << endl;
-      grid_movement[iZone] = new CVolumetricMovement(geometry_container[iZone][MESH_0], config_container[iZone]);
-      FFDBox[iZone] = new CFreeFormDefBox*[MAX_NUMBER_FFD];
-      surface_movement[iZone] = new CSurfaceMovement();
-      surface_movement[iZone]->CopyBoundary(geometry_container[iZone][MESH_0], config_container[iZone]);
-      if (config_container[iZone]->GetUnsteady_Simulation() == TIME_SPECTRAL)
-        SetGrid_Movement(geometry_container[iZone], surface_movement[iZone], grid_movement[iZone],
-                         FFDBox[iZone], solver_container[iZone], config_container[iZone], iZone, 0, 0);
-    }
-    
-    if (config_container[iZone]->GetDirectDiff() == D_DESIGN){
-      if (rank == MASTER_NODE)
-        cout << "Setting surface/volume derivatives." << endl;
-      
-      /*--- Set the surface derivatives, i.e. the derivative of the surface mesh nodes with respect to the design variables ---*/
-      
-      surface_movement[iZone]->SetSurface_Derivative(geometry_container[iZone][MESH_0],config_container[iZone]);
-      
-      /*--- Call the volume deformation routine with derivative mode enabled.
-       This computes the derivative of the volume mesh with respect to the surface nodes ---*/
-      
-      grid_movement[iZone]->SetVolume_Deformation(geometry_container[iZone][MESH_0],config_container[iZone], true, true);
-      
-      /*--- Update the multi-grid structure to propagate the derivative information to the coarser levels ---*/
-      
-      geometry_container[iZone][MESH_0]->UpdateGeometry(geometry_container[iZone],config_container[iZone]);
-      
-      /*--- Set the derivative of the wall-distance with respect to the surface nodes ---*/
-      
-      if ( (config_container[iZone]->GetKind_Solver() == RANS) ||
-          (config_container[iZone]->GetKind_Solver() == ADJ_RANS) ||
-          (config_container[iZone]->GetKind_Solver() == DISC_ADJ_RANS))
-        geometry_container[iZone][MESH_0]->ComputeWall_Distance(config_container[iZone]);
-    }
-    
-    
-  }
-  
-  /*--- Coupling between zones (limited to two zones at the moment) ---*/
-  
-  bool fsi = config_container[ZONE_0]->GetFSI_Simulation();
-  
-  if ((nZone == 2) && !(fsi)) {
-    if (rank == MASTER_NODE)
-      cout << endl <<"--------------------- Setting Coupling Between Zones --------------------" << endl;
-    geometry_container[ZONE_0][MESH_0]->MatchZone(config_container[ZONE_0], geometry_container[ZONE_1][MESH_0],
-                                                  config_container[ZONE_1], ZONE_0, nZone);
-    geometry_container[ZONE_1][MESH_0]->MatchZone(config_container[ZONE_1], geometry_container[ZONE_0][MESH_0],
-                                                  config_container[ZONE_0], ZONE_1, nZone);
-  }
-  
-  /*--- Definition of the output class (one for all zones). The output class
-   manages the writing of all restart, volume solution, surface solution,
-   surface comma-separated value, and convergence history files (both in serial
-   and in parallel). ---*/
-  
-  output = new COutput();
-  
-  /*--- Open the convergence history file ---*/
-  
-  if (rank == MASTER_NODE)
-    output->SetConvHistory_Header(&ConvHist_file, config_container[ZONE_0]);
-  
-  /*--- Check for an unsteady restart. Update ExtIter if necessary. ---*/
-  if (config_container[ZONE_0]->GetWrt_Unsteady() && config_container[ZONE_0]->GetRestart())
-    ExtIter = config_container[ZONE_0]->GetUnst_RestartIter();
-  
-  /*--- Check for a dynamic restart (structural analysis). Update ExtIter if necessary. ---*/
-  if ((config_container[ZONE_0]->GetKind_Solver() == FEM_ELASTICITY || config_container[ZONE_0]->GetKind_Solver() == ADJ_ELASTICITY)
-		  && config_container[ZONE_0]->GetWrt_Dynamic() && config_container[ZONE_0]->GetRestart())
-	  	  ExtIter = config_container[ZONE_0]->GetDyn_RestartIter();
-
-  /*--- Initiate value at each interface for the mixing plane ---*/
-  if(config_container[ZONE_0]->GetBoolMixingPlane())
-    for (iZone = 0; iZone < nZone; iZone++)
-      iteration_container[iZone]->Preprocess(output, integration_container, geometry_container, solver_container, numerics_container, config_container, surface_movement, grid_movement, FFDBox, iZone);
-  
-  /*--- Main external loop of the solver. Within this loop, each iteration ---*/
-  
-  if (rank == MASTER_NODE)
-    cout << endl <<"------------------------------ Begin Solver -----------------------------" << endl;
-  
-  /*--- Set up a timer for performance benchmarking (preprocessing time is not included) ---*/
-  
-#ifndef HAVE_MPI
-  StartTime = su2double(clock())/su2double(CLOCKS_PER_SEC);
-#else
-  StartTime = MPI_Wtime();
-#endif
-  
-  /*--- This is temporal and just to check. It will have to be added to the regular history file ---*/
-  
-  ofstream historyFile_FSI;
-  bool writeHistFSI = config_container[ZONE_0]->GetWrite_Conv_FSI();
-  if (writeHistFSI && (rank == MASTER_NODE)){
-    char cstrFSI[200];
-    string filenameHistFSI = config_container[ZONE_0]->GetConv_FileName_FSI();
-    strcpy (cstrFSI, filenameHistFSI.data());
-    historyFile_FSI.open (cstrFSI);
-    historyFile_FSI << "Time,Iteration,Aitken,URes,logResidual,orderMagnResidual" << endl;
-    historyFile_FSI.close();
-  }
-  
-  while (ExtIter < config_container[ZONE_0]->GetnExtIter()) {
-    
-    /*--- Set the value of the external iteration. ---*/
-    for (iZone = 0; iZone < nZone; iZone++) config_container[iZone]->SetExtIter(ExtIter);
-    
-    
-    /*--- Read the target pressure ---*/
-    
-    if (config_container[ZONE_0]->GetInvDesign_Cp() == YES)
-      output->SetCp_InverseDesign(solver_container[ZONE_0][MESH_0][FLOW_SOL],
-                                  geometry_container[ZONE_0][MESH_0], config_container[ZONE_0], ExtIter);
-    
-    /*--- Read the target heat flux ---*/
-    
-    if (config_container[ZONE_0]->GetInvDesign_HeatFlux() == YES)
-      output->SetHeat_InverseDesign(solver_container[ZONE_0][MESH_0][FLOW_SOL],
-                                    geometry_container[ZONE_0][MESH_0], config_container[ZONE_0], ExtIter);
-    
-    /*--- Perform a single iteration of the chosen PDE solver. ---*/
-    
-    /*--- Run a single iteration of the problem using the driver class. ---*/
-    
-    driver->Run(iteration_container, output, integration_container,
-                geometry_container, solver_container, numerics_container,
-                config_container, surface_movement, grid_movement, FFDBox,
-                interpolator_container, transfer_container);
-    
-    
-    /*--- Synchronization point after a single solver iteration. Compute the
-     wall clock time required. ---*/
-    
-#ifndef HAVE_MPI
-    StopTime = su2double(clock())/su2double(CLOCKS_PER_SEC);
-#else
-    StopTime = MPI_Wtime();
-#endif
-    
-    UsedTime = (StopTime - StartTime);
-    
-    /*--- For specific applications, evaluate and plot the equivalent area. ---*/
-    
-    if (config_container[ZONE_0]->GetEquivArea() == YES) {
-      output->SetEquivalentArea(solver_container[ZONE_0][MESH_0][FLOW_SOL],
-                                geometry_container[ZONE_0][MESH_0], config_container[ZONE_0], ExtIter);
-    }
-    
-    /*--- Check if there is any change in the runtime parameters ---*/
-    
-    CConfig *runtime = NULL;
-    strcpy(runtime_file_name, "runtime.dat");
-    runtime = new CConfig(runtime_file_name, config_container[ZONE_0]);
-    runtime->SetExtIter(ExtIter);
-    delete runtime;
-    
-    /*--- Update the convergence history file (serial and parallel computations). ---*/
-    
-    if (!fsi){
-      output->SetConvHistory_Body(&ConvHist_file, geometry_container, solver_container,
-                                  config_container, integration_container, false, UsedTime, ZONE_0);
-      
-    }
-    
-    
-    /*--- Evaluate the new CFL number (adaptive). ---*/
-    
-    if (config_container[ZONE_0]->GetCFL_Adapt() == YES) {
-      output->SetCFL_Number(solver_container, config_container, ZONE_0);
-    }
-    
-    /*--- Check whether the current simulation has reached the specified
-     convergence criteria, and set StopCalc to true, if so. ---*/
-    
-    switch (config_container[ZONE_0]->GetKind_Solver()) {
-      case EULER: case NAVIER_STOKES: case RANS:
-        StopCalc = integration_container[ZONE_0][FLOW_SOL]->GetConvergence(); break;
-      case WAVE_EQUATION:
-        StopCalc = integration_container[ZONE_0][WAVE_SOL]->GetConvergence(); break;
-      case HEAT_EQUATION:
-        StopCalc = integration_container[ZONE_0][HEAT_SOL]->GetConvergence(); break;
-	    case FEM_ELASTICITY:
-	      StopCalc = integration_container[ZONE_0][FEA_SOL]->GetConvergence(); break;
-	    case ADJ_ELASTICITY:
-	      StopCalc = integration_container[ZONE_0][ADJFEA_SOL]->GetConvergence(); break;
-      case ADJ_EULER: case ADJ_NAVIER_STOKES: case ADJ_RANS:
-      case DISC_ADJ_EULER: case DISC_ADJ_NAVIER_STOKES: case DISC_ADJ_RANS:
-        StopCalc = integration_container[ZONE_0][ADJFLOW_SOL]->GetConvergence(); break;
-    }
-    
-    /*--- Solution output. Determine whether a solution needs to be written
-     after the current iteration, and if so, execute the output file writing
-     routines. ---*/
-    
-    if ((ExtIter+1 >= config_container[ZONE_0]->GetnExtIter())
-        
-        ||
-        
-        ((ExtIter % config_container[ZONE_0]->GetWrt_Sol_Freq() == 0) && (ExtIter != 0) &&
-         !((config_container[ZONE_0]->GetUnsteady_Simulation() == DT_STEPPING_1ST) ||
-           (config_container[ZONE_0]->GetUnsteady_Simulation() == DT_STEPPING_2ND) ||
-           (config_container[ZONE_0]->GetUnsteady_Simulation() == TIME_STEPPING)))
-        
-        ||
-        
-        (StopCalc)
-        
-        ||
-        
-        (((config_container[ZONE_0]->GetUnsteady_Simulation() == DT_STEPPING_1ST) ||
-          (config_container[ZONE_0]->GetUnsteady_Simulation() == TIME_STEPPING)) &&
-         ((ExtIter == 0) || (ExtIter % config_container[ZONE_0]->GetWrt_Sol_Freq_DualTime() == 0)))
-        
-        ||
-        
-        ((config_container[ZONE_0]->GetUnsteady_Simulation() == DT_STEPPING_2ND) && (!fsi) &&
-         ((ExtIter == 0) || ((ExtIter % config_container[ZONE_0]->GetWrt_Sol_Freq_DualTime() == 0) ||
-                             ((ExtIter-1) % config_container[ZONE_0]->GetWrt_Sol_Freq_DualTime() == 0))))
-        
-        ||
-        
-        ((config_container[ZONE_0]->GetUnsteady_Simulation() == DT_STEPPING_2ND) && (fsi) &&
-         ((ExtIter == 0) || ((ExtIter % config_container[ZONE_0]->GetWrt_Sol_Freq_DualTime() == 0))))
-        
-        ||
-        
-        (((config_container[ZONE_0]->GetDynamic_Analysis() == DYNAMIC) &&
-          ((ExtIter == 0) || (ExtIter % config_container[ZONE_0]->GetWrt_Sol_Freq_DualTime() == 0))))){
-      
-      
-      /*--- Low-fidelity simulations (using a coarser multigrid level
-       approximation to the solution) require an interpolation back to the
-       finest grid. ---*/
-      
-      if (config_container[ZONE_0]->GetLowFidelitySim()) {
-        integration_container[ZONE_0][FLOW_SOL]->SetProlongated_Solution(RUNTIME_FLOW_SYS, solver_container[ZONE_0][MESH_0][FLOW_SOL], solver_container[ZONE_0][MESH_1][FLOW_SOL], geometry_container[ZONE_0][MESH_0], geometry_container[ZONE_0][MESH_1], config_container[ZONE_0]);
-        integration_container[ZONE_0][FLOW_SOL]->Smooth_Solution(RUNTIME_FLOW_SYS, solver_container[ZONE_0][MESH_0][FLOW_SOL], geometry_container[ZONE_0][MESH_0], 3, 1.25, config_container[ZONE_0]);
-        solver_container[ZONE_0][MESH_0][config_container[ZONE_0]->GetContainerPosition(RUNTIME_FLOW_SYS)]->Set_MPI_Solution(geometry_container[ZONE_0][MESH_0], config_container[ZONE_0]);
-        solver_container[ZONE_0][MESH_0][config_container[ZONE_0]->GetContainerPosition(RUNTIME_FLOW_SYS)]->Preprocessing(geometry_container[ZONE_0][MESH_0], solver_container[ZONE_0][MESH_0], config_container[ZONE_0], MESH_0, 0, RUNTIME_FLOW_SYS, true);
-      }
-      
-      
-      if (rank == MASTER_NODE) cout << endl << "-------------------------- File Output Summary --------------------------";
-      
-      /*--- Execute the routine for writing restart, volume solution,
-       surface solution, and surface comma-separated value files. ---*/
-      
-      output->SetResult_Files(solver_container, geometry_container, config_container, ExtIter, nZone);
-      
-      /*--- Output a file with the forces breakdown. ---*/
-      
-      output->SetForces_Breakdown(geometry_container, solver_container,
-                                  config_container, integration_container, ZONE_0);
-      
-      /*--- Compute the forces at different sections. ---*/
-      
-      if (config_container[ZONE_0]->GetPlot_Section_Forces()) {
-        output->SetForceSections(solver_container[ZONE_0][MESH_0][FLOW_SOL],
-                                 geometry_container[ZONE_0][MESH_0], config_container[ZONE_0], ExtIter);
-      }
-      
-      if (rank == MASTER_NODE) cout << "-------------------------------------------------------------------------" << endl << endl;
-      
-    }
-    
-    /*--- If the convergence criteria has been met, terminate the simulation. ---*/
-    
-    if (StopCalc) break;
-    
-    ExtIter++;
-    
-  }
-  
-  /*--- Output some information to the console. ---*/
-  
-  if (rank == MASTER_NODE) {
-    
-    /*--- Print out the number of non-physical points and reconstructions ---*/
-    
-    if (config_container[ZONE_0]->GetNonphysical_Points() > 0)
-      cout << "Warning: there are " << config_container[ZONE_0]->GetNonphysical_Points() << " non-physical points in the solution." << endl;
-    if (config_container[ZONE_0]->GetNonphysical_Reconstr() > 0)
-      cout << "Warning: " << config_container[ZONE_0]->GetNonphysical_Reconstr() << " reconstructed states for upwinding are non-physical." << endl;
-    
-    /*--- Close the convergence history file. ---*/
-    
-    ConvHist_file.close();
-    cout << "History file closed." << endl;
-  }
-  
-  /*--- Deallocations: further work is needed,
-   * these routines can be used to check for memory leaks---*/
-  
-  if (rank == MASTER_NODE)
-    cout << endl <<"------------------------- Solver Postprocessing -------------------------" << endl;
-  
-  //if (rank == MASTER_NODE)
-  //  cout << endl <<"------------------------- Driver Postprocessing -------------------------" << endl;
-  
-  driver->Postprocessing(iteration_container, solver_container, geometry_container,
-                         integration_container, numerics_container, interpolator_container,
-                         transfer_container, config_container, nZone);
-  
-  delete driver;
-  if (rank == MASTER_NODE) cout << "Deleted CDriver class." << endl;
-  
-  /*--- Geometry class deallocation ---*/
-  //if (rank == MASTER_NODE)
-  //  cout << endl <<"------------------------ Geometry Postprocessing ------------------------" << endl;
-  for (iZone = 0; iZone < nZone; iZone++) {
-    if (geometry_container[iZone]!=NULL){
-      for (unsigned short iMGlevel = 0; iMGlevel < config_container[iZone]->GetnMGLevels()+1; iMGlevel++){
-        if (geometry_container[iZone][iMGlevel]!=NULL) delete geometry_container[iZone][iMGlevel];
-      }
-      delete [] geometry_container[iZone];
-    }
-  }
-  delete [] geometry_container;
-  if (rank == MASTER_NODE) cout << "Deleted CGeometry container." << endl;
-  
-  /*--- Free-form deformation class deallocation ---*/
-  for (iZone = 0; iZone < nZone; iZone++) {
-    delete FFDBox[iZone];
-  }
-  delete [] FFDBox;
-  if (rank == MASTER_NODE) cout << "Deleted CFreeFormDefBox class." << endl;
-  
-  /*--- Grid movement and surface movement class deallocation ---*/
-  for (iZone = 0; iZone < nZone; iZone++) {
-    delete surface_movement[iZone];
-  }
-  delete [] surface_movement;
-    if (rank == MASTER_NODE) cout << "Deleted CSurfaceMovement class." << endl;
-  
-  for (iZone = 0; iZone < nZone; iZone++) {
-    delete grid_movement[iZone];
-  }
-  delete [] grid_movement;
-  if (rank == MASTER_NODE) cout << "Deleted CVolumetricMovement class." << endl;
-  
-  /*Deallocate config container*/
-  //if (rank == MASTER_NODE)
-  //  cout << endl <<"------------------------- Config Postprocessing -------------------------" << endl;
-  if (config_container!=NULL){
-    for (iZone = 0; iZone < nZone; iZone++) {
-      if (config_container[iZone]!=NULL){
-        delete config_container[iZone];
-      }
-    }
-    delete [] config_container;
-  }
-  if (rank == MASTER_NODE) cout << "Deleted CConfig container." << endl;
-  
-  /*--- Deallocate output container ---*/
-  
-  if (output != NULL) delete output;
-  if (rank == MASTER_NODE) cout << "Deleted COuput class." << endl;
-  
-  if (rank == MASTER_NODE) cout << "-------------------------------------------------------------------------" << endl;
-=======
    solver types from the config, instantiate the appropriate driver for the problem
    and perform all the preprocessing. ---*/
 
@@ -479,7 +101,6 @@
     driver = new CMultiZoneDriver(config_file_name, nZone, nDim);
 
     /*--- Future multi-zone drivers instatiated here. ---*/
->>>>>>> 5fe9dac3
 
   }
 
