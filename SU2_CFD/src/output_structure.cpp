--- conflicted
+++ resolved
@@ -1,8527 +1,8523 @@
-/*!
- * \file output_structure.cpp
- * \brief Main subroutines for output solver information
- * \author F. Palacios, T. Economon
- * \version 4.0.1 "Cardinal"
- *
- * SU2 Lead Developers: Dr. Francisco Palacios (Francisco.D.Palacios@boeing.com).
- *                      Dr. Thomas D. Economon (economon@stanford.edu).
- *
- * SU2 Developers: Prof. Juan J. Alonso's group at Stanford University.
- *                 Prof. Piero Colonna's group at Delft University of Technology.
- *                 Prof. Nicolas R. Gauger's group at Kaiserslautern University of Technology.
- *                 Prof. Alberto Guardone's group at Polytechnic University of Milan.
- *                 Prof. Rafael Palacios' group at Imperial College London.
- *
- * Copyright (C) 2012-2015 SU2, the open-source CFD code.
- *
- * SU2 is free software; you can redistribute it and/or
- * modify it under the terms of the GNU Lesser General Public
- * License as published by the Free Software Foundation; either
- * version 2.1 of the License, or (at your option) any later version.
- *
- * SU2 is distributed in the hope that it will be useful,
- * but WITHOUT ANY WARRANTY; without even the implied warranty of
- * MERCHANTABILITY or FITNESS FOR A PARTICULAR PURPOSE. See the GNU
- * Lesser General Public License for more details.
- *
- * You should have received a copy of the GNU Lesser General Public
- * License along with SU2. If not, see <http://www.gnu.org/licenses/>.
- */
-
-#include "../include/output_structure.hpp"
-
-COutput::COutput(void) {
-  
-  /*--- Initialize point and connectivity counters to zero. ---*/
-  
-  nGlobal_Poin      = 0;
-  nSurf_Poin        = 0;
-  nGlobal_Elem      = 0;
-  nSurf_Elem        = 0;
-  nGlobal_Tria      = 0;
-  nGlobal_Quad      = 0;
-  nGlobal_Tetr      = 0;
-  nGlobal_Hexa      = 0;
-  nGlobal_Pris      = 0;
-  nGlobal_Pyra      = 0;
-  nGlobal_Line      = 0;
-  nGlobal_BoundTria = 0;
-  nGlobal_BoundQuad = 0;
-  
-  /*--- Initialize CGNS write flag ---*/
-  
-  wrote_base_file = false;
-  
-  /*--- Initialize CGNS write flag ---*/
-  
-  wrote_CGNS_base = false;
-  
-  /*--- Initialize Tecplot surface flag ---*/
-  
-  wrote_surf_file = false;
-  
-  /*--- Initialize Paraview write flag ---*/
-  
-  wrote_Paraview_base = false;
-  
-  /*--- Initialize residual ---*/
-
-  RhoRes_New = EPS;
-  RhoRes_Old = EPS;
-  
-}
-
-COutput::~COutput(void) { }
-
-void COutput::SetSurfaceCSV_Flow(CConfig *config, CGeometry *geometry,
-                                 CSolver *FlowSolver, unsigned long iExtIter,
-                                 unsigned short val_iZone) {
-  
-  unsigned short iMarker;
-  unsigned long iPoint, iVertex, Global_Index;
-  su2double PressCoeff = 0.0, SkinFrictionCoeff, HeatFlux;
-  su2double xCoord = 0.0, yCoord = 0.0, zCoord = 0.0, Mach, Pressure;
-  char cstr[200];
-  
-  unsigned short solver = config->GetKind_Solver();
-  unsigned short nDim = geometry->GetnDim();
-  
-#ifndef HAVE_MPI
-  
-  char buffer [50];
-  ofstream SurfFlow_file;
-  
-  /*--- Write file name with extension if unsteady ---*/
-  strcpy (cstr, config->GetSurfFlowCoeff_FileName().c_str());
-  
-  if (config->GetUnsteady_Simulation() == TIME_SPECTRAL) {
-    if (SU2_TYPE::Int(val_iZone) < 10) SPRINTF (buffer, "_0000%d.csv", SU2_TYPE::Int(val_iZone));
-    if ((SU2_TYPE::Int(val_iZone) >= 10)   && (SU2_TYPE::Int(val_iZone) < 100))   SPRINTF (buffer, "_000%d.csv", SU2_TYPE::Int(val_iZone));
-    if ((SU2_TYPE::Int(val_iZone) >= 100)  && (SU2_TYPE::Int(val_iZone) < 1000))  SPRINTF (buffer, "_00%d.csv", SU2_TYPE::Int(val_iZone));
-    if ((SU2_TYPE::Int(val_iZone) >= 1000) && (SU2_TYPE::Int(val_iZone) < 10000)) SPRINTF (buffer, "_0%d.csv", SU2_TYPE::Int(val_iZone));
-    if (SU2_TYPE::Int(val_iZone) >= 10000) SPRINTF (buffer, "_%d.csv", SU2_TYPE::Int(val_iZone));
-    
-  } else if (config->GetUnsteady_Simulation() && config->GetWrt_Unsteady()) {
-    if ((SU2_TYPE::Int(iExtIter) >= 0)    && (SU2_TYPE::Int(iExtIter) < 10))    SPRINTF (buffer, "_0000%d.csv", SU2_TYPE::Int(iExtIter));
-    if ((SU2_TYPE::Int(iExtIter) >= 10)   && (SU2_TYPE::Int(iExtIter) < 100))   SPRINTF (buffer, "_000%d.csv",  SU2_TYPE::Int(iExtIter));
-    if ((SU2_TYPE::Int(iExtIter) >= 100)  && (SU2_TYPE::Int(iExtIter) < 1000))  SPRINTF (buffer, "_00%d.csv",   SU2_TYPE::Int(iExtIter));
-    if ((SU2_TYPE::Int(iExtIter) >= 1000) && (SU2_TYPE::Int(iExtIter) < 10000)) SPRINTF (buffer, "_0%d.csv",    SU2_TYPE::Int(iExtIter));
-    if (SU2_TYPE::Int(iExtIter) >= 10000) SPRINTF (buffer, "_%d.csv", SU2_TYPE::Int(iExtIter));
-  }
-  else
-    SPRINTF (buffer, ".csv");
-  
-  strcat (cstr, buffer);
-  SurfFlow_file.precision(15);
-  SurfFlow_file.open(cstr, ios::out);
-  
-  SurfFlow_file << "\"Global_Index\", \"x_coord\", \"y_coord\", ";
-  if (nDim == 3) SurfFlow_file << "\"z_coord\", ";
-  SurfFlow_file << "\"Pressure\", \"Pressure_Coefficient\", ";
-  
-  switch (solver) {
-    case EULER : SurfFlow_file <<  "\"Mach_Number\"" << endl; break;
-    case NAVIER_STOKES: case RANS: SurfFlow_file <<  "\"Skin_Friction_Coefficient\", \"Heat_Flux\"" << endl; break;
-    case TNE2_EULER: SurfFlow_file << "\"Mach_Number\"" << endl; break;
-    case TNE2_NAVIER_STOKES: SurfFlow_file << "\"Skin_Friction_Coefficient\", \"Heat_Flux\"" << endl; break;
-  }
-  
-  for (iMarker = 0; iMarker < config->GetnMarker_All(); iMarker++) {
-    if (config->GetMarker_All_Plotting(iMarker) == YES) {
-      for (iVertex = 0; iVertex < geometry->nVertex[iMarker]; iVertex++) {
-        iPoint = geometry->vertex[iMarker][iVertex]->GetNode();
-        Global_Index = geometry->node[iPoint]->GetGlobalIndex();
-        xCoord = geometry->node[iPoint]->GetCoord(0);
-        yCoord = geometry->node[iPoint]->GetCoord(1);
-        if (nDim == 3) zCoord = geometry->node[iPoint]->GetCoord(2);
-        
-        /*--- The output should be in inches ---*/
-        
-        if (config->GetSystemMeasurements() == US) {
-          xCoord *= 12.0; yCoord *= 12.0;
-          if (nDim == 3) zCoord *= 12.0;
-        }
-        
-        Pressure = FlowSolver->node[iPoint]->GetPressure();
-        PressCoeff = FlowSolver->GetCPressure(iMarker, iVertex);
-        SurfFlow_file << scientific << Global_Index << ", " << xCoord << ", " << yCoord << ", ";
-        if (nDim == 3) SurfFlow_file << scientific << zCoord << ", ";
-        SurfFlow_file << scientific << Pressure << ", " << PressCoeff << ", ";
-        switch (solver) {
-          case EULER :
-            Mach = sqrt(FlowSolver->node[iPoint]->GetVelocity2()) / FlowSolver->node[iPoint]->GetSoundSpeed();
-            SurfFlow_file << scientific << Mach << endl;
-            break;
-          case NAVIER_STOKES: case RANS:
-            SkinFrictionCoeff = FlowSolver->GetCSkinFriction(iMarker, iVertex);
-            HeatFlux = FlowSolver->GetHeatFlux(iMarker, iVertex);
-            SurfFlow_file << scientific << SkinFrictionCoeff << ", " << HeatFlux << endl;
-            break;
-          case TNE2_EULER:
-            Mach = sqrt(FlowSolver->node[iPoint]->GetVelocity2()) / FlowSolver->node[iPoint]->GetSoundSpeed();
-            SurfFlow_file << scientific << Mach << endl;
-            break;
-          case TNE2_NAVIER_STOKES:
-            SkinFrictionCoeff = FlowSolver->GetCSkinFriction(iMarker, iVertex);
-            HeatFlux = FlowSolver->GetHeatFlux(iMarker, iVertex);
-            SurfFlow_file << scientific << SkinFrictionCoeff << ", " << HeatFlux << endl;
-            break;
-        }
-      }
-    }
-  }
-  
-  SurfFlow_file.close();
-  
-#else
-  
-  int rank, iProcessor, nProcessor;
-  MPI_Comm_rank(MPI_COMM_WORLD, &rank);
-  MPI_Comm_size(MPI_COMM_WORLD, &nProcessor);
-  
-  unsigned long Buffer_Send_nVertex[1], *Buffer_Recv_nVertex = NULL;
-  unsigned long nVertex_Surface = 0, nLocalVertex_Surface = 0;
-  unsigned long MaxLocalVertex_Surface = 0;
-  
-  /*--- Find the max number of surface vertices among all
-   partitions and set up buffers. The master node will handle the
-   writing of the CSV file after gathering all of the data. ---*/
-  
-  nLocalVertex_Surface = 0;
-  for (iMarker = 0; iMarker < config->GetnMarker_All(); iMarker++)
-    if (config->GetMarker_All_Plotting(iMarker) == YES)
-      for (iVertex = 0; iVertex < geometry->GetnVertex(iMarker); iVertex++) {
-        iPoint = geometry->vertex[iMarker][iVertex]->GetNode();
-        if (geometry->node[iPoint]->GetDomain()) nLocalVertex_Surface++;
-      }
-  
-  /*--- Communicate the number of local vertices on each partition
-   to the master node ---*/
-  
-  Buffer_Send_nVertex[0] = nLocalVertex_Surface;
-  if (rank == MASTER_NODE) Buffer_Recv_nVertex = new unsigned long [nProcessor];
-  
-  SU2_MPI::Allreduce(&nLocalVertex_Surface, &MaxLocalVertex_Surface, 1, MPI_UNSIGNED_LONG, MPI_MAX, MPI_COMM_WORLD);
-  SU2_MPI::Gather(&Buffer_Send_nVertex, 1, MPI_UNSIGNED_LONG, Buffer_Recv_nVertex, 1, MPI_UNSIGNED_LONG, MASTER_NODE, MPI_COMM_WORLD);
-  
-  /*--- Send and Recv buffers ---*/
-  
-  su2double *Buffer_Send_Coord_x = new su2double [MaxLocalVertex_Surface];
-  su2double *Buffer_Recv_Coord_x = NULL;
-  
-  su2double *Buffer_Send_Coord_y = new su2double [MaxLocalVertex_Surface];
-  su2double *Buffer_Recv_Coord_y = NULL;
-  
-  su2double *Buffer_Send_Coord_z = new su2double [MaxLocalVertex_Surface];
-  su2double *Buffer_Recv_Coord_z = NULL;
-  
-  su2double *Buffer_Send_Press = new su2double [MaxLocalVertex_Surface];
-  su2double *Buffer_Recv_Press = NULL;
-  
-  su2double *Buffer_Send_CPress = new su2double [MaxLocalVertex_Surface];
-  su2double *Buffer_Recv_CPress = NULL;
-  
-  su2double *Buffer_Send_Mach = new su2double [MaxLocalVertex_Surface];
-  su2double *Buffer_Recv_Mach = NULL;
-  
-  su2double *Buffer_Send_SkinFriction = new su2double [MaxLocalVertex_Surface];
-  su2double *Buffer_Recv_SkinFriction = NULL;
-  
-  su2double *Buffer_Send_HeatTransfer = new su2double [MaxLocalVertex_Surface];
-  su2double *Buffer_Recv_HeatTransfer = NULL;
-  
-  unsigned long *Buffer_Send_GlobalIndex = new unsigned long [MaxLocalVertex_Surface];
-  unsigned long *Buffer_Recv_GlobalIndex = NULL;
-  
-  /*--- Prepare the receive buffers on the master node only. ---*/
-  
-  if (rank == MASTER_NODE) {
-    Buffer_Recv_Coord_x = new su2double [nProcessor*MaxLocalVertex_Surface];
-    Buffer_Recv_Coord_y = new su2double [nProcessor*MaxLocalVertex_Surface];
-    if (nDim == 3) Buffer_Recv_Coord_z = new su2double [nProcessor*MaxLocalVertex_Surface];
-    Buffer_Recv_Press   = new su2double [nProcessor*MaxLocalVertex_Surface];
-    Buffer_Recv_CPress  = new su2double [nProcessor*MaxLocalVertex_Surface];
-    Buffer_Recv_Mach    = new su2double [nProcessor*MaxLocalVertex_Surface];
-    Buffer_Recv_SkinFriction = new su2double [nProcessor*MaxLocalVertex_Surface];
-    Buffer_Recv_HeatTransfer = new su2double [nProcessor*MaxLocalVertex_Surface];
-    Buffer_Recv_GlobalIndex  = new unsigned long [nProcessor*MaxLocalVertex_Surface];
-  }
-  
-  /*--- Loop over all vertices in this partition and load the
-   data of the specified type into the buffer to be sent to
-   the master node. ---*/
-  
-  nVertex_Surface = 0;
-  for (iMarker = 0; iMarker < config->GetnMarker_All(); iMarker++)
-    if (config->GetMarker_All_Plotting(iMarker) == YES)
-      for (iVertex = 0; iVertex < geometry->GetnVertex(iMarker); iVertex++) {
-        iPoint = geometry->vertex[iMarker][iVertex]->GetNode();
-        if (geometry->node[iPoint]->GetDomain()) {
-          Buffer_Send_Press[nVertex_Surface] = FlowSolver->node[iPoint]->GetPressure();
-          Buffer_Send_CPress[nVertex_Surface] = FlowSolver->GetCPressure(iMarker, iVertex);
-          Buffer_Send_Coord_x[nVertex_Surface] = geometry->node[iPoint]->GetCoord(0);
-          Buffer_Send_Coord_y[nVertex_Surface] = geometry->node[iPoint]->GetCoord(1);
-          if (nDim == 3) { Buffer_Send_Coord_z[nVertex_Surface] = geometry->node[iPoint]->GetCoord(2); }
-          
-          /*--- If US system, the output should be in inches ---*/
-          
-          if (config->GetSystemMeasurements() == US) {
-            Buffer_Send_Coord_x[nVertex_Surface] *= 12.0;
-            Buffer_Send_Coord_y[nVertex_Surface] *= 12.0;
-            if (nDim == 3) Buffer_Send_Coord_z[nVertex_Surface] *= 12.0;
-          }
-          
-          Buffer_Send_GlobalIndex[nVertex_Surface] = geometry->node[iPoint]->GetGlobalIndex();
-          
-          if (solver == EULER)
-            Buffer_Send_Mach[nVertex_Surface] = sqrt(FlowSolver->node[iPoint]->GetVelocity2()) / FlowSolver->node[iPoint]->GetSoundSpeed();
-          if ((solver == NAVIER_STOKES) || (solver == RANS))
-            Buffer_Send_SkinFriction[nVertex_Surface] = FlowSolver->GetCSkinFriction(iMarker, iVertex);
-          if (solver == TNE2_EULER)
-            Buffer_Send_Mach[nVertex_Surface] = sqrt(FlowSolver->node[iPoint]->GetVelocity2()) / FlowSolver->node[iPoint]->GetSoundSpeed();
-          if (solver == TNE2_NAVIER_STOKES) {
-            Buffer_Send_SkinFriction[nVertex_Surface] = FlowSolver->GetCSkinFriction(iMarker, iVertex);
-            Buffer_Send_HeatTransfer[nVertex_Surface] = FlowSolver->GetHeatFlux(iMarker, iVertex);
-          }
-          nVertex_Surface++;
-        }
-      }
-  
-  /*--- Send the information to the master node ---*/
-  
-  SU2_MPI::Gather(Buffer_Send_Coord_x, MaxLocalVertex_Surface, MPI_DOUBLE, Buffer_Recv_Coord_x, MaxLocalVertex_Surface, MPI_DOUBLE, MASTER_NODE, MPI_COMM_WORLD);
-  SU2_MPI::Gather(Buffer_Send_Coord_y, MaxLocalVertex_Surface, MPI_DOUBLE, Buffer_Recv_Coord_y, MaxLocalVertex_Surface, MPI_DOUBLE, MASTER_NODE, MPI_COMM_WORLD);
-  if (nDim == 3) SU2_MPI::Gather(Buffer_Send_Coord_z, MaxLocalVertex_Surface, MPI_DOUBLE, Buffer_Recv_Coord_z, MaxLocalVertex_Surface, MPI_DOUBLE, MASTER_NODE, MPI_COMM_WORLD);
-  SU2_MPI::Gather(Buffer_Send_Press, MaxLocalVertex_Surface, MPI_DOUBLE, Buffer_Recv_Press, MaxLocalVertex_Surface, MPI_DOUBLE, MASTER_NODE, MPI_COMM_WORLD);
-  SU2_MPI::Gather(Buffer_Send_CPress, MaxLocalVertex_Surface, MPI_DOUBLE, Buffer_Recv_CPress, MaxLocalVertex_Surface, MPI_DOUBLE, MASTER_NODE, MPI_COMM_WORLD);
-  if (solver == EULER) SU2_MPI::Gather(Buffer_Send_Mach, MaxLocalVertex_Surface, MPI_DOUBLE, Buffer_Recv_Mach, MaxLocalVertex_Surface, MPI_DOUBLE, MASTER_NODE, MPI_COMM_WORLD);
-  if ((solver == NAVIER_STOKES) || (solver == RANS)) SU2_MPI::Gather(Buffer_Send_SkinFriction, MaxLocalVertex_Surface, MPI_DOUBLE, Buffer_Recv_SkinFriction, MaxLocalVertex_Surface, MPI_DOUBLE, MASTER_NODE, MPI_COMM_WORLD);
-  if (solver == TNE2_EULER) SU2_MPI::Gather(Buffer_Send_Mach, MaxLocalVertex_Surface, MPI_DOUBLE, Buffer_Recv_Mach, MaxLocalVertex_Surface, MPI_DOUBLE, MASTER_NODE, MPI_COMM_WORLD);
-  if (solver == TNE2_NAVIER_STOKES) {
-    SU2_MPI::Gather(Buffer_Send_SkinFriction, MaxLocalVertex_Surface, MPI_DOUBLE, Buffer_Recv_SkinFriction, MaxLocalVertex_Surface, MPI_DOUBLE, MASTER_NODE, MPI_COMM_WORLD);
-    SU2_MPI::Gather(Buffer_Send_HeatTransfer, MaxLocalVertex_Surface, MPI_DOUBLE, Buffer_Recv_HeatTransfer, MaxLocalVertex_Surface, MPI_DOUBLE, MASTER_NODE, MPI_COMM_WORLD);
-  }
-  SU2_MPI::Gather(Buffer_Send_GlobalIndex, MaxLocalVertex_Surface, MPI_UNSIGNED_LONG, Buffer_Recv_GlobalIndex, MaxLocalVertex_Surface, MPI_UNSIGNED_LONG, MASTER_NODE, MPI_COMM_WORLD);
-  
-  /*--- The master node unpacks the data and writes the surface CSV file ---*/
-  
-  if (rank == MASTER_NODE) {
-    
-    /*--- Write file name with extension if unsteady ---*/
-    char buffer[50];
-    string filename = config->GetSurfFlowCoeff_FileName();
-    ofstream SurfFlow_file;
-    
-    /*--- Write file name with extension if unsteady ---*/
-    strcpy (cstr, filename.c_str());
-    if (config->GetUnsteady_Simulation() == TIME_SPECTRAL) {
-      if (SU2_TYPE::Int(val_iZone) < 10) SPRINTF (buffer, "_0000%d.csv", SU2_TYPE::Int(val_iZone));
-      if ((SU2_TYPE::Int(val_iZone) >= 10) && (SU2_TYPE::Int(val_iZone) < 100)) SPRINTF (buffer, "_000%d.csv", SU2_TYPE::Int(val_iZone));
-      if ((SU2_TYPE::Int(val_iZone) >= 100) && (SU2_TYPE::Int(val_iZone) < 1000)) SPRINTF (buffer, "_00%d.csv", SU2_TYPE::Int(val_iZone));
-      if ((SU2_TYPE::Int(val_iZone) >= 1000) && (SU2_TYPE::Int(val_iZone) < 10000)) SPRINTF (buffer, "_0%d.csv", SU2_TYPE::Int(val_iZone));
-      if (SU2_TYPE::Int(val_iZone) >= 10000) SPRINTF (buffer, "_%d.csv", SU2_TYPE::Int(val_iZone));
-      
-    } else if (config->GetUnsteady_Simulation() && config->GetWrt_Unsteady()) {
-      if ((SU2_TYPE::Int(iExtIter) >= 0)    && (SU2_TYPE::Int(iExtIter) < 10))    SPRINTF (buffer, "_0000%d.csv", SU2_TYPE::Int(iExtIter));
-      if ((SU2_TYPE::Int(iExtIter) >= 10)   && (SU2_TYPE::Int(iExtIter) < 100))   SPRINTF (buffer, "_000%d.csv",  SU2_TYPE::Int(iExtIter));
-      if ((SU2_TYPE::Int(iExtIter) >= 100)  && (SU2_TYPE::Int(iExtIter) < 1000))  SPRINTF (buffer, "_00%d.csv",   SU2_TYPE::Int(iExtIter));
-      if ((SU2_TYPE::Int(iExtIter) >= 1000) && (SU2_TYPE::Int(iExtIter) < 10000)) SPRINTF (buffer, "_0%d.csv",    SU2_TYPE::Int(iExtIter));
-      if (SU2_TYPE::Int(iExtIter) >= 10000) SPRINTF (buffer, "_%d.csv", SU2_TYPE::Int(iExtIter));
-    }
-    else
-      SPRINTF (buffer, ".csv");
-    
-    strcat (cstr, buffer);
-    SurfFlow_file.precision(15);
-    SurfFlow_file.open(cstr, ios::out);
-    
-    SurfFlow_file << "\"Global_Index\", \"x_coord\", \"y_coord\", ";
-    if (nDim == 3) SurfFlow_file << "\"z_coord\", ";
-    SurfFlow_file << "\"Pressure\", \"Pressure_Coefficient\", ";
-    
-    switch (solver) {
-      case EULER : SurfFlow_file <<  "\"Mach_Number\"" << endl; break;
-      case NAVIER_STOKES: case RANS: SurfFlow_file <<  "\"Skin_Friction_Coefficient\"" << endl; break;
-      case TNE2_EULER: SurfFlow_file << "\"Mach_Number\"" << endl; break;
-      case TNE2_NAVIER_STOKES: SurfFlow_file << "\"Skin_Friction_Coefficient\", \"Heat_Flux\"" << endl; break;
-    }
-    
-    /*--- Loop through all of the collected data and write each node's values ---*/
-    
-    unsigned long Total_Index;
-    for (iProcessor = 0; iProcessor < nProcessor; iProcessor++) {
-      for (iVertex = 0; iVertex < Buffer_Recv_nVertex[iProcessor]; iVertex++) {
-        
-        /*--- Current index position and global index ---*/
-        Total_Index  = iProcessor*MaxLocalVertex_Surface+iVertex;
-        Global_Index = Buffer_Recv_GlobalIndex[Total_Index];
-        
-        /*--- Retrieve the merged data for this node ---*/
-        xCoord = Buffer_Recv_Coord_x[Total_Index];
-        yCoord = Buffer_Recv_Coord_y[Total_Index];
-        if (nDim == 3) zCoord = Buffer_Recv_Coord_z[Total_Index];
-        Pressure   = Buffer_Recv_Press[Total_Index];
-        PressCoeff = Buffer_Recv_CPress[Total_Index];
-        
-        /*--- Write the first part of the data ---*/
-        SurfFlow_file << scientific << Global_Index << ", " << xCoord << ", " << yCoord << ", ";
-        if (nDim == 3) SurfFlow_file << scientific << zCoord << ", ";
-        SurfFlow_file << scientific << Pressure << ", " << PressCoeff << ", ";
-        
-        /*--- Write the solver-dependent part of the data ---*/
-        switch (solver) {
-          case EULER :
-            Mach = Buffer_Recv_Mach[Total_Index];
-            SurfFlow_file << scientific << Mach << endl;
-            break;
-          case NAVIER_STOKES: case RANS:
-            SkinFrictionCoeff = Buffer_Recv_SkinFriction[Total_Index];
-            SurfFlow_file << scientific << SkinFrictionCoeff << endl;
-            break;
-          case TNE2_EULER:
-            Mach = Buffer_Recv_Mach[Total_Index];
-            SurfFlow_file << scientific << Mach << endl;
-            break;
-          case TNE2_NAVIER_STOKES:
-            SkinFrictionCoeff = Buffer_Recv_SkinFriction[Total_Index];
-            SurfFlow_file << scientific << SkinFrictionCoeff << endl;
-            HeatFlux = Buffer_Recv_HeatTransfer[Total_Index];
-            SurfFlow_file << scientific << HeatFlux << endl;
-            break;
-        }
-      }
-    }
-    
-    /*--- Close the CSV file ---*/
-    SurfFlow_file.close();
-    
-    /*--- Release the recv buffers on the master node ---*/
-    
-    delete [] Buffer_Recv_Coord_x;
-    delete [] Buffer_Recv_Coord_y;
-    if (nDim == 3) delete [] Buffer_Recv_Coord_z;
-    delete [] Buffer_Recv_Press;
-    delete [] Buffer_Recv_CPress;
-    delete [] Buffer_Recv_Mach;
-    delete [] Buffer_Recv_SkinFriction;
-    delete [] Buffer_Recv_HeatTransfer;
-    delete [] Buffer_Recv_GlobalIndex;
-    
-    delete [] Buffer_Recv_nVertex;
-    
-  }
-  
-  /*--- Release the memory for the remaining buffers and exit ---*/
-  
-  delete [] Buffer_Send_Coord_x;
-  delete [] Buffer_Send_Coord_y;
-  delete [] Buffer_Send_Coord_z;
-  delete [] Buffer_Send_Press;
-  delete [] Buffer_Send_CPress;
-  delete [] Buffer_Send_Mach;
-  delete [] Buffer_Send_SkinFriction;
-  delete [] Buffer_Send_HeatTransfer;
-  delete [] Buffer_Send_GlobalIndex;
-  
-#endif
-  
-}
-
-void COutput::SetSurfaceCSV_Adjoint(CConfig *config, CGeometry *geometry, CSolver *AdjSolver, CSolver *FlowSolution, unsigned long iExtIter, unsigned short val_iZone) {
-  
-#ifndef HAVE_MPI
-  
-  unsigned long iPoint, iVertex, Global_Index;
-  su2double *Solution, xCoord, yCoord, zCoord;
-  unsigned short iMarker;
-  char cstr[200], buffer[50];
-  ofstream SurfAdj_file;
-  
-  /*--- Write file name with extension if unsteady ---*/
-  strcpy (cstr, config->GetSurfAdjCoeff_FileName().c_str());
-  
-  if (config->GetUnsteady_Simulation() == TIME_SPECTRAL) {
-    if (SU2_TYPE::Int(val_iZone) < 10) SPRINTF (buffer, "_0000%d.csv", SU2_TYPE::Int(val_iZone));
-    if ((SU2_TYPE::Int(val_iZone) >= 10) && (SU2_TYPE::Int(val_iZone) < 100)) SPRINTF (buffer, "_000%d.csv", SU2_TYPE::Int(val_iZone));
-    if ((SU2_TYPE::Int(val_iZone) >= 100) && (SU2_TYPE::Int(val_iZone) < 1000)) SPRINTF (buffer, "_00%d.csv", SU2_TYPE::Int(val_iZone));
-    if ((SU2_TYPE::Int(val_iZone) >= 1000) && (SU2_TYPE::Int(val_iZone) < 10000)) SPRINTF (buffer, "_0%d.csv", SU2_TYPE::Int(val_iZone));
-    if (SU2_TYPE::Int(val_iZone) >= 10000) SPRINTF (buffer, "_%d.csv", SU2_TYPE::Int(val_iZone));
-    
-  } else if (config->GetUnsteady_Simulation() && config->GetWrt_Unsteady()) {
-    if ((SU2_TYPE::Int(iExtIter) >= 0)    && (SU2_TYPE::Int(iExtIter) < 10))    SPRINTF (buffer, "_0000%d.csv", SU2_TYPE::Int(iExtIter));
-    if ((SU2_TYPE::Int(iExtIter) >= 10)   && (SU2_TYPE::Int(iExtIter) < 100))   SPRINTF (buffer, "_000%d.csv",  SU2_TYPE::Int(iExtIter));
-    if ((SU2_TYPE::Int(iExtIter) >= 100)  && (SU2_TYPE::Int(iExtIter) < 1000))  SPRINTF (buffer, "_00%d.csv",   SU2_TYPE::Int(iExtIter));
-    if ((SU2_TYPE::Int(iExtIter) >= 1000) && (SU2_TYPE::Int(iExtIter) < 10000)) SPRINTF (buffer, "_0%d.csv",    SU2_TYPE::Int(iExtIter));
-    if (SU2_TYPE::Int(iExtIter) >= 10000) SPRINTF (buffer, "_%d.csv", SU2_TYPE::Int(iExtIter));
-  }
-  else
-    SPRINTF (buffer, ".csv");
-  
-  strcat(cstr, buffer);
-  SurfAdj_file.precision(15);
-  SurfAdj_file.open(cstr, ios::out);
-  
-  if (geometry->GetnDim() == 2) {
-    SurfAdj_file <<  "\"Point\",\"Sensitivity\",\"PsiRho\",\"Phi_x\",\"Phi_y\",\"PsiE\",\"x_coord\",\"y_coord\"";
-    if (config->GetDiscrete_Adjoint()){
-      SurfAdj_file << ",\"x_Sens\",\"y_Sens\"";
-    }
-    SurfAdj_file << endl;
-
-    for (iMarker = 0; iMarker < config->GetnMarker_All(); iMarker++) {
-      if (config->GetMarker_All_Plotting(iMarker) == YES)
-        for (iVertex = 0; iVertex < geometry->nVertex[iMarker]; iVertex++) {
-          iPoint = geometry->vertex[iMarker][iVertex]->GetNode();
-          Global_Index = geometry->node[iPoint]->GetGlobalIndex();
-          Solution = AdjSolver->node[iPoint]->GetSolution();
-          xCoord = geometry->node[iPoint]->GetCoord(0);
-          yCoord = geometry->node[iPoint]->GetCoord(1);
-          
-          /*--- If US system, the output should be in inches ---*/
-          
-          if (config->GetSystemMeasurements() == US) {
-            xCoord *= 12.0;
-            yCoord *= 12.0;
-          }
-          
-          SurfAdj_file << scientific << Global_Index << ", " << AdjSolver->GetCSensitivity(iMarker, iVertex) << ", " << Solution[0] << ", "
-          << Solution[1] << ", " << Solution[2] << ", " << Solution[3] <<", " << xCoord <<", "<< yCoord;
-          if (config->GetDiscrete_Adjoint()){
-            SurfAdj_file << ", " << AdjSolver->node[iPoint]->GetSensitivity(0) << ", " << AdjSolver->node[iPoint]->GetSensitivity(1);
-          }
-          SurfAdj_file << endl;
-        }
-    }
-  }
-  
-  if (geometry->GetnDim() == 3) {
-    SurfAdj_file <<  "\"Point\",\"Sensitivity\",\"PsiRho\",\"Phi_x\",\"Phi_y\",\"Phi_z\",\"PsiE\",\"x_coord\",\"y_coord\",\"z_coord\"";
-    if (config->GetDiscrete_Adjoint()){
-      SurfAdj_file << ",\"x_Sens\",\"y_Sens\",\"z_Sens\"";
-    }
-    SurfAdj_file << endl;
-    for (iMarker = 0; iMarker < config->GetnMarker_All(); iMarker++) {
-      if (config->GetMarker_All_Plotting(iMarker) == YES)
-        for (iVertex = 0; iVertex < geometry->nVertex[iMarker]; iVertex++) {
-          iPoint = geometry->vertex[iMarker][iVertex]->GetNode();
-          Global_Index = geometry->node[iPoint]->GetGlobalIndex();
-          Solution = AdjSolver->node[iPoint]->GetSolution();
-          
-          xCoord = geometry->node[iPoint]->GetCoord(0);
-          yCoord = geometry->node[iPoint]->GetCoord(1);
-          zCoord = geometry->node[iPoint]->GetCoord(2);
-          
-          /*--- If US system, the output should be in inches ---*/
-          
-          if (config->GetSystemMeasurements() == US) {
-            xCoord *= 12.0;
-            yCoord *= 12.0;
-            zCoord *= 12.0;
-          }
-          
-          SurfAdj_file << scientific << Global_Index << ", " << AdjSolver->GetCSensitivity(iMarker, iVertex) << ", " << Solution[0] << ", "
-          << Solution[1] << ", " << Solution[2] << ", " << Solution[3] << ", " << Solution[4] << ", "<< xCoord <<", "<< yCoord <<", "<< zCoord;
-          if (config->GetDiscrete_Adjoint()){
-            SurfAdj_file << ", " << AdjSolver->node[iPoint]->GetSensitivity(0) << ", " << AdjSolver->node[iPoint]->GetSensitivity(1)
-                         << ", " << AdjSolver->node[iPoint]->GetSensitivity(2);
-          }
-          SurfAdj_file << endl;
-        }
-    }
-  }
-  
-  SurfAdj_file.close();
-  
-#else
-  int rank, iProcessor, nProcessor;
-  
-  MPI_Comm_rank(MPI_COMM_WORLD, &rank);
-  MPI_Comm_size(MPI_COMM_WORLD, &nProcessor);
-  
-  unsigned short nDim = geometry->GetnDim(), iMarker;
-  su2double *Solution, *Coord;
-  unsigned long Buffer_Send_nVertex[1], iVertex, iPoint, nVertex_Surface = 0, nLocalVertex_Surface = 0,
-  MaxLocalVertex_Surface = 0, nBuffer_Scalar;
-  unsigned long *Buffer_Receive_nVertex = NULL;
-  ofstream SurfAdj_file;
-  
-  /*--- Write the surface .csv file ---*/
-  nLocalVertex_Surface = 0;
-  for (iMarker = 0; iMarker < config->GetnMarker_All(); iMarker++)
-    if (config->GetMarker_All_Plotting(iMarker) == YES)
-      for (iVertex = 0; iVertex < geometry->GetnVertex(iMarker); iVertex++) {
-        iPoint = geometry->vertex[iMarker][iVertex]->GetNode();
-        if (geometry->node[iPoint]->GetDomain()) nLocalVertex_Surface ++;
-      }
-  
-  if (rank == MASTER_NODE)
-    Buffer_Receive_nVertex = new unsigned long [nProcessor];
-  
-  Buffer_Send_nVertex[0] = nLocalVertex_Surface;
-  
-  SU2_MPI::Allreduce(&nLocalVertex_Surface, &MaxLocalVertex_Surface, 1, MPI_UNSIGNED_LONG, MPI_MAX, MPI_COMM_WORLD);
-  SU2_MPI::Gather(&Buffer_Send_nVertex, 1, MPI_UNSIGNED_LONG, Buffer_Receive_nVertex, 1, MPI_UNSIGNED_LONG, MASTER_NODE, MPI_COMM_WORLD);
-  
-  su2double *Buffer_Send_Coord_x = new su2double[MaxLocalVertex_Surface];
-  su2double *Buffer_Send_Coord_y= new su2double[MaxLocalVertex_Surface];
-  su2double *Buffer_Send_Coord_z= new su2double[MaxLocalVertex_Surface];
-  unsigned long *Buffer_Send_GlobalPoint= new unsigned long[MaxLocalVertex_Surface];
-  su2double *Buffer_Send_Sensitivity= new su2double[MaxLocalVertex_Surface];
-  su2double *Buffer_Send_PsiRho= new su2double[MaxLocalVertex_Surface];
-  su2double *Buffer_Send_Phi_x= new su2double[MaxLocalVertex_Surface];
-  su2double *Buffer_Send_Phi_y= new su2double[MaxLocalVertex_Surface];
-  su2double *Buffer_Send_Phi_z= new su2double[MaxLocalVertex_Surface];
-  su2double *Buffer_Send_PsiE= new su2double[MaxLocalVertex_Surface];
-
-  su2double *Buffer_Send_Sens_x = NULL, *Buffer_Send_Sens_y = NULL, *Buffer_Send_Sens_z = NULL;
-
-  if (config->GetDiscrete_Adjoint()){
-    Buffer_Send_Sens_x = new su2double[MaxLocalVertex_Surface];
-    Buffer_Send_Sens_y = new su2double[MaxLocalVertex_Surface];
-    if (nDim == 3){
-      Buffer_Send_Sens_z = new su2double[MaxLocalVertex_Surface];
-    }
-  }
-  
-  nVertex_Surface = 0;
-  for (iMarker = 0; iMarker < config->GetnMarker_All(); iMarker++)
-    if (config->GetMarker_All_Plotting(iMarker) == YES)
-      for (iVertex = 0; iVertex < geometry->GetnVertex(iMarker); iVertex++) {
-        iPoint = geometry->vertex[iMarker][iVertex]->GetNode();
-        if (geometry->node[iPoint]->GetDomain()) {
-          Solution = AdjSolver->node[iPoint]->GetSolution();
-          //Normal = geometry->vertex[iMarker][iVertex]->GetNormal();
-          Coord = geometry->node[iPoint]->GetCoord();
-          //d = AdjSolver->node[iPoint]->GetForceProj_Vector();
-          Buffer_Send_GlobalPoint[nVertex_Surface] = geometry->node[iPoint]->GetGlobalIndex();
-          Buffer_Send_Coord_x[nVertex_Surface] = Coord[0];
-          Buffer_Send_Coord_y[nVertex_Surface] = Coord[1];
-          Buffer_Send_Sensitivity[nVertex_Surface] =  AdjSolver->GetCSensitivity(iMarker, iVertex);
-          Buffer_Send_PsiRho[nVertex_Surface] = Solution[0];
-          Buffer_Send_Phi_x[nVertex_Surface] = Solution[1];
-          Buffer_Send_Phi_y[nVertex_Surface] = Solution[2];
-          if (nDim == 2) Buffer_Send_PsiE[nVertex_Surface] = Solution[3];
-          if (nDim == 3) {
-            Buffer_Send_Coord_z[nVertex_Surface] = Coord[2];
-            Buffer_Send_Phi_z[nVertex_Surface] = Solution[3];
-            Buffer_Send_PsiE[nVertex_Surface] = Solution[4];
-          }
-          if (config->GetDiscrete_Adjoint()){
-            Buffer_Send_Sens_x[nVertex_Surface] = AdjSolver->node[iPoint]->GetSensitivity(0);
-            Buffer_Send_Sens_y[nVertex_Surface] = AdjSolver->node[iPoint]->GetSensitivity(1);
-            if (nDim == 3){
-              Buffer_Send_Sens_z[nVertex_Surface] = AdjSolver->node[iPoint]->GetSensitivity(2);
-            }
-          }
-          
-          /*--- If US system, the output should be in inches ---*/
-          
-          if (config->GetSystemMeasurements() == US) {
-            Buffer_Send_Coord_x[nVertex_Surface] *= 12.0;
-            Buffer_Send_Coord_y[nVertex_Surface] *= 12.0;
-            if (nDim == 3) Buffer_Send_Coord_z[nVertex_Surface] *= 12.0;
-          }
-          
-          nVertex_Surface++;
-        }
-      }
-  
-  su2double *Buffer_Receive_Coord_x = NULL, *Buffer_Receive_Coord_y = NULL, *Buffer_Receive_Coord_z = NULL, *Buffer_Receive_Sensitivity = NULL,
-  *Buffer_Receive_PsiRho = NULL, *Buffer_Receive_Phi_x = NULL, *Buffer_Receive_Phi_y = NULL, *Buffer_Receive_Phi_z = NULL,
-  *Buffer_Receive_PsiE = NULL, *Buffer_Receive_Sens_x = NULL, *Buffer_Receive_Sens_y = NULL, *Buffer_Receive_Sens_z = NULL;
-  unsigned long *Buffer_Receive_GlobalPoint = NULL;
-  
-  if (rank == MASTER_NODE) {
-    Buffer_Receive_Coord_x = new su2double [nProcessor*MaxLocalVertex_Surface];
-    Buffer_Receive_Coord_y = new su2double [nProcessor*MaxLocalVertex_Surface];
-    if (nDim == 3) Buffer_Receive_Coord_z = new su2double [nProcessor*MaxLocalVertex_Surface];
-    Buffer_Receive_GlobalPoint = new unsigned long [nProcessor*MaxLocalVertex_Surface];
-    Buffer_Receive_Sensitivity = new su2double [nProcessor*MaxLocalVertex_Surface];
-    Buffer_Receive_PsiRho = new su2double [nProcessor*MaxLocalVertex_Surface];
-    Buffer_Receive_Phi_x = new su2double [nProcessor*MaxLocalVertex_Surface];
-    Buffer_Receive_Phi_y = new su2double [nProcessor*MaxLocalVertex_Surface];
-    if (nDim == 3) Buffer_Receive_Phi_z = new su2double [nProcessor*MaxLocalVertex_Surface];
-    Buffer_Receive_PsiE = new su2double [nProcessor*MaxLocalVertex_Surface];
-    if (config->GetDiscrete_Adjoint()){
-      Buffer_Receive_Sens_x = new su2double[nProcessor*MaxLocalVertex_Surface];
-      Buffer_Receive_Sens_y = new su2double[nProcessor*MaxLocalVertex_Surface];
-      if (nDim == 3){
-        Buffer_Receive_Sens_z = new su2double[nProcessor*MaxLocalVertex_Surface];
-      }
-    }
-  }
-  
-  nBuffer_Scalar = MaxLocalVertex_Surface;
-  
-  /*--- Send the information to the Master node ---*/
-  SU2_MPI::Gather(Buffer_Send_Coord_x, nBuffer_Scalar, MPI_DOUBLE, Buffer_Receive_Coord_x, nBuffer_Scalar, MPI_DOUBLE, MASTER_NODE, MPI_COMM_WORLD);
-  SU2_MPI::Gather(Buffer_Send_Coord_y, nBuffer_Scalar, MPI_DOUBLE, Buffer_Receive_Coord_y, nBuffer_Scalar, MPI_DOUBLE, MASTER_NODE, MPI_COMM_WORLD);
-  if (nDim == 3) SU2_MPI::Gather(Buffer_Send_Coord_z, nBuffer_Scalar, MPI_DOUBLE, Buffer_Receive_Coord_z, nBuffer_Scalar, MPI_DOUBLE, MASTER_NODE, MPI_COMM_WORLD);
-  SU2_MPI::Gather(Buffer_Send_GlobalPoint, nBuffer_Scalar, MPI_UNSIGNED_LONG, Buffer_Receive_GlobalPoint, nBuffer_Scalar, MPI_UNSIGNED_LONG, MASTER_NODE, MPI_COMM_WORLD);
-  SU2_MPI::Gather(Buffer_Send_Sensitivity, nBuffer_Scalar, MPI_DOUBLE, Buffer_Receive_Sensitivity, nBuffer_Scalar, MPI_DOUBLE, MASTER_NODE, MPI_COMM_WORLD);
-  SU2_MPI::Gather(Buffer_Send_PsiRho, nBuffer_Scalar, MPI_DOUBLE, Buffer_Receive_PsiRho, nBuffer_Scalar, MPI_DOUBLE, MASTER_NODE, MPI_COMM_WORLD);
-  SU2_MPI::Gather(Buffer_Send_Phi_x, nBuffer_Scalar, MPI_DOUBLE, Buffer_Receive_Phi_x, nBuffer_Scalar, MPI_DOUBLE, MASTER_NODE, MPI_COMM_WORLD);
-  SU2_MPI::Gather(Buffer_Send_Phi_y, nBuffer_Scalar, MPI_DOUBLE, Buffer_Receive_Phi_y, nBuffer_Scalar, MPI_DOUBLE, MASTER_NODE, MPI_COMM_WORLD);
-  if (nDim == 3) SU2_MPI::Gather(Buffer_Send_Phi_z, nBuffer_Scalar, MPI_DOUBLE, Buffer_Receive_Phi_z, nBuffer_Scalar, MPI_DOUBLE, MASTER_NODE, MPI_COMM_WORLD);
-  SU2_MPI::Gather(Buffer_Send_PsiE, nBuffer_Scalar, MPI_DOUBLE, Buffer_Receive_PsiE, nBuffer_Scalar, MPI_DOUBLE, MASTER_NODE, MPI_COMM_WORLD);
-  if (config->GetDiscrete_Adjoint()){
-    SU2_MPI::Gather(Buffer_Send_Sens_x, nBuffer_Scalar, MPI_DOUBLE, Buffer_Receive_Sens_x, nBuffer_Scalar, MPI_DOUBLE, MASTER_NODE, MPI_COMM_WORLD);
-    SU2_MPI::Gather(Buffer_Send_Sens_y, nBuffer_Scalar, MPI_DOUBLE, Buffer_Receive_Sens_y, nBuffer_Scalar, MPI_DOUBLE, MASTER_NODE, MPI_COMM_WORLD);
-    if (nDim == 3){
-      SU2_MPI::Gather(Buffer_Send_Sens_z, nBuffer_Scalar, MPI_DOUBLE, Buffer_Receive_Sens_z, nBuffer_Scalar, MPI_DOUBLE, MASTER_NODE, MPI_COMM_WORLD);
-    }
-  }
-  
-  /*--- The master node is the one who writes the surface files ---*/
-  if (rank == MASTER_NODE) {
-    unsigned long iVertex, GlobalPoint, position;
-    char cstr[200], buffer[50];
-    ofstream SurfAdj_file;
-    string filename = config->GetSurfAdjCoeff_FileName();
-        
-    /*--- Write file name with extension if unsteady ---*/
-    strcpy (cstr, filename.c_str());
-    
-    if (config->GetUnsteady_Simulation() == TIME_SPECTRAL) {
-      if (SU2_TYPE::Int(val_iZone) < 10) SPRINTF (buffer, "_0000%d.csv", SU2_TYPE::Int(val_iZone));
-      if ((SU2_TYPE::Int(val_iZone) >= 10) && (SU2_TYPE::Int(val_iZone) < 100)) SPRINTF (buffer, "_000%d.csv", SU2_TYPE::Int(val_iZone));
-      if ((SU2_TYPE::Int(val_iZone) >= 100) && (SU2_TYPE::Int(val_iZone) < 1000)) SPRINTF (buffer, "_00%d.csv", SU2_TYPE::Int(val_iZone));
-      if ((SU2_TYPE::Int(val_iZone) >= 1000) && (SU2_TYPE::Int(val_iZone) < 10000)) SPRINTF (buffer, "_0%d.csv", SU2_TYPE::Int(val_iZone));
-      if (SU2_TYPE::Int(val_iZone) >= 10000) SPRINTF (buffer, "_%d.csv", SU2_TYPE::Int(val_iZone));
-      
-    } else if (config->GetUnsteady_Simulation() && config->GetWrt_Unsteady()) {
-      if ((SU2_TYPE::Int(iExtIter) >= 0) && (SU2_TYPE::Int(iExtIter) < 10)) SPRINTF (buffer, "_0000%d.csv", SU2_TYPE::Int(iExtIter));
-      if ((SU2_TYPE::Int(iExtIter) >= 10) && (SU2_TYPE::Int(iExtIter) < 100)) SPRINTF (buffer, "_000%d.csv", SU2_TYPE::Int(iExtIter));
-      if ((SU2_TYPE::Int(iExtIter) >= 100) && (SU2_TYPE::Int(iExtIter) < 1000)) SPRINTF (buffer, "_00%d.csv", SU2_TYPE::Int(iExtIter));
-      if ((SU2_TYPE::Int(iExtIter) >= 1000) && (SU2_TYPE::Int(iExtIter) < 10000)) SPRINTF (buffer, "_0%d.csv", SU2_TYPE::Int(iExtIter));
-      if (SU2_TYPE::Int(iExtIter) >= 10000) SPRINTF (buffer, "_%d.csv", SU2_TYPE::Int(iExtIter));
-    }
-    else
-      SPRINTF (buffer, ".csv");
-    
-    strcat (cstr, buffer);
-    SurfAdj_file.open(cstr, ios::out);
-    SurfAdj_file.precision(15);
-    
-    /*--- Write the 2D surface flow coefficient file ---*/
-    if (geometry->GetnDim() == 2) {
-      
-      SurfAdj_file <<  "\"Point\",\"Sensitivity\",\"PsiRho\",\"Phi_x\",\"Phi_y\",\"PsiE\",\"x_coord\",\"y_coord\"";
-      if (config->GetDiscrete_Adjoint()){
-        SurfAdj_file << ",\" x_Sens\",\"y_Sens\"";
-      }
-      SurfAdj_file << endl;
-
-      for (iProcessor = 0; iProcessor < nProcessor; iProcessor++)
-        for (iVertex = 0; iVertex < Buffer_Receive_nVertex[iProcessor]; iVertex++) {
-          
-          position = iProcessor*MaxLocalVertex_Surface+iVertex;
-          GlobalPoint = Buffer_Receive_GlobalPoint[position];
-          
-          SurfAdj_file << scientific << GlobalPoint <<
-          ", " << Buffer_Receive_Sensitivity[position] << ", " << Buffer_Receive_PsiRho[position] <<
-          ", " << Buffer_Receive_Phi_x[position] << ", " << Buffer_Receive_Phi_y[position] <<
-          ", " << Buffer_Receive_PsiE[position] << ", " << Buffer_Receive_Coord_x[position] <<
-          ", "<< Buffer_Receive_Coord_y[position];
-          if (config->GetDiscrete_Adjoint()){
-            SurfAdj_file << ", " << Buffer_Receive_Sens_x[position] << ", " << Buffer_Receive_Sens_y[position];
-          }
-          SurfAdj_file << endl;
-        }
-    }
-    
-    /*--- Write the 3D surface flow coefficient file ---*/
-    if (geometry->GetnDim() == 3) {
-      
-      SurfAdj_file <<  "\"Point\",\"Sensitivity\",\"PsiRho\",\"Phi_x\",\"Phi_y\",\"Phi_z\",\"PsiE\",\"x_coord\",\"y_coord\",\"z_coord\"" << endl;
-      if (config->GetDiscrete_Adjoint()){
-        SurfAdj_file << ",\"x_Sens\",\"y_Sens\",\"z_Sens\"";
-      }
-      SurfAdj_file << endl;
-
-      for (iProcessor = 0; iProcessor < nProcessor; iProcessor++)
-        for (iVertex = 0; iVertex < Buffer_Receive_nVertex[iProcessor]; iVertex++) {
-          position = iProcessor*MaxLocalVertex_Surface+iVertex;
-          GlobalPoint = Buffer_Receive_GlobalPoint[position];
-          
-          SurfAdj_file << scientific << GlobalPoint <<
-          ", " << Buffer_Receive_Sensitivity[position] << ", " << Buffer_Receive_PsiRho[position] <<
-          ", " << Buffer_Receive_Phi_x[position] << ", " << Buffer_Receive_Phi_y[position] << ", " << Buffer_Receive_Phi_z[position] <<
-          ", " << Buffer_Receive_PsiE[position] <<", "<< Buffer_Receive_Coord_x[position] <<
-          ", "<< Buffer_Receive_Coord_y[position] <<", "<< Buffer_Receive_Coord_z[position];
-          if (config->GetDiscrete_Adjoint()){
-            SurfAdj_file << ", " << Buffer_Receive_Sens_x[position] << ", " << Buffer_Receive_Sens_y[position] << ", " << Buffer_Receive_Sens_z[position];
-          }
-          SurfAdj_file << endl;
-        }
-    }
-    
-  }
-  
-  if (rank == MASTER_NODE) {
-    delete [] Buffer_Receive_nVertex;
-    delete [] Buffer_Receive_Coord_x;
-    delete [] Buffer_Receive_Coord_y;
-    if (nDim == 3) delete [] Buffer_Receive_Coord_z;
-    delete [] Buffer_Receive_Sensitivity;
-    delete [] Buffer_Receive_PsiRho;
-    delete [] Buffer_Receive_Phi_x;
-    delete [] Buffer_Receive_Phi_y;
-    if (nDim == 3) delete [] Buffer_Receive_Phi_z;
-    delete [] Buffer_Receive_PsiE;
-    delete [] Buffer_Receive_GlobalPoint;
-    if (config->GetDiscrete_Adjoint()){
-      delete [] Buffer_Receive_Sens_x;
-      delete [] Buffer_Receive_Sens_y;
-      if (nDim == 3){
-        delete [] Buffer_Receive_Sens_z;
-      }
-    }
-  }
-  
-  delete [] Buffer_Send_Coord_x;
-  delete [] Buffer_Send_Coord_y;
-  delete [] Buffer_Send_Coord_z;
-  delete [] Buffer_Send_GlobalPoint;
-  delete [] Buffer_Send_Sensitivity;
-  delete [] Buffer_Send_PsiRho;
-  delete [] Buffer_Send_Phi_x;
-  delete [] Buffer_Send_Phi_y;
-  delete [] Buffer_Send_Phi_z;
-  delete [] Buffer_Send_PsiE;
-  if (Buffer_Send_Sens_x != NULL) delete [] Buffer_Send_Sens_x;
-  if (Buffer_Send_Sens_y != NULL) delete [] Buffer_Send_Sens_y;
-  if (Buffer_Send_Sens_z != NULL) delete [] Buffer_Send_Sens_z;
-  
-  SurfAdj_file.close();
-  
-#endif
-}
-
-void COutput::SetSurfaceCSV_Linearized(CConfig *config, CGeometry *geometry, CSolver *LinSolution, string val_filename, unsigned long iExtIter) { }
-
-void COutput::MergeConnectivity(CConfig *config, CGeometry *geometry, unsigned short val_iZone) {
-  
-  int rank = MASTER_NODE;
-  int size = SINGLE_NODE;
-  
-#ifdef HAVE_MPI
-  MPI_Comm_rank(MPI_COMM_WORLD, &rank);
-  MPI_Comm_size(MPI_COMM_WORLD, &size);
-#endif
-  
-  /*--- Flags identifying the types of files to be written. ---*/
-  
-  bool Wrt_Vol = config->GetWrt_Vol_Sol();
-  bool Wrt_Srf = config->GetWrt_Srf_Sol();
-  
-  /*--- Merge connectivity for each type of element (excluding halos). Note
-   that we only need to merge the connectivity once, as it does not change
-   during computation. Check whether the base file has been written. ---*/
-  
-    /*--- Merge volumetric grid. ---*/
-    
-    if (Wrt_Vol) {
-      
-      if ((rank == MASTER_NODE) && (size != SINGLE_NODE) && (nGlobal_Tria != 0))
-        cout <<"Merging volumetric triangle grid connectivity." << endl;
-      MergeVolumetricConnectivity(config, geometry, TRIANGLE    );
-      
-      if ((rank == MASTER_NODE) && (size != SINGLE_NODE) && (nGlobal_Quad != 0))
-        cout <<"Merging volumetric quadrilateral grid connectivity." << endl;
-      MergeVolumetricConnectivity(config, geometry, QUADRILATERAL   );
-      
-      if ((rank == MASTER_NODE) && (size != SINGLE_NODE) && (nGlobal_Tetr != 0))
-        cout <<"Merging volumetric tetrahedron grid connectivity." << endl;
-      MergeVolumetricConnectivity(config, geometry, TETRAHEDRON );
-      
-      if ((rank == MASTER_NODE) && (size != SINGLE_NODE) && (nGlobal_Hexa != 0))
-        cout <<"Merging volumetric hexahedron grid connectivity." << endl;
-      MergeVolumetricConnectivity(config, geometry, HEXAHEDRON  );
-      
-      if ((rank == MASTER_NODE) && (size != SINGLE_NODE) && (nGlobal_Pris != 0))
-        cout <<"Merging volumetric prism grid connectivity." << endl;
-      MergeVolumetricConnectivity(config, geometry, PRISM       );
-      
-      if ((rank == MASTER_NODE) && (size != SINGLE_NODE) && (nGlobal_Pyra != 0))
-        cout <<"Merging volumetric pyramid grid connectivity." << endl;
-      MergeVolumetricConnectivity(config, geometry, PYRAMID     );
-      
-    }
-    
-    /*--- Merge surface grid. ---*/
-    
-    if (Wrt_Srf) {
-      
-      if ((rank == MASTER_NODE) && (size != SINGLE_NODE) && (nGlobal_Line != 0))
-        cout <<"Merging surface line grid connectivity." << endl;
-      MergeSurfaceConnectivity(config, geometry, LINE);
-      
-      if ((rank == MASTER_NODE) && (size != SINGLE_NODE) && (nGlobal_BoundTria != 0))
-        cout <<"Merging surface triangle grid connectivity." << endl;
-      MergeSurfaceConnectivity(config, geometry, TRIANGLE);
-      
-      if ((rank == MASTER_NODE) && (size != SINGLE_NODE) && (nGlobal_BoundQuad != 0))
-        cout <<"Merging surface quadrilateral grid connectivity." << endl;
-      MergeSurfaceConnectivity(config, geometry, QUADRILATERAL);
-      
-    }
-    
-    /*--- Update total number of volume elements after merge. ---*/
-    
-    nGlobal_Elem = nGlobal_Tria + nGlobal_Quad + nGlobal_Tetr +
-    nGlobal_Hexa + nGlobal_Pyra + nGlobal_Pris;
-    
-    /*--- Update total number of surface elements after merge. ---*/
-    
-    nSurf_Elem = nGlobal_Line + nGlobal_BoundTria + nGlobal_BoundQuad;
-
-}
-
-void COutput::MergeCoordinates(CConfig *config, CGeometry *geometry) {
-  
-  /*--- Local variables needed on all processors ---*/
-  
-  unsigned short iDim, nDim = geometry->GetnDim();
-  unsigned long iPoint;
-  
-#ifndef HAVE_MPI
-  
-  /*--- In serial, the single process has access to all geometry, so simply
-   load the coordinates into the data structure. ---*/
-  
-  unsigned short iMarker;
-  unsigned long iVertex, nTotalPoints = 0;
-  int SendRecv;
-  
-  /*--- First, create a structure to locate any periodic halo nodes ---*/
-  int *Local_Halo = new int[geometry->GetnPoint()];
-  for (iPoint = 0; iPoint < geometry->GetnPoint(); iPoint++)
-    Local_Halo[iPoint] = !geometry->node[iPoint]->GetDomain();
-  
-  for (iMarker = 0; iMarker < config->GetnMarker_All(); iMarker++) {
-    if (config->GetMarker_All_KindBC(iMarker) == SEND_RECEIVE) {
-      SendRecv = config->GetMarker_All_SendRecv(iMarker);
-      for (iVertex = 0; iVertex < geometry->nVertex[iMarker]; iVertex++) {
-        iPoint = geometry->vertex[iMarker][iVertex]->GetNode();
-        if ((geometry->vertex[iMarker][iVertex]->GetRotation_Type() > 0) &&
-            (geometry->vertex[iMarker][iVertex]->GetRotation_Type() % 2 == 1) &&
-            (SendRecv < 0)) {
-          Local_Halo[iPoint] = false;
-        }
-      }
-      
-    }
-  }
-  
-  /*--- Total number of points in the mesh (this might include periodic points). ---*/
-  for (iPoint = 0; iPoint < geometry->GetnPoint(); iPoint++)
-    if (!Local_Halo[iPoint]) nTotalPoints++;
-  
-  nGlobal_Poin = nTotalPoints;
-  nGlobal_Doma = geometry->GetnPointDomain();
-  
-  /*--- Allocate the coordinates data structure. ---*/
-  
-  Coords = new su2double*[nDim];
-  for (iDim = 0; iDim < nDim; iDim++) {
-    Coords[iDim] = new su2double[nGlobal_Poin];
-  }
-  
-  /*--- Loop over the mesh to collect the coords of the local points ---*/
-  
-  for (iPoint = 0; iPoint < geometry->GetnPoint(); iPoint++) {
-    
-    /*--- Check if the node belongs to the domain (i.e, not a halo node). 
-     Sort by the global index, even in serial there is a renumbering (e.g. RCM). ---*/
-    
-    if (!Local_Halo[iPoint]) {
-      
-      /*--- Retrieve the current coordinates at this node. ---*/
-      
-      unsigned long iGlobal_Index = geometry->node[iPoint]->GetGlobalIndex();
-      
-      for (iDim = 0; iDim < nDim; iDim++) {
-        Coords[iDim][iGlobal_Index] = geometry->node[iPoint]->GetCoord(iDim);
-        
-        /*--- If US system, the output should be in inches ---*/
-        
-        if ((config->GetSystemMeasurements() == US) && (config->GetKind_SU2() != SU2_DEF)) {
-          Coords[iDim][iGlobal_Index] *= 12.0;
-        }
-        
-      }
-      
-    }
-  }
-
-  
-  delete [] Local_Halo;
-  
-#else
-  
-  /*--- MPI preprocessing ---*/
-  int iProcessor, nProcessor, rank;
-  unsigned long jPoint;
-
-  MPI_Comm_rank(MPI_COMM_WORLD, &rank);
-  MPI_Comm_size(MPI_COMM_WORLD, &nProcessor);
-  
-  bool Wrt_Halo = config->GetWrt_Halo(), isPeriodic;
-  
-  /*--- Local variables needed for merging the geometry with MPI. ---*/
-  
-  unsigned long iVertex, iMarker;
-  unsigned long Buffer_Send_nPoin[1], *Buffer_Recv_nPoin = NULL;
-  unsigned long nLocalPoint = 0, MaxLocalPoint = 0;
-  unsigned long iGlobal_Index = 0, nBuffer_Scalar = 0;
-  
-  if (rank == MASTER_NODE) Buffer_Recv_nPoin = new unsigned long[nProcessor];
-  
-  int *Local_Halo = new int[geometry->GetnPoint()];
-  for (iPoint = 0; iPoint < geometry->GetnPoint(); iPoint++)
-    Local_Halo[iPoint] = !geometry->node[iPoint]->GetDomain();
-  
-  /*--- Search all send/recv boundaries on this partition for any periodic
-   nodes that were part of the original domain. We want to recover these
-   for visualization purposes. ---*/
-  
-  if (Wrt_Halo) {
-    nLocalPoint = geometry->GetnPoint();
-  } else {
-    for (iMarker = 0; iMarker < config->GetnMarker_All(); iMarker++) {
-      if (config->GetMarker_All_KindBC(iMarker) == SEND_RECEIVE) {
-        
-        /*--- Checking for less than or equal to the rank, because there may
-         be some periodic halo nodes that send info to the same rank. ---*/
-        
-        for (iVertex = 0; iVertex < geometry->nVertex[iMarker]; iVertex++) {
-          iPoint = geometry->vertex[iMarker][iVertex]->GetNode();
-          isPeriodic = ((geometry->vertex[iMarker][iVertex]->GetRotation_Type() > 0) &&
-                        (geometry->vertex[iMarker][iVertex]->GetRotation_Type() % 2 == 1));
-          if (isPeriodic) Local_Halo[iPoint] = false;
-        }
-      }
-    }
-    
-    /*--- Sum total number of nodes that belong to the domain ---*/
-    
-    for (iPoint = 0; iPoint < geometry->GetnPoint(); iPoint++)
-      if (Local_Halo[iPoint] == false)
-        nLocalPoint++;
-  }
-  Buffer_Send_nPoin[0] = nLocalPoint;
-  
-  /*--- Communicate the total number of nodes on this domain. ---*/
-  
-  SU2_MPI::Gather(&Buffer_Send_nPoin, 1, MPI_UNSIGNED_LONG,
-             Buffer_Recv_nPoin, 1, MPI_UNSIGNED_LONG, MASTER_NODE, MPI_COMM_WORLD);
-  SU2_MPI::Allreduce(&nLocalPoint, &MaxLocalPoint, 1, MPI_UNSIGNED_LONG, MPI_MAX, MPI_COMM_WORLD);
-  
-  if (rank == MASTER_NODE) {
-    nGlobal_Doma = 0;
-    for (iProcessor = 0; iProcessor < nProcessor; iProcessor++) {
-      nGlobal_Doma += Buffer_Recv_nPoin[iProcessor];
-    }
-  }
-  nBuffer_Scalar = MaxLocalPoint;
-  
-  /*--- Send and Recv buffers. ---*/
-  
-  su2double *Buffer_Send_X = new su2double[MaxLocalPoint];
-  su2double *Buffer_Recv_X = NULL;
-  
-  su2double *Buffer_Send_Y = new su2double[MaxLocalPoint];
-  su2double *Buffer_Recv_Y = NULL;
-  
-  su2double *Buffer_Send_Z = NULL, *Buffer_Recv_Z = NULL;
-  if (nDim == 3) Buffer_Send_Z = new su2double[MaxLocalPoint];
-  
-  unsigned long *Buffer_Send_GlobalIndex = new unsigned long[MaxLocalPoint];
-  unsigned long *Buffer_Recv_GlobalIndex = NULL;
-  
-  /*--- Prepare the receive buffers in the master node only. ---*/
-  
-  if (rank == MASTER_NODE) {
-    
-    Buffer_Recv_X = new su2double[nProcessor*MaxLocalPoint];
-    Buffer_Recv_Y = new su2double[nProcessor*MaxLocalPoint];
-    if (nDim == 3) Buffer_Recv_Z = new su2double[nProcessor*MaxLocalPoint];
-    Buffer_Recv_GlobalIndex = new unsigned long[nProcessor*MaxLocalPoint];
-    
-    /*--- Sum total number of nodes to be written and allocate arrays ---*/
-    nGlobal_Poin = 0;
-    for (iProcessor = 0; iProcessor < nProcessor; iProcessor++) {
-      nGlobal_Poin += Buffer_Recv_nPoin[iProcessor];
-    }
-    Coords = new su2double*[nDim];
-    for (iDim = 0; iDim < nDim; iDim++) {
-      Coords[iDim] = new su2double[nGlobal_Poin];
-    }
-  }
-  
-  /*--- Main communication routine. Loop over each coordinate and perform
-   the MPI comm. Temporary 1-D buffers are used to send the coordinates at
-   all nodes on each partition to the master node. These are then unpacked
-   by the master and sorted by global index in one large n-dim. array. ---*/
-  
-  /*--- Loop over this partition to collect the coords of the local points. ---*/
-  su2double *Coords_Local; jPoint = 0;
-  for (iPoint = 0; iPoint < geometry->GetnPoint(); iPoint++) {
-    
-    /*--- Check for halos and write only if requested ---*/
-    if (!Local_Halo[iPoint] || Wrt_Halo) {
-      
-      /*--- Retrieve local coordinates at this node. ---*/
-      Coords_Local = geometry->node[iPoint]->GetCoord();
-      
-      /*--- Load local coords into the temporary send buffer. ---*/
-      Buffer_Send_X[jPoint] = Coords_Local[0];
-      Buffer_Send_Y[jPoint] = Coords_Local[1];
-      if (nDim == 3) Buffer_Send_Z[jPoint] = Coords_Local[2];
-      
-      /*--- If US system, the output should be in inches ---*/
-      
-      if ((config->GetSystemMeasurements() == US) && (config->GetKind_SU2() != SU2_DEF)) {
-        Buffer_Send_X[jPoint] *= 12.0;
-        Buffer_Send_Y[jPoint] *= 12.0;
-        if (nDim == 3) Buffer_Send_Z[jPoint] *= 12.0;
-      }
-      
-      /*--- Store the global index for this local node. ---*/
-      Buffer_Send_GlobalIndex[jPoint] = geometry->node[iPoint]->GetGlobalIndex();
-      
-      /*--- Increment jPoint as the counter. We need this because iPoint
-       may include halo nodes that we skip over during this loop. ---*/
-      jPoint++;
-    }
-  }
-
-  /*--- Gather the coordinate data on the master node using MPI. ---*/
-
-  SU2_MPI::Gather(Buffer_Send_X, nBuffer_Scalar, MPI_DOUBLE, Buffer_Recv_X, nBuffer_Scalar, MPI_DOUBLE, MASTER_NODE, MPI_COMM_WORLD);
-  SU2_MPI::Gather(Buffer_Send_Y, nBuffer_Scalar, MPI_DOUBLE, Buffer_Recv_Y, nBuffer_Scalar, MPI_DOUBLE, MASTER_NODE, MPI_COMM_WORLD);
-  if (nDim == 3) {
-    SU2_MPI::Gather(Buffer_Send_Z, nBuffer_Scalar, MPI_DOUBLE, Buffer_Recv_Z, nBuffer_Scalar, MPI_DOUBLE, MASTER_NODE, MPI_COMM_WORLD);
-  }
-  SU2_MPI::Gather(Buffer_Send_GlobalIndex, nBuffer_Scalar, MPI_UNSIGNED_LONG, Buffer_Recv_GlobalIndex, nBuffer_Scalar, MPI_UNSIGNED_LONG, MASTER_NODE, MPI_COMM_WORLD);
-
-  /*--- The master node unpacks and sorts this variable by global index ---*/
-  
-  if (rank == MASTER_NODE) {
-    jPoint = 0;
-    for (iProcessor = 0; iProcessor < nProcessor; iProcessor++) {
-      for (iPoint = 0; iPoint < Buffer_Recv_nPoin[iProcessor]; iPoint++) {
-        /*--- Get global index, then loop over each variable and store ---*/
-        iGlobal_Index = Buffer_Recv_GlobalIndex[jPoint];
-        Coords[0][iGlobal_Index] = Buffer_Recv_X[jPoint];
-        Coords[1][iGlobal_Index] = Buffer_Recv_Y[jPoint];
-        if (nDim == 3) Coords[2][iGlobal_Index] = Buffer_Recv_Z[jPoint];
-        jPoint++;
-      }
-      /*--- Adjust jPoint to index of next proc's data in the buffers. ---*/
-      jPoint = (iProcessor+1)*nBuffer_Scalar;
-    }
-  }
-
-  /*--- Immediately release the temporary data buffers. ---*/
-  
-  delete [] Local_Halo;
-  delete [] Buffer_Send_X;
-  delete [] Buffer_Send_Y;
-  if (Buffer_Send_Z != NULL) delete [] Buffer_Send_Z;
-  delete [] Buffer_Send_GlobalIndex;
-  if (rank == MASTER_NODE) {
-    delete [] Buffer_Recv_X;
-    delete [] Buffer_Recv_Y;
-    if (Buffer_Recv_Z != NULL)  delete [] Buffer_Recv_Z;
-    delete [] Buffer_Recv_GlobalIndex;
-    delete [] Buffer_Recv_nPoin;
-  }
-  
-#endif
-  
-}
-
-void COutput::MergeVolumetricConnectivity(CConfig *config, CGeometry *geometry, unsigned short Elem_Type) {
-  
-  int iProcessor;
-  unsigned short NODES_PER_ELEMENT;
-  unsigned long iPoint, iNode, jNode;
-  unsigned long iElem = 0;
-  unsigned long nLocalElem = 0, nElem_Total = 0;
-  
-  unsigned long iVertex, iMarker;
-  unsigned long jElem;
-  int SendRecv, RecvFrom;
-  
-  unsigned long Buffer_Send_nElem[1], *Buffer_Recv_nElem = NULL;
-  unsigned long nBuffer_Scalar = 0;
-  unsigned long kNode = 0, kElem = 0;
-  unsigned long MaxLocalElem = 0, iGlobal_Index, jPoint, kPoint;
-  
-  bool Wrt_Halo = config->GetWrt_Halo();
-  bool *Write_Elem = NULL, notPeriodic, notHalo, addedPeriodic;
-
-  int *Conn_Elem = NULL;
-
-  int rank = MASTER_NODE;
-  int size = SINGLE_NODE;
-
-#ifdef HAVE_MPI
-  MPI_Comm_rank(MPI_COMM_WORLD, &rank);
-  MPI_Comm_size(MPI_COMM_WORLD, &size);
-#endif
-  
-  
-  /*--- Store the local number of this element type and the number of nodes
-   per this element type. In serial, this will be the total number of this
-   element type in the entire mesh. In parallel, it is the number on only
-   the current partition. ---*/
-  
-  switch (Elem_Type) {
-    case TRIANGLE:
-      nLocalElem = geometry->GetnElemTria();
-      NODES_PER_ELEMENT = N_POINTS_TRIANGLE;
-      break;
-    case QUADRILATERAL:
-      nLocalElem = geometry->GetnElemQuad();
-      NODES_PER_ELEMENT = N_POINTS_QUADRILATERAL;
-      break;
-    case TETRAHEDRON:
-      nLocalElem = geometry->GetnElemTetr();
-      NODES_PER_ELEMENT = N_POINTS_TETRAHEDRON;
-      break;
-    case HEXAHEDRON:
-      nLocalElem = geometry->GetnElemHexa();
-      NODES_PER_ELEMENT = N_POINTS_HEXAHEDRON;
-      break;
-    case PRISM:
-      nLocalElem = geometry->GetnElemPris();
-      NODES_PER_ELEMENT = N_POINTS_PRISM;
-      break;
-    case PYRAMID:
-      nLocalElem = geometry->GetnElemPyra();
-      NODES_PER_ELEMENT = N_POINTS_PYRAMID;
-      break;
-    default:
-      cout << "Error: Unrecognized element type \n";
-      exit(EXIT_FAILURE); break;
-  }
-  
-  /*--- Find the max number of this element type among all
-   partitions and set up buffers. ---*/
-  
-  Buffer_Send_nElem[0] = nLocalElem;
-  if (rank == MASTER_NODE) Buffer_Recv_nElem = new unsigned long[size];
-  
-#ifdef HAVE_MPI
-  SU2_MPI::Allreduce(&nLocalElem, &MaxLocalElem, 1, MPI_UNSIGNED_LONG, MPI_MAX, MPI_COMM_WORLD);
-  SU2_MPI::Gather(&Buffer_Send_nElem, 1, MPI_UNSIGNED_LONG, Buffer_Recv_nElem, 1, MPI_UNSIGNED_LONG, MASTER_NODE, MPI_COMM_WORLD);
-#else
-  MaxLocalElem = nLocalElem;
-  Buffer_Recv_nElem[0] = Buffer_Send_nElem[0];
-#endif
-  
-  nBuffer_Scalar = MaxLocalElem*NODES_PER_ELEMENT;
-  
-  /*--- Send and Recv buffers ---*/
-  
-  unsigned long *Buffer_Send_Elem = new unsigned long[nBuffer_Scalar];
-  unsigned long *Buffer_Recv_Elem = NULL;
-  
-  unsigned short *Buffer_Send_Halo = new unsigned short[MaxLocalElem];
-  unsigned short *Buffer_Recv_Halo = NULL;
-  
-  /*--- Prepare the receive buffers on the master node only. ---*/
-  
-  if (rank == MASTER_NODE) {
-    Buffer_Recv_Elem = new unsigned long[size*nBuffer_Scalar];
-    Buffer_Recv_Halo = new unsigned short[size*MaxLocalElem];
-    Conn_Elem = new int[size*MaxLocalElem*NODES_PER_ELEMENT];
-  }
-  
-  /*--- Force the removal of all added periodic elements (use global index).
-   First, we isolate and create a list of all added periodic points, excluding
-   those that we part of the original domain (we want these to be in the
-   output files). ---*/
-  
-  vector<unsigned long> Added_Periodic;
-  Added_Periodic.clear();
-  for (iMarker = 0; iMarker < config->GetnMarker_All(); iMarker++) {
-    if (config->GetMarker_All_KindBC(iMarker) == SEND_RECEIVE) {
-      SendRecv = config->GetMarker_All_SendRecv(iMarker);
-      for (iVertex = 0; iVertex < geometry->nVertex[iMarker]; iVertex++) {
-        iPoint = geometry->vertex[iMarker][iVertex]->GetNode();
-        if ((geometry->vertex[iMarker][iVertex]->GetRotation_Type() > 0) &&
-            (geometry->vertex[iMarker][iVertex]->GetRotation_Type() % 2 == 0) &&
-            (SendRecv < 0)) {
-          Added_Periodic.push_back(geometry->node[iPoint]->GetGlobalIndex());
-        }
-      }
-    }
-  }
-  
-  /*--- Now we communicate this information to all processors, so that they
-   can force the removal of these particular nodes by flagging them as halo
-   points. In general, this should be a small percentage of the total mesh,
-   so the communication/storage costs here shouldn't be prohibitive. ---*/
-  
-  /*--- First communicate the number of points that each rank has found ---*/
-  unsigned long nAddedPeriodic = 0, maxAddedPeriodic = 0;
-  unsigned long Buffer_Send_nAddedPeriodic[1], *Buffer_Recv_nAddedPeriodic = NULL;
-  Buffer_Recv_nAddedPeriodic = new unsigned long[size];
-  
-  nAddedPeriodic = Added_Periodic.size();
-  Buffer_Send_nAddedPeriodic[0] = nAddedPeriodic;
-
-#ifdef HAVE_MPI
-  SU2_MPI::Allreduce(&nAddedPeriodic, &maxAddedPeriodic, 1, MPI_UNSIGNED_LONG,
-                MPI_MAX, MPI_COMM_WORLD);
-  SU2_MPI::Allgather(&Buffer_Send_nAddedPeriodic, 1, MPI_UNSIGNED_LONG,
-                Buffer_Recv_nAddedPeriodic,  1, MPI_UNSIGNED_LONG, MPI_COMM_WORLD);
-#else
-  maxAddedPeriodic = nAddedPeriodic;
-  Buffer_Recv_nAddedPeriodic[0] = Buffer_Send_nAddedPeriodic[0];
-#endif
-  
-  /*--- Communicate the global index values of all added periodic nodes. ---*/
-  unsigned long *Buffer_Send_AddedPeriodic = new unsigned long[maxAddedPeriodic];
-  unsigned long *Buffer_Recv_AddedPeriodic = new unsigned long[size*maxAddedPeriodic];
-  
-  for (iPoint = 0; iPoint < Added_Periodic.size(); iPoint++) {
-    Buffer_Send_AddedPeriodic[iPoint] = Added_Periodic[iPoint];
-  }
-  
-  /*--- Gather the element connectivity information. All processors will now
-   have a copy of the global index values for all added periodic points. ---*/
-
-#ifdef HAVE_MPI
-  SU2_MPI::Allgather(Buffer_Send_AddedPeriodic, maxAddedPeriodic, MPI_UNSIGNED_LONG,
-                Buffer_Recv_AddedPeriodic, maxAddedPeriodic, MPI_UNSIGNED_LONG,
-                MPI_COMM_WORLD);
-#else
-  for (iPoint = 0; iPoint < maxAddedPeriodic; iPoint++) Buffer_Recv_AddedPeriodic[iPoint] = Buffer_Send_AddedPeriodic[iPoint];
-#endif
-  
-  /*--- Search all send/recv boundaries on this partition for halo cells. In
-   particular, consider only the recv conditions (these are the true halo
-   nodes). Check the ranks of the processors that are communicating and
-   choose to keep only the halo cells from the higher rank processor. Here,
-   we are also choosing to keep periodic nodes that were part of the original
-   domain. We will check the communicated list of added periodic points. ---*/
-  
-  int *Local_Halo = new int[geometry->GetnPoint()];
-  for (iPoint = 0; iPoint < geometry->GetnPoint(); iPoint++)
-    Local_Halo[iPoint] = !geometry->node[iPoint]->GetDomain();
-  
-  for (iMarker = 0; iMarker < config->GetnMarker_All(); iMarker++) {
-    if (config->GetMarker_All_KindBC(iMarker) == SEND_RECEIVE) {
-      SendRecv = config->GetMarker_All_SendRecv(iMarker);
-      RecvFrom = abs(SendRecv)-1;
-      
-      for (iVertex = 0; iVertex < geometry->nVertex[iMarker]; iVertex++) {
-        iPoint = geometry->vertex[iMarker][iVertex]->GetNode();
-        iGlobal_Index = geometry->node[iPoint]->GetGlobalIndex();
-        
-        /*--- We need to keep one copy of overlapping halo cells. ---*/
-        notHalo = ((geometry->vertex[iMarker][iVertex]->GetRotation_Type() == 0) &&
-                   (SendRecv < 0) && (rank > RecvFrom));
-        
-        /*--- We want to keep the periodic nodes that were part of the original domain ---*/
-        notPeriodic = ((geometry->vertex[iMarker][iVertex]->GetRotation_Type() > 0) &&
-                       (geometry->vertex[iMarker][iVertex]->GetRotation_Type() % 2 == 1) &&
-                       (SendRecv < 0));
-        
-        /*--- Lastly, check that this isn't an added periodic point that
-         we will forcibly remove. Use the communicated list of these points. ---*/
-        addedPeriodic = false; kPoint = 0;
-        for (iProcessor = 0; iProcessor < size; iProcessor++) {
-          for (jPoint = 0; jPoint < Buffer_Recv_nAddedPeriodic[iProcessor]; jPoint++) {
-            if (iGlobal_Index == Buffer_Recv_AddedPeriodic[kPoint+jPoint])
-              addedPeriodic = true;
-          }
-          /*--- Adjust jNode to index of next proc's data in the buffers. ---*/
-          kPoint = (iProcessor+1)*maxAddedPeriodic;
-        }
-        
-        /*--- If we found either of these types of nodes, flag them to be kept. ---*/
-        if ((notHalo || notPeriodic) && !addedPeriodic) {
-          Local_Halo[iPoint] = false;
-        }
-      }
-    }
-  }
-  
-  /*--- Loop over all elements in this partition and load the
-   elements of the current type into the buffer to be sent to
-   the master node. ---*/
-  
-  jNode = 0; jElem = 0;
-  for (iElem = 0; iElem < geometry->GetnElem(); iElem++) {
-    if (geometry->elem[iElem]->GetVTK_Type() == Elem_Type) {
-      
-      /*--- Loop over all nodes in this element and load the
-       connectivity into the send buffer. ---*/
-      
-      Buffer_Send_Halo[jElem] = false;
-      for (iNode = 0; iNode < NODES_PER_ELEMENT; iNode++) {
-        
-        /*--- Store the global index values directly. ---*/
-        
-        iPoint = geometry->elem[iElem]->GetNode(iNode);
-        Buffer_Send_Elem[jNode] = geometry->node[iPoint]->GetGlobalIndex();
-        
-        /*--- Check if this is a halo node. If so, flag this element
-         as a halo cell. We will use this later to sort and remove
-         any duplicates from the connectivity list. ---*/
-        
-        if (Local_Halo[iPoint]) {
-          Buffer_Send_Halo[jElem] = true;
-        }
-        
-        /*--- Increment jNode as the counter. We need this because iElem
-         may include other elements that we skip over during this loop. ---*/
-        
-        jNode++;
-      }
-      jElem++;
-    }
-  }
-  
-  /*--- Gather the element connectivity information. ---*/
-
-#ifdef HAVE_MPI
-  SU2_MPI::Gather(Buffer_Send_Elem, nBuffer_Scalar, MPI_UNSIGNED_LONG, Buffer_Recv_Elem, nBuffer_Scalar, MPI_UNSIGNED_LONG, MASTER_NODE, MPI_COMM_WORLD);
-  SU2_MPI::Gather(Buffer_Send_Halo, MaxLocalElem, MPI_UNSIGNED_SHORT, Buffer_Recv_Halo, MaxLocalElem, MPI_UNSIGNED_SHORT, MASTER_NODE, MPI_COMM_WORLD);
-#else
-  for (iPoint = 0; iPoint < nBuffer_Scalar; iPoint++) Buffer_Recv_Elem[iPoint] = Buffer_Send_Elem[iPoint];
-  for (iPoint = 0; iPoint < MaxLocalElem; iPoint++) Buffer_Recv_Halo[iPoint] = Buffer_Send_Halo[iPoint];
-#endif
-  
-  /*--- The master node unpacks and sorts the connectivity. ---*/
-  
-  if (rank == MASTER_NODE) {
-    
-    /*---  We need to remove any duplicate elements (halo cells) that
-     exist on multiple partitions. Start by initializing all elements
-     to the "write" state by using a boolean array. ---*/
-    
-    Write_Elem = new bool[size*MaxLocalElem];
-    for (iElem = 0; iElem < size*MaxLocalElem; iElem++) {
-      Write_Elem[iElem] = true;
-    }
-    
-    /*--- Remove the rind layer from the solution only if requested ---*/
-    
-    if (!Wrt_Halo) {
-      
-      /*--- Loop for flagging duplicate elements so that they are not
-       included in the final connectivity list. ---*/
-      
-      kElem = 0;
-      for (iProcessor = 0; iProcessor < size; iProcessor++) {
-        for (iElem = 0; iElem < Buffer_Recv_nElem[iProcessor]; iElem++) {
-          
-          /*--- Check if this element was marked as a halo. ---*/
-          if (Buffer_Recv_Halo[kElem+iElem])
-            Write_Elem[kElem+iElem] = false;
-          
-        }
-        kElem = (iProcessor+1)*MaxLocalElem;
-      }
-    }
-    
-    /*--- Store the unique connectivity list for this element type. ---*/
-    
-    jNode = 0; kNode = 0; jElem = 0; nElem_Total = 0;
-    for (iProcessor = 0; iProcessor < size; iProcessor++) {
-      for (iElem = 0; iElem < Buffer_Recv_nElem[iProcessor]; iElem++) {
-        
-        /*--- Only write the elements that were flagged for it. ---*/
-        if (Write_Elem[jElem+iElem]) {
-          
-          /*--- Increment total count for this element type ---*/
-          nElem_Total++;
-          
-          /*--- Get global index, then loop over each variable and store.
-           Note that we are adding one to the index value because CGNS/Tecplot
-           use 1-based indexing.---*/
-          
-          for (iNode = 0; iNode < NODES_PER_ELEMENT; iNode++) {
-            Conn_Elem[kNode] = (int)Buffer_Recv_Elem[jNode+iElem*NODES_PER_ELEMENT+iNode] + 1;
-            kNode++;
-          }
-        }
-      }
-      /*--- Adjust jNode to index of next proc's data in the buffers. ---*/
-      jElem = (iProcessor+1)*MaxLocalElem;
-      jNode = (iProcessor+1)*nBuffer_Scalar;
-    }
-  }
-  
-  /*--- Immediately release the temporary buffers. ---*/
-  delete [] Buffer_Send_Elem;
-  delete [] Buffer_Send_Halo;
-  delete [] Buffer_Recv_nAddedPeriodic;
-  delete [] Buffer_Send_AddedPeriodic;
-  delete [] Buffer_Recv_AddedPeriodic;
-  delete [] Local_Halo;
-  if (rank == MASTER_NODE) {
-    delete [] Buffer_Recv_nElem;
-    delete [] Buffer_Recv_Elem;
-    delete [] Buffer_Recv_Halo;
-    delete [] Write_Elem;
-  }
-  
-  /*--- Store the particular global element count in the class data,
-   and set the class data pointer to the connectivity array. ---*/
-  
-  if (rank == MASTER_NODE) {
-    switch (Elem_Type) {
-      case TRIANGLE:
-        nGlobal_Tria = nElem_Total;
-        if (nGlobal_Tria > 0) Conn_Tria = Conn_Elem;
-        break;
-      case QUADRILATERAL:
-        nGlobal_Quad = nElem_Total;
-        if (nGlobal_Quad > 0) Conn_Quad = Conn_Elem;
-        break;
-      case TETRAHEDRON:
-        nGlobal_Tetr = nElem_Total;
-        if (nGlobal_Tetr > 0) Conn_Tetr = Conn_Elem;
-        break;
-      case HEXAHEDRON:
-        nGlobal_Hexa = nElem_Total;
-        if (nGlobal_Hexa > 0) Conn_Hexa = Conn_Elem;
-        break;
-      case PRISM:
-        nGlobal_Pris = nElem_Total;
-        if (nGlobal_Pris > 0) Conn_Pris = Conn_Elem;
-        break;
-      case PYRAMID:
-        nGlobal_Pyra = nElem_Total;
-        if (nGlobal_Pyra > 0) Conn_Pyra = Conn_Elem;
-        break;
-      default:
-        cout << "Error: Unrecognized element type \n";
-        exit(EXIT_FAILURE); break;
-    }
-  }
-  
-}
-
-void COutput::MergeSurfaceConnectivity(CConfig *config, CGeometry *geometry, unsigned short Elem_Type) {
-  
-  unsigned short NODES_PER_ELEMENT;
-  
-  unsigned short iMarker;
-  unsigned long iPoint, iNode, jNode;
-  unsigned long iElem = 0;
-  unsigned long nLocalElem = 0, nElem_Total = 0;
-  
-  int iProcessor;
-  unsigned long jElem;
-  
-  unsigned long iVertex;
-  
-  int SendRecv, RecvFrom;
-  
-  unsigned long Buffer_Send_nElem[1], *Buffer_Recv_nElem = NULL;
-  unsigned long nBuffer_Scalar = 0;
-  unsigned long kNode = 0, kElem = 0;
-  unsigned long MaxLocalElem = 0, iGlobal_Index, jPoint, kPoint;
-  
-  bool Wrt_Halo = config->GetWrt_Halo();
-  bool *Write_Elem = NULL, notPeriodic, notHalo, addedPeriodic;
-
-  
-  int *Conn_Elem = NULL;
-
-  int rank = MASTER_NODE;
-  int size = SINGLE_NODE;
-  
-#ifdef HAVE_MPI
-  MPI_Comm_rank(MPI_COMM_WORLD, &rank);
-  MPI_Comm_size(MPI_COMM_WORLD, &size);
-#endif
-  
-  /*--- Store the local number of this element type and the number of nodes
-   per this element type. In serial, this will be the total number of this
-   element type in the entire mesh. In parallel, it is the number on only
-   the current partition. ---*/
-  
-  nLocalElem = 0;
-  
-  for (iMarker = 0; iMarker < config->GetnMarker_All(); iMarker++) {
-    if (config->GetMarker_All_Plotting(iMarker) == YES) {
-      for (iElem = 0; iElem < geometry->GetnElem_Bound(iMarker); iElem++) {
-        if (geometry->bound[iMarker][iElem]->GetVTK_Type() == Elem_Type) {
-          nLocalElem++;
-        }
-      }
-    }
-  }
-  
-  switch (Elem_Type) {
-    case LINE:
-      NODES_PER_ELEMENT = N_POINTS_LINE;
-      break;
-    case TRIANGLE:
-      NODES_PER_ELEMENT = N_POINTS_TRIANGLE;
-      break;
-    case QUADRILATERAL:
-      NODES_PER_ELEMENT = N_POINTS_QUADRILATERAL;
-      break;
-    default:
-      cout << "Error: Unrecognized element type \n";
-      exit(EXIT_FAILURE); break;
-  }
-  
-  /*--- Find the max number of this element type among all
-   partitions and set up buffers. ---*/
-  
-  Buffer_Send_nElem[0] = nLocalElem;
-  if (rank == MASTER_NODE) Buffer_Recv_nElem = new unsigned long[size];
-  
-#ifdef HAVE_MPI
-  SU2_MPI::Allreduce(&nLocalElem, &MaxLocalElem, 1, MPI_UNSIGNED_LONG, MPI_MAX, MPI_COMM_WORLD);
-  SU2_MPI::Gather(&Buffer_Send_nElem, 1, MPI_UNSIGNED_LONG, Buffer_Recv_nElem, 1, MPI_UNSIGNED_LONG, MASTER_NODE, MPI_COMM_WORLD);
-#else
-  MaxLocalElem = nLocalElem;
-  Buffer_Recv_nElem[0] = Buffer_Send_nElem[0];
-#endif
-  
-  nBuffer_Scalar = MaxLocalElem*NODES_PER_ELEMENT;
-  
-  /*--- Send and Recv buffers ---*/
-  
-  unsigned long *Buffer_Send_Elem = new unsigned long[nBuffer_Scalar];
-  unsigned long *Buffer_Recv_Elem = NULL;
-  
-  unsigned short *Buffer_Send_Halo = new unsigned short[MaxLocalElem];
-  unsigned short *Buffer_Recv_Halo = NULL;
-  
-  /*--- Prepare the receive buffers on the master node only. ---*/
-  
-  if (rank == MASTER_NODE) {
-    Buffer_Recv_Elem = new unsigned long[size*nBuffer_Scalar];
-    Buffer_Recv_Halo = new unsigned short[size*MaxLocalElem];
-    Conn_Elem = new int[size*MaxLocalElem*NODES_PER_ELEMENT];
-  }
-  
-  /*--- Force the removal of all added periodic elements (use global index).
-   First, we isolate and create a list of all added periodic points, excluding
-   those that we part of the original domain (we want these to be in the
-   output files). ---*/
-  
-  vector<unsigned long> Added_Periodic;
-  Added_Periodic.clear();
-  for (iMarker = 0; iMarker < config->GetnMarker_All(); iMarker++) {
-    if (config->GetMarker_All_KindBC(iMarker) == SEND_RECEIVE) {
-      SendRecv = config->GetMarker_All_SendRecv(iMarker);
-      for (iVertex = 0; iVertex < geometry->nVertex[iMarker]; iVertex++) {
-        iPoint = geometry->vertex[iMarker][iVertex]->GetNode();
-        if ((geometry->vertex[iMarker][iVertex]->GetRotation_Type() > 0) &&
-            (geometry->vertex[iMarker][iVertex]->GetRotation_Type() % 2 == 0) &&
-            (SendRecv < 0)) {
-          Added_Periodic.push_back(geometry->node[iPoint]->GetGlobalIndex());
-        }
-      }
-    }
-  }
-  
-  /*--- Now we communicate this information to all processors, so that they
-   can force the removal of these particular nodes by flagging them as halo
-   points. In general, this should be a small percentage of the total mesh,
-   so the communication/storage costs here shouldn't be prohibitive. ---*/
-  
-  /*--- First communicate the number of points that each rank has found ---*/
-  unsigned long nAddedPeriodic = 0, maxAddedPeriodic = 0;
-  unsigned long Buffer_Send_nAddedPeriodic[1], *Buffer_Recv_nAddedPeriodic = NULL;
-  Buffer_Recv_nAddedPeriodic = new unsigned long[size];
-  
-  nAddedPeriodic = Added_Periodic.size();
-  Buffer_Send_nAddedPeriodic[0] = nAddedPeriodic;
-
-#ifdef HAVE_MPI
-  SU2_MPI::Allreduce(&nAddedPeriodic, &maxAddedPeriodic, 1, MPI_UNSIGNED_LONG,
-                MPI_MAX, MPI_COMM_WORLD);
-  SU2_MPI::Allgather(&Buffer_Send_nAddedPeriodic, 1, MPI_UNSIGNED_LONG,
-                Buffer_Recv_nAddedPeriodic,  1, MPI_UNSIGNED_LONG, MPI_COMM_WORLD);
-#else
-  maxAddedPeriodic = nAddedPeriodic;
-  Buffer_Recv_nAddedPeriodic[0] = Buffer_Send_nAddedPeriodic[0];
-#endif
-  
-  /*--- Communicate the global index values of all added periodic nodes. ---*/
-  unsigned long *Buffer_Send_AddedPeriodic = new unsigned long[maxAddedPeriodic];
-  unsigned long *Buffer_Recv_AddedPeriodic = new unsigned long[size*maxAddedPeriodic];
-  
-  for (iPoint = 0; iPoint < Added_Periodic.size(); iPoint++) {
-    Buffer_Send_AddedPeriodic[iPoint] = Added_Periodic[iPoint];
-  }
-  
-  /*--- Gather the element connectivity information. All processors will now
-   have a copy of the global index values for all added periodic points. ---*/
-
-#ifdef HAVE_MPI
-  SU2_MPI::Allgather(Buffer_Send_AddedPeriodic, maxAddedPeriodic, MPI_UNSIGNED_LONG,
-                Buffer_Recv_AddedPeriodic, maxAddedPeriodic, MPI_UNSIGNED_LONG,
-                MPI_COMM_WORLD);
-#else
-  for (iPoint = 0; iPoint < maxAddedPeriodic; iPoint++) Buffer_Recv_AddedPeriodic[iPoint] = Buffer_Send_AddedPeriodic[iPoint];
-#endif
-  
-  /*--- Search all send/recv boundaries on this partition for halo cells. In
-   particular, consider only the recv conditions (these are the true halo
-   nodes). Check the ranks of the processors that are communicating and
-   choose to keep only the halo cells from the higher rank processor. Here,
-   we are also choosing to keep periodic nodes that were part of the original
-   domain. We will check the communicated list of added periodic points. ---*/
-  
-  int *Local_Halo = new int[geometry->GetnPoint()];
-  for (iPoint = 0; iPoint < geometry->GetnPoint(); iPoint++)
-    Local_Halo[iPoint] = !geometry->node[iPoint]->GetDomain();
-  
-  for (iMarker = 0; iMarker < config->GetnMarker_All(); iMarker++) {
-    if (config->GetMarker_All_KindBC(iMarker) == SEND_RECEIVE) {
-      SendRecv = config->GetMarker_All_SendRecv(iMarker);
-      RecvFrom = abs(SendRecv)-1;
-      
-      for (iVertex = 0; iVertex < geometry->nVertex[iMarker]; iVertex++) {
-        iPoint = geometry->vertex[iMarker][iVertex]->GetNode();
-        iGlobal_Index = geometry->node[iPoint]->GetGlobalIndex();
-        
-        /*--- We need to keep one copy of overlapping halo cells. ---*/
-        notHalo = ((geometry->vertex[iMarker][iVertex]->GetRotation_Type() == 0) &&
-                   (SendRecv < 0) && (rank > RecvFrom));
-        
-        /*--- We want to keep the periodic nodes that were part of the original domain ---*/
-        notPeriodic = ((geometry->vertex[iMarker][iVertex]->GetRotation_Type() > 0) &&
-                       (geometry->vertex[iMarker][iVertex]->GetRotation_Type() % 2 == 1) &&
-                       (SendRecv < 0));
-        
-        /*--- Lastly, check that this isn't an added periodic point that
-         we will forcibly remove. Use the communicated list of these points. ---*/
-        addedPeriodic = false; kPoint = 0;
-        for (iProcessor = 0; iProcessor < size; iProcessor++) {
-          for (jPoint = 0; jPoint < Buffer_Recv_nAddedPeriodic[iProcessor]; jPoint++) {
-            if (iGlobal_Index == Buffer_Recv_AddedPeriodic[kPoint+jPoint])
-              addedPeriodic = true;
-          }
-          /*--- Adjust jNode to index of next proc's data in the buffers. ---*/
-          kPoint = (iProcessor+1)*maxAddedPeriodic;
-        }
-        
-        /*--- If we found either of these types of nodes, flag them to be kept. ---*/
-        if ((notHalo || notPeriodic) && !addedPeriodic) {
-          Local_Halo[iPoint] = false;
-        }
-      }
-    }
-  }
-  
-  /*--- Loop over all elements in this partition and load the
-   elements of the current type into the buffer to be sent to
-   the master node. ---*/
-  jNode = 0; jElem = 0;
-  for (iMarker = 0; iMarker < config->GetnMarker_All(); iMarker++)
-    if (config->GetMarker_All_Plotting(iMarker) == YES)
-      for (iElem = 0; iElem < geometry->GetnElem_Bound(iMarker); iElem++) {
-        
-        if (geometry->bound[iMarker][iElem]->GetVTK_Type() == Elem_Type) {
-          
-          /*--- Loop over all nodes in this element and load the
-           connectivity into the send buffer. ---*/
-          
-          Buffer_Send_Halo[jElem] = false;
-          for (iNode = 0; iNode < NODES_PER_ELEMENT; iNode++) {
-            
-            /*--- Store the global index values directly. ---*/
-            
-            iPoint = geometry->bound[iMarker][iElem]->GetNode(iNode);
-            Buffer_Send_Elem[jNode] = geometry->node[iPoint]->GetGlobalIndex();
-            
-            /*--- Check if this is a halo node. If so, flag this element
-             as a halo cell. We will use this later to sort and remove
-             any duplicates from the connectivity list. ---*/
-            
-            if (Local_Halo[iPoint])
-              Buffer_Send_Halo[jElem] = true;
-            
-            /*--- Increment jNode as the counter. We need this because iElem
-             may include other elements that we skip over during this loop. ---*/
-            
-            jNode++;
-          }
-          jElem++;
-        }
-      }
-  
-  /*--- Gather the element connectivity information. ---*/
-
-#ifdef HAVE_MPI
-  SU2_MPI::Gather(Buffer_Send_Elem, nBuffer_Scalar, MPI_UNSIGNED_LONG, Buffer_Recv_Elem, nBuffer_Scalar, MPI_UNSIGNED_LONG, MASTER_NODE, MPI_COMM_WORLD);
-  SU2_MPI::Gather(Buffer_Send_Halo, MaxLocalElem, MPI_UNSIGNED_SHORT, Buffer_Recv_Halo, MaxLocalElem, MPI_UNSIGNED_SHORT, MASTER_NODE, MPI_COMM_WORLD);
-#else
-  for (iPoint = 0; iPoint < nBuffer_Scalar; iPoint++) Buffer_Recv_Elem[iPoint] = Buffer_Send_Elem[iPoint];
-  for (iPoint = 0; iPoint < MaxLocalElem; iPoint++) Buffer_Recv_Halo[iPoint] = Buffer_Send_Halo[iPoint];
-#endif
-  
-  /*--- The master node unpacks and sorts the connectivity. ---*/
-  
-  if (rank == MASTER_NODE) {
-    
-    /*---  We need to remove any duplicate elements (halo cells) that
-     exist on multiple partitions. Start by initializing all elements
-     to the "write" state by using a boolean array. ---*/
-    
-    Write_Elem = new bool[size*MaxLocalElem];
-    for (iElem = 0; iElem < size*MaxLocalElem; iElem++) {
-      Write_Elem[iElem] = true;
-    }
-    
-    /*--- Remove the rind layer from the solution only if requested ---*/
-    
-    if (!Wrt_Halo) {
-      
-      /*--- Loop for flagging duplicate elements so that they are not
-       included in the final connectivity list. ---*/
-      
-      kElem = 0;
-      for (iProcessor = 0; iProcessor < size; iProcessor++) {
-        for (iElem = 0; iElem < Buffer_Recv_nElem[iProcessor]; iElem++) {
-          
-          /*--- Check if this element was marked as a halo. ---*/
-          if (Buffer_Recv_Halo[kElem+iElem])
-            Write_Elem[kElem+iElem] = false;
-          
-        }
-        kElem = (iProcessor+1)*MaxLocalElem;
-      }
-    }
-    
-    /*--- Store the unique connectivity list for this element type. ---*/
-    
-    jNode = 0; kNode = 0; jElem = 0; nElem_Total = 0;
-    for (iProcessor = 0; iProcessor < size; iProcessor++) {
-      for (iElem = 0; iElem < Buffer_Recv_nElem[iProcessor]; iElem++) {
-        
-        /*--- Only write the elements that were flagged for it. ---*/
-        if (Write_Elem[jElem+iElem]) {
-          
-          /*--- Increment total count for this element type ---*/
-          nElem_Total++;
-          
-          /*--- Get global index, then loop over each variable and store.
-           Note that we are adding one to the index value because CGNS/Tecplot
-           use 1-based indexing.---*/
-          
-          for (iNode = 0; iNode < NODES_PER_ELEMENT; iNode++) {
-            Conn_Elem[kNode] = (int)Buffer_Recv_Elem[jNode+iElem*NODES_PER_ELEMENT+iNode] + 1;
-            kNode++;
-          }
-        }
-      }
-      /*--- Adjust jNode to index of next proc's data in the buffers. ---*/
-      jElem = (iProcessor+1)*MaxLocalElem;
-      jNode = (iProcessor+1)*nBuffer_Scalar;
-    }
-  }
-  
-  /*--- Immediately release the temporary buffers. ---*/
-  delete [] Buffer_Send_Elem;
-  delete [] Buffer_Send_Halo;
-  delete [] Buffer_Recv_nAddedPeriodic;
-  delete [] Buffer_Send_AddedPeriodic;
-  delete [] Buffer_Recv_AddedPeriodic;
-  delete [] Local_Halo;
-  if (rank == MASTER_NODE) {
-    delete [] Buffer_Recv_nElem;
-    delete [] Buffer_Recv_Elem;
-    delete [] Buffer_Recv_Halo;
-    delete [] Write_Elem;
-  }
-  
-  /*--- Store the particular global element count in the class data,
-   and set the class data pointer to the connectivity array. ---*/
-  
-  if (rank == MASTER_NODE) {
-    switch (Elem_Type) {
-      case LINE:
-        nGlobal_Line = nElem_Total;
-        if (nGlobal_Line > 0) Conn_Line = Conn_Elem;
-        break;
-      case TRIANGLE:
-        nGlobal_BoundTria = nElem_Total;
-        if (nGlobal_BoundTria > 0) Conn_BoundTria = Conn_Elem;
-        break;
-      case QUADRILATERAL:
-        nGlobal_BoundQuad = nElem_Total;
-        if (nGlobal_BoundQuad > 0) Conn_BoundQuad = Conn_Elem;
-        break;
-      default:
-        cout << "Error: Unrecognized element type \n";
-        exit(EXIT_FAILURE); break;
-    }
-  }
-  
-}
-
-void COutput::MergeSolution(CConfig *config, CGeometry *geometry, CSolver **solver, unsigned short val_iZone) {
-  
-  unsigned short Kind_Solver  = config->GetKind_Solver();
-  unsigned short iVar = 0, jVar = 0, FirstIndex = NONE, SecondIndex = NONE, ThirdIndex = NONE;
-  unsigned short nVar_First = 0, nVar_Second = 0, nVar_Third = 0;
-  unsigned short iVar_GridVel = 0, iVar_PressCp = 0, iVar_Density = 0, iVar_Lam = 0, iVar_MachMean = 0,
-  iVar_Tempv = 0, iVar_Temp = 0, iVar_Mach = 0, iVar_Press = 0, iVar_TempLam = 0,
-  iVar_ViscCoeffs = 0, iVar_Sens = 0, iVar_Extra = 0, iVar_Eddy = 0, iVar_Sharp = 0,
-  iVar_FEA_Stress = 0, iVar_FEA_Stress_3D = 0, iVar_FEA_Extra = 0, iVar_SensDim = 0;
-  
-  unsigned long iPoint = 0, jPoint = 0, iVertex = 0, iMarker = 0;
-  su2double Gas_Constant, Mach2Vel, Mach_Motion, RefDensity, RefPressure = 0.0, factor = 0.0;
-  
-  su2double *Aux_Frict = NULL, *Aux_Heat = NULL, *Aux_yPlus = NULL, *Aux_Sens = NULL;
-  
-  unsigned short CurrentIndex;
-  int *Local_Halo;
-  unsigned long Buffer_Send_nPoint[1], *Buffer_Recv_nPoint = NULL;
-  unsigned long nLocalPoint = 0, MaxLocalPoint = 0;
-  unsigned long iGlobal_Index = 0, nBuffer_Scalar = 0;
-  bool Wrt_Halo = config->GetWrt_Halo(), isPeriodic;
-
-  int iProcessor;
-  int rank = MASTER_NODE;
-  int size = SINGLE_NODE;
-  
-#ifdef HAVE_MPI
-  MPI_Comm_rank(MPI_COMM_WORLD, &rank);
-  MPI_Comm_size(MPI_COMM_WORLD, &size);
-#endif
-  
-  bool grid_movement  = (config->GetGrid_Movement());
-  bool compressible   = (config->GetKind_Regime() == COMPRESSIBLE);
-  bool incompressible = (config->GetKind_Regime() == INCOMPRESSIBLE);
-  bool freesurface    = (config->GetKind_Regime() == FREESURFACE);
-  bool transition     = (config->GetKind_Trans_Model() == LM);
-  bool flow           = (( config->GetKind_Solver() == EULER             ) ||
-                         ( config->GetKind_Solver() == NAVIER_STOKES     ) ||
-                         ( config->GetKind_Solver() == RANS              ) ||
-                         ( config->GetKind_Solver() == ADJ_EULER         ) ||
-                         ( config->GetKind_Solver() == ADJ_NAVIER_STOKES ) ||
-                         ( config->GetKind_Solver() == ADJ_RANS          )   );
-  
-  unsigned short iDim;
-  unsigned short nDim = geometry->GetnDim();
-  su2double RefAreaCoeff = config->GetRefAreaCoeff();
-  su2double Gamma = config->GetGamma();
-  su2double RefVel2, *Normal, Area;
-  
-  /*--- Set the non-dimensionalization ---*/
-  if (flow) {
-    if (grid_movement) {
-      Gas_Constant = config->GetGas_ConstantND();
-      Mach2Vel = sqrt(Gamma*Gas_Constant*config->GetTemperature_FreeStreamND());
-      Mach_Motion = config->GetMach_Motion();
-      RefVel2 = (Mach_Motion*Mach2Vel)*(Mach_Motion*Mach2Vel);
-    }
-    else {
-      RefVel2 = 0.0;
-      for (iDim = 0; iDim < nDim; iDim++)
-        RefVel2  += solver[FLOW_SOL]->GetVelocity_Inf(iDim)*solver[FLOW_SOL]->GetVelocity_Inf(iDim);
-    }
-    RefDensity  = solver[FLOW_SOL]->GetDensity_Inf();
-    RefPressure = solver[FLOW_SOL]->GetPressure_Inf();
-    factor = 1.0 / (0.5*RefDensity*RefAreaCoeff*RefVel2);
-  }
-  
-  /*--- Prepare send buffers for the conservative variables. Need to
-   find the total number of conservative variables and also the
-   index for their particular solution container. ---*/
-  
-  switch (Kind_Solver) {
-    case EULER : case NAVIER_STOKES: FirstIndex = FLOW_SOL; SecondIndex = NONE; ThirdIndex = NONE; break;
-    case RANS : FirstIndex = FLOW_SOL; SecondIndex = TURB_SOL; if (transition) ThirdIndex=TRANS_SOL; else ThirdIndex = NONE; break;
-    case TNE2_EULER : case TNE2_NAVIER_STOKES: FirstIndex = TNE2_SOL; SecondIndex = NONE; ThirdIndex = NONE; break;
-    case POISSON_EQUATION: FirstIndex = POISSON_SOL; SecondIndex = NONE; ThirdIndex = NONE; break;
-    case WAVE_EQUATION: FirstIndex = WAVE_SOL; SecondIndex = NONE; ThirdIndex = NONE; break;
-    case HEAT_EQUATION: FirstIndex = HEAT_SOL; SecondIndex = NONE; ThirdIndex = NONE; break;
-    case LINEAR_ELASTICITY: FirstIndex = FEA_SOL; SecondIndex = NONE; ThirdIndex = NONE; break;
-    case ADJ_EULER : case ADJ_NAVIER_STOKES : FirstIndex = ADJFLOW_SOL; SecondIndex = NONE; ThirdIndex = NONE; break;
-    case ADJ_TNE2_EULER : case ADJ_TNE2_NAVIER_STOKES : FirstIndex = ADJTNE2_SOL; SecondIndex = NONE; ThirdIndex = NONE; break;
-    case ADJ_RANS : FirstIndex = ADJFLOW_SOL; if (config->GetFrozen_Visc()) SecondIndex = NONE; else SecondIndex = ADJTURB_SOL; ThirdIndex = NONE; break;
-    case LIN_EULER : case LIN_NAVIER_STOKES : ThirdIndex = NONE; FirstIndex = LINFLOW_SOL; SecondIndex = NONE; break;
-    case DISC_ADJ_EULER: case DISC_ADJ_NAVIER_STOKES: FirstIndex = ADJFLOW_SOL; SecondIndex = NONE; ThirdIndex = NONE; break;
-    case DISC_ADJ_RANS: FirstIndex = ADJFLOW_SOL; SecondIndex = ADJTURB_SOL; ThirdIndex = NONE; break;
-    default: SecondIndex = NONE; ThirdIndex = NONE; break;
-  }
-  
-  nVar_First = solver[FirstIndex]->GetnVar();
-  if (SecondIndex != NONE) nVar_Second = solver[SecondIndex]->GetnVar();
-  if (ThirdIndex != NONE) nVar_Third = solver[ThirdIndex]->GetnVar();
-  nVar_Consv = nVar_First + nVar_Second + nVar_Third;
-  nVar_Total = nVar_Consv;
-  
-  if (!config->GetLow_MemoryOutput()) {
-    
-    /*--- Add the limiters ---*/
-    
-    if (config->GetWrt_Limiters()) nVar_Total += nVar_Consv;
-    
-    /*--- Add the residuals ---*/
-    
-    if (config->GetWrt_Residuals()) nVar_Total += nVar_Consv;
-    
-    /*--- Add the grid velocity to the restart file for the unsteady adjoint ---*/
-    
-    if (grid_movement) {
-      iVar_GridVel = nVar_Total;
-      if (geometry->GetnDim() == 2) nVar_Total += 2;
-      else if (geometry->GetnDim() == 3) nVar_Total += 3;
-    }
-    
-    /*--- Add density to the restart file ---*/
-
-    if ((config->GetKind_Regime() == FREESURFACE)) {
-      iVar_Density = nVar_Total; nVar_Total += 1;
-    }
-    
-    /*--- Add Pressure, Temperature, Cp, Mach to the restart file ---*/
-
-    if ((Kind_Solver == EULER) || (Kind_Solver == NAVIER_STOKES) || (Kind_Solver == RANS)) {
-      iVar_PressCp = nVar_Total; nVar_Total += 3;
-      iVar_MachMean = nVar_Total; nVar_Total += 1;
-    }
-    
-    /*--- Add Laminar Viscosity, Skin Friction, Heat Flux, & yPlus to the restart file ---*/
-
-    if ((Kind_Solver == NAVIER_STOKES) || (Kind_Solver == RANS)) {
-      iVar_Lam = nVar_Total; nVar_Total += 1;
-      iVar_ViscCoeffs = nVar_Total; nVar_Total += 3;
-    }
-    
-    /*--- Add Eddy Viscosity to the restart file ---*/
-
-    if (Kind_Solver == RANS) {
-      iVar_Eddy = nVar_Total; nVar_Total += 1;
-    }
-    
-    /*--- Add Sharp edges to the restart file ---*/
-
-    if (config->GetWrt_SharpEdges()) {
-      if ((Kind_Solver == EULER) || (Kind_Solver == NAVIER_STOKES) || (Kind_Solver == RANS)) {
-        iVar_Sharp = nVar_Total; nVar_Total += 1;
-      }
-    }
-    
-    if ((Kind_Solver == TNE2_EULER)         || (Kind_Solver == TNE2_NAVIER_STOKES)   ) {
-      iVar_Mach = nVar_Total; nVar_Total++;
-      iVar_Press = nVar_Total; nVar_Total++;
-      iVar_Temp = nVar_Total; nVar_Total++;
-      iVar_Tempv = nVar_Total; nVar_Total++;
-    }
-    
-    if (Kind_Solver == TNE2_NAVIER_STOKES) {
-      iVar_TempLam = nVar_Total; nVar_Total += config->GetnSpecies()+3;
-    }
-    
-    //if (Kind_Solver == POISSON_EQUATION) {
-    //  iVar_EF = nVar_Total; nVar_Total += geometry->GetnDim();
-    //}
-    
-    if (( Kind_Solver == ADJ_EULER              ) || ( Kind_Solver == ADJ_NAVIER_STOKES      ) ||
-        ( Kind_Solver == ADJ_RANS               ) || ( Kind_Solver == ADJ_TNE2_EULER         ) ||
-        ( Kind_Solver == ADJ_TNE2_NAVIER_STOKES )) {
-      iVar_Sens   = nVar_Total; nVar_Total += 2;
-    }
-    
-    if (Kind_Solver == LINEAR_ELASTICITY) {
-      iVar_FEA_Stress  = nVar_Total; nVar_Total += 3;
-	  if (geometry->GetnDim() == 3) {iVar_FEA_Stress_3D = nVar_Total; nVar_Total += 3;}
-      iVar_FEA_Extra = nVar_Total; nVar_Total += 2;
-    }
-
-    if ((Kind_Solver == DISC_ADJ_EULER)         ||
-        (Kind_Solver == DISC_ADJ_NAVIER_STOKES) ||
-         (Kind_Solver == DISC_ADJ_RANS)){
-      iVar_Sens    = nVar_Total; nVar_Total += 1;
-      iVar_SensDim = nVar_Total; nVar_Total += nDim;
-    }
-    
-    if (config->GetExtraOutput()) {
-      if (Kind_Solver == RANS) {
-        iVar_Extra  = nVar_Total; nVar_Extra  = solver[TURB_SOL]->GetnOutputVariables(); nVar_Total += nVar_Extra;
-      }
-      if ((Kind_Solver == TNE2_EULER) || (Kind_Solver == TNE2_NAVIER_STOKES)) {
-        iVar_Extra  = nVar_Total; nVar_Extra  = solver[TNE2_SOL]->GetnVar(); nVar_Total += nVar_Extra;
-      }
-    }
-    
-  }
-  
-  Local_Halo = new int[geometry->GetnPoint()];
-  for (iPoint = 0; iPoint < geometry->GetnPoint(); iPoint++)
-    Local_Halo[iPoint] = !geometry->node[iPoint]->GetDomain();
-  
-  /*--- Search all send/recv boundaries on this partition for any periodic
-   nodes that were part of the original domain. We want to recover these
-   for visualization purposes. ---*/
-  
-  if (Wrt_Halo) {
-    nLocalPoint = geometry->GetnPoint();
-  } else {
-    for (iMarker = 0; iMarker < config->GetnMarker_All(); iMarker++) {
-      if (config->GetMarker_All_KindBC(iMarker) == SEND_RECEIVE) {
-        
-        /*--- Checking for less than or equal to the rank, because there may
-         be some periodic halo nodes that send info to the same rank. ---*/
-        
-        for (iVertex = 0; iVertex < geometry->nVertex[iMarker]; iVertex++) {
-          iPoint = geometry->vertex[iMarker][iVertex]->GetNode();
-          isPeriodic = ((geometry->vertex[iMarker][iVertex]->GetRotation_Type() > 0) &&
-                        (geometry->vertex[iMarker][iVertex]->GetRotation_Type() % 2 == 1));
-          if (isPeriodic) Local_Halo[iPoint] = false;
-        }
-      }
-    }
-    
-    /*--- Sum total number of nodes that belong to the domain ---*/
-    
-    for (iPoint = 0; iPoint < geometry->GetnPoint(); iPoint++)
-      if (Local_Halo[iPoint] == false)
-        nLocalPoint++;
-    
-  }
-  Buffer_Send_nPoint[0] = nLocalPoint;
-  
-  /*--- Each processor sends its local number of nodes to the master. ---*/
-  
-  if (rank == MASTER_NODE) Buffer_Recv_nPoint = new unsigned long[size];
-  
-#ifdef HAVE_MPI
-  SU2_MPI::Allreduce(&nLocalPoint, &MaxLocalPoint, 1, MPI_UNSIGNED_LONG, MPI_MAX, MPI_COMM_WORLD);
-  SU2_MPI::Gather(&Buffer_Send_nPoint, 1, MPI_UNSIGNED_LONG, Buffer_Recv_nPoint, 1, MPI_UNSIGNED_LONG, MASTER_NODE, MPI_COMM_WORLD);
-#else
-  MaxLocalPoint = nLocalPoint;
-  Buffer_Recv_nPoint[0] = Buffer_Send_nPoint[0];
-#endif
-  
-  nBuffer_Scalar = MaxLocalPoint;
-  
-  /*--- Send and Recv buffers. ---*/
-  
-  su2double *Buffer_Send_Var = new su2double[MaxLocalPoint];
-  su2double *Buffer_Recv_Var = NULL;
-  
-  su2double *Buffer_Send_Res = new su2double[MaxLocalPoint];
-  su2double *Buffer_Recv_Res = NULL;
-  
-  su2double *Buffer_Send_Vol = new su2double[MaxLocalPoint];
-  su2double *Buffer_Recv_Vol = NULL;
-  
-  unsigned long *Buffer_Send_GlobalIndex = new unsigned long[MaxLocalPoint];
-  unsigned long *Buffer_Recv_GlobalIndex = NULL;
-  
-  /*--- Auxiliary vectors for surface coefficients ---*/
-  
-  if ((Kind_Solver == NAVIER_STOKES) || (Kind_Solver == RANS)) {
-    Aux_Frict = new su2double[geometry->GetnPoint()];
-    Aux_Heat  = new su2double[geometry->GetnPoint()];
-    Aux_yPlus = new su2double[geometry->GetnPoint()];
-  }
-  
-  if ((Kind_Solver == ADJ_EULER) || (Kind_Solver == ADJ_NAVIER_STOKES) ||
-      (Kind_Solver == ADJ_RANS)  || (Kind_Solver == ADJ_TNE2_EULER)    ||
-      (Kind_Solver == ADJ_TNE2_NAVIER_STOKES) || (Kind_Solver == DISC_ADJ_EULER) ||
-      (Kind_Solver == DISC_ADJ_NAVIER_STOKES) || (Kind_Solver == DISC_ADJ_RANS)) {
-    Aux_Sens = new su2double[geometry->GetnPoint()];
-  }
-  
-  /*--- Prepare the receive buffers in the master node only. ---*/
-  
-  if (rank == MASTER_NODE) {
-    
-    Buffer_Recv_Var = new su2double[size*MaxLocalPoint];
-    Buffer_Recv_Res = new su2double[size*MaxLocalPoint];
-    Buffer_Recv_Vol = new su2double[size*MaxLocalPoint];
-    Buffer_Recv_GlobalIndex = new unsigned long[size*MaxLocalPoint];
-    
-    /*--- Sum total number of nodes to be written and allocate arrays ---*/
-    nGlobal_Poin = 0;
-    for (iProcessor = 0; iProcessor < size; iProcessor++) {
-      nGlobal_Poin += Buffer_Recv_nPoint[iProcessor];
-    }
-    Data = new su2double*[nVar_Total];
-    for (iVar = 0; iVar < nVar_Total; iVar++) {
-      Data[iVar] = new su2double[nGlobal_Poin];
-    }
-  }
-  
-  /*--- Main communication routine. Loop over each variable that has
-   been requested by the user and perform the MPI comm. Temporary
-   1-D buffers are used to send the solution for each variable at all
-   nodes on each partition to the master node. These are then unpacked
-   by the master and sorted by global index in one large n-dim. array. ---*/
-  
-  for (iVar = 0; iVar < nVar_Consv; iVar++) {
-    
-    /*--- Logic for which solution class to draw from. ---*/
-    
-    jVar = iVar;
-    CurrentIndex = FirstIndex;
-    if ((SecondIndex != NONE) && (iVar > nVar_First-1)) {
-      jVar = iVar - nVar_First;
-      CurrentIndex = SecondIndex;
-    }
-    if ((SecondIndex != NONE) && (ThirdIndex != NONE) && (iVar > (nVar_First + nVar_Second-1))) {
-      jVar = iVar - nVar_First - nVar_Second;
-      CurrentIndex = ThirdIndex;
-    }
-    
-    /*--- Loop over this partition to collect the current variable ---*/
-    
-    jPoint = 0;
-    for (iPoint = 0; iPoint < geometry->GetnPoint(); iPoint++) {
-      
-      /*--- Check for halos & write only if requested ---*/
-      
-      if (!Local_Halo[iPoint] || Wrt_Halo) {
-        
-        /*--- Get this variable into the temporary send buffer. ---*/
-        
-        Buffer_Send_Var[jPoint] = solver[CurrentIndex]->node[iPoint]->GetSolution(jVar);
-        
-        if (!config->GetLow_MemoryOutput()) {
-          
-          if (config->GetWrt_Limiters()) {
-            Buffer_Send_Vol[jPoint] = solver[CurrentIndex]->node[iPoint]->GetLimiter_Primitive(jVar);
-          }
-          
-          if (config->GetWrt_Residuals()) {
-            Buffer_Send_Res[jPoint] = solver[CurrentIndex]->LinSysRes.GetBlock(iPoint, jVar);
-          }
-          
-        }
-        
-        /*--- Only send/recv the volumes & global indices during the first loop ---*/
-        
-        if (iVar == 0) {
-          Buffer_Send_GlobalIndex[jPoint] = geometry->node[iPoint]->GetGlobalIndex();
-        }
-        
-        jPoint++;
-        
-      }
-    }
-    
-    /*--- Gather the data on the master node. ---*/
-    
-#ifdef HAVE_MPI
-    SU2_MPI::Gather(Buffer_Send_Var, nBuffer_Scalar, MPI_DOUBLE, Buffer_Recv_Var, nBuffer_Scalar, MPI_DOUBLE, MASTER_NODE, MPI_COMM_WORLD);
-#else
-    for (iPoint = 0; iPoint < nBuffer_Scalar; iPoint++) Buffer_Recv_Var[iPoint] = Buffer_Send_Var[iPoint];
-#endif
-    if (!config->GetLow_MemoryOutput()) {
-      
-      if (config->GetWrt_Limiters()) {
-#ifdef HAVE_MPI
-        SU2_MPI::Gather(Buffer_Send_Vol, nBuffer_Scalar, MPI_DOUBLE, Buffer_Recv_Vol, nBuffer_Scalar, MPI_DOUBLE, MASTER_NODE, MPI_COMM_WORLD);
-#else
-        for (iPoint = 0; iPoint < nBuffer_Scalar; iPoint++) Buffer_Recv_Vol[iPoint] = Buffer_Send_Vol[iPoint];
-#endif
-      }
-      
-      if (config->GetWrt_Residuals()) {
-#ifdef HAVE_MPI
-        SU2_MPI::Gather(Buffer_Send_Res, nBuffer_Scalar, MPI_DOUBLE, Buffer_Recv_Res, nBuffer_Scalar, MPI_DOUBLE, MASTER_NODE, MPI_COMM_WORLD);
-#else
-        for (iPoint = 0; iPoint < nBuffer_Scalar; iPoint++) Buffer_Recv_Res[iPoint] = Buffer_Send_Res[iPoint];
-#endif
-      }
-      
-    }
-    
-    if (iVar == 0) {
-#ifdef HAVE_MPI
-      SU2_MPI::Gather(Buffer_Send_GlobalIndex, nBuffer_Scalar, MPI_UNSIGNED_LONG, Buffer_Recv_GlobalIndex, nBuffer_Scalar, MPI_UNSIGNED_LONG, MASTER_NODE, MPI_COMM_WORLD);
-#else
-      for (iPoint = 0; iPoint < nBuffer_Scalar; iPoint++) Buffer_Recv_GlobalIndex[iPoint] = Buffer_Send_GlobalIndex[iPoint];
-#endif
-    }
-    
-    /*--- The master node unpacks and sorts this variable by global index ---*/
-    
-    if (rank == MASTER_NODE) {
-      jPoint = 0;
-      for (iProcessor = 0; iProcessor < size; iProcessor++) {
-        for (iPoint = 0; iPoint < Buffer_Recv_nPoint[iProcessor]; iPoint++) {
-          
-          /*--- Get global index, then loop over each variable and store ---*/
-          
-          iGlobal_Index = Buffer_Recv_GlobalIndex[jPoint];
-          
-          Data[iVar][iGlobal_Index] = Buffer_Recv_Var[jPoint];
-          
-          if (!config->GetLow_MemoryOutput()) {
-            
-            if (config->GetWrt_Limiters()) {
-              Data[iVar+nVar_Consv][iGlobal_Index] = Buffer_Recv_Vol[jPoint];
-            }
-            
-            if (config->GetWrt_Residuals()) {
-              unsigned short ExtraIndex;
-              ExtraIndex = nVar_Consv;
-              if (config->GetWrt_Limiters()) ExtraIndex = 2*nVar_Consv;
-              Data[iVar+ExtraIndex][iGlobal_Index] = Buffer_Recv_Res[jPoint];
-            }
-            
-          }
-          
-          jPoint++;
-        }
-        /*--- Adjust jPoint to index of next proc's data in the buffers. ---*/
-        jPoint = (iProcessor+1)*nBuffer_Scalar;
-      }
-    }
-    
-  }
-  
-  if (!config->GetLow_MemoryOutput()) {
-    
-    /*--- Additional communication routine for the grid velocity. Note that
-     we are reusing the same temporary buffers from above for efficiency.
-     Also, in the future more routines like this could be used to write
-     an arbitrary number of additional variables to the file. ---*/
-    
-    if (grid_movement) {
-      
-      /*--- Loop over this partition to collect the current variable ---*/
-      
-      jPoint = 0; su2double *Grid_Vel;
-      for (iPoint = 0; iPoint < geometry->GetnPoint(); iPoint++) {
-        
-        /*--- Check for halos & write only if requested ---*/
-        
-        if (!Local_Halo[iPoint] || Wrt_Halo) {
-          
-          /*--- Load buffers with the three grid velocity components. ---*/
-          
-          Grid_Vel = geometry->node[iPoint]->GetGridVel();
-          Buffer_Send_Var[jPoint] = Grid_Vel[0];
-          Buffer_Send_Res[jPoint] = Grid_Vel[1];
-          if (geometry->GetnDim() == 3) Buffer_Send_Vol[jPoint] = Grid_Vel[2];
-          jPoint++;
-        }
-      }
-      
-      /*--- Gather the data on the master node. ---*/
-      
-#ifdef HAVE_MPI
-      SU2_MPI::Gather(Buffer_Send_Var, nBuffer_Scalar, MPI_DOUBLE, Buffer_Recv_Var, nBuffer_Scalar, MPI_DOUBLE, MASTER_NODE, MPI_COMM_WORLD);
-      SU2_MPI::Gather(Buffer_Send_Res, nBuffer_Scalar, MPI_DOUBLE, Buffer_Recv_Res, nBuffer_Scalar, MPI_DOUBLE, MASTER_NODE, MPI_COMM_WORLD);
-      if (geometry->GetnDim() == 3) {
-        SU2_MPI::Gather(Buffer_Send_Vol, nBuffer_Scalar, MPI_DOUBLE, Buffer_Recv_Vol, nBuffer_Scalar, MPI_DOUBLE, MASTER_NODE, MPI_COMM_WORLD);
-      }
-#else
-      for (iPoint = 0; iPoint < nBuffer_Scalar; iPoint++) Buffer_Recv_Var[iPoint] = Buffer_Send_Var[iPoint];
-      for (iPoint = 0; iPoint < nBuffer_Scalar; iPoint++) Buffer_Recv_Res[iPoint] = Buffer_Send_Res[iPoint];
-      if (geometry->GetnDim() == 3) {
-        for (iPoint = 0; iPoint < nBuffer_Scalar; iPoint++) Buffer_Recv_Vol[iPoint] = Buffer_Send_Vol[iPoint];
-      }
-#endif
-      
-      /*--- The master node unpacks and sorts this variable by global index ---*/
-      
-      if (rank == MASTER_NODE) {
-        jPoint = 0; iVar = iVar_GridVel;
-        for (iProcessor = 0; iProcessor < size; iProcessor++) {
-          for (iPoint = 0; iPoint < Buffer_Recv_nPoint[iProcessor]; iPoint++) {
-            
-            /*--- Get global index, then loop over each variable and store ---*/
-            
-            iGlobal_Index = Buffer_Recv_GlobalIndex[jPoint];
-            Data[iVar][iGlobal_Index]   = Buffer_Recv_Var[jPoint];
-            Data[iVar+1][iGlobal_Index] = Buffer_Recv_Res[jPoint];
-            if (geometry->GetnDim() == 3)
-              Data[iVar+2][iGlobal_Index] = Buffer_Recv_Vol[jPoint];
-            jPoint++;
-          }
-          
-          /*--- Adjust jPoint to index of next proc's data in the buffers. ---*/
-          
-          jPoint = (iProcessor+1)*nBuffer_Scalar;
-        }
-      }
-    }
-    
-    /*--- Communicate the Density in Free-surface problems ---*/
-    
-    if (config->GetKind_Regime() == FREESURFACE) {
-      
-      /*--- Loop over this partition to collect the current variable ---*/
-      
-      jPoint = 0;
-      for (iPoint = 0; iPoint < geometry->GetnPoint(); iPoint++) {
-        
-        /*--- Check for halos & write only if requested ---*/
-        
-        if (!Local_Halo[iPoint] || Wrt_Halo) {
-          
-          /*--- Load buffers with the pressure and mach variables. ---*/
-          Buffer_Send_Var[jPoint] = solver[FLOW_SOL]->node[iPoint]->GetDensityInc();
-          jPoint++;
-        }
-      }
-      
-      /*--- Gather the data on the master node. ---*/
-      
-#ifdef HAVE_MPI
-      SU2_MPI::Gather(Buffer_Send_Var, nBuffer_Scalar, MPI_DOUBLE, Buffer_Recv_Var, nBuffer_Scalar, MPI_DOUBLE, MASTER_NODE, MPI_COMM_WORLD);
-#else
-      for (iPoint = 0; iPoint < nBuffer_Scalar; iPoint++) Buffer_Recv_Var[iPoint] = Buffer_Send_Var[iPoint];
-#endif
-      
-      /*--- The master node unpacks and sorts this variable by global index ---*/
-      
-      if (rank == MASTER_NODE) {
-        jPoint = 0; iVar = iVar_Density;
-        for (iProcessor = 0; iProcessor < size; iProcessor++) {
-          for (iPoint = 0; iPoint < Buffer_Recv_nPoint[iProcessor]; iPoint++) {
-            
-            /*--- Get global index, then loop over each variable and store ---*/
-            
-            iGlobal_Index = Buffer_Recv_GlobalIndex[jPoint];
-            Data[iVar][iGlobal_Index] = Buffer_Recv_Var[jPoint];
-            jPoint++;
-          }
-          /*--- Adjust jPoint to index of next proc's data in the buffers. ---*/
-          
-          jPoint = (iProcessor+1)*nBuffer_Scalar;
-        }
-      }
-      
-    }
-    
-    /*--- Communicate Pressure, Cp, and Mach ---*/
-    
-    if ((Kind_Solver == EULER) || (Kind_Solver == NAVIER_STOKES) || (Kind_Solver == RANS)) {
-      
-      /*--- First, loop through the mesh in order to find and store the
-       value of the coefficient of pressure at any surface nodes. They
-       will be placed in an auxiliary vector and then communicated like
-       all other volumetric variables. ---*/
-      
-      /*--- Loop over this partition to collect the current variable ---*/
-      
-      jPoint = 0;
-      for (iPoint = 0; iPoint < geometry->GetnPoint(); iPoint++) {
-        
-        /*--- Check for halos & write only if requested ---*/
-        
-        if (!Local_Halo[iPoint] || Wrt_Halo) {
-          
-          /*--- Load buffers with the pressure, Cp, and mach variables. ---*/
-          
-          if (compressible) {
-            Buffer_Send_Var[jPoint] = solver[FLOW_SOL]->node[iPoint]->GetPressure();
-            Buffer_Send_Res[jPoint] = solver[FLOW_SOL]->node[iPoint]->GetTemperature();
-            Buffer_Send_Vol[jPoint] = (solver[FLOW_SOL]->node[iPoint]->GetPressure() - RefPressure)*factor*RefAreaCoeff;
-          }
-          if (incompressible || freesurface) {
-            Buffer_Send_Var[jPoint] = solver[FLOW_SOL]->node[iPoint]->GetPressureInc();
-            Buffer_Send_Res[jPoint] = 0.0;
-            Buffer_Send_Vol[jPoint] = (solver[FLOW_SOL]->node[iPoint]->GetPressureInc() - RefPressure)*factor*RefAreaCoeff;
-          }
-          jPoint++;
-        }
-      }
-      
-      /*--- Gather the data on the master node. ---*/
-      
-#ifdef HAVE_MPI
-      SU2_MPI::Gather(Buffer_Send_Var, nBuffer_Scalar, MPI_DOUBLE, Buffer_Recv_Var, nBuffer_Scalar, MPI_DOUBLE, MASTER_NODE, MPI_COMM_WORLD);
-      SU2_MPI::Gather(Buffer_Send_Res, nBuffer_Scalar, MPI_DOUBLE, Buffer_Recv_Res, nBuffer_Scalar, MPI_DOUBLE, MASTER_NODE, MPI_COMM_WORLD);
-      SU2_MPI::Gather(Buffer_Send_Vol, nBuffer_Scalar, MPI_DOUBLE, Buffer_Recv_Vol, nBuffer_Scalar, MPI_DOUBLE, MASTER_NODE, MPI_COMM_WORLD);
-#else
-      for (iPoint = 0; iPoint < nBuffer_Scalar; iPoint++) Buffer_Recv_Var[iPoint] = Buffer_Send_Var[iPoint];
-      for (iPoint = 0; iPoint < nBuffer_Scalar; iPoint++) Buffer_Recv_Res[iPoint] = Buffer_Send_Res[iPoint];
-      for (iPoint = 0; iPoint < nBuffer_Scalar; iPoint++) Buffer_Recv_Vol[iPoint] = Buffer_Send_Vol[iPoint];
-#endif
-      
-      /*--- The master node unpacks and sorts this variable by global index ---*/
-      
-      if (rank == MASTER_NODE) {
-        jPoint = 0; iVar = iVar_PressCp;
-        for (iProcessor = 0; iProcessor < size; iProcessor++) {
-          for (iPoint = 0; iPoint < Buffer_Recv_nPoint[iProcessor]; iPoint++) {
-            
-            /*--- Get global index, then loop over each variable and store ---*/
-            
-            iGlobal_Index = Buffer_Recv_GlobalIndex[jPoint];
-            Data[iVar][iGlobal_Index]   = Buffer_Recv_Var[jPoint];
-            Data[iVar+1][iGlobal_Index] = Buffer_Recv_Res[jPoint];
-            Data[iVar+2][iGlobal_Index] = Buffer_Recv_Vol[jPoint];
-            jPoint++;
-          }
-          
-          /*--- Adjust jPoint to index of next proc's data in the buffers. ---*/
-          
-          jPoint = (iProcessor+1)*nBuffer_Scalar;
-        }
-      }
-    }
-    
-    /*--- Communicate Mach---*/
-    
-    if ((Kind_Solver == EULER) || (Kind_Solver == NAVIER_STOKES) || (Kind_Solver == RANS)) {
-      
-      /*--- Loop over this partition to collect the current variable ---*/
-      
-      jPoint = 0;
-      for (iPoint = 0; iPoint < geometry->GetnPoint(); iPoint++) {
-        
-        /*--- Check for halos & write only if requested ---*/
-        
-        if (!Local_Halo[iPoint] || Wrt_Halo) {
-          
-          /*--- Load buffers with the temperature and laminar viscosity variables. ---*/
-          
-          if (compressible) {
-            Buffer_Send_Var[jPoint] = sqrt(solver[FLOW_SOL]->node[iPoint]->GetVelocity2())/
-            solver[FLOW_SOL]->node[iPoint]->GetSoundSpeed();
-          }
-          if (incompressible || freesurface) {
-            Buffer_Send_Var[jPoint] = sqrt(solver[FLOW_SOL]->node[iPoint]->GetVelocity2())*config->GetVelocity_Ref()/
-            sqrt(config->GetBulk_Modulus()/(solver[FLOW_SOL]->node[iPoint]->GetDensityInc()*config->GetDensity_Ref()));
-          }
-          jPoint++;
-        }
-      }
-      
-      /*--- Gather the data on the master node. ---*/
-      
-#ifdef HAVE_MPI
-      SU2_MPI::Gather(Buffer_Send_Var, nBuffer_Scalar, MPI_DOUBLE, Buffer_Recv_Var, nBuffer_Scalar, MPI_DOUBLE, MASTER_NODE, MPI_COMM_WORLD);
-#else
-      for (iPoint = 0; iPoint < nBuffer_Scalar; iPoint++) Buffer_Recv_Var[iPoint] = Buffer_Send_Var[iPoint];
-#endif
-      
-      /*--- The master node unpacks and sorts this variable by global index ---*/
-      
-      if (rank == MASTER_NODE) {
-        jPoint = 0; iVar = iVar_MachMean;
-        for (iProcessor = 0; iProcessor < size; iProcessor++) {
-          for (iPoint = 0; iPoint < Buffer_Recv_nPoint[iProcessor]; iPoint++) {
-            
-            /*--- Get global index, then loop over each variable and store ---*/
-            
-            iGlobal_Index = Buffer_Recv_GlobalIndex[jPoint];
-            Data[iVar][iGlobal_Index]   = Buffer_Recv_Var[jPoint];
-            jPoint++;
-          }
-          
-          /*--- Adjust jPoint to index of next proc's data in the buffers. ---*/
-          
-          jPoint = (iProcessor+1)*nBuffer_Scalar;
-        }
-      }
-    }
-    
-    /*--- Laminar Viscosity ---*/
-    
-    if ((Kind_Solver == NAVIER_STOKES) || (Kind_Solver == RANS)) {
-      
-      /*--- Loop over this partition to collect the current variable ---*/
-      
-      jPoint = 0;
-      for (iPoint = 0; iPoint < geometry->GetnPoint(); iPoint++) {
-        
-        /*--- Check for halos & write only if requested ---*/
-        
-        if (!Local_Halo[iPoint] || Wrt_Halo) {
-          
-          /*--- Load buffers with the temperature and laminar viscosity variables. ---*/
-          
-          if (compressible) {
-            Buffer_Send_Res[jPoint] = solver[FLOW_SOL]->node[iPoint]->GetLaminarViscosity();
-          }
-          if (incompressible || freesurface) {
-            Buffer_Send_Res[jPoint] = solver[FLOW_SOL]->node[iPoint]->GetLaminarViscosityInc();
-          }
-          jPoint++;
-        }
-      }
-      
-      /*--- Gather the data on the master node. ---*/
-      
-#ifdef HAVE_MPI
-      SU2_MPI::Gather(Buffer_Send_Res, nBuffer_Scalar, MPI_DOUBLE, Buffer_Recv_Res, nBuffer_Scalar, MPI_DOUBLE, MASTER_NODE, MPI_COMM_WORLD);
-#else
-      for (iPoint = 0; iPoint < nBuffer_Scalar; iPoint++) Buffer_Recv_Res[iPoint] = Buffer_Send_Res[iPoint];
-#endif
-      
-      /*--- The master node unpacks and sorts this variable by global index ---*/
-      
-      if (rank == MASTER_NODE) {
-        jPoint = 0; iVar = iVar_Lam;
-        for (iProcessor = 0; iProcessor < size; iProcessor++) {
-          for (iPoint = 0; iPoint < Buffer_Recv_nPoint[iProcessor]; iPoint++) {
-            
-            /*--- Get global index, then loop over each variable and store ---*/
-            
-            iGlobal_Index = Buffer_Recv_GlobalIndex[jPoint];
-            Data[iVar][iGlobal_Index] = Buffer_Recv_Res[jPoint];
-            jPoint++;
-          }
-          
-          /*--- Adjust jPoint to index of next proc's data in the buffers. ---*/
-          
-          jPoint = (iProcessor+1)*nBuffer_Scalar;
-        }
-      }
-    
-      /*--- Communicate skin friction, heat transfer, y+ ---*/
-      
-      /*--- First, loop through the mesh in order to find and store the
-       value of the viscous coefficients at any surface nodes. They
-       will be placed in an auxiliary vector and then communicated like
-       all other volumetric variables. ---*/
-      
-      for (iPoint = 0; iPoint < geometry->GetnPoint(); iPoint++) {
-        Aux_Frict[iPoint] = 0.0;
-        Aux_Heat[iPoint]  = 0.0;
-        Aux_yPlus[iPoint] = 0.0;
-      }
-      for (iMarker = 0; iMarker < config->GetnMarker_All(); iMarker++)
-        if (config->GetMarker_All_Plotting(iMarker) == YES) {
-          for (iVertex = 0; iVertex < geometry->nVertex[iMarker]; iVertex++) {
-            iPoint = geometry->vertex[iMarker][iVertex]->GetNode();
-            Aux_Frict[iPoint] = solver[FLOW_SOL]->GetCSkinFriction(iMarker, iVertex);
-            Aux_Heat[iPoint]  = solver[FLOW_SOL]->GetHeatFlux(iMarker, iVertex);
-            Aux_yPlus[iPoint] = solver[FLOW_SOL]->GetYPlus(iMarker, iVertex);
-          }
-        }
-      
-      /*--- Loop over this partition to collect the current variable ---*/
-      
-      jPoint = 0;
-      for (iPoint = 0; iPoint < geometry->GetnPoint(); iPoint++) {
-        
-        /*--- Check for halos & write only if requested ---*/
-        
-        
-        if (!Local_Halo[iPoint] || Wrt_Halo) {
-          
-          /*--- Load buffers with the skin friction, heat transfer, y+ variables. ---*/
-          
-          if (compressible) {
-            Buffer_Send_Var[jPoint] = Aux_Frict[iPoint];
-            Buffer_Send_Res[jPoint] = Aux_Heat[iPoint];
-            Buffer_Send_Vol[jPoint] = Aux_yPlus[iPoint];
-          }
-          if (incompressible || freesurface) {
-            Buffer_Send_Var[jPoint] = Aux_Frict[iPoint];
-            Buffer_Send_Res[jPoint] = Aux_Heat[iPoint];
-            Buffer_Send_Vol[jPoint] = Aux_yPlus[iPoint];
-          }
-          jPoint++;
-        }
-      }
-      
-      /*--- Gather the data on the master node. ---*/
-      
-#ifdef HAVE_MPI
-      SU2_MPI::Gather(Buffer_Send_Var, nBuffer_Scalar, MPI_DOUBLE, Buffer_Recv_Var, nBuffer_Scalar, MPI_DOUBLE, MASTER_NODE, MPI_COMM_WORLD);
-      SU2_MPI::Gather(Buffer_Send_Res, nBuffer_Scalar, MPI_DOUBLE, Buffer_Recv_Res, nBuffer_Scalar, MPI_DOUBLE, MASTER_NODE, MPI_COMM_WORLD);
-      SU2_MPI::Gather(Buffer_Send_Vol, nBuffer_Scalar, MPI_DOUBLE, Buffer_Recv_Vol, nBuffer_Scalar, MPI_DOUBLE, MASTER_NODE, MPI_COMM_WORLD);
-#else
-      for (iPoint = 0; iPoint < nBuffer_Scalar; iPoint++) Buffer_Recv_Var[iPoint] = Buffer_Send_Var[iPoint];
-      for (iPoint = 0; iPoint < nBuffer_Scalar; iPoint++) Buffer_Recv_Res[iPoint] = Buffer_Send_Res[iPoint];
-      for (iPoint = 0; iPoint < nBuffer_Scalar; iPoint++) Buffer_Recv_Vol[iPoint] = Buffer_Send_Vol[iPoint];
-#endif
-      
-      /*--- The master node unpacks and sorts this variable by global index ---*/
-      
-      if (rank == MASTER_NODE) {
-        jPoint = 0; iVar = iVar_ViscCoeffs;
-
-        for (iProcessor = 0; iProcessor < size; iProcessor++) {
-          for (iPoint = 0; iPoint < Buffer_Recv_nPoint[iProcessor]; iPoint++) {
-            
-            /*--- Get global index, then loop over each variable and store ---*/
-            
-            iGlobal_Index = Buffer_Recv_GlobalIndex[jPoint];
-            Data[iVar+0][iGlobal_Index] = Buffer_Recv_Var[jPoint];
-            Data[iVar+1][iGlobal_Index] = Buffer_Recv_Res[jPoint];
-            Data[iVar+2][iGlobal_Index] = Buffer_Recv_Vol[jPoint];
-            jPoint++;
-          }
-          
-          /*--- Adjust jPoint to index of next proc's data in the buffers. ---*/
-          
-          jPoint = (iProcessor+1)*nBuffer_Scalar;
-        }
-      }
-    }
-    
-    /*--- Communicate the Eddy Viscosity ---*/
-    
-    if (Kind_Solver == RANS) {
-      
-      /*--- Loop over this partition to collect the current variable ---*/
-      
-      jPoint = 0;
-      for (iPoint = 0; iPoint < geometry->GetnPoint(); iPoint++) {
-        
-        /*--- Check for halos & write only if requested ---*/
-        
-        if (!Local_Halo[iPoint] || Wrt_Halo) {
-          
-          /*--- Load buffers with the pressure and mach variables. ---*/
-          
-          if (compressible) {
-            Buffer_Send_Var[jPoint] = solver[FLOW_SOL]->node[iPoint]->GetEddyViscosity();
-          }
-          if (incompressible || freesurface) {
-            Buffer_Send_Var[jPoint] = solver[FLOW_SOL]->node[iPoint]->GetEddyViscosityInc();
-          }
-          jPoint++;
-        }
-      }
-      
-      /*--- Gather the data on the master node. ---*/
-      
-#ifdef HAVE_MPI
-      SU2_MPI::Gather(Buffer_Send_Var, nBuffer_Scalar, MPI_DOUBLE, Buffer_Recv_Var, nBuffer_Scalar, MPI_DOUBLE, MASTER_NODE, MPI_COMM_WORLD);
-#else
-      for (iPoint = 0; iPoint < nBuffer_Scalar; iPoint++) Buffer_Recv_Var[iPoint] = Buffer_Send_Var[iPoint];
-#endif
-      
-      /*--- The master node unpacks and sorts this variable by global index ---*/
-      
-      if (rank == MASTER_NODE) {
-        jPoint = 0; iVar = iVar_Eddy;
-        for (iProcessor = 0; iProcessor < size; iProcessor++) {
-          for (iPoint = 0; iPoint < Buffer_Recv_nPoint[iProcessor]; iPoint++) {
-            
-            /*--- Get global index, then loop over each variable and store ---*/
-            
-            iGlobal_Index = Buffer_Recv_GlobalIndex[jPoint];
-            Data[iVar][iGlobal_Index] = Buffer_Recv_Var[jPoint];
-            jPoint++;
-          }
-          
-          /*--- Adjust jPoint to index of next proc's data in the buffers. ---*/
-          
-          jPoint = (iProcessor+1)*nBuffer_Scalar;
-        }
-      }
-      
-    }
-    
-    /*--- Communicate the Sharp Edges ---*/
-    
-    if (config->GetWrt_SharpEdges()) {
-      
-      if ((Kind_Solver == EULER) || (Kind_Solver == NAVIER_STOKES) || (Kind_Solver == RANS)) {
-        
-        /*--- Loop over this partition to collect the current variable ---*/
-        jPoint = 0;
-        for (iPoint = 0; iPoint < geometry->GetnPoint(); iPoint++) {
-          
-          /*--- Check for halos & write only if requested ---*/
-          
-          if (!Local_Halo[iPoint] || Wrt_Halo) {
-            
-            /*--- Load buffers with the pressure and mach variables. ---*/
-            
-            Buffer_Send_Var[jPoint] = geometry->node[iPoint]->GetSharpEdge_Distance();
-            jPoint++;
-          }
-        }
-        
-        /*--- Gather the data on the master node. ---*/
-        
-#ifdef HAVE_MPI
-        SU2_MPI::Gather(Buffer_Send_Var, nBuffer_Scalar, MPI_DOUBLE, Buffer_Recv_Var, nBuffer_Scalar, MPI_DOUBLE, MASTER_NODE, MPI_COMM_WORLD);
-#else
-        for (iPoint = 0; iPoint < nBuffer_Scalar; iPoint++) Buffer_Recv_Var[iPoint] = Buffer_Send_Var[iPoint];
-#endif
-        
-        /*--- The master node unpacks and sorts this variable by global index ---*/
-        
-        if (rank == MASTER_NODE) {
-          jPoint = 0; iVar = iVar_Sharp;
-          for (iProcessor = 0; iProcessor < size; iProcessor++) {
-            for (iPoint = 0; iPoint < Buffer_Recv_nPoint[iProcessor]; iPoint++) {
-              
-              /*--- Get global index, then loop over each variable and store ---*/
-              
-              iGlobal_Index = Buffer_Recv_GlobalIndex[jPoint];
-              Data[iVar][iGlobal_Index] = Buffer_Recv_Var[jPoint];
-              jPoint++;
-            }
-            
-            /*--- Adjust jPoint to index of next proc's data in the buffers. ---*/
-            
-            jPoint = (iProcessor+1)*nBuffer_Scalar;
-          }
-        }
-      }
-    }
-    
-    /*--- Communicate additional variables for the two-temperature solvers ---*/
-    
-    if ((Kind_Solver == TNE2_EULER) || (Kind_Solver == TNE2_NAVIER_STOKES)) {
-      
-      /*--- Mach number ---*/
-      
-      jPoint = 0;
-      for (iPoint = 0; iPoint < geometry->GetnPoint(); iPoint++) {
-        
-        /*--- Check for halos & write only if requested ---*/
-        
-        if (!Local_Halo[iPoint] || Wrt_Halo) {
-          
-          /*--- Load buffers with the Mach number variables. ---*/
-          
-          Buffer_Send_Var[jPoint] =
-          sqrt(solver[TNE2_SOL]->node[iPoint]->GetVelocity2())
-          /solver[TNE2_SOL]->node[iPoint]->GetSoundSpeed();
-          jPoint++;
-        }
-      }
-      
-      /*--- Gather the data on the master node. ---*/
-      
-#ifdef HAVE_MPI
-      SU2_MPI::Gather(Buffer_Send_Var, nBuffer_Scalar, MPI_DOUBLE, Buffer_Recv_Var, nBuffer_Scalar, MPI_DOUBLE, MASTER_NODE, MPI_COMM_WORLD);
-#else
-      for (iPoint = 0; iPoint < nBuffer_Scalar; iPoint++) Buffer_Recv_Var[iPoint] = Buffer_Send_Var[iPoint];
-#endif
-      
-      /*--- The master node unpacks and sorts this variable by global index ---*/
-      
-      if (rank == MASTER_NODE) {
-        jPoint = 0;
-        iVar = iVar_Mach;
-        for (iProcessor = 0; iProcessor < size; iProcessor++) {
-          for (iPoint = 0; iPoint < Buffer_Recv_nPoint[iProcessor]; iPoint++) {
-            
-            /*--- Get global index, then loop over each variable and store ---*/
-            
-            iGlobal_Index = Buffer_Recv_GlobalIndex[jPoint];
-            Data[iVar][iGlobal_Index]   = Buffer_Recv_Var[jPoint];
-            jPoint++;
-          }
-          
-          /*--- Adjust jPoint to index of next proc's data in the buffers. ---*/
-          
-          jPoint = (iProcessor+1)*nBuffer_Scalar;
-        }
-      }
-      
-      /*--- Pressure ---*/
-      
-      jPoint = 0;
-      for (iPoint = 0; iPoint < geometry->GetnPoint(); iPoint++) {
-        
-        /*--- Check for halos & write only if requested ---*/
-        
-        if (!Local_Halo[iPoint] || Wrt_Halo) {
-          
-          /*--- Load buffers with the Mach number variables. ---*/
-          
-          Buffer_Send_Var[jPoint] = solver[TNE2_SOL]->node[iPoint]->GetPressure();
-          jPoint++;
-        }
-      }
-      
-      /*--- Gather the data on the master node. ---*/
-      
-#ifdef HAVE_MPI
-      SU2_MPI::Gather(Buffer_Send_Var, nBuffer_Scalar, MPI_DOUBLE, Buffer_Recv_Var, nBuffer_Scalar, MPI_DOUBLE, MASTER_NODE, MPI_COMM_WORLD);
-#else
-      for (iPoint = 0; iPoint < nBuffer_Scalar; iPoint++) Buffer_Recv_Var[iPoint] = Buffer_Send_Var[iPoint];
-#endif
-      
-      /*--- The master node unpacks and sorts this variable by global index ---*/
-      
-      if (rank == MASTER_NODE) {
-        jPoint = 0;
-        iVar = iVar_Press;
-        for (iProcessor = 0; iProcessor < size; iProcessor++) {
-          for (iPoint = 0; iPoint < Buffer_Recv_nPoint[iProcessor]; iPoint++) {
-            
-            /*--- Get global index, then loop over each variable and store ---*/
-            
-            iGlobal_Index = Buffer_Recv_GlobalIndex[jPoint];
-            Data[iVar][iGlobal_Index]   = Buffer_Recv_Var[jPoint];
-            jPoint++;
-          }
-          
-          /*--- Adjust jPoint to index of next proc's data in the buffers. ---*/
-          
-          jPoint = (iProcessor+1)*nBuffer_Scalar;
-        }
-      }
-      
-      /*--- Temperature ---*/
-      
-      jPoint = 0;
-      for (iPoint = 0; iPoint < geometry->GetnPoint(); iPoint++) {
-        
-        /*--- Check for halos & write only if requested ---*/
-        
-        if (!Local_Halo[iPoint] || Wrt_Halo) {
-          
-          /*--- Load buffers with the Mach number variables. ---*/
-          
-          Buffer_Send_Var[jPoint] = solver[TNE2_SOL]->node[iPoint]->GetTemperature();
-          jPoint++;
-        }
-      }
-      
-      /*--- Gather the data on the master node. ---*/
-      
-#ifdef HAVE_MPI
-      SU2_MPI::Gather(Buffer_Send_Var, nBuffer_Scalar, MPI_DOUBLE, Buffer_Recv_Var, nBuffer_Scalar, MPI_DOUBLE, MASTER_NODE, MPI_COMM_WORLD);
-#else
-      for (iPoint = 0; iPoint < nBuffer_Scalar; iPoint++) Buffer_Recv_Var[iPoint] = Buffer_Send_Var[iPoint];
-#endif
-      
-      /*--- The master node unpacks and sorts this variable by global index ---*/
-      
-      if (rank == MASTER_NODE) {
-        jPoint = 0;
-        iVar = iVar_Temp;
-        for (iProcessor = 0; iProcessor < size; iProcessor++) {
-          for (iPoint = 0; iPoint < Buffer_Recv_nPoint[iProcessor]; iPoint++) {
-            
-            /*--- Get global index, then loop over each variable and store ---*/
-            
-            iGlobal_Index             = Buffer_Recv_GlobalIndex[jPoint];
-            Data[iVar][iGlobal_Index] = Buffer_Recv_Var[jPoint];
-            jPoint++;
-          }
-          
-          /*--- Adjust jPoint to index of next proc's data in the buffers. ---*/
-          
-          jPoint = (iProcessor+1)*nBuffer_Scalar;
-        }
-      }
-      
-      /*--- Vib-el Temperature ---*/
-      
-      jPoint = 0;
-      for (iPoint = 0; iPoint < geometry->GetnPoint(); iPoint++) {
-        
-        /*--- Check for halos & write only if requested ---*/
-        
-        if (!Local_Halo[iPoint] || Wrt_Halo) {
-          
-          /*--- Load buffers with the Mach number variables. ---*/
-          
-          Buffer_Send_Var[jPoint] = solver[TNE2_SOL]->node[iPoint]->GetTemperature_ve();
-          jPoint++;
-        }
-      }
-      
-      /*--- Gather the data on the master node. ---*/
-      
-#ifdef HAVE_MPI
-      SU2_MPI::Gather(Buffer_Send_Var, nBuffer_Scalar, MPI_DOUBLE, Buffer_Recv_Var, nBuffer_Scalar, MPI_DOUBLE, MASTER_NODE, MPI_COMM_WORLD);
-#else
-      for (iPoint = 0; iPoint < nBuffer_Scalar; iPoint++) Buffer_Recv_Var[iPoint] = Buffer_Send_Var[iPoint];
-#endif
-      
-      /*--- The master node unpacks and sorts this variable by global index ---*/
-      
-      if (rank == MASTER_NODE) {
-        jPoint = 0;
-        iVar = iVar_Tempv;
-        for (iProcessor = 0; iProcessor < size; iProcessor++) {
-          for (iPoint = 0; iPoint < Buffer_Recv_nPoint[iProcessor]; iPoint++) {
-            
-            /*--- Get global index, then loop over each variable and store ---*/
-            
-            iGlobal_Index             = Buffer_Recv_GlobalIndex[jPoint];
-            Data[iVar][iGlobal_Index] = Buffer_Recv_Var[jPoint];
-            jPoint++;
-          }
-          
-          /*--- Adjust jPoint to index of next proc's data in the buffers. ---*/
-          
-          jPoint = (iProcessor+1)*nBuffer_Scalar;
-        }
-      }
-    }
-    
-    if (Kind_Solver == TNE2_NAVIER_STOKES) {
-      
-      /*--- Species diffusion coefficients ---*/
-
-      for (unsigned short iSpecies = 0; iSpecies < config->GetnSpecies(); iSpecies++) {
-        jPoint = 0;
-        for (iPoint = 0; iPoint < geometry->GetnPoint(); iPoint++) {
-          
-          /*--- Check for halos & write only if requested ---*/
-          
-          if (!Local_Halo[iPoint] || Wrt_Halo) {
-            
-            /*--- Load buffers with the Mach number variables. ---*/
-            
-            Buffer_Send_Var[jPoint] = solver[TNE2_SOL]->node[iPoint]->GetDiffusionCoeff()[iSpecies];
-            jPoint++;
-          }
-        }
-        
-        /*--- Gather the data on the master node. ---*/
-        
-#ifdef HAVE_MPI
-        SU2_MPI::Gather(Buffer_Send_Var, nBuffer_Scalar, MPI_DOUBLE, Buffer_Recv_Var, nBuffer_Scalar, MPI_DOUBLE, MASTER_NODE, MPI_COMM_WORLD);
-#else
-        for (iPoint = 0; iPoint < nBuffer_Scalar; iPoint++) Buffer_Recv_Var[iPoint] = Buffer_Send_Var[iPoint];
-#endif
-        
-        /*--- The master node unpacks and sorts this variable by global index ---*/
-        
-        if (rank == MASTER_NODE) {
-          jPoint = 0;
-          iVar = iVar_TempLam+iSpecies;
-          for (iProcessor = 0; iProcessor < size; iProcessor++) {
-            for (iPoint = 0; iPoint < Buffer_Recv_nPoint[iProcessor]; iPoint++) {
-              
-              /*--- Get global index, then loop over each variable and store ---*/
-              
-              iGlobal_Index = Buffer_Recv_GlobalIndex[jPoint];
-              Data[iVar][iGlobal_Index]   = Buffer_Recv_Var[jPoint];
-              jPoint++;
-            }
-            
-            /*--- Adjust jPoint to index of next proc's data in the buffers. ---*/
-            
-            jPoint = (iProcessor+1)*nBuffer_Scalar;
-          }
-        }
-      }
-      
-      /*--- Laminar viscosity ---*/
-      
-      jPoint = 0;
-      for (iPoint = 0; iPoint < geometry->GetnPoint(); iPoint++) {
-        
-        /*--- Check for halos & write only if requested ---*/
-        
-        if (!Local_Halo[iPoint] || Wrt_Halo) {
-          
-          /*--- Load buffers with the Mach number variables. ---*/
-          
-          Buffer_Send_Var[jPoint] = solver[TNE2_SOL]->node[iPoint]->GetLaminarViscosity();
-          jPoint++;
-        }
-      }
-      
-      /*--- Gather the data on the master node. ---*/
-      
-#ifdef HAVE_MPI
-      SU2_MPI::Gather(Buffer_Send_Var, nBuffer_Scalar, MPI_DOUBLE, Buffer_Recv_Var, nBuffer_Scalar, MPI_DOUBLE, MASTER_NODE, MPI_COMM_WORLD);
-#else
-      for (iPoint = 0; iPoint < nBuffer_Scalar; iPoint++) Buffer_Recv_Var[iPoint] = Buffer_Send_Var[iPoint];
-#endif
-      
-      /*--- The master node unpacks and sorts this variable by global index ---*/
-      
-      if (rank == MASTER_NODE) {
-        jPoint = 0;
-        iVar = iVar_TempLam+config->GetnSpecies();
-        for (iProcessor = 0; iProcessor < size; iProcessor++) {
-          for (iPoint = 0; iPoint < Buffer_Recv_nPoint[iProcessor]; iPoint++) {
-            
-            /*--- Get global index, then loop over each variable and store ---*/
-            
-            iGlobal_Index = Buffer_Recv_GlobalIndex[jPoint];
-            Data[iVar][iGlobal_Index]   = Buffer_Recv_Var[jPoint];
-            jPoint++;
-          }
-          /*--- Adjust jPoint to index of next proc's data in the buffers. ---*/
-          
-          jPoint = (iProcessor+1)*nBuffer_Scalar;
-        }
-      }
-      
-      /*--- Thermal conductivity ---*/
-
-      jPoint = 0;
-      for (iPoint = 0; iPoint < geometry->GetnPoint(); iPoint++) {
-        
-        /*--- Check for halos & write only if requested ---*/
-        
-        if (!Local_Halo[iPoint] || Wrt_Halo) {
-          
-          /*--- Load buffers with the Mach number variables. ---*/
-          
-          Buffer_Send_Var[jPoint] = solver[TNE2_SOL]->node[iPoint]->GetThermalConductivity();
-          jPoint++;
-        }
-      }
-      
-      /*--- Gather the data on the master node. ---*/
-      
-#ifdef HAVE_MPI
-      SU2_MPI::Gather(Buffer_Send_Var, nBuffer_Scalar, MPI_DOUBLE, Buffer_Recv_Var, nBuffer_Scalar, MPI_DOUBLE, MASTER_NODE, MPI_COMM_WORLD);
-#else
-      for (iPoint = 0; iPoint < nBuffer_Scalar; iPoint++) Buffer_Recv_Var[iPoint] = Buffer_Send_Var[iPoint];
-#endif
-      
-      /*--- The master node unpacks and sorts this variable by global index ---*/
-      
-      if (rank == MASTER_NODE) {
-        jPoint = 0;
-        iVar = iVar_TempLam+config->GetnSpecies()+1;
-        for (iProcessor = 0; iProcessor < size; iProcessor++) {
-          for (iPoint = 0; iPoint < Buffer_Recv_nPoint[iProcessor]; iPoint++) {
-            
-            /*--- Get global index, then loop over each variable and store ---*/
-            
-            iGlobal_Index = Buffer_Recv_GlobalIndex[jPoint];
-            Data[iVar][iGlobal_Index]   = Buffer_Recv_Var[jPoint];
-            jPoint++;
-          }
-          
-          /*--- Adjust jPoint to index of next proc's data in the buffers. ---*/
-          
-          jPoint = (iProcessor+1)*nBuffer_Scalar;
-        }
-      }
-      
-      /*--- Vib-el Thermal conductivity ---*/
-      
-      jPoint = 0;
-      for (iPoint = 0; iPoint < geometry->GetnPoint(); iPoint++) {
-        
-        /*--- Check for halos & write only if requested ---*/
-        
-        if (!Local_Halo[iPoint] || Wrt_Halo) {
-          
-          /*--- Load buffers with the Mach number variables. ---*/
-          
-          Buffer_Send_Var[jPoint] = solver[TNE2_SOL]->node[iPoint]->GetThermalConductivity_ve();
-          jPoint++;
-        }
-      }
-      
-      /*--- Gather the data on the master node. ---*/
-      
-#ifdef HAVE_MPI
-      SU2_MPI::Gather(Buffer_Send_Var, nBuffer_Scalar, MPI_DOUBLE, Buffer_Recv_Var, nBuffer_Scalar, MPI_DOUBLE, MASTER_NODE, MPI_COMM_WORLD);
-#else
-      for (iPoint = 0; iPoint < nBuffer_Scalar; iPoint++) Buffer_Recv_Var[iPoint] = Buffer_Send_Var[iPoint];
-#endif
-      
-      /*--- The master node unpacks and sorts this variable by global index ---*/
-      
-      if (rank == MASTER_NODE) {
-        jPoint = 0;
-        iVar = iVar_TempLam+config->GetnSpecies()+2;
-        for (iProcessor = 0; iProcessor < size; iProcessor++) {
-          for (iPoint = 0; iPoint < Buffer_Recv_nPoint[iProcessor]; iPoint++) {
-            
-            /*--- Get global index, then loop over each variable and store ---*/
-            
-            iGlobal_Index = Buffer_Recv_GlobalIndex[jPoint];
-            Data[iVar][iGlobal_Index]   = Buffer_Recv_Var[jPoint];
-            jPoint++;
-          }
-          
-          /*--- Adjust jPoint to index of next proc's data in the buffers. ---*/
-          
-          jPoint = (iProcessor+1)*nBuffer_Scalar;
-        }
-      }
-    }
-    
-    /*--- Communicate the surface sensitivity ---*/
-    
-    if ((Kind_Solver == ADJ_EULER)         ||
-        (Kind_Solver == ADJ_NAVIER_STOKES) ||
-        (Kind_Solver == ADJ_RANS)          ||
-        (Kind_Solver == ADJ_TNE2_EULER)    ||
-        (Kind_Solver == ADJ_TNE2_NAVIER_STOKES) ||
-        (Kind_Solver == DISC_ADJ_EULER)    ||
-        (Kind_Solver == DISC_ADJ_NAVIER_STOKES) ||
-        (Kind_Solver == DISC_ADJ_RANS)) {
-      
-      /*--- First, loop through the mesh in order to find and store the
-       value of the surface sensitivity at any surface nodes. They
-       will be placed in an auxiliary vector and then communicated like
-       all other volumetric variables. ---*/
-      
-      for (iPoint = 0; iPoint < geometry->GetnPoint(); iPoint++) Aux_Sens[iPoint] = 0.0;
-      for (iMarker = 0; iMarker < config->GetnMarker_All(); iMarker++)
-        if (config->GetMarker_All_Plotting(iMarker) == YES) {
-          for (iVertex = 0; iVertex < geometry->nVertex[iMarker]; iVertex++) {
-            iPoint = geometry->vertex[iMarker][iVertex]->GetNode();
-            Normal = geometry->vertex[iMarker][iVertex]->GetNormal();
-            Area = 0.0;
-            for (iDim = 0; iDim < nDim; iDim++) Area += Normal[iDim]*Normal[iDim];
-            Area = sqrt (Area);
-            Aux_Sens[iPoint] = solver[ADJFLOW_SOL]->GetCSensitivity(iMarker, iVertex)/Area;
-          }
-        }
-      
-      /*--- Loop over this partition to collect the current variable ---*/
-      
-      jPoint = 0;
-      for (iPoint = 0; iPoint < geometry->GetnPoint(); iPoint++) {
-        
-        /*--- Check for halos & write only if requested ---*/
-        
-        if (!Local_Halo[iPoint] || Wrt_Halo) {
-          
-          /*--- Load buffers with the skin friction, heat transfer, y+ variables. ---*/
-          
-          Buffer_Send_Var[jPoint] = Aux_Sens[iPoint];
-          if ((config->GetKind_ConvNumScheme() == SPACE_CENTERED) && (!config->GetDiscrete_Adjoint()))
-            Buffer_Send_Res[jPoint] = solver[ADJFLOW_SOL]->node[iPoint]->GetSensor(iPoint);
-          if ((config->GetKind_ConvNumScheme() == SPACE_UPWIND) && (!config->GetDiscrete_Adjoint()))
-            Buffer_Send_Res[jPoint] = solver[ADJFLOW_SOL]->node[iPoint]->GetLimiter(0);
-          
-          jPoint++;
-        }
-      }
-      
-      /*--- Gather the data on the master node. ---*/
-      
-#ifdef HAVE_MPI
-      SU2_MPI::Gather(Buffer_Send_Var, nBuffer_Scalar, MPI_DOUBLE, Buffer_Recv_Var, nBuffer_Scalar, MPI_DOUBLE, MASTER_NODE, MPI_COMM_WORLD);
-      if (!config->GetDiscrete_Adjoint())
-        SU2_MPI::Gather(Buffer_Send_Res, nBuffer_Scalar, MPI_DOUBLE, Buffer_Recv_Res, nBuffer_Scalar, MPI_DOUBLE, MASTER_NODE, MPI_COMM_WORLD);
-#else
-      for (iPoint = 0; iPoint < nBuffer_Scalar; iPoint++) Buffer_Recv_Var[iPoint] = Buffer_Send_Var[iPoint];
-      if (!config->GetDiscrete_Adjoint())
-        for (iPoint = 0; iPoint < nBuffer_Scalar; iPoint++) Buffer_Recv_Res[iPoint] = Buffer_Send_Res[iPoint];
-#endif
-      
-      /*--- The master node unpacks and sorts this variable by global index ---*/
-      
-      if (rank == MASTER_NODE) {
-        jPoint = 0; iVar = iVar_Sens;
-        for (iProcessor = 0; iProcessor < size; iProcessor++) {
-          for (iPoint = 0; iPoint < Buffer_Recv_nPoint[iProcessor]; iPoint++) {
-            
-            /*--- Get global index, then loop over each variable and store ---*/
-            
-            iGlobal_Index = Buffer_Recv_GlobalIndex[jPoint];
-            Data[iVar+0][iGlobal_Index] = Buffer_Recv_Var[jPoint];
-            if (!config->GetDiscrete_Adjoint())
-              Data[iVar+1][iGlobal_Index] = Buffer_Recv_Res[jPoint];
-            jPoint++;
-          }
-          
-          /*--- Adjust jPoint to index of next proc's data in the buffers. ---*/
-          
-          jPoint = (iProcessor+1)*nBuffer_Scalar;
-        }
-      }
-    }
-
-    if ((Kind_Solver == DISC_ADJ_EULER)    ||
-        (Kind_Solver == DISC_ADJ_NAVIER_STOKES) ||
-        (Kind_Solver == DISC_ADJ_RANS)) {
-      /*--- Loop over this partition to collect the current variable ---*/
-
-      jPoint = 0;
-      for (iPoint = 0; iPoint < geometry->GetnPoint(); iPoint++) {
-
-        /*--- Check for halos & write only if requested ---*/
-
-        if (!Local_Halo[iPoint] || Wrt_Halo) {
-
-          /*--- Load buffers with the skin friction, heat transfer, y+ variables. ---*/
-
-          Buffer_Send_Var[jPoint] = solver[ADJFLOW_SOL]->node[iPoint]->GetSensitivity(0);
-          Buffer_Send_Res[jPoint] = solver[ADJFLOW_SOL]->node[iPoint]->GetSensitivity(1);
-          if (nDim == 3)
-            Buffer_Send_Vol[jPoint] = solver[ADJFLOW_SOL]->node[iPoint]->GetSensitivity(2);
-          jPoint++;
-        }
-      }
-
-      /*--- Gather the data on the master node. ---*/
-
-#ifdef HAVE_MPI
-      SU2_MPI::Gather(Buffer_Send_Var, nBuffer_Scalar, MPI_DOUBLE, Buffer_Recv_Var, nBuffer_Scalar, MPI_DOUBLE, MASTER_NODE, MPI_COMM_WORLD);
-      SU2_MPI::Gather(Buffer_Send_Res, nBuffer_Scalar, MPI_DOUBLE, Buffer_Recv_Res, nBuffer_Scalar, MPI_DOUBLE, MASTER_NODE, MPI_COMM_WORLD);
-      if (nDim == 3)
-        SU2_MPI::Gather(Buffer_Send_Vol, nBuffer_Scalar, MPI_DOUBLE, Buffer_Recv_Vol, nBuffer_Scalar, MPI_DOUBLE, MASTER_NODE, MPI_COMM_WORLD);
-#else
-      for (iPoint = 0; iPoint < nBuffer_Scalar; iPoint++) Buffer_Recv_Var[iPoint] = Buffer_Send_Var[iPoint];
-      for (iPoint = 0; iPoint < nBuffer_Scalar; iPoint++) Buffer_Recv_Res[iPoint] = Buffer_Send_Res[iPoint];
-      if (nDim == 3)
-        for (iPoint = 0; iPoint < nBuffer_Scalar; iPoint++) Buffer_Recv_Vol[iPoint] = Buffer_Send_Vol[iPoint];
-#endif
-
-      /*--- The master node unpacks and sorts this variable by global index ---*/
-
-      if (rank == MASTER_NODE) {
-        jPoint = 0; iVar = iVar_SensDim;
-        for (iProcessor = 0; iProcessor < size; iProcessor++) {
-          for (iPoint = 0; iPoint < Buffer_Recv_nPoint[iProcessor]; iPoint++) {
-
-            /*--- Get global index, then loop over each variable and store ---*/
-
-            iGlobal_Index = Buffer_Recv_GlobalIndex[jPoint];
-            Data[iVar+0][iGlobal_Index] = Buffer_Recv_Var[jPoint];
-            Data[iVar+1][iGlobal_Index] = Buffer_Recv_Res[jPoint];
-            if (nDim == 3)
-              Data[iVar+2][iGlobal_Index] = Buffer_Recv_Vol[jPoint];
-            jPoint++;
-          }
-
-          /*--- Adjust jPoint to index of next proc's data in the buffers. ---*/
-
-          jPoint = (iProcessor+1)*nBuffer_Scalar;
-        }
-      }
-    }
-
-    /*--- Communicate the Linear elasticity stresses (2D) ---*/
-
-    if (Kind_Solver == LINEAR_ELASTICITY) {
-      
-      /*--- Loop over this partition to collect the current variable ---*/
-      
-      jPoint = 0; su2double **Stress;
-      for (iPoint = 0; iPoint < geometry->GetnPoint(); iPoint++) {
-        
-        /*--- Check for halos & write only if requested ---*/
-        
-        if (!Local_Halo[iPoint] || Wrt_Halo) {
-          
-          /*--- Load buffers with the three grid velocity components. ---*/
-          
-          Stress = solver[FEA_SOL]->node[iPoint]->GetStress();
-          /*--- Sigma xx ---*/
-          Buffer_Send_Var[jPoint] = Stress[0][0];
-          /*--- Sigma yy ---*/
-          Buffer_Send_Res[jPoint] = Stress[1][1];
-          /*--- Sigma xy ---*/
-          Buffer_Send_Vol[jPoint] = Stress[0][1];
-          jPoint++;
-        }
-      }
-      
-      /*--- Gather the data on the master node. ---*/
-      
-#ifdef HAVE_MPI
-      SU2_MPI::Gather(Buffer_Send_Var, nBuffer_Scalar, MPI_DOUBLE, Buffer_Recv_Var, nBuffer_Scalar, MPI_DOUBLE, MASTER_NODE, MPI_COMM_WORLD);
-      SU2_MPI::Gather(Buffer_Send_Res, nBuffer_Scalar, MPI_DOUBLE, Buffer_Recv_Res, nBuffer_Scalar, MPI_DOUBLE, MASTER_NODE, MPI_COMM_WORLD);
-      SU2_MPI::Gather(Buffer_Send_Vol, nBuffer_Scalar, MPI_DOUBLE, Buffer_Recv_Vol, nBuffer_Scalar, MPI_DOUBLE, MASTER_NODE, MPI_COMM_WORLD);
-#else
-      for (iPoint = 0; iPoint < nBuffer_Scalar; iPoint++) Buffer_Recv_Var[iPoint] = Buffer_Send_Var[iPoint];
-      for (iPoint = 0; iPoint < nBuffer_Scalar; iPoint++) Buffer_Recv_Res[iPoint] = Buffer_Send_Res[iPoint];
-      for (iPoint = 0; iPoint < nBuffer_Scalar; iPoint++) Buffer_Recv_Vol[iPoint] = Buffer_Send_Vol[iPoint];
-#endif
-      
-      /*--- The master node unpacks and sorts this variable by global index ---*/
-      
-      if (rank == MASTER_NODE) {
-        jPoint = 0; iVar = iVar_FEA_Stress;
-        for (iProcessor = 0; iProcessor < size; iProcessor++) {
-          for (iPoint = 0; iPoint < Buffer_Recv_nPoint[iProcessor]; iPoint++) {
-            
-            /*--- Get global index, then loop over each variable and store ---*/
-            
-            iGlobal_Index = Buffer_Recv_GlobalIndex[jPoint];
-            Data[iVar][iGlobal_Index]   = Buffer_Recv_Var[jPoint];
-            Data[iVar+1][iGlobal_Index] = Buffer_Recv_Res[jPoint];
-            Data[iVar+2][iGlobal_Index] = Buffer_Recv_Vol[jPoint];
-            jPoint++;
-          }
-          
-          /*--- Adjust jPoint to index of next proc's data in the buffers. ---*/
-          
-          jPoint = (iProcessor+1)*nBuffer_Scalar;
-        }
-      }
-    }
-    
-    /*--- Communicate the Linear elasticity stresses (3D) ---*/    
-    
-    if ((Kind_Solver == LINEAR_ELASTICITY) && (geometry->GetnDim() == 3)) {
-      
-      /*--- Loop over this partition to collect the current variable ---*/
-      
-      jPoint = 0; su2double **Stress;
-      for (iPoint = 0; iPoint < geometry->GetnPoint(); iPoint++) {
-        
-        /*--- Check for halos & write only if requested ---*/
-        
-        if (!Local_Halo[iPoint] || Wrt_Halo) {
-          
-          /*--- Load buffers with the three grid velocity components. ---*/
-          
-          Stress = solver[FEA_SOL]->node[iPoint]->GetStress();
-          /*--- Sigma zz ---*/
-          Buffer_Send_Var[jPoint] = Stress[2][2];
-          /*--- Sigma xz ---*/
-          Buffer_Send_Res[jPoint] = Stress[0][2];
-          /*--- Sigma yz ---*/
-          Buffer_Send_Vol[jPoint] = Stress[1][2]; 
-          jPoint++;
-        }
-      }
-      
-      /*--- Gather the data on the master node. ---*/
-      
-#ifdef HAVE_MPI
-      SU2_MPI::Gather(Buffer_Send_Var, nBuffer_Scalar, MPI_DOUBLE, Buffer_Recv_Var, nBuffer_Scalar, MPI_DOUBLE, MASTER_NODE, MPI_COMM_WORLD);
-      SU2_MPI::Gather(Buffer_Send_Res, nBuffer_Scalar, MPI_DOUBLE, Buffer_Recv_Res, nBuffer_Scalar, MPI_DOUBLE, MASTER_NODE, MPI_COMM_WORLD);
-      SU2_MPI::Gather(Buffer_Send_Vol, nBuffer_Scalar, MPI_DOUBLE, Buffer_Recv_Vol, nBuffer_Scalar, MPI_DOUBLE, MASTER_NODE, MPI_COMM_WORLD);
-#else
-      for (iPoint = 0; iPoint < nBuffer_Scalar; iPoint++) Buffer_Recv_Var[iPoint] = Buffer_Send_Var[iPoint];
-      for (iPoint = 0; iPoint < nBuffer_Scalar; iPoint++) Buffer_Recv_Res[iPoint] = Buffer_Send_Res[iPoint];
-      for (iPoint = 0; iPoint < nBuffer_Scalar; iPoint++) Buffer_Recv_Vol[iPoint] = Buffer_Send_Vol[iPoint];
-
-#endif
-      
-      /*--- The master node unpacks and sorts this variable by global index ---*/
-      
-      if (rank == MASTER_NODE) {
-        jPoint = 0; iVar = iVar_FEA_Stress_3D;
-        for (iProcessor = 0; iProcessor < size; iProcessor++) {
-          for (iPoint = 0; iPoint < Buffer_Recv_nPoint[iProcessor]; iPoint++) {
-            
-            /*--- Get global index, then loop over each variable and store ---*/
-            
-            iGlobal_Index = Buffer_Recv_GlobalIndex[jPoint];
-            Data[iVar][iGlobal_Index]   = Buffer_Recv_Var[jPoint];
-            Data[iVar+1][iGlobal_Index] = Buffer_Recv_Res[jPoint];
-            Data[iVar+2][iGlobal_Index] = Buffer_Recv_Vol[jPoint];
-            jPoint++;
-          }
-          
-          /*--- Adjust jPoint to index of next proc's data in the buffers. ---*/
-          
-          jPoint = (iProcessor+1)*nBuffer_Scalar;
-        }
-      }
-    }    
-
-    
-    /*--- Communicate the Linear elasticity ---*/
-    
-    if ( Kind_Solver == LINEAR_ELASTICITY ) {
-      
-      /*--- Loop over this partition to collect the current variable ---*/
-      jPoint = 0;
-      for (iPoint = 0; iPoint < geometry->GetnPoint(); iPoint++) {
-        
-        /*--- Check for halos & write only if requested ---*/
-        
-        if (!Local_Halo[iPoint] || Wrt_Halo) {
-          
-          /*--- Load buffers with the temperature and laminar viscosity variables. ---*/
-          
-          Buffer_Send_Var[jPoint] = solver[FEA_SOL]->node[iPoint]->GetVonMises_Stress();
-          Buffer_Send_Res[jPoint] = solver[FEA_SOL]->node[iPoint]->GetFlow_Pressure();
-          jPoint++;
-        }
-      }
-      
-      /*--- Gather the data on the master node. ---*/
-      
-#ifdef HAVE_MPI
-      SU2_MPI::Gather(Buffer_Send_Var, nBuffer_Scalar, MPI_DOUBLE, Buffer_Recv_Var, nBuffer_Scalar, MPI_DOUBLE, MASTER_NODE, MPI_COMM_WORLD);
-#else
-      for (iPoint = 0; iPoint < nBuffer_Scalar; iPoint++) Buffer_Recv_Var[iPoint] = Buffer_Send_Var[iPoint];
-#endif
-      
-      /*--- The master node unpacks and sorts this variable by global index ---*/
-      
-      if (rank == MASTER_NODE) {
-        jPoint = 0; iVar = iVar_FEA_Extra;
-        for (iProcessor = 0; iProcessor < size; iProcessor++) {
-          for (iPoint = 0; iPoint < Buffer_Recv_nPoint[iProcessor]; iPoint++) {
-            
-            /*--- Get global index, then loop over each variable and store ---*/
-            
-            iGlobal_Index = Buffer_Recv_GlobalIndex[jPoint];
-            Data[iVar][iGlobal_Index] = Buffer_Recv_Var[jPoint];
-            Data[iVar+1][iGlobal_Index] = Buffer_Recv_Res[jPoint];
-            jPoint++;
-          }
-          
-          /*--- Adjust jPoint to index of next proc's data in the buffers. ---*/
-          
-          jPoint = (iProcessor+1)*nBuffer_Scalar;
-        }
-      }
-    }
-    
-    if (config->GetExtraOutput()) {
-      
-      for (jVar = 0; jVar < nVar_Extra; jVar++) {
-        
-        /*--- Loop over this partition to collect the current variable ---*/
-        
-        jPoint = 0;
-        for (iPoint = 0; iPoint < geometry->GetnPoint(); iPoint++) {
-          
-          /*--- Check for halos & write only if requested ---*/
-          
-          if (!Local_Halo[iPoint] || Wrt_Halo) {
-            
-            /*--- Get this variable into the temporary send buffer. ---*/
-            
-            if (Kind_Solver == RANS) {
-              Buffer_Send_Var[jPoint] = solver[TURB_SOL]->OutputVariables[iPoint*nVar_Extra+jVar];
-            }
-            if ((Kind_Solver == TNE2_EULER) || (Kind_Solver == TNE2_NAVIER_STOKES)) {
-              Buffer_Send_Var[jPoint] = solver[TNE2_SOL]->OutputVariables[iPoint*nVar_Extra+jVar];
-            }
-            jPoint++;
-            
-          }
-        }
-        
-        /*--- Gather the data on the master node. ---*/
-        
-#ifdef HAVE_MPI
-        SU2_MPI::Gather(Buffer_Send_Var, nBuffer_Scalar, MPI_DOUBLE, Buffer_Recv_Var, nBuffer_Scalar, MPI_DOUBLE, MASTER_NODE, MPI_COMM_WORLD);
-#else
-        for (iPoint = 0; iPoint < nBuffer_Scalar; iPoint++) Buffer_Recv_Var[iPoint] = Buffer_Send_Var[iPoint];
-#endif
-        
-        /*--- The master node unpacks and sorts this variable by global index ---*/
-        
-        if (rank == MASTER_NODE) {
-          jPoint = 0; iVar = iVar_Extra;
-          for (iProcessor = 0; iProcessor < size; iProcessor++) {
-            for (iPoint = 0; iPoint < Buffer_Recv_nPoint[iProcessor]; iPoint++) {
-              
-              /*--- Get global index, then loop over each variable and store ---*/
-              
-              iGlobal_Index = Buffer_Recv_GlobalIndex[jPoint];
-              Data[iVar+jVar][iGlobal_Index] = Buffer_Recv_Var[jPoint];
-              jPoint++;
-            }
-            
-            /*--- Adjust jPoint to index of next proc's data in the buffers. ---*/
-            
-            jPoint = (iProcessor+1)*nBuffer_Scalar;
-          }
-        }
-      }
-    }
-    
-  }
-  
-  /*--- Immediately release the temporary buffers. ---*/
-  
-  delete [] Buffer_Send_Var;
-  delete [] Buffer_Send_Res;
-  delete [] Buffer_Send_Vol;
-  delete [] Buffer_Send_GlobalIndex;
-  if (rank == MASTER_NODE) {
-    delete [] Buffer_Recv_Var;
-    delete [] Buffer_Recv_Res;
-    delete [] Buffer_Recv_Vol;
-    delete [] Buffer_Recv_GlobalIndex;
-  }
-  
-  /*--- Release memory needed for surface coefficients ---*/
-  
-  delete [] Local_Halo;
-  
-  if ((Kind_Solver == NAVIER_STOKES) || (Kind_Solver == RANS)) {
-    delete [] Aux_Frict; delete [] Aux_Heat; delete [] Aux_yPlus;
-  }
-  if (( Kind_Solver == ADJ_EULER              ) ||
-      ( Kind_Solver == ADJ_NAVIER_STOKES      ) ||
-      ( Kind_Solver == ADJ_RANS               ) ||
-      ( Kind_Solver == ADJ_TNE2_EULER         ) ||
-      ( Kind_Solver == ADJ_TNE2_NAVIER_STOKES ) ||
-      ( Kind_Solver == DISC_ADJ_EULER         ) ||
-      ( Kind_Solver == DISC_ADJ_NAVIER_STOKES ) ||
-      ( Kind_Solver == DISC_ADJ_RANS          )) {
-    delete [] Aux_Sens;
-  }
-  
-}
-
-void COutput::MergeBaselineSolution(CConfig *config, CGeometry *geometry, CSolver *solver, unsigned short val_iZone) {
-  
-  /*--- Local variables needed on all processors ---*/
-  unsigned short iVar;
-  unsigned long iPoint = 0, jPoint = 0;
-  
-  nVar_Total = config->fields.size() - 1;
-  
-  /*--- Merge the solution either in serial or parallel. ---*/
-  
-#ifndef HAVE_MPI
-  
-  /*--- In serial, the single process has access to all solution data,
-   so it is simple to retrieve and store inside Solution_Data. ---*/
-  
-  unsigned short iMarker;
-  unsigned long iVertex, nTotalPoints = 0;
-  int SendRecv;
-  
-  /*--- First, create a structure to locate any periodic halo nodes ---*/
-  int *Local_Halo = new int[geometry->GetnPoint()];
-  for (iPoint = 0; iPoint < geometry->GetnPoint(); iPoint++)
-    Local_Halo[iPoint] = !geometry->node[iPoint]->GetDomain();
-  
-  for (iMarker = 0; iMarker < config->GetnMarker_All(); iMarker++) {
-    if (config->GetMarker_All_KindBC(iMarker) == SEND_RECEIVE) {
-      SendRecv = config->GetMarker_All_SendRecv(iMarker);
-      for (iVertex = 0; iVertex < geometry->nVertex[iMarker]; iVertex++) {
-        iPoint = geometry->vertex[iMarker][iVertex]->GetNode();
-        if ((geometry->vertex[iMarker][iVertex]->GetRotation_Type() > 0) &&
-            (geometry->vertex[iMarker][iVertex]->GetRotation_Type() % 2 == 1) &&
-            (SendRecv < 0)) {
-          Local_Halo[iPoint] = false;
-        }
-      }
-      
-    }
-  }
-  
-  /*--- Total number of points in the mesh (this might include periodic points). ---*/
-  
-  for (iPoint = 0; iPoint < geometry->GetnPoint(); iPoint++)
-    if (!Local_Halo[iPoint]) nTotalPoints++;
-  
-  nGlobal_Poin = nTotalPoints;
-  Data = new su2double*[nVar_Total];
-  for (iVar = 0; iVar < nVar_Total; iVar++) {
-    Data[iVar] = new su2double[nGlobal_Poin];
-  }
-  
-  /*--- Loop over all points in the mesh, but only write data
-   for nodes in the domain (ignore periodic halo nodes). ---*/
-  
-  jPoint = 0;
-  for (iPoint = 0; iPoint < geometry->GetnPoint(); iPoint++) {
-    if (!Local_Halo[iPoint]) {
-      
-      /*--- Solution (first, and second system of equations) ---*/
-      
-      unsigned short jVar = 0;
-      for (iVar = 0; iVar < nVar_Total; iVar++) {
-        Data[jVar][jPoint] = solver->node[iPoint]->GetSolution(iVar);
-        jVar++;
-      }
-    }
-    
-    /*--- Increment jPoint as the counter. We need this because iPoint
-     may include halo nodes that we skip over during this loop. ---*/
-    
-    jPoint++;
-    
-  }
-  
-#else
-  
-  /*--- MPI preprocessing ---*/
-  
-  int rank, nProcessor, iProcessor;
-  MPI_Comm_rank(MPI_COMM_WORLD, &rank);
-  MPI_Comm_size(MPI_COMM_WORLD, &nProcessor);
-  
-  /*--- Local variables needed for merging with MPI ---*/
-  
-  unsigned long iVertex, iMarker;
-  unsigned long Buffer_Send_nPoint[1], *Buffer_Recv_nPoint = NULL;
-  unsigned long nLocalPoint = 0, MaxLocalPoint = 0;
-  unsigned long iGlobal_Index = 0, nBuffer_Scalar = 0;
-  
-  int *Local_Halo = new int[geometry->GetnPoint()];
-  for (iPoint = 0; iPoint < geometry->GetnPoint(); iPoint++)
-    Local_Halo[iPoint] = !geometry->node[iPoint]->GetDomain();
-  
-  bool Wrt_Halo = config->GetWrt_Halo(), isPeriodic;
-  
-  /*--- Search all send/recv boundaries on this partition for any periodic
-   nodes that were part of the original domain. We want to recover these
-   for visualization purposes. ---*/
-  
-  if (Wrt_Halo) {
-    nLocalPoint = geometry->GetnPoint();
-  } else {
-    for (iMarker = 0; iMarker < config->GetnMarker_All(); iMarker++) {
-      if (config->GetMarker_All_KindBC(iMarker) == SEND_RECEIVE) {
-        
-        /*--- Checking for less than or equal to the rank, because there may
-         be some periodic halo nodes that send info to the same rank. ---*/
-        
-        for (iVertex = 0; iVertex < geometry->nVertex[iMarker]; iVertex++) {
-          iPoint = geometry->vertex[iMarker][iVertex]->GetNode();
-          isPeriodic = ((geometry->vertex[iMarker][iVertex]->GetRotation_Type() > 0) &&
-                        (geometry->vertex[iMarker][iVertex]->GetRotation_Type() % 2 == 1));
-          if (isPeriodic) Local_Halo[iPoint] = false;
-        }
-      }
-    }
-    
-    /*--- Sum total number of nodes that belong to the domain ---*/
-    
-    for (iPoint = 0; iPoint < geometry->GetnPoint(); iPoint++)
-      if (Local_Halo[iPoint] == false)
-        nLocalPoint++;
-    
-  }
-  Buffer_Send_nPoint[0] = nLocalPoint;
-  
-  if (rank == MASTER_NODE) Buffer_Recv_nPoint = new unsigned long[nProcessor];
-  
-  SU2_MPI::Allreduce(&nLocalPoint, &MaxLocalPoint, 1, MPI_UNSIGNED_LONG, MPI_MAX, MPI_COMM_WORLD);
-  SU2_MPI::Gather(&Buffer_Send_nPoint, 1, MPI_UNSIGNED_LONG, Buffer_Recv_nPoint, 1, MPI_UNSIGNED_LONG, MASTER_NODE, MPI_COMM_WORLD);
-  
-  nBuffer_Scalar = MaxLocalPoint;
-  
-  /*--- Send and Recv buffers. ---*/
-  
-  su2double *Buffer_Send_Var = new su2double[MaxLocalPoint];
-  su2double *Buffer_Recv_Var = NULL;
-  
-  unsigned long *Buffer_Send_GlobalIndex = new unsigned long[MaxLocalPoint];
-  unsigned long *Buffer_Recv_GlobalIndex = NULL;
-  
-  /*--- Prepare the receive buffers in the master node only. ---*/
-  if (rank == MASTER_NODE) {
-    
-    Buffer_Recv_Var = new su2double[nProcessor*MaxLocalPoint];
-    Buffer_Recv_GlobalIndex = new unsigned long[nProcessor*MaxLocalPoint];
-    
-    /*--- Sum total number of nodes to be written and allocate arrays ---*/
-    nGlobal_Poin = 0;
-    for (iProcessor = 0; iProcessor < nProcessor; iProcessor++) {
-      nGlobal_Poin += Buffer_Recv_nPoint[iProcessor];
-    }
-    Data = new su2double*[nVar_Total];
-    for (iVar = 0; iVar < nVar_Total; iVar++) {
-      Data[iVar] = new su2double[nGlobal_Poin];
-    }
-    
-  }
-  
-  /*--- Main communication routine. Loop over each variable that has
-   been requested by the user and perform the MPI comm. Temporary
-   1-D buffers are used to send the solution for each variable at all
-   nodes on each partition to the master node. These are then unpacked
-   by the master and sorted by global index in one large n-dim. array. ---*/
-  
-  for (iVar = 0; iVar < nVar_Total; iVar++) {
-    
-    /*--- Loop over this partition to collect the current variable ---*/
-    jPoint = 0;
-    for (iPoint = 0; iPoint < geometry->GetnPoint(); iPoint++) {
-      
-      /*--- Check for halos and write only if requested ---*/
-      if (!Local_Halo[iPoint] || Wrt_Halo) {
-        
-        /*--- Get this variable into the temporary send buffer. ---*/
-        Buffer_Send_Var[jPoint] = solver->node[iPoint]->GetSolution(iVar);
-        
-        /*--- Only send/recv the volumes & global indices during the first loop ---*/
-        if (iVar == 0) {
-          Buffer_Send_GlobalIndex[jPoint] = geometry->node[iPoint]->GetGlobalIndex();
-        }
-        jPoint++;
-      }
-    }
-    
-    /*--- Gather the data on the master node. ---*/
-
-    SU2_MPI::Gather(Buffer_Send_Var, nBuffer_Scalar, MPI_DOUBLE, Buffer_Recv_Var, nBuffer_Scalar, MPI_DOUBLE, MASTER_NODE, MPI_COMM_WORLD);
-    if (iVar == 0) {
-      SU2_MPI::Gather(Buffer_Send_GlobalIndex, nBuffer_Scalar, MPI_UNSIGNED_LONG, Buffer_Recv_GlobalIndex, nBuffer_Scalar, MPI_UNSIGNED_LONG, MASTER_NODE, MPI_COMM_WORLD);
-    }
-    
-    /*--- The master node unpacks and sorts this variable by global index ---*/
-    if (rank == MASTER_NODE) {
-      jPoint = 0;
-      for (iProcessor = 0; iProcessor < nProcessor; iProcessor++) {
-        for (iPoint = 0; iPoint < Buffer_Recv_nPoint[iProcessor]; iPoint++) {
-          
-          /*--- Get global index, then loop over each variable and store ---*/
-          iGlobal_Index = Buffer_Recv_GlobalIndex[jPoint];
-          Data[iVar][iGlobal_Index] = Buffer_Recv_Var[jPoint];
-          jPoint++;
-        }
-        /*--- Adjust jPoint to index of next proc's data in the buffers. ---*/
-        jPoint = (iProcessor+1)*nBuffer_Scalar;
-      }
-    }
-  }
-  
-  /*--- Immediately release the temporary buffers. ---*/
-  
-  delete [] Buffer_Send_Var;
-  delete [] Buffer_Send_GlobalIndex;
-  if (rank == MASTER_NODE) {
-    delete [] Buffer_Recv_Var;
-    delete [] Buffer_Recv_GlobalIndex;
-  }
-  
-#endif
-  
-  delete [] Local_Halo;
-  
-}
-
-void COutput::SetRestart(CConfig *config, CGeometry *geometry, CSolver **solver, unsigned short val_iZone) {
-  
-  /*--- Local variables ---*/
-  
-  unsigned short Kind_Solver  = config->GetKind_Solver();
-  unsigned short iVar, iDim, nDim = geometry->GetnDim();
-  unsigned long iPoint, iExtIter = config->GetExtIter();
-  bool grid_movement = config->GetGrid_Movement();
-  ofstream restart_file;
-  string filename;
-  
-  /*--- Retrieve filename from config ---*/
-  
-  if ((config->GetAdjoint()) || (config->GetDiscrete_Adjoint())) {
-    filename = config->GetRestart_AdjFileName();
-    filename = config->GetObjFunc_Extension(filename);
-  } else {
-    filename = config->GetRestart_FlowFileName();
-    filename = config->GetRestart_FlowFileName(filename, val_iZone);
-  }
-  
-  /*--- Unsteady problems require an iteration number to be appended. ---*/
-  
-  if (config->GetUnsteady_Simulation() == TIME_SPECTRAL) {
-    filename = config->GetUnsteady_FileName(filename, SU2_TYPE::Int(val_iZone));
-  } else if (config->GetWrt_Unsteady()) {
-    filename = config->GetUnsteady_FileName(filename, SU2_TYPE::Int(iExtIter));
-  }
-  
-  /*--- Open the restart file and write the solution. ---*/
-  
-  restart_file.open(filename.c_str(), ios::out);
-  restart_file.precision(15);
-  
-  /*--- Write the header line based on the particular solver ----*/
-  
-  restart_file << "\"PointID\"";
-  
-  /*--- Mesh coordinates are always written to the restart first ---*/
-  
-  if (nDim == 2) {
-    restart_file << "\t\"x\"\t\"y\"";
-  } else {
-    restart_file << "\t\"x\"\t\"y\"\t\"z\"";
-  }
-  
-  for (iVar = 0; iVar < nVar_Consv; iVar++) {
-	if ( Kind_Solver == LINEAR_ELASTICITY )
-    restart_file << "\t\"Displacement_" << iVar+1<<"\"";
-	else
-    restart_file << "\t\"Conservative_" << iVar+1<<"\"";
-  }
-
-  if (!config->GetLow_MemoryOutput()) {
-    
-    if (config->GetWrt_Limiters()) {
-      for (iVar = 0; iVar < nVar_Consv; iVar++) {
-        restart_file << "\t\"Limiter_" << iVar+1<<"\"";
-      }
-    }
-    if (config->GetWrt_Residuals()) {
-      for (iVar = 0; iVar < nVar_Consv; iVar++) {
-        restart_file << "\t\"Residual_" << iVar+1<<"\"";
-      }
-    }
-    
-    /*--- Mesh velocities for dynamic mesh cases ---*/
-    
-    if (grid_movement) {
-      if (nDim == 2) {
-        restart_file << "\t\"Grid_Velx\"\t\"Grid_Vely\"";
-      } else {
-        restart_file << "\t\"Grid_Velx\"\t\"Grid_Vely\"\t\"Grid_Velz\"";
-      }
-    }
-    
-    /*--- Solver specific output variables ---*/
-    
-    if (config->GetKind_Regime() == FREESURFACE) {
-      restart_file << "\t\"Density\"";
-    }
-    
-    if ((Kind_Solver == EULER) || (Kind_Solver == NAVIER_STOKES) || (Kind_Solver == RANS)) {
-      restart_file << "\t\"Pressure\"\t\"Temperature\"\t\"Pressure_Coefficient\"\t\"Mach\"";
-    }
-    
-    if ((Kind_Solver == NAVIER_STOKES) || (Kind_Solver == RANS)) {
-      restart_file << "\t\"Laminar_Viscosity\"\t\"Skin_Friction_Coefficient\"\t\"Heat_Flux\"\t\"Y_Plus\"";
-    }
-    
-    if (Kind_Solver == RANS) {
-      restart_file << "\t\"Eddy_Viscosity\"";
-    }
-    
-    if (config->GetWrt_SharpEdges()) {
-      if ((Kind_Solver == EULER) || (Kind_Solver == NAVIER_STOKES) || (Kind_Solver == RANS)) {
-        restart_file << "\t\"Sharp_Edge_Dist\"";
-      }
-    }
-    
-    if ((Kind_Solver == TNE2_EULER) || (Kind_Solver == TNE2_NAVIER_STOKES)) {
-      restart_file << "\t\"Mach\"\t\"Pressure\"\t\"Temperature\"\t\"Temperature_ve\"";
-    }
-    
-    if (Kind_Solver == TNE2_NAVIER_STOKES) {
-      for (unsigned short iSpecies = 0; iSpecies < config->GetnSpecies(); iSpecies++)
-        restart_file << "\t\"DiffusionCoeff_" << iSpecies << "\"";
-      restart_file << "\t\"Laminar_Viscosity\"\t\"ThermConductivity\"\t\"ThermConductivity_ve\"";
-    }
-    
-    if (Kind_Solver == POISSON_EQUATION) {
-      for (iDim = 0; iDim < geometry->GetnDim(); iDim++)
-        restart_file << "\t\"poissonField_" << iDim+1 << "\"";
-    }
-    
-    if ((Kind_Solver == ADJ_EULER              ) ||
-        (Kind_Solver == ADJ_NAVIER_STOKES      ) ||
-        (Kind_Solver == ADJ_RANS               ) ||
-        (Kind_Solver == ADJ_TNE2_EULER         ) ||
-        (Kind_Solver == ADJ_TNE2_NAVIER_STOKES )   ) {
-      restart_file << "\t\"Surface_Sensitivity\"\t\"Solution_Sensor\"";
-    }
-    if (( Kind_Solver == DISC_ADJ_EULER              ) ||
-        ( Kind_Solver == DISC_ADJ_NAVIER_STOKES      ) ||
-        ( Kind_Solver == DISC_ADJ_RANS               )) {
-      restart_file << "\t\"Surface_Sensitivity\"\t\"Sensitivity_x\"\t\"Sensitivity_y\"";
-      if (geometry->GetnDim() == 3){
-        restart_file << "\t\"Sensitivity_z\"";
-      }
-    }
-    
-    if ((Kind_Solver == LINEAR_ELASTICITY) && (geometry->GetnDim() == 2)) {
-      restart_file << "\t\"Sxx\"\t\"Syy\"\t\"Sxy\"\t\"Von_Mises_Stress\"\t\"Flow_Pressure\"";
-    }
-
-    if ((Kind_Solver == LINEAR_ELASTICITY) && (geometry->GetnDim() == 3)) {
-      restart_file << "\t\"Sxx\"\t\"Syy\"\t\"Sxy\"\t\"Szz\"\t\"Sxz\"\t\"Syz\"\t\"Von_Mises_Stress\"\t\"Flow_Pressure\"";
-    }
-    
-    if (config->GetExtraOutput()) {
-      string *headings = NULL;
-      //if (Kind_Solver == RANS) {
-      headings = solver[TURB_SOL]->OutputHeadingNames;
-      //}
-      
-      for (iVar = 0; iVar < nVar_Extra; iVar++) {
-        if (headings == NULL) {
-          restart_file << "\t\"ExtraOutput_" << iVar+1<<"\"";
-        } else{
-          restart_file << "\t\""<< headings[iVar] <<"\"";
-        }
-      }
-    }
-  }
-  
-  restart_file << endl;
-  
-  /*--- Write the restart file ---*/
-  
-  for (iPoint = 0; iPoint < geometry->GetGlobal_nPointDomain(); iPoint++) {
-    
-    /*--- Index of the point ---*/
-    restart_file << iPoint << "\t";
-    
-    /*--- Write the grid coordinates first ---*/
-    for (iDim = 0; iDim < nDim; iDim++) {
-      restart_file << scientific << Coords[iDim][iPoint] << "\t";
-    }
-    
-    /*--- Loop over the variables and write the values to file ---*/
-    for (iVar = 0; iVar < nVar_Total; iVar++) {
-      restart_file << scientific << Data[iVar][iPoint] << "\t";
-    }
-    restart_file << endl;
-  }
-  
-  restart_file.close();
-  
-}
-
-void COutput::DeallocateCoordinates(CConfig *config, CGeometry *geometry) {
-  
-  int rank = MASTER_NODE;
-#ifdef HAVE_MPI
-  MPI_Comm_rank(MPI_COMM_WORLD, &rank);
-#endif
-  
-  /*--- Local variables and initialization ---*/
-  
-  unsigned short iDim, nDim = geometry->GetnDim();
-  
-  /*--- The master node alone owns all data found in this routine. ---*/
-  if (rank == MASTER_NODE) {
-    
-    /*--- Deallocate memory for coordinate data ---*/
-    for (iDim = 0; iDim < nDim; iDim++) {
-      delete [] Coords[iDim];
-    }
-    delete [] Coords;
-    
-  }
-}
-
-void COutput::DeallocateConnectivity(CConfig *config, CGeometry *geometry, bool surf_sol) {
-  
-  int rank = MASTER_NODE;
-#ifdef HAVE_MPI
-  MPI_Comm_rank(MPI_COMM_WORLD, &rank);
-#endif
-  
-  /*--- The master node alone owns all data found in this routine. ---*/
-  if (rank == MASTER_NODE) {
-    
-    /*--- Deallocate memory for connectivity data ---*/
-    if (surf_sol) {
-      if (nGlobal_Line > 0) delete [] Conn_Line;
-      if (nGlobal_BoundTria > 0) delete [] Conn_BoundTria;
-      if (nGlobal_BoundQuad > 0) delete [] Conn_BoundQuad;
-    }
-    else {
-      if (nGlobal_Tria > 0) delete [] Conn_Tria;
-      if (nGlobal_Quad > 0) delete [] Conn_Quad;
-      if (nGlobal_Tetr > 0) delete [] Conn_Tetr;
-      if (nGlobal_Hexa > 0) delete [] Conn_Hexa;
-      if (nGlobal_Pris > 0) delete [] Conn_Pris;
-      if (nGlobal_Pyra > 0) delete [] Conn_Pyra;
-    }
-    
-  }
-}
-
-void COutput::DeallocateSolution(CConfig *config, CGeometry *geometry) {
-  
-  int rank = MASTER_NODE;
-#ifdef HAVE_MPI
-  MPI_Comm_rank(MPI_COMM_WORLD, &rank);
-#endif
-  
-  /*--- The master node alone owns all data found in this routine. ---*/
-  if (rank == MASTER_NODE) {
-    
-    /*--- Deallocate memory for solution data ---*/
-    for (unsigned short iVar = 0; iVar < nVar_Total; iVar++) {
-      delete [] Data[iVar];
-    }
-    delete [] Data;
-    
-  }
-}
-
-void COutput::SetConvHistory_Header(ofstream *ConvHist_file, CConfig *config) {
-  char cstr[200], buffer[50], turb_resid[1000];
-  unsigned short iMarker, iMarker_Monitoring, iSpecies;
-  string Monitoring_Tag, monitoring_coeff, aeroelastic_coeff;
-  
-  bool rotating_frame = config->GetRotating_Frame();
-  bool aeroelastic = config->GetAeroelastic_Simulation();
-  bool equiv_area = config->GetEquivArea();
-  bool turbulent = ((config->GetKind_Solver() == RANS) || (config->GetKind_Solver() == ADJ_RANS) ||
-                    (config->GetKind_Solver() == DISC_ADJ_RANS));
-  bool frozen_turb = config->GetFrozen_Visc();
-  bool freesurface = (config->GetKind_Regime() == FREESURFACE);
-  bool inv_design = (config->GetInvDesign_Cp() || config->GetInvDesign_HeatFlux());
-  bool output_1d = config->GetWrt_1D_Output();
-  bool output_per_surface = false;
-  bool output_massflow = (config->GetKind_ObjFunc() == MASS_FLOW_RATE);
-  if (config->GetnMarker_Monitoring() > 1) output_per_surface = true;
-  
-  unsigned short direct_diff = config->GetDirectDiff();
-
-  bool isothermal = false;
-  for (iMarker = 0; iMarker < config->GetnMarker_All(); iMarker++)
-    if ((config->GetMarker_All_KindBC(iMarker) == ISOTHERMAL             ) ||
-        (config->GetMarker_All_KindBC(iMarker) == ISOTHERMAL_CATALYTIC   ) ||
-        (config->GetMarker_All_KindBC(iMarker) == ISOTHERMAL_NONCATALYTIC)   )
-      isothermal = true;
-  
-  /*--- Write file name with extension ---*/
-  
-  string filename = config->GetConv_FileName();
-  strcpy (cstr, filename.data());
-  
-  if (config->GetWrt_Unsteady() && config->GetRestart()) {
-    long iExtIter = config->GetUnst_RestartIter();
-    if (SU2_TYPE::Int(iExtIter) < 10) SPRINTF (buffer, "_0000%d", SU2_TYPE::Int(iExtIter));
-    if ((SU2_TYPE::Int(iExtIter) >= 10) && (SU2_TYPE::Int(iExtIter) < 100)) SPRINTF (buffer, "_000%d", SU2_TYPE::Int(iExtIter));
-    if ((SU2_TYPE::Int(iExtIter) >= 100) && (SU2_TYPE::Int(iExtIter) < 1000)) SPRINTF (buffer, "_00%d", SU2_TYPE::Int(iExtIter));
-    if ((SU2_TYPE::Int(iExtIter) >= 1000) && (SU2_TYPE::Int(iExtIter) < 10000)) SPRINTF (buffer, "_0%d", SU2_TYPE::Int(iExtIter));
-    if (SU2_TYPE::Int(iExtIter) >= 10000) SPRINTF (buffer, "_%d", SU2_TYPE::Int(iExtIter));
-    strcat(cstr, buffer);
-  }
-  
-  if ((config->GetOutput_FileFormat() == TECPLOT) ||
-      (config->GetOutput_FileFormat() == FIELDVIEW)) SPRINTF (buffer, ".dat");
-  else if ((config->GetOutput_FileFormat() == TECPLOT_BINARY) ||
-           (config->GetOutput_FileFormat() == FIELDVIEW_BINARY))  SPRINTF (buffer, ".plt");
-  else if (config->GetOutput_FileFormat() == PARAVIEW)  SPRINTF (buffer, ".csv");
-  strcat(cstr, buffer);
-  
-  ConvHist_file->open(cstr, ios::out);
-  ConvHist_file->precision(15);
-  
-  /*--- Begin of the header ---*/
-  
-  char begin[]= "\"Iteration\"";
-  
-  /*--- Header for the coefficients ---*/
-  
-  char flow_coeff[]= ",\"CLift\",\"CDrag\",\"CSideForce\",\"CMx\",\"CMy\",\"CMz\",\"CFx\",\"CFy\",\"CFz\",\"CL/CD\"";
-  char heat_coeff[]= ",\"HeatFlux_Total\",\"HeatFlux_Maximum\"";
-  char equivalent_area_coeff[]= ",\"CEquivArea\",\"CNearFieldOF\"";
-  char rotating_frame_coeff[]= ",\"CMerit\",\"CT\",\"CQ\"";
-  char free_surface_coeff[]= ",\"CFreeSurface\"";
-  char wave_coeff[]= ",\"CWave\"";
-  char fea_coeff[]= ",\"CFEA\"";
-  char adj_coeff[]= ",\"Sens_Geo\",\"Sens_Mach\",\"Sens_AoA\",\"Sens_Press\",\"Sens_Temp\",\"Sens_AoS\"";
-  char oneD_outputs[]= ",\"Avg_TotalPress\",\"Avg_Mach\",\"Avg_Temperature\",\"MassFlowRate\",\"FluxAvg_Pressure\",\"FluxAvg_Density\",\"FluxAvg_Velocity\",\"FluxAvg_Enthalpy\"";
-  char Cp_inverse_design[]= ",\"Cp_Diff\"";
-  char Heat_inverse_design[]= ",\"HeatFlux_Diff\"";
-  char mass_flow_rate[] = ",\"MassFlowRate\"";
-  char d_flow_coeff[] = ",\"D(CLift)\",\"D(CDrag)\",\"D(CSideForce)\",\"D(CMx)\",\"D(CMy)\",\"D(CMz)\",\"D(CFx)\",\"D(CFy)\",\"D(CFz)\",\"D(CL/CD)\"";
-  
-  /* Find the markers being monitored and create a header for them */
-  for (iMarker_Monitoring = 0; iMarker_Monitoring < config->GetnMarker_Monitoring(); iMarker_Monitoring++) {
-    Monitoring_Tag = config->GetMarker_Monitoring(iMarker_Monitoring);
-    monitoring_coeff += ",\"CLift_"  + Monitoring_Tag + "\"";
-    monitoring_coeff += ",\"CDrag_"  + Monitoring_Tag + "\"";
-    monitoring_coeff += ",\"CSideForce_" + Monitoring_Tag + "\"";
-    monitoring_coeff += ",\"CL/CD_" + Monitoring_Tag + "\"";
-    monitoring_coeff += ",\"CFx_"    + Monitoring_Tag + "\"";
-    monitoring_coeff += ",\"CFy_"    + Monitoring_Tag + "\"";
-    monitoring_coeff += ",\"CFz_"    + Monitoring_Tag + "\"";
-    monitoring_coeff += ",\"CMx_"    + Monitoring_Tag + "\"";
-    monitoring_coeff += ",\"CMy_"    + Monitoring_Tag + "\"";
-    monitoring_coeff += ",\"CMz_"    + Monitoring_Tag + "\"";
-    aeroelastic_coeff += ",\"plunge_" + Monitoring_Tag + "\"";
-    aeroelastic_coeff += ",\"pitch_"  + Monitoring_Tag + "\"";
-  }
-  
-  /*--- Header for the residuals ---*/
-
-  char flow_resid[]= ",\"Res_Flow[0]\",\"Res_Flow[1]\",\"Res_Flow[2]\",\"Res_Flow[3]\",\"Res_Flow[4]\"";
-  char adj_flow_resid[]= ",\"Res_AdjFlow[0]\",\"Res_AdjFlow[1]\",\"Res_AdjFlow[2]\",\"Res_AdjFlow[3]\",\"Res_AdjFlow[4]\"";
-  switch (config->GetKind_Turb_Model()) {
-    case SA:	   SPRINTF (turb_resid, ",\"Res_Turb[0]\""); break;
-    case SA_NEG: SPRINTF (turb_resid, ",\"Res_Turb[0]\""); break;
-    case ML:	   SPRINTF (turb_resid, ",\"Res_Turb[0]\""); break;
-    case SST:   	SPRINTF (turb_resid, ",\"Res_Turb[0]\",\"Res_Turb[1]\""); break;
-  }
-  char adj_turb_resid[]= ",\"Res_AdjTurb[0]\"";
-  char levelset_resid[]= ",\"Res_LevelSet\"";
-  char adj_levelset_resid[]= ",\"Res_AdjLevelSet\"";
-  char wave_resid[]= ",\"Res_Wave[0]\",\"Res_Wave[1]\"";
-  char fea_resid[]= ",\"Res_FEA\"";
-  char heat_resid[]= ",\"Res_Heat\"";
-  
-  /*--- End of the header ---*/
-  
-  char end[]= ",\"Linear_Solver_Iterations\",\"CFL_Number\",\"Time(min)\"\n";
-  
-  if ((config->GetOutput_FileFormat() == TECPLOT) ||
-      (config->GetOutput_FileFormat() == TECPLOT_BINARY) ||
-      (config->GetOutput_FileFormat() == FIELDVIEW) ||
-      (config->GetOutput_FileFormat() == FIELDVIEW_BINARY)) {
-    ConvHist_file[0] << "TITLE = \"SU2 Simulation\"" << endl;
-    ConvHist_file[0] << "VARIABLES = ";
-  }
-  
-  /*--- Write the header, case depending ---*/
-  switch (config->GetKind_Solver()) {
-      
-    case EULER : case NAVIER_STOKES: case RANS :
-      ConvHist_file[0] << begin << flow_coeff;
-      if (isothermal) ConvHist_file[0] << heat_coeff;
-      if (equiv_area) ConvHist_file[0] << equivalent_area_coeff;
-      if (inv_design) {
-        ConvHist_file[0] << Cp_inverse_design;
-        if (isothermal) ConvHist_file[0] << Heat_inverse_design;
-      }
-      if (rotating_frame) ConvHist_file[0] << rotating_frame_coeff;
-      ConvHist_file[0] << flow_resid;
-      if (turbulent) ConvHist_file[0] << turb_resid;
-      if (aeroelastic) ConvHist_file[0] << aeroelastic_coeff;
-      if (output_per_surface) ConvHist_file[0] << monitoring_coeff;
-      if (output_1d) ConvHist_file[0] << oneD_outputs;
-      if (output_massflow and !output_1d)  ConvHist_file[0]<< mass_flow_rate;
-      if (direct_diff != NO_DERIVATIVE) ConvHist_file[0] << d_flow_coeff;
-      ConvHist_file[0] << end;
-      if (freesurface) {
-        ConvHist_file[0] << begin << flow_coeff << free_surface_coeff;
-        ConvHist_file[0] << flow_resid << levelset_resid << end;
-      }
-
-      break;
-      
-    case TNE2_EULER : case TNE2_NAVIER_STOKES:
-      ConvHist_file[0] << begin << flow_coeff;
-      if (config->GetKind_Solver() == TNE2_NAVIER_STOKES) {
-        ConvHist_file[0] << heat_coeff;
-        if (inv_design) ConvHist_file[0] << Heat_inverse_design;
-      }
-      for (iSpecies = 0; iSpecies < config->GetnSpecies()+5; iSpecies++)
-        ConvHist_file[0] << ",\"Residual[" << iSpecies << "]\"";
-      ConvHist_file[0] << end;
-      break;
-      
-    case ADJ_EULER      : case ADJ_NAVIER_STOKES      : case ADJ_RANS:
-    case ADJ_TNE2_EULER : case ADJ_TNE2_NAVIER_STOKES : case DISC_ADJ_EULER:
-    case DISC_ADJ_NAVIER_STOKES: case DISC_ADJ_RANS:
-      ConvHist_file[0] << begin << adj_coeff << adj_flow_resid;
-      if ((turbulent) && (!frozen_turb)) ConvHist_file[0] << adj_turb_resid;
-      ConvHist_file[0] << end;
-      if (freesurface) {
-        ConvHist_file[0] << begin << adj_coeff << adj_flow_resid << adj_levelset_resid << end;
-      }
-      break;
-      
-    case WAVE_EQUATION:
-      ConvHist_file[0] << begin << wave_coeff;
-      ConvHist_file[0] << wave_resid << end;
-      break;
-      
-    case HEAT_EQUATION:
-      ConvHist_file[0] << begin << heat_coeff;
-      ConvHist_file[0] << heat_resid << end;
-      break;
-      
-    case LINEAR_ELASTICITY:
-      ConvHist_file[0] << begin << fea_coeff;
-      ConvHist_file[0] << fea_resid << end;
-      break;
-      
-  }
-  
-  if (config->GetOutput_FileFormat() == TECPLOT ||
-      config->GetOutput_FileFormat() == TECPLOT_BINARY ||
-      config->GetOutput_FileFormat() == FIELDVIEW ||
-      config->GetOutput_FileFormat() == FIELDVIEW_BINARY) {
-    ConvHist_file[0] << "ZONE T= \"Convergence history\"" << endl;
-  }
-  
-}
-
-
-void COutput::SetConvHistory_Body(ofstream *ConvHist_file,
-                                     CGeometry ***geometry,
-                                     CSolver ****solver_container,
-                                     CConfig **config,
-                                     CIntegration ***integration,
-                                     bool DualTime_Iteration,
-                                     su2double timeused,
-                                     unsigned short val_iZone) {
-  
-  bool output_1d  = config[val_iZone]->GetWrt_1D_Output();
-  bool output_massflow = (config[val_iZone]->GetKind_ObjFunc() == MASS_FLOW_RATE);
-  unsigned short FinestMesh = config[val_iZone]->GetFinestMesh();
-  
-  int rank;
-#ifdef HAVE_MPI
-  MPI_Comm_rank(MPI_COMM_WORLD, &rank);
-#else
-  rank = MASTER_NODE;
-#endif
-  
-  /*--- If 1-D outputs requested, calculated them. Requires info from all nodes,
-   Get area-averaged and flux-averaged values at the specified surface ---*/
-  
-  if (output_1d) {
-    switch (config[val_iZone]->GetKind_Solver()) {
-      case EULER:                   case NAVIER_STOKES:                   case RANS:
-      case ADJ_EULER:               case ADJ_NAVIER_STOKES:               case ADJ_RANS:
-        OneDimensionalOutput(solver_container[val_iZone][FinestMesh][FLOW_SOL], geometry[val_iZone][FinestMesh], config[val_iZone]);
-        break;
-    }
-  }
-  if (output_massflow and !output_1d) {
-    switch (config[val_iZone]->GetKind_Solver()) {
-      case EULER:                   case NAVIER_STOKES:                   case RANS:
-      case ADJ_EULER:               case ADJ_NAVIER_STOKES:               case ADJ_RANS:
-        SetMassFlowRate(solver_container[val_iZone][FinestMesh][FLOW_SOL], geometry[val_iZone][FinestMesh], config[val_iZone]);
-        break;
-    }
-  }
-
-  /*--- Output using only the master node ---*/
-  if (rank == MASTER_NODE) {
-    
-    unsigned long iIntIter = config[val_iZone]->GetIntIter();
-    unsigned long iExtIter = config[val_iZone]->GetExtIter();
-    
-    /*--- WARNING: These buffers have hard-coded lengths. Note that you
-     may have to adjust them to be larger if adding more entries. ---*/
-    char begin[1000], direct_coeff[1000], surface_coeff[1000], aeroelastic_coeff[1000], monitoring_coeff[10000],
-    adjoint_coeff[1000], flow_resid[1000], adj_flow_resid[1000], turb_resid[1000], trans_resid[1000],
-    adj_turb_resid[1000], resid_aux[1000], levelset_resid[1000], adj_levelset_resid[1000], wave_coeff[1000],
-    heat_coeff[1000], fea_coeff[1000], wave_resid[1000], heat_resid[1000], fea_resid[1000], end[1000],
-    oneD_outputs[1000], massflow_outputs[1000], d_direct_coeff[1000];
-
-    su2double dummy = 0.0, *Coord;
-    unsigned short iVar, iMarker, iMarker_Monitoring;
-    
-    unsigned long LinSolvIter = 0, iPointMaxResid;
-    su2double timeiter = timeused/su2double(iExtIter+1);
-    
-    unsigned short nDim = geometry[val_iZone][FinestMesh]->GetnDim();
-    unsigned short nSpecies = config[val_iZone]->GetnSpecies();
-    
-    bool compressible = (config[val_iZone]->GetKind_Regime() == COMPRESSIBLE);
-    bool incompressible = (config[val_iZone]->GetKind_Regime() == INCOMPRESSIBLE);
-    bool freesurface = (config[val_iZone]->GetKind_Regime() == FREESURFACE);
-    
-    bool rotating_frame = config[val_iZone]->GetRotating_Frame();
-    bool aeroelastic = config[val_iZone]->GetAeroelastic_Simulation();
-    bool equiv_area = config[val_iZone]->GetEquivArea();
-    bool inv_design = (config[val_iZone]->GetInvDesign_Cp() || config[val_iZone]->GetInvDesign_HeatFlux());
-    bool transition = (config[val_iZone]->GetKind_Trans_Model() == LM);
-    bool isothermal = false;
-    for (iMarker = 0; iMarker < config[val_iZone]->GetnMarker_All(); iMarker++)
-      if ((config[val_iZone]->GetMarker_All_KindBC(iMarker) == ISOTHERMAL) ||
-          (config[val_iZone]->GetMarker_All_KindBC(iMarker) == ISOTHERMAL_CATALYTIC) ||
-          (config[val_iZone]->GetMarker_All_KindBC(iMarker) == ISOTHERMAL_NONCATALYTIC))
-        isothermal = true;
-    bool turbulent = ((config[val_iZone]->GetKind_Solver() == RANS) || (config[val_iZone]->GetKind_Solver() == ADJ_RANS) ||
-                      (config[val_iZone]->GetKind_Solver() == DISC_ADJ_RANS));
-    bool adjoint = config[val_iZone]->GetAdjoint() || config[val_iZone]->GetDiscrete_Adjoint();
-    bool disc_adj = config[val_iZone]->GetDiscrete_Adjoint();
-    bool wave = (config[val_iZone]->GetKind_Solver() == WAVE_EQUATION);
-    bool heat = (config[val_iZone]->GetKind_Solver() == HEAT_EQUATION);
-    bool fea = (config[val_iZone]->GetKind_Solver() == LINEAR_ELASTICITY);
-    bool TNE2 = ((config[val_iZone]->GetKind_Solver() == TNE2_EULER) || (config[val_iZone]->GetKind_Solver() == TNE2_NAVIER_STOKES) ||
-                 (config[val_iZone]->GetKind_Solver() == ADJ_TNE2_EULER) || (config[val_iZone]->GetKind_Solver() == ADJ_TNE2_NAVIER_STOKES));
-    bool flow = (config[val_iZone]->GetKind_Solver() == EULER) || (config[val_iZone]->GetKind_Solver() == NAVIER_STOKES) ||
-    (config[val_iZone]->GetKind_Solver() == RANS) || (config[val_iZone]->GetKind_Solver() == ADJ_EULER) ||
-    (config[val_iZone]->GetKind_Solver() == ADJ_NAVIER_STOKES) || (config[val_iZone]->GetKind_Solver() == ADJ_RANS);
-    
-    bool turbo = config[val_iZone]->GetBoolTurboPerf();
-    string inMarker_Tag, outMarker_Tag;
-    unsigned short nMarkerTP = config[val_iZone]->Get_nMarkerTurboPerf();
-
-    bool output_per_surface = false;
-    if (config[val_iZone]->GetnMarker_Monitoring() > 1) output_per_surface = true;
-
-    unsigned short direct_diff = config[val_iZone]->GetDirectDiff();
-
-
-    /*--- Initialize variables to store information from all domains (direct solution) ---*/
-    su2double Total_CLift = 0.0, Total_CDrag = 0.0, Total_CSideForce = 0.0, Total_CMx = 0.0, Total_CMy = 0.0, Total_CMz = 0.0, Total_CEff = 0.0,
-    Total_CEquivArea = 0.0, Total_CNearFieldOF = 0.0, Total_CFx = 0.0, Total_CFy = 0.0, Total_CFz = 0.0, Total_CMerit = 0.0,
-    Total_CT = 0.0, Total_CQ = 0.0, Total_CFreeSurface = 0.0, Total_CWave = 0.0, Total_CHeat = 0.0, Total_CpDiff = 0.0, Total_HeatFluxDiff = 0.0,
-    Total_CFEA = 0.0, Total_Heat = 0.0, Total_MaxHeat = 0.0, Total_Mdot = 0.0;
-    su2double OneD_AvgStagPress = 0.0, OneD_AvgMach = 0.0, OneD_AvgTemp = 0.0, OneD_MassFlowRate = 0.0,
-    OneD_FluxAvgPress = 0.0, OneD_FluxAvgDensity = 0.0, OneD_FluxAvgVelocity = 0.0, OneD_FluxAvgEntalpy = 0.0;
-    
-    /*--- Initialize variables to store information from all zone for turboperformance (direct solution) ---*/
-    su2double *TotalStaticEfficiency = NULL,
-    *TotalTotalEfficiency = NULL,
-	*KineticEnergyLoss 	  = NULL,
-	*TotalPressureLoss 	  = NULL,
-	*MassFlowIn 		  = NULL,
-	*MassFlowOut          = NULL,
-	*FlowAngleIn          = NULL,
-	*FlowAngleOut         = NULL,
-	*EulerianWork         = NULL,
-	*TotalEnthalpyIn      = NULL,
-	*PressureRatio        = NULL,
-	*PressureOut          = NULL,
-	*EnthalpyOut          = NULL,
-	*MachIn               = NULL,
-	*MachOut              = NULL,
-	*NormalMachIn         = NULL,
-	*NormalMachOut        = NULL,
-	*VelocityOutIs        = NULL;
-
-
-
-    /*--- Initialize variables to store information from all domains (adjoint solution) ---*/
-    su2double Total_Sens_Geo = 0.0, Total_Sens_Mach = 0.0, Total_Sens_AoA = 0.0;
-    su2double Total_Sens_Press = 0.0, Total_Sens_Temp = 0.0;
-    
-    /*--- Initialize variables to store information from all domains (direct differentiation) ---*/
-    su2double D_Total_CLift = 0.0, D_Total_CDrag = 0.0, D_Total_CSideForce = 0.0, D_Total_CMx = 0.0, D_Total_CMy = 0.0, D_Total_CMz = 0.0, D_Total_CEff = 0.0, D_Total_CFx = 0.0, D_Total_CFy = 0.0, D_Total_CFz = 0.0;
-
-    /*--- Residual arrays ---*/
-    su2double *residual_flow         = NULL,
-    *residual_turbulent    = NULL,
-    *residual_transition   = NULL,
-    *residual_TNE2         = NULL,
-    *residual_levelset     = NULL;
-    su2double *residual_adjflow      = NULL,
-    *residual_adjturbulent = NULL,
-    *residual_adjTNE2      = NULL,
-    *residual_adjlevelset  = NULL;
-    su2double *residual_wave         = NULL;
-    su2double *residual_fea          = NULL;
-    su2double *residual_heat         = NULL;
-    
-    /*--- Coefficients Monitored arrays ---*/
-    su2double *aeroelastic_plunge = NULL,
-    *aeroelastic_pitch  = NULL,
-    *Surface_CLift      = NULL,
-    *Surface_CDrag      = NULL,
-    *Surface_CSideForce = NULL,
-    *Surface_CEff       = NULL,
-    *Surface_CFx        = NULL,
-    *Surface_CFy        = NULL,
-    *Surface_CFz        = NULL,
-    *Surface_CMx        = NULL,
-    *Surface_CMy        = NULL,
-    *Surface_CMz        = NULL;
-    
-    /*--- Initialize number of variables ---*/
-    unsigned short nVar_Flow = 0, nVar_LevelSet = 0, nVar_Turb = 0,
-    nVar_Trans = 0, nVar_TNE2 = 0, nVar_Wave = 0, nVar_Heat = 0, nVar_FEA = 0,
-    nVar_AdjFlow = 0, nVar_AdjTNE2 = 0, nVar_AdjLevelSet = 0, nVar_AdjTurb = 0;
-    
-    /*--- Direct problem variables ---*/
-    if (compressible) nVar_Flow = nDim+2; else nVar_Flow = nDim+1;
-    if (turbulent) {
-      switch (config[val_iZone]->GetKind_Turb_Model()) {
-        case SA:	   nVar_Turb = 1; break;
-        case SA_NEG: nVar_Turb = 1; break;
-        case ML:	   nVar_Turb = 1; break;
-        case SST:    nVar_Turb = 2; break;
-      }
-    }
-    if (transition) nVar_Trans = 2;
-    if (TNE2) nVar_TNE2 = config[val_iZone]->GetnSpecies()+nDim+2;
-    if (wave) nVar_Wave = 2;
-    if (fea) nVar_FEA = nDim;
-    if (heat) nVar_Heat = 1;
-    if (freesurface) nVar_LevelSet = 1;
-    
-    /*--- Adjoint problem variables ---*/
-    if (compressible) nVar_AdjFlow = nDim+2; else nVar_AdjFlow = nDim+1;
-    if (turbulent) {
-      switch (config[val_iZone]->GetKind_Turb_Model()) {
-        case SA:	   nVar_AdjTurb = 1; break;
-        case SA_NEG: nVar_AdjTurb = 1; break;
-        case ML:     nVar_AdjTurb = 1; break;
-        case SST:    nVar_AdjTurb = 2; break;
-      }
-    }
-    if (TNE2) nVar_AdjTNE2 = config[val_iZone]->GetnSpecies()+nDim+2;
-    if (freesurface) nVar_AdjLevelSet = 1;
-    
-    /*--- Allocate memory for the residual ---*/
-    residual_flow       = new su2double[nVar_Flow];
-    residual_turbulent  = new su2double[nVar_Turb];
-    residual_transition = new su2double[nVar_Trans];
-    residual_TNE2       = new su2double[nVar_TNE2];
-    residual_levelset   = new su2double[nVar_LevelSet];
-    residual_wave       = new su2double[nVar_Wave];
-    residual_fea        = new su2double[nVar_FEA];
-    residual_heat       = new su2double[nVar_Heat];
-    
-    residual_adjflow      = new su2double[nVar_AdjFlow];
-    residual_adjturbulent = new su2double[nVar_AdjTurb];
-    residual_adjTNE2      = new su2double[nVar_AdjTNE2];
-    residual_adjlevelset  = new su2double[nVar_AdjLevelSet];
-    
-    /*--- Allocate memory for the coefficients being monitored ---*/
-    aeroelastic_plunge = new su2double[config[ZONE_0]->GetnMarker_Monitoring()];
-    aeroelastic_pitch  = new su2double[config[ZONE_0]->GetnMarker_Monitoring()];
-    Surface_CLift      = new su2double[config[ZONE_0]->GetnMarker_Monitoring()];
-    Surface_CDrag      = new su2double[config[ZONE_0]->GetnMarker_Monitoring()];
-    Surface_CSideForce = new su2double[config[ZONE_0]->GetnMarker_Monitoring()];
-    Surface_CEff       = new su2double[config[ZONE_0]->GetnMarker_Monitoring()];
-    Surface_CFx        = new su2double[config[ZONE_0]->GetnMarker_Monitoring()];
-    Surface_CFy        = new su2double[config[ZONE_0]->GetnMarker_Monitoring()];
-    Surface_CFz        = new su2double[config[ZONE_0]->GetnMarker_Monitoring()];
-    Surface_CMx        = new su2double[config[ZONE_0]->GetnMarker_Monitoring()];
-    Surface_CMy        = new su2double[config[ZONE_0]->GetnMarker_Monitoring()];
-    Surface_CMz        = new su2double[config[ZONE_0]->GetnMarker_Monitoring()];
-    
-    /*--- Allocate memory for the turboperformace ---*/
-    TotalStaticEfficiency = new su2double[config[ZONE_0]->Get_nMarkerTurboPerf()];
-    TotalTotalEfficiency  = new su2double[config[ZONE_0]->Get_nMarkerTurboPerf()];
-    KineticEnergyLoss 	  = new su2double[config[ZONE_0]->Get_nMarkerTurboPerf()];
-    TotalPressureLoss 	  = new su2double[config[ZONE_0]->Get_nMarkerTurboPerf()];
-    MassFlowIn 		      = new su2double[config[ZONE_0]->Get_nMarkerTurboPerf()];
-    MassFlowOut           = new su2double[config[ZONE_0]->Get_nMarkerTurboPerf()];
-    FlowAngleIn           = new su2double[config[ZONE_0]->Get_nMarkerTurboPerf()];
-    FlowAngleOut          = new su2double[config[ZONE_0]->Get_nMarkerTurboPerf()];
-    EulerianWork          = new su2double[config[ZONE_0]->Get_nMarkerTurboPerf()];
-    TotalEnthalpyIn       = new su2double[config[ZONE_0]->Get_nMarkerTurboPerf()];
-    PressureRatio         = new su2double[config[ZONE_0]->Get_nMarkerTurboPerf()];
-    PressureOut           = new su2double[config[ZONE_0]->Get_nMarkerTurboPerf()];
-    EnthalpyOut           = new su2double[config[ZONE_0]->Get_nMarkerTurboPerf()];
-    MachIn                = new su2double[config[ZONE_0]->Get_nMarkerTurboPerf()];
-    MachOut               = new su2double[config[ZONE_0]->Get_nMarkerTurboPerf()];
-    NormalMachIn          = new su2double[config[ZONE_0]->Get_nMarkerTurboPerf()];
-    NormalMachOut         = new su2double[config[ZONE_0]->Get_nMarkerTurboPerf()];
-    VelocityOutIs         = new su2double[config[ZONE_0]->Get_nMarkerTurboPerf()];
-
-
-
-
-
-    /*--- Write information from nodes ---*/
-    switch (config[val_iZone]->GetKind_Solver()) {
-        
-      case EULER:                   case NAVIER_STOKES:                   case RANS:
-      case ADJ_EULER:               case ADJ_NAVIER_STOKES:               case ADJ_RANS:
-      case DISC_ADJ_EULER:          case DISC_ADJ_NAVIER_STOKES:          case DISC_ADJ_RANS:
-        
-        /*--- Flow solution coefficients ---*/
-        Total_CLift       = solver_container[val_iZone][FinestMesh][FLOW_SOL]->GetTotal_CLift();
-        Total_CDrag       = solver_container[val_iZone][FinestMesh][FLOW_SOL]->GetTotal_CDrag();
-        Total_CSideForce  = solver_container[val_iZone][FinestMesh][FLOW_SOL]->GetTotal_CSideForce();
-        Total_CEff        = solver_container[val_iZone][FinestMesh][FLOW_SOL]->GetTotal_CEff();
-        Total_CMx         = solver_container[val_iZone][FinestMesh][FLOW_SOL]->GetTotal_CMx();
-        Total_CMy         = solver_container[val_iZone][FinestMesh][FLOW_SOL]->GetTotal_CMy();
-        Total_CMz         = solver_container[val_iZone][FinestMesh][FLOW_SOL]->GetTotal_CMz();
-        Total_CFx         = solver_container[val_iZone][FinestMesh][FLOW_SOL]->GetTotal_CFx();
-        Total_CFy         = solver_container[val_iZone][FinestMesh][FLOW_SOL]->GetTotal_CFy();
-        Total_CFz         = solver_container[val_iZone][FinestMesh][FLOW_SOL]->GetTotal_CFz();
-
-        if (direct_diff != NO_DERIVATIVE){
-          D_Total_CLift       = SU2_TYPE::GetDerivative(Total_CLift);
-          D_Total_CDrag       = SU2_TYPE::GetDerivative(Total_CDrag);
-          D_Total_CSideForce  = SU2_TYPE::GetDerivative(Total_CSideForce);
-          D_Total_CEff        = SU2_TYPE::GetDerivative(Total_CEff);
-          D_Total_CMx         = SU2_TYPE::GetDerivative(Total_CMx);
-          D_Total_CMy         = SU2_TYPE::GetDerivative(Total_CMy);
-          D_Total_CMz         = SU2_TYPE::GetDerivative(Total_CMz);
-          D_Total_CFx         = SU2_TYPE::GetDerivative(Total_CFx);
-          D_Total_CFy         = SU2_TYPE::GetDerivative(Total_CFy);
-          D_Total_CFz         = SU2_TYPE::GetDerivative(Total_CFz);
-        }
-
-        if (freesurface) {
-          Total_CFreeSurface = solver_container[val_iZone][FinestMesh][FLOW_SOL]->GetTotal_CFreeSurface();
-        }
-        
-        if (isothermal) {
-          Total_Heat     = solver_container[val_iZone][FinestMesh][FLOW_SOL]->GetTotal_HeatFlux();
-          Total_MaxHeat  = solver_container[val_iZone][FinestMesh][FLOW_SOL]->GetTotal_MaxHeatFlux();
-        }
-        
-        if (equiv_area) {
-          Total_CEquivArea    = solver_container[val_iZone][FinestMesh][FLOW_SOL]->GetTotal_CEquivArea();
-          Total_CNearFieldOF  = solver_container[val_iZone][FinestMesh][FLOW_SOL]->GetTotal_CNearFieldOF();
-          
-          /*--- Note that there is a redefinition of the nearfield based functionals ---*/
-          Total_CEquivArea    = config[val_iZone]->GetWeightCd()*Total_CDrag + (1.0-config[val_iZone]->GetWeightCd())*Total_CEquivArea;
-          Total_CNearFieldOF  = config[val_iZone]->GetWeightCd()*Total_CDrag + (1.0-config[val_iZone]->GetWeightCd())*Total_CNearFieldOF;
-        }
-        
-        if (inv_design) {
-          Total_CpDiff  = solver_container[val_iZone][FinestMesh][FLOW_SOL]->GetTotal_CpDiff();
-          if (isothermal) {
-            Total_HeatFluxDiff = solver_container[val_iZone][FinestMesh][FLOW_SOL]->GetTotal_HeatFluxDiff();
-          }
-        }
-        
-        if (rotating_frame) {
-          Total_CT      = solver_container[val_iZone][FinestMesh][FLOW_SOL]->GetTotal_CT();
-          Total_CQ      = solver_container[val_iZone][FinestMesh][FLOW_SOL]->GetTotal_CQ();
-          Total_CMerit  = solver_container[val_iZone][FinestMesh][FLOW_SOL]->GetTotal_CMerit();
-        }
-        
-        if (aeroelastic) {
-          /*--- Look over the markers being monitored and get the desired values ---*/
-          for (iMarker_Monitoring = 0; iMarker_Monitoring < config[ZONE_0]->GetnMarker_Monitoring(); iMarker_Monitoring++) {
-            aeroelastic_plunge[iMarker_Monitoring] = config[val_iZone]->GetAeroelastic_plunge(iMarker_Monitoring);
-            aeroelastic_pitch[iMarker_Monitoring]  = config[val_iZone]->GetAeroelastic_pitch(iMarker_Monitoring);
-          }
-        }
-        
-        if (output_per_surface) {
-          /*--- Look over the markers being monitored and get the desired values ---*/
-          for (iMarker_Monitoring = 0; iMarker_Monitoring < config[ZONE_0]->GetnMarker_Monitoring(); iMarker_Monitoring++) {
-            Surface_CLift[iMarker_Monitoring]      = solver_container[val_iZone][FinestMesh][FLOW_SOL]->GetSurface_CLift(iMarker_Monitoring);
-            Surface_CDrag[iMarker_Monitoring]      = solver_container[val_iZone][FinestMesh][FLOW_SOL]->GetSurface_CDrag(iMarker_Monitoring);
-            Surface_CSideForce[iMarker_Monitoring] = solver_container[val_iZone][FinestMesh][FLOW_SOL]->GetSurface_CSideForce(iMarker_Monitoring);
-            Surface_CEff[iMarker_Monitoring]       = solver_container[val_iZone][FinestMesh][FLOW_SOL]->GetSurface_CEff(iMarker_Monitoring);
-            Surface_CFx[iMarker_Monitoring]        = solver_container[val_iZone][FinestMesh][FLOW_SOL]->GetSurface_CFx(iMarker_Monitoring);
-            Surface_CFy[iMarker_Monitoring]        = solver_container[val_iZone][FinestMesh][FLOW_SOL]->GetSurface_CFy(iMarker_Monitoring);
-            Surface_CFz[iMarker_Monitoring]        = solver_container[val_iZone][FinestMesh][FLOW_SOL]->GetSurface_CFz(iMarker_Monitoring);
-            Surface_CMx[iMarker_Monitoring]        = solver_container[val_iZone][FinestMesh][FLOW_SOL]->GetSurface_CMx(iMarker_Monitoring);
-            Surface_CMy[iMarker_Monitoring]        = solver_container[val_iZone][FinestMesh][FLOW_SOL]->GetSurface_CMy(iMarker_Monitoring);
-            Surface_CMz[iMarker_Monitoring]        = solver_container[val_iZone][FinestMesh][FLOW_SOL]->GetSurface_CMz(iMarker_Monitoring);
-          }
-        }
-        
-        if (turbo) {
-
-		  /*--- Loop over the nMarker of turboperformance and get the desired values ---*/
-
-		  for (iMarker_Monitoring = 0; iMarker_Monitoring < config[ZONE_0]->Get_nMarkerTurboPerf(); iMarker_Monitoring++) {
-			TotalStaticEfficiency[iMarker_Monitoring] = solver_container[val_iZone][FinestMesh][FLOW_SOL]->GetTotalStaticEfficiency(iMarker_Monitoring);
-			TotalTotalEfficiency[iMarker_Monitoring]  = solver_container[val_iZone][FinestMesh][FLOW_SOL]->GetTotalTotalEfficiency(iMarker_Monitoring);
-			KineticEnergyLoss[iMarker_Monitoring] 	  = solver_container[val_iZone][FinestMesh][FLOW_SOL]->GetKineticEnergyLoss(iMarker_Monitoring);
-			TotalPressureLoss[iMarker_Monitoring] 	  = solver_container[val_iZone][FinestMesh][FLOW_SOL]->GetTotalPressureLoss(iMarker_Monitoring);
-			MassFlowIn[iMarker_Monitoring] 		      = solver_container[val_iZone][FinestMesh][FLOW_SOL]->GetMassFlowIn(iMarker_Monitoring);
-			MassFlowOut[iMarker_Monitoring]           = solver_container[val_iZone][FinestMesh][FLOW_SOL]->GetMassFlowOut(iMarker_Monitoring);
-			FlowAngleIn[iMarker_Monitoring]           = solver_container[val_iZone][FinestMesh][FLOW_SOL]->GetFlowAngleIn(iMarker_Monitoring);
-			FlowAngleOut[iMarker_Monitoring]          = solver_container[val_iZone][FinestMesh][FLOW_SOL]->GetFlowAngleOut(iMarker_Monitoring);
-			EulerianWork[iMarker_Monitoring]          = solver_container[val_iZone][FinestMesh][FLOW_SOL]->GetEulerianWork(iMarker_Monitoring);
-			TotalEnthalpyIn[iMarker_Monitoring]       = solver_container[val_iZone][FinestMesh][FLOW_SOL]->GetTotalEnthalpyIn(iMarker_Monitoring);
-			PressureRatio[iMarker_Monitoring]         = solver_container[val_iZone][FinestMesh][FLOW_SOL]->GetPressureRatio(iMarker_Monitoring);
-			PressureOut[iMarker_Monitoring]           = solver_container[val_iZone][FinestMesh][FLOW_SOL]->GetPressureOut(iMarker_Monitoring);
-			EnthalpyOut[iMarker_Monitoring]           = solver_container[val_iZone][FinestMesh][FLOW_SOL]->GetEnthalpyOut(iMarker_Monitoring);
-			MachIn[iMarker_Monitoring]                = solver_container[val_iZone][FinestMesh][FLOW_SOL]->GetMachIn(iMarker_Monitoring);
-			MachOut[iMarker_Monitoring]               = solver_container[val_iZone][FinestMesh][FLOW_SOL]->GetMachOut(iMarker_Monitoring);
-			NormalMachIn[iMarker_Monitoring]          = solver_container[val_iZone][FinestMesh][FLOW_SOL]->GetNormalMachIn(iMarker_Monitoring);
-			NormalMachOut[iMarker_Monitoring]         = solver_container[val_iZone][FinestMesh][FLOW_SOL]->GetNormalMachOut(iMarker_Monitoring);
-			VelocityOutIs[iMarker_Monitoring]         = solver_container[val_iZone][FinestMesh][FLOW_SOL]->GetVelocityOutIs(iMarker_Monitoring);
-
-		  }
-		}
-
-
-//        if (fluid_structure) {
-//          Total_CFEA  = solver_container[ZONE_0][FinestMesh][FEA_SOL]->GetTotal_CFEA();
-//        }
-        
-        if (output_1d) {
-          
-          /*--- Get area-averaged and flux-averaged values at the specified surface ---*/
-          
-          OneD_AvgStagPress = solver_container[val_iZone][FinestMesh][FLOW_SOL]->GetOneD_TotalPress();
-          OneD_AvgMach = solver_container[val_iZone][FinestMesh][FLOW_SOL]->GetOneD_Mach();
-          OneD_AvgTemp = solver_container[val_iZone][FinestMesh][FLOW_SOL]->GetOneD_Temp();
-          OneD_MassFlowRate = solver_container[val_iZone][FinestMesh][FLOW_SOL]->GetOneD_MassFlowRate();
-          
-          OneD_FluxAvgPress = solver_container[val_iZone][FinestMesh][FLOW_SOL]->GetOneD_FluxAvgPress();
-          OneD_FluxAvgDensity = solver_container[val_iZone][FinestMesh][FLOW_SOL]->GetOneD_FluxAvgDensity();
-          OneD_FluxAvgVelocity = solver_container[val_iZone][FinestMesh][FLOW_SOL]->GetOneD_FluxAvgVelocity();
-          OneD_FluxAvgEntalpy = solver_container[val_iZone][FinestMesh][FLOW_SOL]->GetOneD_FluxAvgEntalpy();
-          
-        }
-        /*--- Get Mass Flow at the Monitored Markers ---*/
-
-
-        if (output_massflow) {
-          Total_Mdot = solver_container[val_iZone][FinestMesh][FLOW_SOL]->GetOneD_MassFlowRate();
-        }
-
-        /*--- Flow Residuals ---*/
-        
-        for (iVar = 0; iVar < nVar_Flow; iVar++)
-          residual_flow[iVar] = solver_container[val_iZone][FinestMesh][FLOW_SOL]->GetRes_RMS(iVar);
-        
-        /*--- Turbulent residual ---*/
-        
-        if (turbulent) {
-          for (iVar = 0; iVar < nVar_Turb; iVar++)
-            residual_turbulent[iVar] = solver_container[val_iZone][FinestMesh][TURB_SOL]->GetRes_RMS(iVar);
-        }
-        
-        /*--- Transition residual ---*/
-        
-        if (transition) {
-          for (iVar = 0; iVar < nVar_Trans; iVar++)
-            residual_transition[iVar] = solver_container[val_iZone][FinestMesh][TRANS_SOL]->GetRes_RMS(iVar);
-        }
-        
-        /*--- Free Surface residual ---*/
-        
-        if (freesurface) {
-          for (iVar = 0; iVar < nVar_LevelSet; iVar++)
-            residual_levelset[iVar] = solver_container[val_iZone][FinestMesh][FLOW_SOL]->GetRes_RMS(nDim+1);
-        }
-        
-        /*--- FEA residual ---*/
-//        if (fluid_structure) {
-//          for (iVar = 0; iVar < nVar_FEA; iVar++)
-//            residual_fea[iVar] = solver_container[ZONE_0][FinestMesh][FEA_SOL]->GetRes_RMS(iVar);
-//        }
-        
-        /*--- Iterations of the linear solver ---*/
-        
-        LinSolvIter = (unsigned long) solver_container[val_iZone][FinestMesh][FLOW_SOL]->GetIterLinSolver();
-        
-        /*--- Adjoint solver ---*/
-        
-        if (adjoint) {
-          
-          /*--- Adjoint solution coefficients ---*/
-          
-          Total_Sens_Geo   = solver_container[val_iZone][FinestMesh][ADJFLOW_SOL]->GetTotal_Sens_Geo();
-          Total_Sens_Mach  = solver_container[val_iZone][FinestMesh][ADJFLOW_SOL]->GetTotal_Sens_Mach();
-          Total_Sens_AoA   = solver_container[val_iZone][FinestMesh][ADJFLOW_SOL]->GetTotal_Sens_AoA();
-          Total_Sens_Press = solver_container[val_iZone][FinestMesh][ADJFLOW_SOL]->GetTotal_Sens_Press();
-          Total_Sens_Temp  = solver_container[val_iZone][FinestMesh][ADJFLOW_SOL]->GetTotal_Sens_Temp();
-          
-          /*--- Adjoint flow residuals ---*/
-          
-          for (iVar = 0; iVar < nVar_AdjFlow; iVar++) {
-            residual_adjflow[iVar] = solver_container[val_iZone][FinestMesh][ADJFLOW_SOL]->GetRes_RMS(iVar);
-          }
-          
-          /*--- Adjoint turbulent residuals ---*/
-          
-          if (turbulent) {
-            if (!config[val_iZone]->GetFrozen_Visc()) {
-              for (iVar = 0; iVar < nVar_AdjTurb; iVar++)
-                residual_adjturbulent[iVar] = solver_container[val_iZone][FinestMesh][ADJTURB_SOL]->GetRes_RMS(iVar);
-            }
-          }
-          
-          /*--- Adjoint level set residuals ---*/
-          
-          if (freesurface) {
-            for (iVar = 0; iVar < nVar_AdjLevelSet; iVar++)
-              residual_adjlevelset[iVar] = solver_container[val_iZone][FinestMesh][ADJFLOW_SOL]->GetRes_RMS(nDim+1);
-          }
-          
-        }
-        
-        break;
-        
-      case TNE2_EULER:     case TNE2_NAVIER_STOKES:
-      case ADJ_TNE2_EULER: case ADJ_TNE2_NAVIER_STOKES:
-        
-        /*--- Coefficients ---*/
-        
-        Total_CLift       = solver_container[val_iZone][FinestMesh][TNE2_SOL]->GetTotal_CLift();
-        Total_CDrag       = solver_container[val_iZone][FinestMesh][TNE2_SOL]->GetTotal_CDrag();
-        Total_CSideForce  = solver_container[val_iZone][FinestMesh][TNE2_SOL]->GetTotal_CSideForce();
-        Total_CEff        = solver_container[val_iZone][FinestMesh][TNE2_SOL]->GetTotal_CEff();
-        Total_CMx         = solver_container[val_iZone][FinestMesh][TNE2_SOL]->GetTotal_CMx();
-        Total_CMy         = solver_container[val_iZone][FinestMesh][TNE2_SOL]->GetTotal_CMy();
-        Total_CMz         = solver_container[val_iZone][FinestMesh][TNE2_SOL]->GetTotal_CMz();
-        Total_CFx         = solver_container[val_iZone][FinestMesh][TNE2_SOL]->GetTotal_CFx();
-        Total_CFy         = solver_container[val_iZone][FinestMesh][TNE2_SOL]->GetTotal_CFy();
-        Total_CFz         = solver_container[val_iZone][FinestMesh][TNE2_SOL]->GetTotal_CFz();
-        
-        if (config[val_iZone]->GetKind_Solver() == TNE2_NAVIER_STOKES) {
-          Total_Heat           = solver_container[val_iZone][FinestMesh][TNE2_SOL]->GetTotal_HeatFlux();
-          Total_MaxHeat        = solver_container[val_iZone][FinestMesh][TNE2_SOL]->GetTotal_MaxHeatFlux();
-          if (inv_design) {
-            Total_HeatFluxDiff = solver_container[val_iZone][FinestMesh][TNE2_SOL]->GetTotal_HeatFluxDiff();
-          }
-        }
-        
-        /*--- Residuals ---*/
-        
-        for (iVar = 0; iVar < nVar_TNE2; iVar++)
-          residual_TNE2[iVar] = solver_container[val_iZone][FinestMesh][TNE2_SOL]->GetRes_RMS(iVar);
-        
-        /*--- Iterations of the linear solver ---*/
-        LinSolvIter = (unsigned long) solver_container[val_iZone][FinestMesh][TNE2_SOL]->GetIterLinSolver();
-        
-        /*--- Adjoint solver ---*/
-        if (adjoint) {
-          
-          /*--- Adjoint solution coefficients ---*/
-          
-          Total_Sens_Geo   = solver_container[val_iZone][FinestMesh][ADJTNE2_SOL]->GetTotal_Sens_Geo();
-          Total_Sens_Mach  = solver_container[val_iZone][FinestMesh][ADJTNE2_SOL]->GetTotal_Sens_Mach();
-          Total_Sens_AoA   = solver_container[val_iZone][FinestMesh][ADJTNE2_SOL]->GetTotal_Sens_AoA();
-          Total_Sens_Press = solver_container[val_iZone][FinestMesh][ADJTNE2_SOL]->GetTotal_Sens_Press();
-          Total_Sens_Temp  = solver_container[val_iZone][FinestMesh][ADJTNE2_SOL]->GetTotal_Sens_Temp();
-          
-          /*--- Adjoint flow residuals ---*/
-          for (iVar = 0; iVar < nVar_AdjTNE2; iVar++) {
-            residual_adjTNE2[iVar] = solver_container[val_iZone][FinestMesh][ADJTNE2_SOL]->GetRes_RMS(iVar);
-          }
-        }
-        
-        break;
-        
-      case WAVE_EQUATION:
-        
-        /*--- Wave coefficients  ---*/
-        
-        Total_CWave = solver_container[val_iZone][FinestMesh][WAVE_SOL]->GetTotal_CWave();
-        
-        /*--- Wave Residuals ---*/
-        
-        for (iVar = 0; iVar < nVar_Wave; iVar++) {
-          residual_wave[iVar] = solver_container[val_iZone][FinestMesh][WAVE_SOL]->GetRes_RMS(iVar);
-        }
-        
-        break;
-        
-      case HEAT_EQUATION:
-        
-        /*--- Heat coefficients  ---*/
-        
-        Total_CHeat = solver_container[val_iZone][FinestMesh][HEAT_SOL]->GetTotal_CHeat();
-        
-        /*--- Wave Residuals ---*/
-        
-        for (iVar = 0; iVar < nVar_Heat; iVar++) {
-          residual_heat[iVar] = solver_container[val_iZone][FinestMesh][HEAT_SOL]->GetRes_RMS(iVar);
-        }
-        
-        break;
-        
-      case LINEAR_ELASTICITY:
-        
-        /*--- FEA coefficients ---*/
-        
-        Total_CFEA = solver_container[val_iZone][FinestMesh][FEA_SOL]->GetTotal_CFEA();
-        
-        /*--- Plasma Residuals ---*/
-        
-        for (iVar = 0; iVar < nVar_FEA; iVar++) {
-          residual_fea[iVar] = solver_container[val_iZone][FinestMesh][FEA_SOL]->GetRes_RMS(iVar);
-        }
-        
-        break;
-        
-    }
-    
-    /*--- Header frequency ---*/
-    
-    bool Unsteady = ((config[val_iZone]->GetUnsteady_Simulation() == DT_STEPPING_1ST) ||
-                     (config[val_iZone]->GetUnsteady_Simulation() == DT_STEPPING_2ND));
-    bool In_NoDualTime = (!DualTime_Iteration && (iExtIter % config[val_iZone]->GetWrt_Con_Freq() == 0));
-    bool In_DualTime_0 = (DualTime_Iteration && (iIntIter % config[val_iZone]->GetWrt_Con_Freq_DualTime() == 0));
-    bool In_DualTime_1 = (!DualTime_Iteration && Unsteady);
-    bool In_DualTime_2 = (Unsteady && DualTime_Iteration && (iExtIter % config[val_iZone]->GetWrt_Con_Freq() == 0));
-    bool In_DualTime_3 = (Unsteady && !DualTime_Iteration && (iExtIter % config[val_iZone]->GetWrt_Con_Freq() == 0));
-    
-    bool write_heads;
-    if (Unsteady) write_heads = (iIntIter == 0);
-    else write_heads = (((iExtIter % (config[val_iZone]->GetWrt_Con_Freq()*40)) == 0));
-    bool write_turbo = (((iExtIter % (config[val_iZone]->GetWrt_Con_Freq()*200)) == 0));
-    if ((In_NoDualTime || In_DualTime_0 || In_DualTime_1) && (In_NoDualTime || In_DualTime_2 || In_DualTime_3)) {
-      
-      /*--- Prepare the history file output, note that the dual
-       time output don't write to the history file ---*/
-      if (!DualTime_Iteration) {
-        
-        /*--- Write the begining of the history file ---*/
-        SPRINTF (begin, "%12d", SU2_TYPE::Int(iExtIter));
-        
-        /*--- Write the end of the history file ---*/
-        SPRINTF (end, ", %12.10f, %12.10f, %12.10f\n", su2double(LinSolvIter), config[val_iZone]->GetCFL(MESH_0), timeused/60.0);
-        
-        /*--- Write the solution and residual of the history file ---*/
-        switch (config[val_iZone]->GetKind_Solver()) {
-            
-          case EULER : case NAVIER_STOKES: case RANS:
-          case ADJ_EULER: case ADJ_NAVIER_STOKES: case ADJ_RANS: case DISC_ADJ_EULER:
-          case DISC_ADJ_NAVIER_STOKES: case DISC_ADJ_RANS:
-            
-            /*--- Direct coefficients ---*/
-            SPRINTF (direct_coeff, ", %12.10f, %12.10f, %12.10f, %12.10f, %12.10f, %12.10f, %12.10f, %12.10f, %12.10f, %12.10f",
-                     Total_CLift, Total_CDrag, Total_CSideForce, Total_CMx, Total_CMy, Total_CMz, Total_CFx, Total_CFy,
-                     Total_CFz, Total_CEff);
-            if (direct_diff != NO_DERIVATIVE){
-              SPRINTF (d_direct_coeff, ", %12.10f, %12.10f, %12.10f, %12.10f, %12.10f, %12.10f, %12.10f, %12.10f, %12.10f, %12.10f",
-                       D_Total_CLift, D_Total_CDrag, D_Total_CSideForce, D_Total_CMx, D_Total_CMy, D_Total_CMz, D_Total_CFx, D_Total_CFy,
-                       D_Total_CFz, D_Total_CEff);
-            }
-            if (isothermal)
-              SPRINTF (direct_coeff, ", %12.10f, %12.10f, %12.10f, %12.10f, %12.10f, %12.10f, %12.10f, %12.10f, %12.10f, %12.10f, %12.10f, %12.10f", Total_CLift, Total_CDrag, Total_CSideForce, Total_CMx, Total_CMy,
-                       Total_CMz, Total_CFx, Total_CFy, Total_CFz, Total_CEff, Total_Heat, Total_MaxHeat);
-            if (equiv_area)
-              SPRINTF (direct_coeff, ", %12.10f, %12.10f, %12.10f, %12.10f, %12.10f, %12.10f, %12.10f, %12.10f, %12.10f, %12.10f, %12.10f, %12.10f", Total_CLift, Total_CDrag, Total_CSideForce, Total_CMx, Total_CMy, Total_CMz, Total_CFx, Total_CFy, Total_CFz, Total_CEff, Total_CEquivArea, Total_CNearFieldOF);
-            if (inv_design) {
-              SPRINTF (direct_coeff, ", %12.10f, %12.10f, %12.10f, %12.10f, %12.10f, %12.10f, %12.10f, %12.10f, %12.10f, %12.10f, %12.10f", Total_CLift, Total_CDrag, Total_CSideForce, Total_CMx, Total_CMy, Total_CMz, Total_CFx, Total_CFy, Total_CFz, Total_CEff, Total_CpDiff);
-              Total_CpDiff  = solver_container[val_iZone][FinestMesh][FLOW_SOL]->GetTotal_CpDiff();
-              if (isothermal) {
-                SPRINTF (direct_coeff, ", %12.10f, %12.10f, %12.10f, %12.10f, %12.10f, %12.10f, %12.10f, %12.10f, %12.10f, %12.10f, %12.10f, %12.10f, %12.10f, %12.10f", Total_CLift, Total_CDrag, Total_CSideForce, Total_CMx, Total_CMy, Total_CMz, Total_CFx, Total_CFy, Total_CFz, Total_CEff, Total_Heat, Total_MaxHeat, Total_CpDiff, Total_HeatFluxDiff);
+/*!
+ * \file output_structure.cpp
+ * \brief Main subroutines for output solver information
+ * \author F. Palacios, T. Economon
+ * \version 4.0.1 "Cardinal"
+ *
+ * SU2 Lead Developers: Dr. Francisco Palacios (Francisco.D.Palacios@boeing.com).
+ *                      Dr. Thomas D. Economon (economon@stanford.edu).
+ *
+ * SU2 Developers: Prof. Juan J. Alonso's group at Stanford University.
+ *                 Prof. Piero Colonna's group at Delft University of Technology.
+ *                 Prof. Nicolas R. Gauger's group at Kaiserslautern University of Technology.
+ *                 Prof. Alberto Guardone's group at Polytechnic University of Milan.
+ *                 Prof. Rafael Palacios' group at Imperial College London.
+ *
+ * Copyright (C) 2012-2015 SU2, the open-source CFD code.
+ *
+ * SU2 is free software; you can redistribute it and/or
+ * modify it under the terms of the GNU Lesser General Public
+ * License as published by the Free Software Foundation; either
+ * version 2.1 of the License, or (at your option) any later version.
+ *
+ * SU2 is distributed in the hope that it will be useful,
+ * but WITHOUT ANY WARRANTY; without even the implied warranty of
+ * MERCHANTABILITY or FITNESS FOR A PARTICULAR PURPOSE. See the GNU
+ * Lesser General Public License for more details.
+ *
+ * You should have received a copy of the GNU Lesser General Public
+ * License along with SU2. If not, see <http://www.gnu.org/licenses/>.
+ */
+
+#include "../include/output_structure.hpp"
+
+COutput::COutput(void) {
+  
+  /*--- Initialize point and connectivity counters to zero. ---*/
+  
+  nGlobal_Poin      = 0;
+  nSurf_Poin        = 0;
+  nGlobal_Elem      = 0;
+  nSurf_Elem        = 0;
+  nGlobal_Tria      = 0;
+  nGlobal_Quad      = 0;
+  nGlobal_Tetr      = 0;
+  nGlobal_Hexa      = 0;
+  nGlobal_Pris      = 0;
+  nGlobal_Pyra      = 0;
+  nGlobal_Line      = 0;
+  nGlobal_BoundTria = 0;
+  nGlobal_BoundQuad = 0;
+  
+  /*--- Initialize CGNS write flag ---*/
+  
+  wrote_base_file = false;
+  
+  /*--- Initialize CGNS write flag ---*/
+  
+  wrote_CGNS_base = false;
+  
+  /*--- Initialize Tecplot surface flag ---*/
+  
+  wrote_surf_file = false;
+  
+  /*--- Initialize Paraview write flag ---*/
+  
+  wrote_Paraview_base = false;
+  
+  /*--- Initialize residual ---*/
+
+  RhoRes_New = EPS;
+  RhoRes_Old = EPS;
+  
+}
+
+COutput::~COutput(void) { }
+
+void COutput::SetSurfaceCSV_Flow(CConfig *config, CGeometry *geometry,
+                                 CSolver *FlowSolver, unsigned long iExtIter,
+                                 unsigned short val_iZone) {
+  
+  unsigned short iMarker;
+  unsigned long iPoint, iVertex, Global_Index;
+  su2double PressCoeff = 0.0, SkinFrictionCoeff, HeatFlux;
+  su2double xCoord = 0.0, yCoord = 0.0, zCoord = 0.0, Mach, Pressure;
+  char cstr[200];
+  
+  unsigned short solver = config->GetKind_Solver();
+  unsigned short nDim = geometry->GetnDim();
+  
+#ifndef HAVE_MPI
+  
+  char buffer [50];
+  ofstream SurfFlow_file;
+  
+  /*--- Write file name with extension if unsteady ---*/
+  strcpy (cstr, config->GetSurfFlowCoeff_FileName().c_str());
+  
+  if (config->GetUnsteady_Simulation() == TIME_SPECTRAL) {
+    if (SU2_TYPE::Int(val_iZone) < 10) SPRINTF (buffer, "_0000%d.csv", SU2_TYPE::Int(val_iZone));
+    if ((SU2_TYPE::Int(val_iZone) >= 10)   && (SU2_TYPE::Int(val_iZone) < 100))   SPRINTF (buffer, "_000%d.csv", SU2_TYPE::Int(val_iZone));
+    if ((SU2_TYPE::Int(val_iZone) >= 100)  && (SU2_TYPE::Int(val_iZone) < 1000))  SPRINTF (buffer, "_00%d.csv", SU2_TYPE::Int(val_iZone));
+    if ((SU2_TYPE::Int(val_iZone) >= 1000) && (SU2_TYPE::Int(val_iZone) < 10000)) SPRINTF (buffer, "_0%d.csv", SU2_TYPE::Int(val_iZone));
+    if (SU2_TYPE::Int(val_iZone) >= 10000) SPRINTF (buffer, "_%d.csv", SU2_TYPE::Int(val_iZone));
+    
+  } else if (config->GetUnsteady_Simulation() && config->GetWrt_Unsteady()) {
+    if ((SU2_TYPE::Int(iExtIter) >= 0)    && (SU2_TYPE::Int(iExtIter) < 10))    SPRINTF (buffer, "_0000%d.csv", SU2_TYPE::Int(iExtIter));
+    if ((SU2_TYPE::Int(iExtIter) >= 10)   && (SU2_TYPE::Int(iExtIter) < 100))   SPRINTF (buffer, "_000%d.csv",  SU2_TYPE::Int(iExtIter));
+    if ((SU2_TYPE::Int(iExtIter) >= 100)  && (SU2_TYPE::Int(iExtIter) < 1000))  SPRINTF (buffer, "_00%d.csv",   SU2_TYPE::Int(iExtIter));
+    if ((SU2_TYPE::Int(iExtIter) >= 1000) && (SU2_TYPE::Int(iExtIter) < 10000)) SPRINTF (buffer, "_0%d.csv",    SU2_TYPE::Int(iExtIter));
+    if (SU2_TYPE::Int(iExtIter) >= 10000) SPRINTF (buffer, "_%d.csv", SU2_TYPE::Int(iExtIter));
+  }
+  else
+    SPRINTF (buffer, ".csv");
+  
+  strcat (cstr, buffer);
+  SurfFlow_file.precision(15);
+  SurfFlow_file.open(cstr, ios::out);
+  
+  SurfFlow_file << "\"Global_Index\", \"x_coord\", \"y_coord\", ";
+  if (nDim == 3) SurfFlow_file << "\"z_coord\", ";
+  SurfFlow_file << "\"Pressure\", \"Pressure_Coefficient\", ";
+  
+  switch (solver) {
+    case EULER : SurfFlow_file <<  "\"Mach_Number\"" << endl; break;
+    case NAVIER_STOKES: case RANS: SurfFlow_file <<  "\"Skin_Friction_Coefficient\", \"Heat_Flux\"" << endl; break;
+    case TNE2_EULER: SurfFlow_file << "\"Mach_Number\"" << endl; break;
+    case TNE2_NAVIER_STOKES: SurfFlow_file << "\"Skin_Friction_Coefficient\", \"Heat_Flux\"" << endl; break;
+  }
+  
+  for (iMarker = 0; iMarker < config->GetnMarker_All(); iMarker++) {
+    if (config->GetMarker_All_Plotting(iMarker) == YES) {
+      for (iVertex = 0; iVertex < geometry->nVertex[iMarker]; iVertex++) {
+        iPoint = geometry->vertex[iMarker][iVertex]->GetNode();
+        Global_Index = geometry->node[iPoint]->GetGlobalIndex();
+        xCoord = geometry->node[iPoint]->GetCoord(0);
+        yCoord = geometry->node[iPoint]->GetCoord(1);
+        if (nDim == 3) zCoord = geometry->node[iPoint]->GetCoord(2);
+        
+        /*--- The output should be in inches ---*/
+        
+        if (config->GetSystemMeasurements() == US) {
+          xCoord *= 12.0; yCoord *= 12.0;
+          if (nDim == 3) zCoord *= 12.0;
+        }
+        
+        Pressure = FlowSolver->node[iPoint]->GetPressure();
+        PressCoeff = FlowSolver->GetCPressure(iMarker, iVertex);
+        SurfFlow_file << scientific << Global_Index << ", " << xCoord << ", " << yCoord << ", ";
+        if (nDim == 3) SurfFlow_file << scientific << zCoord << ", ";
+        SurfFlow_file << scientific << Pressure << ", " << PressCoeff << ", ";
+        switch (solver) {
+          case EULER :
+            Mach = sqrt(FlowSolver->node[iPoint]->GetVelocity2()) / FlowSolver->node[iPoint]->GetSoundSpeed();
+            SurfFlow_file << scientific << Mach << endl;
+            break;
+          case NAVIER_STOKES: case RANS:
+            SkinFrictionCoeff = FlowSolver->GetCSkinFriction(iMarker, iVertex);
+            HeatFlux = FlowSolver->GetHeatFlux(iMarker, iVertex);
+            SurfFlow_file << scientific << SkinFrictionCoeff << ", " << HeatFlux << endl;
+            break;
+          case TNE2_EULER:
+            Mach = sqrt(FlowSolver->node[iPoint]->GetVelocity2()) / FlowSolver->node[iPoint]->GetSoundSpeed();
+            SurfFlow_file << scientific << Mach << endl;
+            break;
+          case TNE2_NAVIER_STOKES:
+            SkinFrictionCoeff = FlowSolver->GetCSkinFriction(iMarker, iVertex);
+            HeatFlux = FlowSolver->GetHeatFlux(iMarker, iVertex);
+            SurfFlow_file << scientific << SkinFrictionCoeff << ", " << HeatFlux << endl;
+            break;
+        }
+      }
+    }
+  }
+  
+  SurfFlow_file.close();
+  
+#else
+  
+  int rank, iProcessor, nProcessor;
+  MPI_Comm_rank(MPI_COMM_WORLD, &rank);
+  MPI_Comm_size(MPI_COMM_WORLD, &nProcessor);
+  
+  unsigned long Buffer_Send_nVertex[1], *Buffer_Recv_nVertex = NULL;
+  unsigned long nVertex_Surface = 0, nLocalVertex_Surface = 0;
+  unsigned long MaxLocalVertex_Surface = 0;
+  
+  /*--- Find the max number of surface vertices among all
+   partitions and set up buffers. The master node will handle the
+   writing of the CSV file after gathering all of the data. ---*/
+  
+  nLocalVertex_Surface = 0;
+  for (iMarker = 0; iMarker < config->GetnMarker_All(); iMarker++)
+    if (config->GetMarker_All_Plotting(iMarker) == YES)
+      for (iVertex = 0; iVertex < geometry->GetnVertex(iMarker); iVertex++) {
+        iPoint = geometry->vertex[iMarker][iVertex]->GetNode();
+        if (geometry->node[iPoint]->GetDomain()) nLocalVertex_Surface++;
+      }
+  
+  /*--- Communicate the number of local vertices on each partition
+   to the master node ---*/
+  
+  Buffer_Send_nVertex[0] = nLocalVertex_Surface;
+  if (rank == MASTER_NODE) Buffer_Recv_nVertex = new unsigned long [nProcessor];
+  
+  SU2_MPI::Allreduce(&nLocalVertex_Surface, &MaxLocalVertex_Surface, 1, MPI_UNSIGNED_LONG, MPI_MAX, MPI_COMM_WORLD);
+  SU2_MPI::Gather(&Buffer_Send_nVertex, 1, MPI_UNSIGNED_LONG, Buffer_Recv_nVertex, 1, MPI_UNSIGNED_LONG, MASTER_NODE, MPI_COMM_WORLD);
+  
+  /*--- Send and Recv buffers ---*/
+  
+  su2double *Buffer_Send_Coord_x = new su2double [MaxLocalVertex_Surface];
+  su2double *Buffer_Recv_Coord_x = NULL;
+  
+  su2double *Buffer_Send_Coord_y = new su2double [MaxLocalVertex_Surface];
+  su2double *Buffer_Recv_Coord_y = NULL;
+  
+  su2double *Buffer_Send_Coord_z = new su2double [MaxLocalVertex_Surface];
+  su2double *Buffer_Recv_Coord_z = NULL;
+  
+  su2double *Buffer_Send_Press = new su2double [MaxLocalVertex_Surface];
+  su2double *Buffer_Recv_Press = NULL;
+  
+  su2double *Buffer_Send_CPress = new su2double [MaxLocalVertex_Surface];
+  su2double *Buffer_Recv_CPress = NULL;
+  
+  su2double *Buffer_Send_Mach = new su2double [MaxLocalVertex_Surface];
+  su2double *Buffer_Recv_Mach = NULL;
+  
+  su2double *Buffer_Send_SkinFriction = new su2double [MaxLocalVertex_Surface];
+  su2double *Buffer_Recv_SkinFriction = NULL;
+  
+  su2double *Buffer_Send_HeatTransfer = new su2double [MaxLocalVertex_Surface];
+  su2double *Buffer_Recv_HeatTransfer = NULL;
+  
+  unsigned long *Buffer_Send_GlobalIndex = new unsigned long [MaxLocalVertex_Surface];
+  unsigned long *Buffer_Recv_GlobalIndex = NULL;
+  
+  /*--- Prepare the receive buffers on the master node only. ---*/
+  
+  if (rank == MASTER_NODE) {
+    Buffer_Recv_Coord_x = new su2double [nProcessor*MaxLocalVertex_Surface];
+    Buffer_Recv_Coord_y = new su2double [nProcessor*MaxLocalVertex_Surface];
+    if (nDim == 3) Buffer_Recv_Coord_z = new su2double [nProcessor*MaxLocalVertex_Surface];
+    Buffer_Recv_Press   = new su2double [nProcessor*MaxLocalVertex_Surface];
+    Buffer_Recv_CPress  = new su2double [nProcessor*MaxLocalVertex_Surface];
+    Buffer_Recv_Mach    = new su2double [nProcessor*MaxLocalVertex_Surface];
+    Buffer_Recv_SkinFriction = new su2double [nProcessor*MaxLocalVertex_Surface];
+    Buffer_Recv_HeatTransfer = new su2double [nProcessor*MaxLocalVertex_Surface];
+    Buffer_Recv_GlobalIndex  = new unsigned long [nProcessor*MaxLocalVertex_Surface];
+  }
+  
+  /*--- Loop over all vertices in this partition and load the
+   data of the specified type into the buffer to be sent to
+   the master node. ---*/
+  
+  nVertex_Surface = 0;
+  for (iMarker = 0; iMarker < config->GetnMarker_All(); iMarker++)
+    if (config->GetMarker_All_Plotting(iMarker) == YES)
+      for (iVertex = 0; iVertex < geometry->GetnVertex(iMarker); iVertex++) {
+        iPoint = geometry->vertex[iMarker][iVertex]->GetNode();
+        if (geometry->node[iPoint]->GetDomain()) {
+          Buffer_Send_Press[nVertex_Surface] = FlowSolver->node[iPoint]->GetPressure();
+          Buffer_Send_CPress[nVertex_Surface] = FlowSolver->GetCPressure(iMarker, iVertex);
+          Buffer_Send_Coord_x[nVertex_Surface] = geometry->node[iPoint]->GetCoord(0);
+          Buffer_Send_Coord_y[nVertex_Surface] = geometry->node[iPoint]->GetCoord(1);
+          if (nDim == 3) { Buffer_Send_Coord_z[nVertex_Surface] = geometry->node[iPoint]->GetCoord(2); }
+          
+          /*--- If US system, the output should be in inches ---*/
+          
+          if (config->GetSystemMeasurements() == US) {
+            Buffer_Send_Coord_x[nVertex_Surface] *= 12.0;
+            Buffer_Send_Coord_y[nVertex_Surface] *= 12.0;
+            if (nDim == 3) Buffer_Send_Coord_z[nVertex_Surface] *= 12.0;
+          }
+          
+          Buffer_Send_GlobalIndex[nVertex_Surface] = geometry->node[iPoint]->GetGlobalIndex();
+          
+          if (solver == EULER)
+            Buffer_Send_Mach[nVertex_Surface] = sqrt(FlowSolver->node[iPoint]->GetVelocity2()) / FlowSolver->node[iPoint]->GetSoundSpeed();
+          if ((solver == NAVIER_STOKES) || (solver == RANS))
+            Buffer_Send_SkinFriction[nVertex_Surface] = FlowSolver->GetCSkinFriction(iMarker, iVertex);
+          if (solver == TNE2_EULER)
+            Buffer_Send_Mach[nVertex_Surface] = sqrt(FlowSolver->node[iPoint]->GetVelocity2()) / FlowSolver->node[iPoint]->GetSoundSpeed();
+          if (solver == TNE2_NAVIER_STOKES) {
+            Buffer_Send_SkinFriction[nVertex_Surface] = FlowSolver->GetCSkinFriction(iMarker, iVertex);
+            Buffer_Send_HeatTransfer[nVertex_Surface] = FlowSolver->GetHeatFlux(iMarker, iVertex);
+          }
+          nVertex_Surface++;
+        }
+      }
+  
+  /*--- Send the information to the master node ---*/
+  
+  SU2_MPI::Gather(Buffer_Send_Coord_x, MaxLocalVertex_Surface, MPI_DOUBLE, Buffer_Recv_Coord_x, MaxLocalVertex_Surface, MPI_DOUBLE, MASTER_NODE, MPI_COMM_WORLD);
+  SU2_MPI::Gather(Buffer_Send_Coord_y, MaxLocalVertex_Surface, MPI_DOUBLE, Buffer_Recv_Coord_y, MaxLocalVertex_Surface, MPI_DOUBLE, MASTER_NODE, MPI_COMM_WORLD);
+  if (nDim == 3) SU2_MPI::Gather(Buffer_Send_Coord_z, MaxLocalVertex_Surface, MPI_DOUBLE, Buffer_Recv_Coord_z, MaxLocalVertex_Surface, MPI_DOUBLE, MASTER_NODE, MPI_COMM_WORLD);
+  SU2_MPI::Gather(Buffer_Send_Press, MaxLocalVertex_Surface, MPI_DOUBLE, Buffer_Recv_Press, MaxLocalVertex_Surface, MPI_DOUBLE, MASTER_NODE, MPI_COMM_WORLD);
+  SU2_MPI::Gather(Buffer_Send_CPress, MaxLocalVertex_Surface, MPI_DOUBLE, Buffer_Recv_CPress, MaxLocalVertex_Surface, MPI_DOUBLE, MASTER_NODE, MPI_COMM_WORLD);
+  if (solver == EULER) SU2_MPI::Gather(Buffer_Send_Mach, MaxLocalVertex_Surface, MPI_DOUBLE, Buffer_Recv_Mach, MaxLocalVertex_Surface, MPI_DOUBLE, MASTER_NODE, MPI_COMM_WORLD);
+  if ((solver == NAVIER_STOKES) || (solver == RANS)) SU2_MPI::Gather(Buffer_Send_SkinFriction, MaxLocalVertex_Surface, MPI_DOUBLE, Buffer_Recv_SkinFriction, MaxLocalVertex_Surface, MPI_DOUBLE, MASTER_NODE, MPI_COMM_WORLD);
+  if (solver == TNE2_EULER) SU2_MPI::Gather(Buffer_Send_Mach, MaxLocalVertex_Surface, MPI_DOUBLE, Buffer_Recv_Mach, MaxLocalVertex_Surface, MPI_DOUBLE, MASTER_NODE, MPI_COMM_WORLD);
+  if (solver == TNE2_NAVIER_STOKES) {
+    SU2_MPI::Gather(Buffer_Send_SkinFriction, MaxLocalVertex_Surface, MPI_DOUBLE, Buffer_Recv_SkinFriction, MaxLocalVertex_Surface, MPI_DOUBLE, MASTER_NODE, MPI_COMM_WORLD);
+    SU2_MPI::Gather(Buffer_Send_HeatTransfer, MaxLocalVertex_Surface, MPI_DOUBLE, Buffer_Recv_HeatTransfer, MaxLocalVertex_Surface, MPI_DOUBLE, MASTER_NODE, MPI_COMM_WORLD);
+  }
+  SU2_MPI::Gather(Buffer_Send_GlobalIndex, MaxLocalVertex_Surface, MPI_UNSIGNED_LONG, Buffer_Recv_GlobalIndex, MaxLocalVertex_Surface, MPI_UNSIGNED_LONG, MASTER_NODE, MPI_COMM_WORLD);
+  
+  /*--- The master node unpacks the data and writes the surface CSV file ---*/
+  
+  if (rank == MASTER_NODE) {
+    
+    /*--- Write file name with extension if unsteady ---*/
+    char buffer[50];
+    string filename = config->GetSurfFlowCoeff_FileName();
+    ofstream SurfFlow_file;
+    
+    /*--- Write file name with extension if unsteady ---*/
+    strcpy (cstr, filename.c_str());
+    if (config->GetUnsteady_Simulation() == TIME_SPECTRAL) {
+      if (SU2_TYPE::Int(val_iZone) < 10) SPRINTF (buffer, "_0000%d.csv", SU2_TYPE::Int(val_iZone));
+      if ((SU2_TYPE::Int(val_iZone) >= 10) && (SU2_TYPE::Int(val_iZone) < 100)) SPRINTF (buffer, "_000%d.csv", SU2_TYPE::Int(val_iZone));
+      if ((SU2_TYPE::Int(val_iZone) >= 100) && (SU2_TYPE::Int(val_iZone) < 1000)) SPRINTF (buffer, "_00%d.csv", SU2_TYPE::Int(val_iZone));
+      if ((SU2_TYPE::Int(val_iZone) >= 1000) && (SU2_TYPE::Int(val_iZone) < 10000)) SPRINTF (buffer, "_0%d.csv", SU2_TYPE::Int(val_iZone));
+      if (SU2_TYPE::Int(val_iZone) >= 10000) SPRINTF (buffer, "_%d.csv", SU2_TYPE::Int(val_iZone));
+      
+    } else if (config->GetUnsteady_Simulation() && config->GetWrt_Unsteady()) {
+      if ((SU2_TYPE::Int(iExtIter) >= 0)    && (SU2_TYPE::Int(iExtIter) < 10))    SPRINTF (buffer, "_0000%d.csv", SU2_TYPE::Int(iExtIter));
+      if ((SU2_TYPE::Int(iExtIter) >= 10)   && (SU2_TYPE::Int(iExtIter) < 100))   SPRINTF (buffer, "_000%d.csv",  SU2_TYPE::Int(iExtIter));
+      if ((SU2_TYPE::Int(iExtIter) >= 100)  && (SU2_TYPE::Int(iExtIter) < 1000))  SPRINTF (buffer, "_00%d.csv",   SU2_TYPE::Int(iExtIter));
+      if ((SU2_TYPE::Int(iExtIter) >= 1000) && (SU2_TYPE::Int(iExtIter) < 10000)) SPRINTF (buffer, "_0%d.csv",    SU2_TYPE::Int(iExtIter));
+      if (SU2_TYPE::Int(iExtIter) >= 10000) SPRINTF (buffer, "_%d.csv", SU2_TYPE::Int(iExtIter));
+    }
+    else
+      SPRINTF (buffer, ".csv");
+    
+    strcat (cstr, buffer);
+    SurfFlow_file.precision(15);
+    SurfFlow_file.open(cstr, ios::out);
+    
+    SurfFlow_file << "\"Global_Index\", \"x_coord\", \"y_coord\", ";
+    if (nDim == 3) SurfFlow_file << "\"z_coord\", ";
+    SurfFlow_file << "\"Pressure\", \"Pressure_Coefficient\", ";
+    
+    switch (solver) {
+      case EULER : SurfFlow_file <<  "\"Mach_Number\"" << endl; break;
+      case NAVIER_STOKES: case RANS: SurfFlow_file <<  "\"Skin_Friction_Coefficient\"" << endl; break;
+      case TNE2_EULER: SurfFlow_file << "\"Mach_Number\"" << endl; break;
+      case TNE2_NAVIER_STOKES: SurfFlow_file << "\"Skin_Friction_Coefficient\", \"Heat_Flux\"" << endl; break;
+    }
+    
+    /*--- Loop through all of the collected data and write each node's values ---*/
+    
+    unsigned long Total_Index;
+    for (iProcessor = 0; iProcessor < nProcessor; iProcessor++) {
+      for (iVertex = 0; iVertex < Buffer_Recv_nVertex[iProcessor]; iVertex++) {
+        
+        /*--- Current index position and global index ---*/
+        Total_Index  = iProcessor*MaxLocalVertex_Surface+iVertex;
+        Global_Index = Buffer_Recv_GlobalIndex[Total_Index];
+        
+        /*--- Retrieve the merged data for this node ---*/
+        xCoord = Buffer_Recv_Coord_x[Total_Index];
+        yCoord = Buffer_Recv_Coord_y[Total_Index];
+        if (nDim == 3) zCoord = Buffer_Recv_Coord_z[Total_Index];
+        Pressure   = Buffer_Recv_Press[Total_Index];
+        PressCoeff = Buffer_Recv_CPress[Total_Index];
+        
+        /*--- Write the first part of the data ---*/
+        SurfFlow_file << scientific << Global_Index << ", " << xCoord << ", " << yCoord << ", ";
+        if (nDim == 3) SurfFlow_file << scientific << zCoord << ", ";
+        SurfFlow_file << scientific << Pressure << ", " << PressCoeff << ", ";
+        
+        /*--- Write the solver-dependent part of the data ---*/
+        switch (solver) {
+          case EULER :
+            Mach = Buffer_Recv_Mach[Total_Index];
+            SurfFlow_file << scientific << Mach << endl;
+            break;
+          case NAVIER_STOKES: case RANS:
+            SkinFrictionCoeff = Buffer_Recv_SkinFriction[Total_Index];
+            SurfFlow_file << scientific << SkinFrictionCoeff << endl;
+            break;
+          case TNE2_EULER:
+            Mach = Buffer_Recv_Mach[Total_Index];
+            SurfFlow_file << scientific << Mach << endl;
+            break;
+          case TNE2_NAVIER_STOKES:
+            SkinFrictionCoeff = Buffer_Recv_SkinFriction[Total_Index];
+            SurfFlow_file << scientific << SkinFrictionCoeff << endl;
+            HeatFlux = Buffer_Recv_HeatTransfer[Total_Index];
+            SurfFlow_file << scientific << HeatFlux << endl;
+            break;
+        }
+      }
+    }
+    
+    /*--- Close the CSV file ---*/
+    SurfFlow_file.close();
+    
+    /*--- Release the recv buffers on the master node ---*/
+    
+    delete [] Buffer_Recv_Coord_x;
+    delete [] Buffer_Recv_Coord_y;
+    if (nDim == 3) delete [] Buffer_Recv_Coord_z;
+    delete [] Buffer_Recv_Press;
+    delete [] Buffer_Recv_CPress;
+    delete [] Buffer_Recv_Mach;
+    delete [] Buffer_Recv_SkinFriction;
+    delete [] Buffer_Recv_HeatTransfer;
+    delete [] Buffer_Recv_GlobalIndex;
+    
+    delete [] Buffer_Recv_nVertex;
+    
+  }
+  
+  /*--- Release the memory for the remaining buffers and exit ---*/
+  
+  delete [] Buffer_Send_Coord_x;
+  delete [] Buffer_Send_Coord_y;
+  delete [] Buffer_Send_Coord_z;
+  delete [] Buffer_Send_Press;
+  delete [] Buffer_Send_CPress;
+  delete [] Buffer_Send_Mach;
+  delete [] Buffer_Send_SkinFriction;
+  delete [] Buffer_Send_HeatTransfer;
+  delete [] Buffer_Send_GlobalIndex;
+  
+#endif
+  
+}
+
+void COutput::SetSurfaceCSV_Adjoint(CConfig *config, CGeometry *geometry, CSolver *AdjSolver, CSolver *FlowSolution, unsigned long iExtIter, unsigned short val_iZone) {
+  
+#ifndef HAVE_MPI
+  
+  unsigned long iPoint, iVertex, Global_Index;
+  su2double *Solution, xCoord, yCoord, zCoord;
+  unsigned short iMarker;
+  char cstr[200], buffer[50];
+  ofstream SurfAdj_file;
+  
+  /*--- Write file name with extension if unsteady ---*/
+  strcpy (cstr, config->GetSurfAdjCoeff_FileName().c_str());
+  
+  if (config->GetUnsteady_Simulation() == TIME_SPECTRAL) {
+    if (SU2_TYPE::Int(val_iZone) < 10) SPRINTF (buffer, "_0000%d.csv", SU2_TYPE::Int(val_iZone));
+    if ((SU2_TYPE::Int(val_iZone) >= 10) && (SU2_TYPE::Int(val_iZone) < 100)) SPRINTF (buffer, "_000%d.csv", SU2_TYPE::Int(val_iZone));
+    if ((SU2_TYPE::Int(val_iZone) >= 100) && (SU2_TYPE::Int(val_iZone) < 1000)) SPRINTF (buffer, "_00%d.csv", SU2_TYPE::Int(val_iZone));
+    if ((SU2_TYPE::Int(val_iZone) >= 1000) && (SU2_TYPE::Int(val_iZone) < 10000)) SPRINTF (buffer, "_0%d.csv", SU2_TYPE::Int(val_iZone));
+    if (SU2_TYPE::Int(val_iZone) >= 10000) SPRINTF (buffer, "_%d.csv", SU2_TYPE::Int(val_iZone));
+    
+  } else if (config->GetUnsteady_Simulation() && config->GetWrt_Unsteady()) {
+    if ((SU2_TYPE::Int(iExtIter) >= 0)    && (SU2_TYPE::Int(iExtIter) < 10))    SPRINTF (buffer, "_0000%d.csv", SU2_TYPE::Int(iExtIter));
+    if ((SU2_TYPE::Int(iExtIter) >= 10)   && (SU2_TYPE::Int(iExtIter) < 100))   SPRINTF (buffer, "_000%d.csv",  SU2_TYPE::Int(iExtIter));
+    if ((SU2_TYPE::Int(iExtIter) >= 100)  && (SU2_TYPE::Int(iExtIter) < 1000))  SPRINTF (buffer, "_00%d.csv",   SU2_TYPE::Int(iExtIter));
+    if ((SU2_TYPE::Int(iExtIter) >= 1000) && (SU2_TYPE::Int(iExtIter) < 10000)) SPRINTF (buffer, "_0%d.csv",    SU2_TYPE::Int(iExtIter));
+    if (SU2_TYPE::Int(iExtIter) >= 10000) SPRINTF (buffer, "_%d.csv", SU2_TYPE::Int(iExtIter));
+  }
+  else
+    SPRINTF (buffer, ".csv");
+  
+  strcat(cstr, buffer);
+  SurfAdj_file.precision(15);
+  SurfAdj_file.open(cstr, ios::out);
+  
+  if (geometry->GetnDim() == 2) {
+    SurfAdj_file <<  "\"Point\",\"Sensitivity\",\"PsiRho\",\"Phi_x\",\"Phi_y\",\"PsiE\",\"x_coord\",\"y_coord\"";
+    if (config->GetDiscrete_Adjoint()){
+      SurfAdj_file << ",\"x_Sens\",\"y_Sens\"";
+    }
+    SurfAdj_file << endl;
+
+    for (iMarker = 0; iMarker < config->GetnMarker_All(); iMarker++) {
+      if (config->GetMarker_All_Plotting(iMarker) == YES)
+        for (iVertex = 0; iVertex < geometry->nVertex[iMarker]; iVertex++) {
+          iPoint = geometry->vertex[iMarker][iVertex]->GetNode();
+          Global_Index = geometry->node[iPoint]->GetGlobalIndex();
+          Solution = AdjSolver->node[iPoint]->GetSolution();
+          xCoord = geometry->node[iPoint]->GetCoord(0);
+          yCoord = geometry->node[iPoint]->GetCoord(1);
+          
+          /*--- If US system, the output should be in inches ---*/
+          
+          if (config->GetSystemMeasurements() == US) {
+            xCoord *= 12.0;
+            yCoord *= 12.0;
+          }
+          
+          SurfAdj_file << scientific << Global_Index << ", " << AdjSolver->GetCSensitivity(iMarker, iVertex) << ", " << Solution[0] << ", "
+          << Solution[1] << ", " << Solution[2] << ", " << Solution[3] <<", " << xCoord <<", "<< yCoord;
+          if (config->GetDiscrete_Adjoint()){
+            SurfAdj_file << ", " << AdjSolver->node[iPoint]->GetSensitivity(0) << ", " << AdjSolver->node[iPoint]->GetSensitivity(1);
+          }
+          SurfAdj_file << endl;
+        }
+    }
+  }
+  
+  if (geometry->GetnDim() == 3) {
+    SurfAdj_file <<  "\"Point\",\"Sensitivity\",\"PsiRho\",\"Phi_x\",\"Phi_y\",\"Phi_z\",\"PsiE\",\"x_coord\",\"y_coord\",\"z_coord\"";
+    if (config->GetDiscrete_Adjoint()){
+      SurfAdj_file << ",\"x_Sens\",\"y_Sens\",\"z_Sens\"";
+    }
+    SurfAdj_file << endl;
+    for (iMarker = 0; iMarker < config->GetnMarker_All(); iMarker++) {
+      if (config->GetMarker_All_Plotting(iMarker) == YES)
+        for (iVertex = 0; iVertex < geometry->nVertex[iMarker]; iVertex++) {
+          iPoint = geometry->vertex[iMarker][iVertex]->GetNode();
+          Global_Index = geometry->node[iPoint]->GetGlobalIndex();
+          Solution = AdjSolver->node[iPoint]->GetSolution();
+          
+          xCoord = geometry->node[iPoint]->GetCoord(0);
+          yCoord = geometry->node[iPoint]->GetCoord(1);
+          zCoord = geometry->node[iPoint]->GetCoord(2);
+          
+          /*--- If US system, the output should be in inches ---*/
+          
+          if (config->GetSystemMeasurements() == US) {
+            xCoord *= 12.0;
+            yCoord *= 12.0;
+            zCoord *= 12.0;
+          }
+          
+          SurfAdj_file << scientific << Global_Index << ", " << AdjSolver->GetCSensitivity(iMarker, iVertex) << ", " << Solution[0] << ", "
+          << Solution[1] << ", " << Solution[2] << ", " << Solution[3] << ", " << Solution[4] << ", "<< xCoord <<", "<< yCoord <<", "<< zCoord;
+          if (config->GetDiscrete_Adjoint()){
+            SurfAdj_file << ", " << AdjSolver->node[iPoint]->GetSensitivity(0) << ", " << AdjSolver->node[iPoint]->GetSensitivity(1)
+                         << ", " << AdjSolver->node[iPoint]->GetSensitivity(2);
+          }
+          SurfAdj_file << endl;
+        }
+    }
+  }
+  
+  SurfAdj_file.close();
+  
+#else
+  int rank, iProcessor, nProcessor;
+  
+  MPI_Comm_rank(MPI_COMM_WORLD, &rank);
+  MPI_Comm_size(MPI_COMM_WORLD, &nProcessor);
+  
+  unsigned short nDim = geometry->GetnDim(), iMarker;
+  su2double *Solution, *Coord;
+  unsigned long Buffer_Send_nVertex[1], iVertex, iPoint, nVertex_Surface = 0, nLocalVertex_Surface = 0,
+  MaxLocalVertex_Surface = 0, nBuffer_Scalar;
+  unsigned long *Buffer_Receive_nVertex = NULL;
+  ofstream SurfAdj_file;
+  
+  /*--- Write the surface .csv file ---*/
+  nLocalVertex_Surface = 0;
+  for (iMarker = 0; iMarker < config->GetnMarker_All(); iMarker++)
+    if (config->GetMarker_All_Plotting(iMarker) == YES)
+      for (iVertex = 0; iVertex < geometry->GetnVertex(iMarker); iVertex++) {
+        iPoint = geometry->vertex[iMarker][iVertex]->GetNode();
+        if (geometry->node[iPoint]->GetDomain()) nLocalVertex_Surface ++;
+      }
+  
+  if (rank == MASTER_NODE)
+    Buffer_Receive_nVertex = new unsigned long [nProcessor];
+  
+  Buffer_Send_nVertex[0] = nLocalVertex_Surface;
+  
+  SU2_MPI::Allreduce(&nLocalVertex_Surface, &MaxLocalVertex_Surface, 1, MPI_UNSIGNED_LONG, MPI_MAX, MPI_COMM_WORLD);
+  SU2_MPI::Gather(&Buffer_Send_nVertex, 1, MPI_UNSIGNED_LONG, Buffer_Receive_nVertex, 1, MPI_UNSIGNED_LONG, MASTER_NODE, MPI_COMM_WORLD);
+  
+  su2double *Buffer_Send_Coord_x = new su2double[MaxLocalVertex_Surface];
+  su2double *Buffer_Send_Coord_y= new su2double[MaxLocalVertex_Surface];
+  su2double *Buffer_Send_Coord_z= new su2double[MaxLocalVertex_Surface];
+  unsigned long *Buffer_Send_GlobalPoint= new unsigned long[MaxLocalVertex_Surface];
+  su2double *Buffer_Send_Sensitivity= new su2double[MaxLocalVertex_Surface];
+  su2double *Buffer_Send_PsiRho= new su2double[MaxLocalVertex_Surface];
+  su2double *Buffer_Send_Phi_x= new su2double[MaxLocalVertex_Surface];
+  su2double *Buffer_Send_Phi_y= new su2double[MaxLocalVertex_Surface];
+  su2double *Buffer_Send_Phi_z= new su2double[MaxLocalVertex_Surface];
+  su2double *Buffer_Send_PsiE= new su2double[MaxLocalVertex_Surface];
+
+  su2double *Buffer_Send_Sens_x = NULL, *Buffer_Send_Sens_y = NULL, *Buffer_Send_Sens_z = NULL;
+
+  if (config->GetDiscrete_Adjoint()){
+    Buffer_Send_Sens_x = new su2double[MaxLocalVertex_Surface];
+    Buffer_Send_Sens_y = new su2double[MaxLocalVertex_Surface];
+    if (nDim == 3){
+      Buffer_Send_Sens_z = new su2double[MaxLocalVertex_Surface];
+    }
+  }
+  
+  nVertex_Surface = 0;
+  for (iMarker = 0; iMarker < config->GetnMarker_All(); iMarker++)
+    if (config->GetMarker_All_Plotting(iMarker) == YES)
+      for (iVertex = 0; iVertex < geometry->GetnVertex(iMarker); iVertex++) {
+        iPoint = geometry->vertex[iMarker][iVertex]->GetNode();
+        if (geometry->node[iPoint]->GetDomain()) {
+          Solution = AdjSolver->node[iPoint]->GetSolution();
+          //Normal = geometry->vertex[iMarker][iVertex]->GetNormal();
+          Coord = geometry->node[iPoint]->GetCoord();
+          //d = AdjSolver->node[iPoint]->GetForceProj_Vector();
+          Buffer_Send_GlobalPoint[nVertex_Surface] = geometry->node[iPoint]->GetGlobalIndex();
+          Buffer_Send_Coord_x[nVertex_Surface] = Coord[0];
+          Buffer_Send_Coord_y[nVertex_Surface] = Coord[1];
+          Buffer_Send_Sensitivity[nVertex_Surface] =  AdjSolver->GetCSensitivity(iMarker, iVertex);
+          Buffer_Send_PsiRho[nVertex_Surface] = Solution[0];
+          Buffer_Send_Phi_x[nVertex_Surface] = Solution[1];
+          Buffer_Send_Phi_y[nVertex_Surface] = Solution[2];
+          if (nDim == 2) Buffer_Send_PsiE[nVertex_Surface] = Solution[3];
+          if (nDim == 3) {
+            Buffer_Send_Coord_z[nVertex_Surface] = Coord[2];
+            Buffer_Send_Phi_z[nVertex_Surface] = Solution[3];
+            Buffer_Send_PsiE[nVertex_Surface] = Solution[4];
+          }
+          if (config->GetDiscrete_Adjoint()){
+            Buffer_Send_Sens_x[nVertex_Surface] = AdjSolver->node[iPoint]->GetSensitivity(0);
+            Buffer_Send_Sens_y[nVertex_Surface] = AdjSolver->node[iPoint]->GetSensitivity(1);
+            if (nDim == 3){
+              Buffer_Send_Sens_z[nVertex_Surface] = AdjSolver->node[iPoint]->GetSensitivity(2);
+            }
+          }
+          
+          /*--- If US system, the output should be in inches ---*/
+          
+          if (config->GetSystemMeasurements() == US) {
+            Buffer_Send_Coord_x[nVertex_Surface] *= 12.0;
+            Buffer_Send_Coord_y[nVertex_Surface] *= 12.0;
+            if (nDim == 3) Buffer_Send_Coord_z[nVertex_Surface] *= 12.0;
+          }
+          
+          nVertex_Surface++;
+        }
+      }
+  
+  su2double *Buffer_Receive_Coord_x = NULL, *Buffer_Receive_Coord_y = NULL, *Buffer_Receive_Coord_z = NULL, *Buffer_Receive_Sensitivity = NULL,
+  *Buffer_Receive_PsiRho = NULL, *Buffer_Receive_Phi_x = NULL, *Buffer_Receive_Phi_y = NULL, *Buffer_Receive_Phi_z = NULL,
+  *Buffer_Receive_PsiE = NULL, *Buffer_Receive_Sens_x = NULL, *Buffer_Receive_Sens_y = NULL, *Buffer_Receive_Sens_z = NULL;
+  unsigned long *Buffer_Receive_GlobalPoint = NULL;
+  
+  if (rank == MASTER_NODE) {
+    Buffer_Receive_Coord_x = new su2double [nProcessor*MaxLocalVertex_Surface];
+    Buffer_Receive_Coord_y = new su2double [nProcessor*MaxLocalVertex_Surface];
+    if (nDim == 3) Buffer_Receive_Coord_z = new su2double [nProcessor*MaxLocalVertex_Surface];
+    Buffer_Receive_GlobalPoint = new unsigned long [nProcessor*MaxLocalVertex_Surface];
+    Buffer_Receive_Sensitivity = new su2double [nProcessor*MaxLocalVertex_Surface];
+    Buffer_Receive_PsiRho = new su2double [nProcessor*MaxLocalVertex_Surface];
+    Buffer_Receive_Phi_x = new su2double [nProcessor*MaxLocalVertex_Surface];
+    Buffer_Receive_Phi_y = new su2double [nProcessor*MaxLocalVertex_Surface];
+    if (nDim == 3) Buffer_Receive_Phi_z = new su2double [nProcessor*MaxLocalVertex_Surface];
+    Buffer_Receive_PsiE = new su2double [nProcessor*MaxLocalVertex_Surface];
+    if (config->GetDiscrete_Adjoint()){
+      Buffer_Receive_Sens_x = new su2double[nProcessor*MaxLocalVertex_Surface];
+      Buffer_Receive_Sens_y = new su2double[nProcessor*MaxLocalVertex_Surface];
+      if (nDim == 3){
+        Buffer_Receive_Sens_z = new su2double[nProcessor*MaxLocalVertex_Surface];
+      }
+    }
+  }
+  
+  nBuffer_Scalar = MaxLocalVertex_Surface;
+  
+  /*--- Send the information to the Master node ---*/
+  SU2_MPI::Gather(Buffer_Send_Coord_x, nBuffer_Scalar, MPI_DOUBLE, Buffer_Receive_Coord_x, nBuffer_Scalar, MPI_DOUBLE, MASTER_NODE, MPI_COMM_WORLD);
+  SU2_MPI::Gather(Buffer_Send_Coord_y, nBuffer_Scalar, MPI_DOUBLE, Buffer_Receive_Coord_y, nBuffer_Scalar, MPI_DOUBLE, MASTER_NODE, MPI_COMM_WORLD);
+  if (nDim == 3) SU2_MPI::Gather(Buffer_Send_Coord_z, nBuffer_Scalar, MPI_DOUBLE, Buffer_Receive_Coord_z, nBuffer_Scalar, MPI_DOUBLE, MASTER_NODE, MPI_COMM_WORLD);
+  SU2_MPI::Gather(Buffer_Send_GlobalPoint, nBuffer_Scalar, MPI_UNSIGNED_LONG, Buffer_Receive_GlobalPoint, nBuffer_Scalar, MPI_UNSIGNED_LONG, MASTER_NODE, MPI_COMM_WORLD);
+  SU2_MPI::Gather(Buffer_Send_Sensitivity, nBuffer_Scalar, MPI_DOUBLE, Buffer_Receive_Sensitivity, nBuffer_Scalar, MPI_DOUBLE, MASTER_NODE, MPI_COMM_WORLD);
+  SU2_MPI::Gather(Buffer_Send_PsiRho, nBuffer_Scalar, MPI_DOUBLE, Buffer_Receive_PsiRho, nBuffer_Scalar, MPI_DOUBLE, MASTER_NODE, MPI_COMM_WORLD);
+  SU2_MPI::Gather(Buffer_Send_Phi_x, nBuffer_Scalar, MPI_DOUBLE, Buffer_Receive_Phi_x, nBuffer_Scalar, MPI_DOUBLE, MASTER_NODE, MPI_COMM_WORLD);
+  SU2_MPI::Gather(Buffer_Send_Phi_y, nBuffer_Scalar, MPI_DOUBLE, Buffer_Receive_Phi_y, nBuffer_Scalar, MPI_DOUBLE, MASTER_NODE, MPI_COMM_WORLD);
+  if (nDim == 3) SU2_MPI::Gather(Buffer_Send_Phi_z, nBuffer_Scalar, MPI_DOUBLE, Buffer_Receive_Phi_z, nBuffer_Scalar, MPI_DOUBLE, MASTER_NODE, MPI_COMM_WORLD);
+  SU2_MPI::Gather(Buffer_Send_PsiE, nBuffer_Scalar, MPI_DOUBLE, Buffer_Receive_PsiE, nBuffer_Scalar, MPI_DOUBLE, MASTER_NODE, MPI_COMM_WORLD);
+  if (config->GetDiscrete_Adjoint()){
+    SU2_MPI::Gather(Buffer_Send_Sens_x, nBuffer_Scalar, MPI_DOUBLE, Buffer_Receive_Sens_x, nBuffer_Scalar, MPI_DOUBLE, MASTER_NODE, MPI_COMM_WORLD);
+    SU2_MPI::Gather(Buffer_Send_Sens_y, nBuffer_Scalar, MPI_DOUBLE, Buffer_Receive_Sens_y, nBuffer_Scalar, MPI_DOUBLE, MASTER_NODE, MPI_COMM_WORLD);
+    if (nDim == 3){
+      SU2_MPI::Gather(Buffer_Send_Sens_z, nBuffer_Scalar, MPI_DOUBLE, Buffer_Receive_Sens_z, nBuffer_Scalar, MPI_DOUBLE, MASTER_NODE, MPI_COMM_WORLD);
+    }
+  }
+  
+  /*--- The master node is the one who writes the surface files ---*/
+  if (rank == MASTER_NODE) {
+    unsigned long iVertex, GlobalPoint, position;
+    char cstr[200], buffer[50];
+    ofstream SurfAdj_file;
+    string filename = config->GetSurfAdjCoeff_FileName();
+        
+    /*--- Write file name with extension if unsteady ---*/
+    strcpy (cstr, filename.c_str());
+    
+    if (config->GetUnsteady_Simulation() == TIME_SPECTRAL) {
+      if (SU2_TYPE::Int(val_iZone) < 10) SPRINTF (buffer, "_0000%d.csv", SU2_TYPE::Int(val_iZone));
+      if ((SU2_TYPE::Int(val_iZone) >= 10) && (SU2_TYPE::Int(val_iZone) < 100)) SPRINTF (buffer, "_000%d.csv", SU2_TYPE::Int(val_iZone));
+      if ((SU2_TYPE::Int(val_iZone) >= 100) && (SU2_TYPE::Int(val_iZone) < 1000)) SPRINTF (buffer, "_00%d.csv", SU2_TYPE::Int(val_iZone));
+      if ((SU2_TYPE::Int(val_iZone) >= 1000) && (SU2_TYPE::Int(val_iZone) < 10000)) SPRINTF (buffer, "_0%d.csv", SU2_TYPE::Int(val_iZone));
+      if (SU2_TYPE::Int(val_iZone) >= 10000) SPRINTF (buffer, "_%d.csv", SU2_TYPE::Int(val_iZone));
+      
+    } else if (config->GetUnsteady_Simulation() && config->GetWrt_Unsteady()) {
+      if ((SU2_TYPE::Int(iExtIter) >= 0) && (SU2_TYPE::Int(iExtIter) < 10)) SPRINTF (buffer, "_0000%d.csv", SU2_TYPE::Int(iExtIter));
+      if ((SU2_TYPE::Int(iExtIter) >= 10) && (SU2_TYPE::Int(iExtIter) < 100)) SPRINTF (buffer, "_000%d.csv", SU2_TYPE::Int(iExtIter));
+      if ((SU2_TYPE::Int(iExtIter) >= 100) && (SU2_TYPE::Int(iExtIter) < 1000)) SPRINTF (buffer, "_00%d.csv", SU2_TYPE::Int(iExtIter));
+      if ((SU2_TYPE::Int(iExtIter) >= 1000) && (SU2_TYPE::Int(iExtIter) < 10000)) SPRINTF (buffer, "_0%d.csv", SU2_TYPE::Int(iExtIter));
+      if (SU2_TYPE::Int(iExtIter) >= 10000) SPRINTF (buffer, "_%d.csv", SU2_TYPE::Int(iExtIter));
+    }
+    else
+      SPRINTF (buffer, ".csv");
+    
+    strcat (cstr, buffer);
+    SurfAdj_file.open(cstr, ios::out);
+    SurfAdj_file.precision(15);
+    
+    /*--- Write the 2D surface flow coefficient file ---*/
+    if (geometry->GetnDim() == 2) {
+      
+      SurfAdj_file <<  "\"Point\",\"Sensitivity\",\"PsiRho\",\"Phi_x\",\"Phi_y\",\"PsiE\",\"x_coord\",\"y_coord\"";
+      if (config->GetDiscrete_Adjoint()){
+        SurfAdj_file << ",\" x_Sens\",\"y_Sens\"";
+      }
+      SurfAdj_file << endl;
+
+      for (iProcessor = 0; iProcessor < nProcessor; iProcessor++)
+        for (iVertex = 0; iVertex < Buffer_Receive_nVertex[iProcessor]; iVertex++) {
+          
+          position = iProcessor*MaxLocalVertex_Surface+iVertex;
+          GlobalPoint = Buffer_Receive_GlobalPoint[position];
+          
+          SurfAdj_file << scientific << GlobalPoint <<
+          ", " << Buffer_Receive_Sensitivity[position] << ", " << Buffer_Receive_PsiRho[position] <<
+          ", " << Buffer_Receive_Phi_x[position] << ", " << Buffer_Receive_Phi_y[position] <<
+          ", " << Buffer_Receive_PsiE[position] << ", " << Buffer_Receive_Coord_x[position] <<
+          ", "<< Buffer_Receive_Coord_y[position];
+          if (config->GetDiscrete_Adjoint()){
+            SurfAdj_file << ", " << Buffer_Receive_Sens_x[position] << ", " << Buffer_Receive_Sens_y[position];
+          }
+          SurfAdj_file << endl;
+        }
+    }
+    
+    /*--- Write the 3D surface flow coefficient file ---*/
+    if (geometry->GetnDim() == 3) {
+      
+      SurfAdj_file <<  "\"Point\",\"Sensitivity\",\"PsiRho\",\"Phi_x\",\"Phi_y\",\"Phi_z\",\"PsiE\",\"x_coord\",\"y_coord\",\"z_coord\"" << endl;
+      if (config->GetDiscrete_Adjoint()){
+        SurfAdj_file << ",\"x_Sens\",\"y_Sens\",\"z_Sens\"";
+      }
+      SurfAdj_file << endl;
+
+      for (iProcessor = 0; iProcessor < nProcessor; iProcessor++)
+        for (iVertex = 0; iVertex < Buffer_Receive_nVertex[iProcessor]; iVertex++) {
+          position = iProcessor*MaxLocalVertex_Surface+iVertex;
+          GlobalPoint = Buffer_Receive_GlobalPoint[position];
+          
+          SurfAdj_file << scientific << GlobalPoint <<
+          ", " << Buffer_Receive_Sensitivity[position] << ", " << Buffer_Receive_PsiRho[position] <<
+          ", " << Buffer_Receive_Phi_x[position] << ", " << Buffer_Receive_Phi_y[position] << ", " << Buffer_Receive_Phi_z[position] <<
+          ", " << Buffer_Receive_PsiE[position] <<", "<< Buffer_Receive_Coord_x[position] <<
+          ", "<< Buffer_Receive_Coord_y[position] <<", "<< Buffer_Receive_Coord_z[position];
+          if (config->GetDiscrete_Adjoint()){
+            SurfAdj_file << ", " << Buffer_Receive_Sens_x[position] << ", " << Buffer_Receive_Sens_y[position] << ", " << Buffer_Receive_Sens_z[position];
+          }
+          SurfAdj_file << endl;
+        }
+    }
+    
+  }
+  
+  if (rank == MASTER_NODE) {
+    delete [] Buffer_Receive_nVertex;
+    delete [] Buffer_Receive_Coord_x;
+    delete [] Buffer_Receive_Coord_y;
+    if (nDim == 3) delete [] Buffer_Receive_Coord_z;
+    delete [] Buffer_Receive_Sensitivity;
+    delete [] Buffer_Receive_PsiRho;
+    delete [] Buffer_Receive_Phi_x;
+    delete [] Buffer_Receive_Phi_y;
+    if (nDim == 3) delete [] Buffer_Receive_Phi_z;
+    delete [] Buffer_Receive_PsiE;
+    delete [] Buffer_Receive_GlobalPoint;
+    if (config->GetDiscrete_Adjoint()){
+      delete [] Buffer_Receive_Sens_x;
+      delete [] Buffer_Receive_Sens_y;
+      if (nDim == 3){
+        delete [] Buffer_Receive_Sens_z;
+      }
+    }
+  }
+  
+  delete [] Buffer_Send_Coord_x;
+  delete [] Buffer_Send_Coord_y;
+  delete [] Buffer_Send_Coord_z;
+  delete [] Buffer_Send_GlobalPoint;
+  delete [] Buffer_Send_Sensitivity;
+  delete [] Buffer_Send_PsiRho;
+  delete [] Buffer_Send_Phi_x;
+  delete [] Buffer_Send_Phi_y;
+  delete [] Buffer_Send_Phi_z;
+  delete [] Buffer_Send_PsiE;
+  if (Buffer_Send_Sens_x != NULL) delete [] Buffer_Send_Sens_x;
+  if (Buffer_Send_Sens_y != NULL) delete [] Buffer_Send_Sens_y;
+  if (Buffer_Send_Sens_z != NULL) delete [] Buffer_Send_Sens_z;
+  
+  SurfAdj_file.close();
+  
+#endif
+}
+
+void COutput::SetSurfaceCSV_Linearized(CConfig *config, CGeometry *geometry, CSolver *LinSolution, string val_filename, unsigned long iExtIter) { }
+
+void COutput::MergeConnectivity(CConfig *config, CGeometry *geometry, unsigned short val_iZone) {
+  
+  int rank = MASTER_NODE;
+  int size = SINGLE_NODE;
+  
+#ifdef HAVE_MPI
+  MPI_Comm_rank(MPI_COMM_WORLD, &rank);
+  MPI_Comm_size(MPI_COMM_WORLD, &size);
+#endif
+  
+  /*--- Flags identifying the types of files to be written. ---*/
+  
+  bool Wrt_Vol = config->GetWrt_Vol_Sol();
+  bool Wrt_Srf = config->GetWrt_Srf_Sol();
+  
+  /*--- Merge connectivity for each type of element (excluding halos). Note
+   that we only need to merge the connectivity once, as it does not change
+   during computation. Check whether the base file has been written. ---*/
+  
+    /*--- Merge volumetric grid. ---*/
+    
+    if (Wrt_Vol) {
+      
+      if ((rank == MASTER_NODE) && (size != SINGLE_NODE) && (nGlobal_Tria != 0))
+        cout <<"Merging volumetric triangle grid connectivity." << endl;
+      MergeVolumetricConnectivity(config, geometry, TRIANGLE    );
+      
+      if ((rank == MASTER_NODE) && (size != SINGLE_NODE) && (nGlobal_Quad != 0))
+        cout <<"Merging volumetric quadrilateral grid connectivity." << endl;
+      MergeVolumetricConnectivity(config, geometry, QUADRILATERAL   );
+      
+      if ((rank == MASTER_NODE) && (size != SINGLE_NODE) && (nGlobal_Tetr != 0))
+        cout <<"Merging volumetric tetrahedron grid connectivity." << endl;
+      MergeVolumetricConnectivity(config, geometry, TETRAHEDRON );
+      
+      if ((rank == MASTER_NODE) && (size != SINGLE_NODE) && (nGlobal_Hexa != 0))
+        cout <<"Merging volumetric hexahedron grid connectivity." << endl;
+      MergeVolumetricConnectivity(config, geometry, HEXAHEDRON  );
+      
+      if ((rank == MASTER_NODE) && (size != SINGLE_NODE) && (nGlobal_Pris != 0))
+        cout <<"Merging volumetric prism grid connectivity." << endl;
+      MergeVolumetricConnectivity(config, geometry, PRISM       );
+      
+      if ((rank == MASTER_NODE) && (size != SINGLE_NODE) && (nGlobal_Pyra != 0))
+        cout <<"Merging volumetric pyramid grid connectivity." << endl;
+      MergeVolumetricConnectivity(config, geometry, PYRAMID     );
+      
+    }
+    
+    /*--- Merge surface grid. ---*/
+    
+    if (Wrt_Srf) {
+      
+      if ((rank == MASTER_NODE) && (size != SINGLE_NODE) && (nGlobal_Line != 0))
+        cout <<"Merging surface line grid connectivity." << endl;
+      MergeSurfaceConnectivity(config, geometry, LINE);
+      
+      if ((rank == MASTER_NODE) && (size != SINGLE_NODE) && (nGlobal_BoundTria != 0))
+        cout <<"Merging surface triangle grid connectivity." << endl;
+      MergeSurfaceConnectivity(config, geometry, TRIANGLE);
+      
+      if ((rank == MASTER_NODE) && (size != SINGLE_NODE) && (nGlobal_BoundQuad != 0))
+        cout <<"Merging surface quadrilateral grid connectivity." << endl;
+      MergeSurfaceConnectivity(config, geometry, QUADRILATERAL);
+      
+    }
+    
+    /*--- Update total number of volume elements after merge. ---*/
+    
+    nGlobal_Elem = nGlobal_Tria + nGlobal_Quad + nGlobal_Tetr +
+    nGlobal_Hexa + nGlobal_Pyra + nGlobal_Pris;
+    
+    /*--- Update total number of surface elements after merge. ---*/
+    
+    nSurf_Elem = nGlobal_Line + nGlobal_BoundTria + nGlobal_BoundQuad;
+
+}
+
+void COutput::MergeCoordinates(CConfig *config, CGeometry *geometry) {
+  
+  /*--- Local variables needed on all processors ---*/
+  
+  unsigned short iDim, nDim = geometry->GetnDim();
+  unsigned long iPoint;
+  
+#ifndef HAVE_MPI
+  
+  /*--- In serial, the single process has access to all geometry, so simply
+   load the coordinates into the data structure. ---*/
+  
+  unsigned short iMarker;
+  unsigned long iVertex, nTotalPoints = 0;
+  int SendRecv;
+  
+  /*--- First, create a structure to locate any periodic halo nodes ---*/
+  int *Local_Halo = new int[geometry->GetnPoint()];
+  for (iPoint = 0; iPoint < geometry->GetnPoint(); iPoint++)
+    Local_Halo[iPoint] = !geometry->node[iPoint]->GetDomain();
+  
+  for (iMarker = 0; iMarker < config->GetnMarker_All(); iMarker++) {
+    if (config->GetMarker_All_KindBC(iMarker) == SEND_RECEIVE) {
+      SendRecv = config->GetMarker_All_SendRecv(iMarker);
+      for (iVertex = 0; iVertex < geometry->nVertex[iMarker]; iVertex++) {
+        iPoint = geometry->vertex[iMarker][iVertex]->GetNode();
+        if ((geometry->vertex[iMarker][iVertex]->GetRotation_Type() > 0) &&
+            (geometry->vertex[iMarker][iVertex]->GetRotation_Type() % 2 == 1) &&
+            (SendRecv < 0)) {
+          Local_Halo[iPoint] = false;
+        }
+      }
+      
+    }
+  }
+  
+  /*--- Total number of points in the mesh (this might include periodic points). ---*/
+  for (iPoint = 0; iPoint < geometry->GetnPoint(); iPoint++)
+    if (!Local_Halo[iPoint]) nTotalPoints++;
+  
+  nGlobal_Poin = nTotalPoints;
+  nGlobal_Doma = geometry->GetnPointDomain();
+  
+  /*--- Allocate the coordinates data structure. ---*/
+  
+  Coords = new su2double*[nDim];
+  for (iDim = 0; iDim < nDim; iDim++) {
+    Coords[iDim] = new su2double[nGlobal_Poin];
+  }
+  
+  /*--- Loop over the mesh to collect the coords of the local points ---*/
+  
+  for (iPoint = 0; iPoint < geometry->GetnPoint(); iPoint++) {
+    
+    /*--- Check if the node belongs to the domain (i.e, not a halo node). 
+     Sort by the global index, even in serial there is a renumbering (e.g. RCM). ---*/
+    
+    if (!Local_Halo[iPoint]) {
+      
+      /*--- Retrieve the current coordinates at this node. ---*/
+      
+      unsigned long iGlobal_Index = geometry->node[iPoint]->GetGlobalIndex();
+      
+      for (iDim = 0; iDim < nDim; iDim++) {
+        Coords[iDim][iGlobal_Index] = geometry->node[iPoint]->GetCoord(iDim);
+        
+        /*--- If US system, the output should be in inches ---*/
+        
+        if ((config->GetSystemMeasurements() == US) && (config->GetKind_SU2() != SU2_DEF)) {
+          Coords[iDim][iGlobal_Index] *= 12.0;
+        }
+        
+      }
+      
+    }
+  }
+
+  
+  delete [] Local_Halo;
+  
+#else
+  
+  /*--- MPI preprocessing ---*/
+  int iProcessor, nProcessor, rank;
+  unsigned long jPoint;
+
+  MPI_Comm_rank(MPI_COMM_WORLD, &rank);
+  MPI_Comm_size(MPI_COMM_WORLD, &nProcessor);
+  
+  bool Wrt_Halo = config->GetWrt_Halo(), isPeriodic;
+  
+  /*--- Local variables needed for merging the geometry with MPI. ---*/
+  
+  unsigned long iVertex, iMarker;
+  unsigned long Buffer_Send_nPoin[1], *Buffer_Recv_nPoin = NULL;
+  unsigned long nLocalPoint = 0, MaxLocalPoint = 0;
+  unsigned long iGlobal_Index = 0, nBuffer_Scalar = 0;
+  
+  if (rank == MASTER_NODE) Buffer_Recv_nPoin = new unsigned long[nProcessor];
+  
+  int *Local_Halo = new int[geometry->GetnPoint()];
+  for (iPoint = 0; iPoint < geometry->GetnPoint(); iPoint++)
+    Local_Halo[iPoint] = !geometry->node[iPoint]->GetDomain();
+  
+  /*--- Search all send/recv boundaries on this partition for any periodic
+   nodes that were part of the original domain. We want to recover these
+   for visualization purposes. ---*/
+  
+  if (Wrt_Halo) {
+    nLocalPoint = geometry->GetnPoint();
+  } else {
+    for (iMarker = 0; iMarker < config->GetnMarker_All(); iMarker++) {
+      if (config->GetMarker_All_KindBC(iMarker) == SEND_RECEIVE) {
+        
+        /*--- Checking for less than or equal to the rank, because there may
+         be some periodic halo nodes that send info to the same rank. ---*/
+        
+        for (iVertex = 0; iVertex < geometry->nVertex[iMarker]; iVertex++) {
+          iPoint = geometry->vertex[iMarker][iVertex]->GetNode();
+          isPeriodic = ((geometry->vertex[iMarker][iVertex]->GetRotation_Type() > 0) &&
+                        (geometry->vertex[iMarker][iVertex]->GetRotation_Type() % 2 == 1));
+          if (isPeriodic) Local_Halo[iPoint] = false;
+        }
+      }
+    }
+    
+    /*--- Sum total number of nodes that belong to the domain ---*/
+    
+    for (iPoint = 0; iPoint < geometry->GetnPoint(); iPoint++)
+      if (Local_Halo[iPoint] == false)
+        nLocalPoint++;
+  }
+  Buffer_Send_nPoin[0] = nLocalPoint;
+  
+  /*--- Communicate the total number of nodes on this domain. ---*/
+  
+  SU2_MPI::Gather(&Buffer_Send_nPoin, 1, MPI_UNSIGNED_LONG,
+             Buffer_Recv_nPoin, 1, MPI_UNSIGNED_LONG, MASTER_NODE, MPI_COMM_WORLD);
+  SU2_MPI::Allreduce(&nLocalPoint, &MaxLocalPoint, 1, MPI_UNSIGNED_LONG, MPI_MAX, MPI_COMM_WORLD);
+  
+  if (rank == MASTER_NODE) {
+    nGlobal_Doma = 0;
+    for (iProcessor = 0; iProcessor < nProcessor; iProcessor++) {
+      nGlobal_Doma += Buffer_Recv_nPoin[iProcessor];
+    }
+  }
+  nBuffer_Scalar = MaxLocalPoint;
+  
+  /*--- Send and Recv buffers. ---*/
+  
+  su2double *Buffer_Send_X = new su2double[MaxLocalPoint];
+  su2double *Buffer_Recv_X = NULL;
+  
+  su2double *Buffer_Send_Y = new su2double[MaxLocalPoint];
+  su2double *Buffer_Recv_Y = NULL;
+  
+  su2double *Buffer_Send_Z = NULL, *Buffer_Recv_Z = NULL;
+  if (nDim == 3) Buffer_Send_Z = new su2double[MaxLocalPoint];
+  
+  unsigned long *Buffer_Send_GlobalIndex = new unsigned long[MaxLocalPoint];
+  unsigned long *Buffer_Recv_GlobalIndex = NULL;
+  
+  /*--- Prepare the receive buffers in the master node only. ---*/
+  
+  if (rank == MASTER_NODE) {
+    
+    Buffer_Recv_X = new su2double[nProcessor*MaxLocalPoint];
+    Buffer_Recv_Y = new su2double[nProcessor*MaxLocalPoint];
+    if (nDim == 3) Buffer_Recv_Z = new su2double[nProcessor*MaxLocalPoint];
+    Buffer_Recv_GlobalIndex = new unsigned long[nProcessor*MaxLocalPoint];
+    
+    /*--- Sum total number of nodes to be written and allocate arrays ---*/
+    nGlobal_Poin = 0;
+    for (iProcessor = 0; iProcessor < nProcessor; iProcessor++) {
+      nGlobal_Poin += Buffer_Recv_nPoin[iProcessor];
+    }
+    Coords = new su2double*[nDim];
+    for (iDim = 0; iDim < nDim; iDim++) {
+      Coords[iDim] = new su2double[nGlobal_Poin];
+    }
+  }
+  
+  /*--- Main communication routine. Loop over each coordinate and perform
+   the MPI comm. Temporary 1-D buffers are used to send the coordinates at
+   all nodes on each partition to the master node. These are then unpacked
+   by the master and sorted by global index in one large n-dim. array. ---*/
+  
+  /*--- Loop over this partition to collect the coords of the local points. ---*/
+  su2double *Coords_Local; jPoint = 0;
+  for (iPoint = 0; iPoint < geometry->GetnPoint(); iPoint++) {
+    
+    /*--- Check for halos and write only if requested ---*/
+    if (!Local_Halo[iPoint] || Wrt_Halo) {
+      
+      /*--- Retrieve local coordinates at this node. ---*/
+      Coords_Local = geometry->node[iPoint]->GetCoord();
+      
+      /*--- Load local coords into the temporary send buffer. ---*/
+      Buffer_Send_X[jPoint] = Coords_Local[0];
+      Buffer_Send_Y[jPoint] = Coords_Local[1];
+      if (nDim == 3) Buffer_Send_Z[jPoint] = Coords_Local[2];
+      
+      /*--- If US system, the output should be in inches ---*/
+      
+      if ((config->GetSystemMeasurements() == US) && (config->GetKind_SU2() != SU2_DEF)) {
+        Buffer_Send_X[jPoint] *= 12.0;
+        Buffer_Send_Y[jPoint] *= 12.0;
+        if (nDim == 3) Buffer_Send_Z[jPoint] *= 12.0;
+      }
+      
+      /*--- Store the global index for this local node. ---*/
+      Buffer_Send_GlobalIndex[jPoint] = geometry->node[iPoint]->GetGlobalIndex();
+      
+      /*--- Increment jPoint as the counter. We need this because iPoint
+       may include halo nodes that we skip over during this loop. ---*/
+      jPoint++;
+    }
+  }
+
+  /*--- Gather the coordinate data on the master node using MPI. ---*/
+
+  SU2_MPI::Gather(Buffer_Send_X, nBuffer_Scalar, MPI_DOUBLE, Buffer_Recv_X, nBuffer_Scalar, MPI_DOUBLE, MASTER_NODE, MPI_COMM_WORLD);
+  SU2_MPI::Gather(Buffer_Send_Y, nBuffer_Scalar, MPI_DOUBLE, Buffer_Recv_Y, nBuffer_Scalar, MPI_DOUBLE, MASTER_NODE, MPI_COMM_WORLD);
+  if (nDim == 3) {
+    SU2_MPI::Gather(Buffer_Send_Z, nBuffer_Scalar, MPI_DOUBLE, Buffer_Recv_Z, nBuffer_Scalar, MPI_DOUBLE, MASTER_NODE, MPI_COMM_WORLD);
+  }
+  SU2_MPI::Gather(Buffer_Send_GlobalIndex, nBuffer_Scalar, MPI_UNSIGNED_LONG, Buffer_Recv_GlobalIndex, nBuffer_Scalar, MPI_UNSIGNED_LONG, MASTER_NODE, MPI_COMM_WORLD);
+
+  /*--- The master node unpacks and sorts this variable by global index ---*/
+  
+  if (rank == MASTER_NODE) {
+    jPoint = 0;
+    for (iProcessor = 0; iProcessor < nProcessor; iProcessor++) {
+      for (iPoint = 0; iPoint < Buffer_Recv_nPoin[iProcessor]; iPoint++) {
+        /*--- Get global index, then loop over each variable and store ---*/
+        iGlobal_Index = Buffer_Recv_GlobalIndex[jPoint];
+        Coords[0][iGlobal_Index] = Buffer_Recv_X[jPoint];
+        Coords[1][iGlobal_Index] = Buffer_Recv_Y[jPoint];
+        if (nDim == 3) Coords[2][iGlobal_Index] = Buffer_Recv_Z[jPoint];
+        jPoint++;
+      }
+      /*--- Adjust jPoint to index of next proc's data in the buffers. ---*/
+      jPoint = (iProcessor+1)*nBuffer_Scalar;
+    }
+  }
+
+  /*--- Immediately release the temporary data buffers. ---*/
+  
+  delete [] Local_Halo;
+  delete [] Buffer_Send_X;
+  delete [] Buffer_Send_Y;
+  if (Buffer_Send_Z != NULL) delete [] Buffer_Send_Z;
+  delete [] Buffer_Send_GlobalIndex;
+  if (rank == MASTER_NODE) {
+    delete [] Buffer_Recv_X;
+    delete [] Buffer_Recv_Y;
+    if (Buffer_Recv_Z != NULL)  delete [] Buffer_Recv_Z;
+    delete [] Buffer_Recv_GlobalIndex;
+    delete [] Buffer_Recv_nPoin;
+  }
+  
+#endif
+  
+}
+
+void COutput::MergeVolumetricConnectivity(CConfig *config, CGeometry *geometry, unsigned short Elem_Type) {
+  
+  int iProcessor;
+  unsigned short NODES_PER_ELEMENT;
+  unsigned long iPoint, iNode, jNode;
+  unsigned long iElem = 0;
+  unsigned long nLocalElem = 0, nElem_Total = 0;
+  
+  unsigned long iVertex, iMarker;
+  unsigned long jElem;
+  int SendRecv, RecvFrom;
+  
+  unsigned long Buffer_Send_nElem[1], *Buffer_Recv_nElem = NULL;
+  unsigned long nBuffer_Scalar = 0;
+  unsigned long kNode = 0, kElem = 0;
+  unsigned long MaxLocalElem = 0, iGlobal_Index, jPoint, kPoint;
+  
+  bool Wrt_Halo = config->GetWrt_Halo();
+  bool *Write_Elem = NULL, notPeriodic, notHalo, addedPeriodic;
+
+  int *Conn_Elem = NULL;
+
+  int rank = MASTER_NODE;
+  int size = SINGLE_NODE;
+
+#ifdef HAVE_MPI
+  MPI_Comm_rank(MPI_COMM_WORLD, &rank);
+  MPI_Comm_size(MPI_COMM_WORLD, &size);
+#endif
+  
+  
+  /*--- Store the local number of this element type and the number of nodes
+   per this element type. In serial, this will be the total number of this
+   element type in the entire mesh. In parallel, it is the number on only
+   the current partition. ---*/
+  
+  switch (Elem_Type) {
+    case TRIANGLE:
+      nLocalElem = geometry->GetnElemTria();
+      NODES_PER_ELEMENT = N_POINTS_TRIANGLE;
+      break;
+    case QUADRILATERAL:
+      nLocalElem = geometry->GetnElemQuad();
+      NODES_PER_ELEMENT = N_POINTS_QUADRILATERAL;
+      break;
+    case TETRAHEDRON:
+      nLocalElem = geometry->GetnElemTetr();
+      NODES_PER_ELEMENT = N_POINTS_TETRAHEDRON;
+      break;
+    case HEXAHEDRON:
+      nLocalElem = geometry->GetnElemHexa();
+      NODES_PER_ELEMENT = N_POINTS_HEXAHEDRON;
+      break;
+    case PRISM:
+      nLocalElem = geometry->GetnElemPris();
+      NODES_PER_ELEMENT = N_POINTS_PRISM;
+      break;
+    case PYRAMID:
+      nLocalElem = geometry->GetnElemPyra();
+      NODES_PER_ELEMENT = N_POINTS_PYRAMID;
+      break;
+    default:
+      cout << "Error: Unrecognized element type \n";
+      exit(EXIT_FAILURE); break;
+  }
+  
+  /*--- Find the max number of this element type among all
+   partitions and set up buffers. ---*/
+  
+  Buffer_Send_nElem[0] = nLocalElem;
+  if (rank == MASTER_NODE) Buffer_Recv_nElem = new unsigned long[size];
+  
+#ifdef HAVE_MPI
+  SU2_MPI::Allreduce(&nLocalElem, &MaxLocalElem, 1, MPI_UNSIGNED_LONG, MPI_MAX, MPI_COMM_WORLD);
+  SU2_MPI::Gather(&Buffer_Send_nElem, 1, MPI_UNSIGNED_LONG, Buffer_Recv_nElem, 1, MPI_UNSIGNED_LONG, MASTER_NODE, MPI_COMM_WORLD);
+#else
+  MaxLocalElem = nLocalElem;
+  Buffer_Recv_nElem[0] = Buffer_Send_nElem[0];
+#endif
+  
+  nBuffer_Scalar = MaxLocalElem*NODES_PER_ELEMENT;
+  
+  /*--- Send and Recv buffers ---*/
+  
+  unsigned long *Buffer_Send_Elem = new unsigned long[nBuffer_Scalar];
+  unsigned long *Buffer_Recv_Elem = NULL;
+  
+  unsigned short *Buffer_Send_Halo = new unsigned short[MaxLocalElem];
+  unsigned short *Buffer_Recv_Halo = NULL;
+  
+  /*--- Prepare the receive buffers on the master node only. ---*/
+  
+  if (rank == MASTER_NODE) {
+    Buffer_Recv_Elem = new unsigned long[size*nBuffer_Scalar];
+    Buffer_Recv_Halo = new unsigned short[size*MaxLocalElem];
+    Conn_Elem = new int[size*MaxLocalElem*NODES_PER_ELEMENT];
+  }
+  
+  /*--- Force the removal of all added periodic elements (use global index).
+   First, we isolate and create a list of all added periodic points, excluding
+   those that we part of the original domain (we want these to be in the
+   output files). ---*/
+  
+  vector<unsigned long> Added_Periodic;
+  Added_Periodic.clear();
+  for (iMarker = 0; iMarker < config->GetnMarker_All(); iMarker++) {
+    if (config->GetMarker_All_KindBC(iMarker) == SEND_RECEIVE) {
+      SendRecv = config->GetMarker_All_SendRecv(iMarker);
+      for (iVertex = 0; iVertex < geometry->nVertex[iMarker]; iVertex++) {
+        iPoint = geometry->vertex[iMarker][iVertex]->GetNode();
+        if ((geometry->vertex[iMarker][iVertex]->GetRotation_Type() > 0) &&
+            (geometry->vertex[iMarker][iVertex]->GetRotation_Type() % 2 == 0) &&
+            (SendRecv < 0)) {
+          Added_Periodic.push_back(geometry->node[iPoint]->GetGlobalIndex());
+        }
+      }
+    }
+  }
+  
+  /*--- Now we communicate this information to all processors, so that they
+   can force the removal of these particular nodes by flagging them as halo
+   points. In general, this should be a small percentage of the total mesh,
+   so the communication/storage costs here shouldn't be prohibitive. ---*/
+  
+  /*--- First communicate the number of points that each rank has found ---*/
+  unsigned long nAddedPeriodic = 0, maxAddedPeriodic = 0;
+  unsigned long Buffer_Send_nAddedPeriodic[1], *Buffer_Recv_nAddedPeriodic = NULL;
+  Buffer_Recv_nAddedPeriodic = new unsigned long[size];
+  
+  nAddedPeriodic = Added_Periodic.size();
+  Buffer_Send_nAddedPeriodic[0] = nAddedPeriodic;
+
+#ifdef HAVE_MPI
+  SU2_MPI::Allreduce(&nAddedPeriodic, &maxAddedPeriodic, 1, MPI_UNSIGNED_LONG,
+                MPI_MAX, MPI_COMM_WORLD);
+  SU2_MPI::Allgather(&Buffer_Send_nAddedPeriodic, 1, MPI_UNSIGNED_LONG,
+                Buffer_Recv_nAddedPeriodic,  1, MPI_UNSIGNED_LONG, MPI_COMM_WORLD);
+#else
+  maxAddedPeriodic = nAddedPeriodic;
+  Buffer_Recv_nAddedPeriodic[0] = Buffer_Send_nAddedPeriodic[0];
+#endif
+  
+  /*--- Communicate the global index values of all added periodic nodes. ---*/
+  unsigned long *Buffer_Send_AddedPeriodic = new unsigned long[maxAddedPeriodic];
+  unsigned long *Buffer_Recv_AddedPeriodic = new unsigned long[size*maxAddedPeriodic];
+  
+  for (iPoint = 0; iPoint < Added_Periodic.size(); iPoint++) {
+    Buffer_Send_AddedPeriodic[iPoint] = Added_Periodic[iPoint];
+  }
+  
+  /*--- Gather the element connectivity information. All processors will now
+   have a copy of the global index values for all added periodic points. ---*/
+
+#ifdef HAVE_MPI
+  SU2_MPI::Allgather(Buffer_Send_AddedPeriodic, maxAddedPeriodic, MPI_UNSIGNED_LONG,
+                Buffer_Recv_AddedPeriodic, maxAddedPeriodic, MPI_UNSIGNED_LONG,
+                MPI_COMM_WORLD);
+#else
+  for (iPoint = 0; iPoint < maxAddedPeriodic; iPoint++) Buffer_Recv_AddedPeriodic[iPoint] = Buffer_Send_AddedPeriodic[iPoint];
+#endif
+  
+  /*--- Search all send/recv boundaries on this partition for halo cells. In
+   particular, consider only the recv conditions (these are the true halo
+   nodes). Check the ranks of the processors that are communicating and
+   choose to keep only the halo cells from the higher rank processor. Here,
+   we are also choosing to keep periodic nodes that were part of the original
+   domain. We will check the communicated list of added periodic points. ---*/
+  
+  int *Local_Halo = new int[geometry->GetnPoint()];
+  for (iPoint = 0; iPoint < geometry->GetnPoint(); iPoint++)
+    Local_Halo[iPoint] = !geometry->node[iPoint]->GetDomain();
+  
+  for (iMarker = 0; iMarker < config->GetnMarker_All(); iMarker++) {
+    if (config->GetMarker_All_KindBC(iMarker) == SEND_RECEIVE) {
+      SendRecv = config->GetMarker_All_SendRecv(iMarker);
+      RecvFrom = abs(SendRecv)-1;
+      
+      for (iVertex = 0; iVertex < geometry->nVertex[iMarker]; iVertex++) {
+        iPoint = geometry->vertex[iMarker][iVertex]->GetNode();
+        iGlobal_Index = geometry->node[iPoint]->GetGlobalIndex();
+        
+        /*--- We need to keep one copy of overlapping halo cells. ---*/
+        notHalo = ((geometry->vertex[iMarker][iVertex]->GetRotation_Type() == 0) &&
+                   (SendRecv < 0) && (rank > RecvFrom));
+        
+        /*--- We want to keep the periodic nodes that were part of the original domain ---*/
+        notPeriodic = ((geometry->vertex[iMarker][iVertex]->GetRotation_Type() > 0) &&
+                       (geometry->vertex[iMarker][iVertex]->GetRotation_Type() % 2 == 1) &&
+                       (SendRecv < 0));
+        
+        /*--- Lastly, check that this isn't an added periodic point that
+         we will forcibly remove. Use the communicated list of these points. ---*/
+        addedPeriodic = false; kPoint = 0;
+        for (iProcessor = 0; iProcessor < size; iProcessor++) {
+          for (jPoint = 0; jPoint < Buffer_Recv_nAddedPeriodic[iProcessor]; jPoint++) {
+            if (iGlobal_Index == Buffer_Recv_AddedPeriodic[kPoint+jPoint])
+              addedPeriodic = true;
+          }
+          /*--- Adjust jNode to index of next proc's data in the buffers. ---*/
+          kPoint = (iProcessor+1)*maxAddedPeriodic;
+        }
+        
+        /*--- If we found either of these types of nodes, flag them to be kept. ---*/
+        if ((notHalo || notPeriodic) && !addedPeriodic) {
+          Local_Halo[iPoint] = false;
+        }
+      }
+    }
+  }
+  
+  /*--- Loop over all elements in this partition and load the
+   elements of the current type into the buffer to be sent to
+   the master node. ---*/
+  
+  jNode = 0; jElem = 0;
+  for (iElem = 0; iElem < geometry->GetnElem(); iElem++) {
+    if (geometry->elem[iElem]->GetVTK_Type() == Elem_Type) {
+      
+      /*--- Loop over all nodes in this element and load the
+       connectivity into the send buffer. ---*/
+      
+      Buffer_Send_Halo[jElem] = false;
+      for (iNode = 0; iNode < NODES_PER_ELEMENT; iNode++) {
+        
+        /*--- Store the global index values directly. ---*/
+        
+        iPoint = geometry->elem[iElem]->GetNode(iNode);
+        Buffer_Send_Elem[jNode] = geometry->node[iPoint]->GetGlobalIndex();
+        
+        /*--- Check if this is a halo node. If so, flag this element
+         as a halo cell. We will use this later to sort and remove
+         any duplicates from the connectivity list. ---*/
+        
+        if (Local_Halo[iPoint]) {
+          Buffer_Send_Halo[jElem] = true;
+        }
+        
+        /*--- Increment jNode as the counter. We need this because iElem
+         may include other elements that we skip over during this loop. ---*/
+        
+        jNode++;
+      }
+      jElem++;
+    }
+  }
+  
+  /*--- Gather the element connectivity information. ---*/
+
+#ifdef HAVE_MPI
+  SU2_MPI::Gather(Buffer_Send_Elem, nBuffer_Scalar, MPI_UNSIGNED_LONG, Buffer_Recv_Elem, nBuffer_Scalar, MPI_UNSIGNED_LONG, MASTER_NODE, MPI_COMM_WORLD);
+  SU2_MPI::Gather(Buffer_Send_Halo, MaxLocalElem, MPI_UNSIGNED_SHORT, Buffer_Recv_Halo, MaxLocalElem, MPI_UNSIGNED_SHORT, MASTER_NODE, MPI_COMM_WORLD);
+#else
+  for (iPoint = 0; iPoint < nBuffer_Scalar; iPoint++) Buffer_Recv_Elem[iPoint] = Buffer_Send_Elem[iPoint];
+  for (iPoint = 0; iPoint < MaxLocalElem; iPoint++) Buffer_Recv_Halo[iPoint] = Buffer_Send_Halo[iPoint];
+#endif
+  
+  /*--- The master node unpacks and sorts the connectivity. ---*/
+  
+  if (rank == MASTER_NODE) {
+    
+    /*---  We need to remove any duplicate elements (halo cells) that
+     exist on multiple partitions. Start by initializing all elements
+     to the "write" state by using a boolean array. ---*/
+    
+    Write_Elem = new bool[size*MaxLocalElem];
+    for (iElem = 0; iElem < size*MaxLocalElem; iElem++) {
+      Write_Elem[iElem] = true;
+    }
+    
+    /*--- Remove the rind layer from the solution only if requested ---*/
+    
+    if (!Wrt_Halo) {
+      
+      /*--- Loop for flagging duplicate elements so that they are not
+       included in the final connectivity list. ---*/
+      
+      kElem = 0;
+      for (iProcessor = 0; iProcessor < size; iProcessor++) {
+        for (iElem = 0; iElem < Buffer_Recv_nElem[iProcessor]; iElem++) {
+          
+          /*--- Check if this element was marked as a halo. ---*/
+          if (Buffer_Recv_Halo[kElem+iElem])
+            Write_Elem[kElem+iElem] = false;
+          
+        }
+        kElem = (iProcessor+1)*MaxLocalElem;
+      }
+    }
+    
+    /*--- Store the unique connectivity list for this element type. ---*/
+    
+    jNode = 0; kNode = 0; jElem = 0; nElem_Total = 0;
+    for (iProcessor = 0; iProcessor < size; iProcessor++) {
+      for (iElem = 0; iElem < Buffer_Recv_nElem[iProcessor]; iElem++) {
+        
+        /*--- Only write the elements that were flagged for it. ---*/
+        if (Write_Elem[jElem+iElem]) {
+          
+          /*--- Increment total count for this element type ---*/
+          nElem_Total++;
+          
+          /*--- Get global index, then loop over each variable and store.
+           Note that we are adding one to the index value because CGNS/Tecplot
+           use 1-based indexing.---*/
+          
+          for (iNode = 0; iNode < NODES_PER_ELEMENT; iNode++) {
+            Conn_Elem[kNode] = (int)Buffer_Recv_Elem[jNode+iElem*NODES_PER_ELEMENT+iNode] + 1;
+            kNode++;
+          }
+        }
+      }
+      /*--- Adjust jNode to index of next proc's data in the buffers. ---*/
+      jElem = (iProcessor+1)*MaxLocalElem;
+      jNode = (iProcessor+1)*nBuffer_Scalar;
+    }
+  }
+  
+  /*--- Immediately release the temporary buffers. ---*/
+  delete [] Buffer_Send_Elem;
+  delete [] Buffer_Send_Halo;
+  delete [] Buffer_Recv_nAddedPeriodic;
+  delete [] Buffer_Send_AddedPeriodic;
+  delete [] Buffer_Recv_AddedPeriodic;
+  delete [] Local_Halo;
+  if (rank == MASTER_NODE) {
+    delete [] Buffer_Recv_nElem;
+    delete [] Buffer_Recv_Elem;
+    delete [] Buffer_Recv_Halo;
+    delete [] Write_Elem;
+  }
+  
+  /*--- Store the particular global element count in the class data,
+   and set the class data pointer to the connectivity array. ---*/
+  
+  if (rank == MASTER_NODE) {
+    switch (Elem_Type) {
+      case TRIANGLE:
+        nGlobal_Tria = nElem_Total;
+        if (nGlobal_Tria > 0) Conn_Tria = Conn_Elem;
+        break;
+      case QUADRILATERAL:
+        nGlobal_Quad = nElem_Total;
+        if (nGlobal_Quad > 0) Conn_Quad = Conn_Elem;
+        break;
+      case TETRAHEDRON:
+        nGlobal_Tetr = nElem_Total;
+        if (nGlobal_Tetr > 0) Conn_Tetr = Conn_Elem;
+        break;
+      case HEXAHEDRON:
+        nGlobal_Hexa = nElem_Total;
+        if (nGlobal_Hexa > 0) Conn_Hexa = Conn_Elem;
+        break;
+      case PRISM:
+        nGlobal_Pris = nElem_Total;
+        if (nGlobal_Pris > 0) Conn_Pris = Conn_Elem;
+        break;
+      case PYRAMID:
+        nGlobal_Pyra = nElem_Total;
+        if (nGlobal_Pyra > 0) Conn_Pyra = Conn_Elem;
+        break;
+      default:
+        cout << "Error: Unrecognized element type \n";
+        exit(EXIT_FAILURE); break;
+    }
+  }
+  
+}
+
+void COutput::MergeSurfaceConnectivity(CConfig *config, CGeometry *geometry, unsigned short Elem_Type) {
+  
+  unsigned short NODES_PER_ELEMENT;
+  
+  unsigned short iMarker;
+  unsigned long iPoint, iNode, jNode;
+  unsigned long iElem = 0;
+  unsigned long nLocalElem = 0, nElem_Total = 0;
+  
+  int iProcessor;
+  unsigned long jElem;
+  
+  unsigned long iVertex;
+  
+  int SendRecv, RecvFrom;
+  
+  unsigned long Buffer_Send_nElem[1], *Buffer_Recv_nElem = NULL;
+  unsigned long nBuffer_Scalar = 0;
+  unsigned long kNode = 0, kElem = 0;
+  unsigned long MaxLocalElem = 0, iGlobal_Index, jPoint, kPoint;
+  
+  bool Wrt_Halo = config->GetWrt_Halo();
+  bool *Write_Elem = NULL, notPeriodic, notHalo, addedPeriodic;
+
+  
+  int *Conn_Elem = NULL;
+
+  int rank = MASTER_NODE;
+  int size = SINGLE_NODE;
+  
+#ifdef HAVE_MPI
+  MPI_Comm_rank(MPI_COMM_WORLD, &rank);
+  MPI_Comm_size(MPI_COMM_WORLD, &size);
+#endif
+  
+  /*--- Store the local number of this element type and the number of nodes
+   per this element type. In serial, this will be the total number of this
+   element type in the entire mesh. In parallel, it is the number on only
+   the current partition. ---*/
+  
+  nLocalElem = 0;
+  
+  for (iMarker = 0; iMarker < config->GetnMarker_All(); iMarker++) {
+    if (config->GetMarker_All_Plotting(iMarker) == YES) {
+      for (iElem = 0; iElem < geometry->GetnElem_Bound(iMarker); iElem++) {
+        if (geometry->bound[iMarker][iElem]->GetVTK_Type() == Elem_Type) {
+          nLocalElem++;
+        }
+      }
+    }
+  }
+  
+  switch (Elem_Type) {
+    case LINE:
+      NODES_PER_ELEMENT = N_POINTS_LINE;
+      break;
+    case TRIANGLE:
+      NODES_PER_ELEMENT = N_POINTS_TRIANGLE;
+      break;
+    case QUADRILATERAL:
+      NODES_PER_ELEMENT = N_POINTS_QUADRILATERAL;
+      break;
+    default:
+      cout << "Error: Unrecognized element type \n";
+      exit(EXIT_FAILURE); break;
+  }
+  
+  /*--- Find the max number of this element type among all
+   partitions and set up buffers. ---*/
+  
+  Buffer_Send_nElem[0] = nLocalElem;
+  if (rank == MASTER_NODE) Buffer_Recv_nElem = new unsigned long[size];
+  
+#ifdef HAVE_MPI
+  SU2_MPI::Allreduce(&nLocalElem, &MaxLocalElem, 1, MPI_UNSIGNED_LONG, MPI_MAX, MPI_COMM_WORLD);
+  SU2_MPI::Gather(&Buffer_Send_nElem, 1, MPI_UNSIGNED_LONG, Buffer_Recv_nElem, 1, MPI_UNSIGNED_LONG, MASTER_NODE, MPI_COMM_WORLD);
+#else
+  MaxLocalElem = nLocalElem;
+  Buffer_Recv_nElem[0] = Buffer_Send_nElem[0];
+#endif
+  
+  nBuffer_Scalar = MaxLocalElem*NODES_PER_ELEMENT;
+  
+  /*--- Send and Recv buffers ---*/
+  
+  unsigned long *Buffer_Send_Elem = new unsigned long[nBuffer_Scalar];
+  unsigned long *Buffer_Recv_Elem = NULL;
+  
+  unsigned short *Buffer_Send_Halo = new unsigned short[MaxLocalElem];
+  unsigned short *Buffer_Recv_Halo = NULL;
+  
+  /*--- Prepare the receive buffers on the master node only. ---*/
+  
+  if (rank == MASTER_NODE) {
+    Buffer_Recv_Elem = new unsigned long[size*nBuffer_Scalar];
+    Buffer_Recv_Halo = new unsigned short[size*MaxLocalElem];
+    Conn_Elem = new int[size*MaxLocalElem*NODES_PER_ELEMENT];
+  }
+  
+  /*--- Force the removal of all added periodic elements (use global index).
+   First, we isolate and create a list of all added periodic points, excluding
+   those that we part of the original domain (we want these to be in the
+   output files). ---*/
+  
+  vector<unsigned long> Added_Periodic;
+  Added_Periodic.clear();
+  for (iMarker = 0; iMarker < config->GetnMarker_All(); iMarker++) {
+    if (config->GetMarker_All_KindBC(iMarker) == SEND_RECEIVE) {
+      SendRecv = config->GetMarker_All_SendRecv(iMarker);
+      for (iVertex = 0; iVertex < geometry->nVertex[iMarker]; iVertex++) {
+        iPoint = geometry->vertex[iMarker][iVertex]->GetNode();
+        if ((geometry->vertex[iMarker][iVertex]->GetRotation_Type() > 0) &&
+            (geometry->vertex[iMarker][iVertex]->GetRotation_Type() % 2 == 0) &&
+            (SendRecv < 0)) {
+          Added_Periodic.push_back(geometry->node[iPoint]->GetGlobalIndex());
+        }
+      }
+    }
+  }
+  
+  /*--- Now we communicate this information to all processors, so that they
+   can force the removal of these particular nodes by flagging them as halo
+   points. In general, this should be a small percentage of the total mesh,
+   so the communication/storage costs here shouldn't be prohibitive. ---*/
+  
+  /*--- First communicate the number of points that each rank has found ---*/
+  unsigned long nAddedPeriodic = 0, maxAddedPeriodic = 0;
+  unsigned long Buffer_Send_nAddedPeriodic[1], *Buffer_Recv_nAddedPeriodic = NULL;
+  Buffer_Recv_nAddedPeriodic = new unsigned long[size];
+  
+  nAddedPeriodic = Added_Periodic.size();
+  Buffer_Send_nAddedPeriodic[0] = nAddedPeriodic;
+
+#ifdef HAVE_MPI
+  SU2_MPI::Allreduce(&nAddedPeriodic, &maxAddedPeriodic, 1, MPI_UNSIGNED_LONG,
+                MPI_MAX, MPI_COMM_WORLD);
+  SU2_MPI::Allgather(&Buffer_Send_nAddedPeriodic, 1, MPI_UNSIGNED_LONG,
+                Buffer_Recv_nAddedPeriodic,  1, MPI_UNSIGNED_LONG, MPI_COMM_WORLD);
+#else
+  maxAddedPeriodic = nAddedPeriodic;
+  Buffer_Recv_nAddedPeriodic[0] = Buffer_Send_nAddedPeriodic[0];
+#endif
+  
+  /*--- Communicate the global index values of all added periodic nodes. ---*/
+  unsigned long *Buffer_Send_AddedPeriodic = new unsigned long[maxAddedPeriodic];
+  unsigned long *Buffer_Recv_AddedPeriodic = new unsigned long[size*maxAddedPeriodic];
+  
+  for (iPoint = 0; iPoint < Added_Periodic.size(); iPoint++) {
+    Buffer_Send_AddedPeriodic[iPoint] = Added_Periodic[iPoint];
+  }
+  
+  /*--- Gather the element connectivity information. All processors will now
+   have a copy of the global index values for all added periodic points. ---*/
+
+#ifdef HAVE_MPI
+  SU2_MPI::Allgather(Buffer_Send_AddedPeriodic, maxAddedPeriodic, MPI_UNSIGNED_LONG,
+                Buffer_Recv_AddedPeriodic, maxAddedPeriodic, MPI_UNSIGNED_LONG,
+                MPI_COMM_WORLD);
+#else
+  for (iPoint = 0; iPoint < maxAddedPeriodic; iPoint++) Buffer_Recv_AddedPeriodic[iPoint] = Buffer_Send_AddedPeriodic[iPoint];
+#endif
+  
+  /*--- Search all send/recv boundaries on this partition for halo cells. In
+   particular, consider only the recv conditions (these are the true halo
+   nodes). Check the ranks of the processors that are communicating and
+   choose to keep only the halo cells from the higher rank processor. Here,
+   we are also choosing to keep periodic nodes that were part of the original
+   domain. We will check the communicated list of added periodic points. ---*/
+  
+  int *Local_Halo = new int[geometry->GetnPoint()];
+  for (iPoint = 0; iPoint < geometry->GetnPoint(); iPoint++)
+    Local_Halo[iPoint] = !geometry->node[iPoint]->GetDomain();
+  
+  for (iMarker = 0; iMarker < config->GetnMarker_All(); iMarker++) {
+    if (config->GetMarker_All_KindBC(iMarker) == SEND_RECEIVE) {
+      SendRecv = config->GetMarker_All_SendRecv(iMarker);
+      RecvFrom = abs(SendRecv)-1;
+      
+      for (iVertex = 0; iVertex < geometry->nVertex[iMarker]; iVertex++) {
+        iPoint = geometry->vertex[iMarker][iVertex]->GetNode();
+        iGlobal_Index = geometry->node[iPoint]->GetGlobalIndex();
+        
+        /*--- We need to keep one copy of overlapping halo cells. ---*/
+        notHalo = ((geometry->vertex[iMarker][iVertex]->GetRotation_Type() == 0) &&
+                   (SendRecv < 0) && (rank > RecvFrom));
+        
+        /*--- We want to keep the periodic nodes that were part of the original domain ---*/
+        notPeriodic = ((geometry->vertex[iMarker][iVertex]->GetRotation_Type() > 0) &&
+                       (geometry->vertex[iMarker][iVertex]->GetRotation_Type() % 2 == 1) &&
+                       (SendRecv < 0));
+        
+        /*--- Lastly, check that this isn't an added periodic point that
+         we will forcibly remove. Use the communicated list of these points. ---*/
+        addedPeriodic = false; kPoint = 0;
+        for (iProcessor = 0; iProcessor < size; iProcessor++) {
+          for (jPoint = 0; jPoint < Buffer_Recv_nAddedPeriodic[iProcessor]; jPoint++) {
+            if (iGlobal_Index == Buffer_Recv_AddedPeriodic[kPoint+jPoint])
+              addedPeriodic = true;
+          }
+          /*--- Adjust jNode to index of next proc's data in the buffers. ---*/
+          kPoint = (iProcessor+1)*maxAddedPeriodic;
+        }
+        
+        /*--- If we found either of these types of nodes, flag them to be kept. ---*/
+        if ((notHalo || notPeriodic) && !addedPeriodic) {
+          Local_Halo[iPoint] = false;
+        }
+      }
+    }
+  }
+  
+  /*--- Loop over all elements in this partition and load the
+   elements of the current type into the buffer to be sent to
+   the master node. ---*/
+  jNode = 0; jElem = 0;
+  for (iMarker = 0; iMarker < config->GetnMarker_All(); iMarker++)
+    if (config->GetMarker_All_Plotting(iMarker) == YES)
+      for (iElem = 0; iElem < geometry->GetnElem_Bound(iMarker); iElem++) {
+        
+        if (geometry->bound[iMarker][iElem]->GetVTK_Type() == Elem_Type) {
+          
+          /*--- Loop over all nodes in this element and load the
+           connectivity into the send buffer. ---*/
+          
+          Buffer_Send_Halo[jElem] = false;
+          for (iNode = 0; iNode < NODES_PER_ELEMENT; iNode++) {
+            
+            /*--- Store the global index values directly. ---*/
+            
+            iPoint = geometry->bound[iMarker][iElem]->GetNode(iNode);
+            Buffer_Send_Elem[jNode] = geometry->node[iPoint]->GetGlobalIndex();
+            
+            /*--- Check if this is a halo node. If so, flag this element
+             as a halo cell. We will use this later to sort and remove
+             any duplicates from the connectivity list. ---*/
+            
+            if (Local_Halo[iPoint])
+              Buffer_Send_Halo[jElem] = true;
+            
+            /*--- Increment jNode as the counter. We need this because iElem
+             may include other elements that we skip over during this loop. ---*/
+            
+            jNode++;
+          }
+          jElem++;
+        }
+      }
+  
+  /*--- Gather the element connectivity information. ---*/
+
+#ifdef HAVE_MPI
+  SU2_MPI::Gather(Buffer_Send_Elem, nBuffer_Scalar, MPI_UNSIGNED_LONG, Buffer_Recv_Elem, nBuffer_Scalar, MPI_UNSIGNED_LONG, MASTER_NODE, MPI_COMM_WORLD);
+  SU2_MPI::Gather(Buffer_Send_Halo, MaxLocalElem, MPI_UNSIGNED_SHORT, Buffer_Recv_Halo, MaxLocalElem, MPI_UNSIGNED_SHORT, MASTER_NODE, MPI_COMM_WORLD);
+#else
+  for (iPoint = 0; iPoint < nBuffer_Scalar; iPoint++) Buffer_Recv_Elem[iPoint] = Buffer_Send_Elem[iPoint];
+  for (iPoint = 0; iPoint < MaxLocalElem; iPoint++) Buffer_Recv_Halo[iPoint] = Buffer_Send_Halo[iPoint];
+#endif
+  
+  /*--- The master node unpacks and sorts the connectivity. ---*/
+  
+  if (rank == MASTER_NODE) {
+    
+    /*---  We need to remove any duplicate elements (halo cells) that
+     exist on multiple partitions. Start by initializing all elements
+     to the "write" state by using a boolean array. ---*/
+    
+    Write_Elem = new bool[size*MaxLocalElem];
+    for (iElem = 0; iElem < size*MaxLocalElem; iElem++) {
+      Write_Elem[iElem] = true;
+    }
+    
+    /*--- Remove the rind layer from the solution only if requested ---*/
+    
+    if (!Wrt_Halo) {
+      
+      /*--- Loop for flagging duplicate elements so that they are not
+       included in the final connectivity list. ---*/
+      
+      kElem = 0;
+      for (iProcessor = 0; iProcessor < size; iProcessor++) {
+        for (iElem = 0; iElem < Buffer_Recv_nElem[iProcessor]; iElem++) {
+          
+          /*--- Check if this element was marked as a halo. ---*/
+          if (Buffer_Recv_Halo[kElem+iElem])
+            Write_Elem[kElem+iElem] = false;
+          
+        }
+        kElem = (iProcessor+1)*MaxLocalElem;
+      }
+    }
+    
+    /*--- Store the unique connectivity list for this element type. ---*/
+    
+    jNode = 0; kNode = 0; jElem = 0; nElem_Total = 0;
+    for (iProcessor = 0; iProcessor < size; iProcessor++) {
+      for (iElem = 0; iElem < Buffer_Recv_nElem[iProcessor]; iElem++) {
+        
+        /*--- Only write the elements that were flagged for it. ---*/
+        if (Write_Elem[jElem+iElem]) {
+          
+          /*--- Increment total count for this element type ---*/
+          nElem_Total++;
+          
+          /*--- Get global index, then loop over each variable and store.
+           Note that we are adding one to the index value because CGNS/Tecplot
+           use 1-based indexing.---*/
+          
+          for (iNode = 0; iNode < NODES_PER_ELEMENT; iNode++) {
+            Conn_Elem[kNode] = (int)Buffer_Recv_Elem[jNode+iElem*NODES_PER_ELEMENT+iNode] + 1;
+            kNode++;
+          }
+        }
+      }
+      /*--- Adjust jNode to index of next proc's data in the buffers. ---*/
+      jElem = (iProcessor+1)*MaxLocalElem;
+      jNode = (iProcessor+1)*nBuffer_Scalar;
+    }
+  }
+  
+  /*--- Immediately release the temporary buffers. ---*/
+  delete [] Buffer_Send_Elem;
+  delete [] Buffer_Send_Halo;
+  delete [] Buffer_Recv_nAddedPeriodic;
+  delete [] Buffer_Send_AddedPeriodic;
+  delete [] Buffer_Recv_AddedPeriodic;
+  delete [] Local_Halo;
+  if (rank == MASTER_NODE) {
+    delete [] Buffer_Recv_nElem;
+    delete [] Buffer_Recv_Elem;
+    delete [] Buffer_Recv_Halo;
+    delete [] Write_Elem;
+  }
+  
+  /*--- Store the particular global element count in the class data,
+   and set the class data pointer to the connectivity array. ---*/
+  
+  if (rank == MASTER_NODE) {
+    switch (Elem_Type) {
+      case LINE:
+        nGlobal_Line = nElem_Total;
+        if (nGlobal_Line > 0) Conn_Line = Conn_Elem;
+        break;
+      case TRIANGLE:
+        nGlobal_BoundTria = nElem_Total;
+        if (nGlobal_BoundTria > 0) Conn_BoundTria = Conn_Elem;
+        break;
+      case QUADRILATERAL:
+        nGlobal_BoundQuad = nElem_Total;
+        if (nGlobal_BoundQuad > 0) Conn_BoundQuad = Conn_Elem;
+        break;
+      default:
+        cout << "Error: Unrecognized element type \n";
+        exit(EXIT_FAILURE); break;
+    }
+  }
+  
+}
+
+void COutput::MergeSolution(CConfig *config, CGeometry *geometry, CSolver **solver, unsigned short val_iZone) {
+  
+  unsigned short Kind_Solver  = config->GetKind_Solver();
+  unsigned short iVar = 0, jVar = 0, FirstIndex = NONE, SecondIndex = NONE, ThirdIndex = NONE;
+  unsigned short nVar_First = 0, nVar_Second = 0, nVar_Third = 0;
+  unsigned short iVar_GridVel = 0, iVar_PressCp = 0, iVar_Density = 0, iVar_Lam = 0, iVar_MachMean = 0,
+  iVar_Tempv = 0, iVar_Temp = 0, iVar_Mach = 0, iVar_Press = 0, iVar_TempLam = 0,
+  iVar_ViscCoeffs = 0, iVar_Sens = 0, iVar_Extra = 0, iVar_Eddy = 0, iVar_Sharp = 0,
+  iVar_FEA_Stress = 0, iVar_FEA_Stress_3D = 0, iVar_FEA_Extra = 0, iVar_SensDim = 0;
+  
+  unsigned long iPoint = 0, jPoint = 0, iVertex = 0, iMarker = 0;
+  su2double Gas_Constant, Mach2Vel, Mach_Motion, RefDensity, RefPressure = 0.0, factor = 0.0;
+  
+  su2double *Aux_Frict = NULL, *Aux_Heat = NULL, *Aux_yPlus = NULL, *Aux_Sens = NULL;
+  
+  unsigned short CurrentIndex;
+  int *Local_Halo;
+  unsigned long Buffer_Send_nPoint[1], *Buffer_Recv_nPoint = NULL;
+  unsigned long nLocalPoint = 0, MaxLocalPoint = 0;
+  unsigned long iGlobal_Index = 0, nBuffer_Scalar = 0;
+  bool Wrt_Halo = config->GetWrt_Halo(), isPeriodic;
+
+  int iProcessor;
+  int rank = MASTER_NODE;
+  int size = SINGLE_NODE;
+  
+#ifdef HAVE_MPI
+  MPI_Comm_rank(MPI_COMM_WORLD, &rank);
+  MPI_Comm_size(MPI_COMM_WORLD, &size);
+#endif
+  
+  bool grid_movement  = (config->GetGrid_Movement());
+  bool compressible   = (config->GetKind_Regime() == COMPRESSIBLE);
+  bool incompressible = (config->GetKind_Regime() == INCOMPRESSIBLE);
+  bool freesurface    = (config->GetKind_Regime() == FREESURFACE);
+  bool transition     = (config->GetKind_Trans_Model() == LM);
+  bool flow           = (( config->GetKind_Solver() == EULER             ) ||
+                         ( config->GetKind_Solver() == NAVIER_STOKES     ) ||
+                         ( config->GetKind_Solver() == RANS              ) ||
+                         ( config->GetKind_Solver() == ADJ_EULER         ) ||
+                         ( config->GetKind_Solver() == ADJ_NAVIER_STOKES ) ||
+                         ( config->GetKind_Solver() == ADJ_RANS          )   );
+  
+  unsigned short iDim;
+  unsigned short nDim = geometry->GetnDim();
+  su2double RefAreaCoeff = config->GetRefAreaCoeff();
+  su2double Gamma = config->GetGamma();
+  su2double RefVel2, *Normal, Area;
+  
+  /*--- Set the non-dimensionalization ---*/
+  if (flow) {
+    if (grid_movement) {
+      Gas_Constant = config->GetGas_ConstantND();
+      Mach2Vel = sqrt(Gamma*Gas_Constant*config->GetTemperature_FreeStreamND());
+      Mach_Motion = config->GetMach_Motion();
+      RefVel2 = (Mach_Motion*Mach2Vel)*(Mach_Motion*Mach2Vel);
+    }
+    else {
+      RefVel2 = 0.0;
+      for (iDim = 0; iDim < nDim; iDim++)
+        RefVel2  += solver[FLOW_SOL]->GetVelocity_Inf(iDim)*solver[FLOW_SOL]->GetVelocity_Inf(iDim);
+    }
+    RefDensity  = solver[FLOW_SOL]->GetDensity_Inf();
+    RefPressure = solver[FLOW_SOL]->GetPressure_Inf();
+    factor = 1.0 / (0.5*RefDensity*RefAreaCoeff*RefVel2);
+  }
+  
+  /*--- Prepare send buffers for the conservative variables. Need to
+   find the total number of conservative variables and also the
+   index for their particular solution container. ---*/
+  
+  switch (Kind_Solver) {
+    case EULER : case NAVIER_STOKES: FirstIndex = FLOW_SOL; SecondIndex = NONE; ThirdIndex = NONE; break;
+    case RANS : FirstIndex = FLOW_SOL; SecondIndex = TURB_SOL; if (transition) ThirdIndex=TRANS_SOL; else ThirdIndex = NONE; break;
+    case TNE2_EULER : case TNE2_NAVIER_STOKES: FirstIndex = TNE2_SOL; SecondIndex = NONE; ThirdIndex = NONE; break;
+    case POISSON_EQUATION: FirstIndex = POISSON_SOL; SecondIndex = NONE; ThirdIndex = NONE; break;
+    case WAVE_EQUATION: FirstIndex = WAVE_SOL; SecondIndex = NONE; ThirdIndex = NONE; break;
+    case HEAT_EQUATION: FirstIndex = HEAT_SOL; SecondIndex = NONE; ThirdIndex = NONE; break;
+    case LINEAR_ELASTICITY: FirstIndex = FEA_SOL; SecondIndex = NONE; ThirdIndex = NONE; break;
+    case ADJ_EULER : case ADJ_NAVIER_STOKES : FirstIndex = ADJFLOW_SOL; SecondIndex = NONE; ThirdIndex = NONE; break;
+    case ADJ_TNE2_EULER : case ADJ_TNE2_NAVIER_STOKES : FirstIndex = ADJTNE2_SOL; SecondIndex = NONE; ThirdIndex = NONE; break;
+    case ADJ_RANS : FirstIndex = ADJFLOW_SOL; if (config->GetFrozen_Visc()) SecondIndex = NONE; else SecondIndex = ADJTURB_SOL; ThirdIndex = NONE; break;
+    case LIN_EULER : case LIN_NAVIER_STOKES : ThirdIndex = NONE; FirstIndex = LINFLOW_SOL; SecondIndex = NONE; break;
+    case DISC_ADJ_EULER: case DISC_ADJ_NAVIER_STOKES: FirstIndex = ADJFLOW_SOL; SecondIndex = NONE; ThirdIndex = NONE; break;
+    case DISC_ADJ_RANS: FirstIndex = ADJFLOW_SOL; SecondIndex = ADJTURB_SOL; ThirdIndex = NONE; break;
+    default: SecondIndex = NONE; ThirdIndex = NONE; break;
+  }
+  
+  nVar_First = solver[FirstIndex]->GetnVar();
+  if (SecondIndex != NONE) nVar_Second = solver[SecondIndex]->GetnVar();
+  if (ThirdIndex != NONE) nVar_Third = solver[ThirdIndex]->GetnVar();
+  nVar_Consv = nVar_First + nVar_Second + nVar_Third;
+  nVar_Total = nVar_Consv;
+  
+  if (!config->GetLow_MemoryOutput()) {
+    
+    /*--- Add the limiters ---*/
+    
+    if (config->GetWrt_Limiters()) nVar_Total += nVar_Consv;
+    
+    /*--- Add the residuals ---*/
+    
+    if (config->GetWrt_Residuals()) nVar_Total += nVar_Consv;
+    
+    /*--- Add the grid velocity to the restart file for the unsteady adjoint ---*/
+    
+    if (grid_movement) {
+      iVar_GridVel = nVar_Total;
+      if (geometry->GetnDim() == 2) nVar_Total += 2;
+      else if (geometry->GetnDim() == 3) nVar_Total += 3;
+    }
+    
+    /*--- Add density to the restart file ---*/
+
+    if ((config->GetKind_Regime() == FREESURFACE)) {
+      iVar_Density = nVar_Total; nVar_Total += 1;
+    }
+    
+    /*--- Add Pressure, Temperature, Cp, Mach to the restart file ---*/
+
+    if ((Kind_Solver == EULER) || (Kind_Solver == NAVIER_STOKES) || (Kind_Solver == RANS)) {
+      iVar_PressCp = nVar_Total; nVar_Total += 3;
+      iVar_MachMean = nVar_Total; nVar_Total += 1;
+    }
+    
+    /*--- Add Laminar Viscosity, Skin Friction, Heat Flux, & yPlus to the restart file ---*/
+
+    if ((Kind_Solver == NAVIER_STOKES) || (Kind_Solver == RANS)) {
+      iVar_Lam = nVar_Total; nVar_Total += 1;
+      iVar_ViscCoeffs = nVar_Total; nVar_Total += 3;
+    }
+    
+    /*--- Add Eddy Viscosity to the restart file ---*/
+
+    if (Kind_Solver == RANS) {
+      iVar_Eddy = nVar_Total; nVar_Total += 1;
+    }
+    
+    /*--- Add Sharp edges to the restart file ---*/
+
+    if (config->GetWrt_SharpEdges()) {
+      if ((Kind_Solver == EULER) || (Kind_Solver == NAVIER_STOKES) || (Kind_Solver == RANS)) {
+        iVar_Sharp = nVar_Total; nVar_Total += 1;
+      }
+    }
+    
+    if ((Kind_Solver == TNE2_EULER)         || (Kind_Solver == TNE2_NAVIER_STOKES)   ) {
+      iVar_Mach = nVar_Total; nVar_Total++;
+      iVar_Press = nVar_Total; nVar_Total++;
+      iVar_Temp = nVar_Total; nVar_Total++;
+      iVar_Tempv = nVar_Total; nVar_Total++;
+    }
+    
+    if (Kind_Solver == TNE2_NAVIER_STOKES) {
+      iVar_TempLam = nVar_Total; nVar_Total += config->GetnSpecies()+3;
+    }
+    
+    //if (Kind_Solver == POISSON_EQUATION) {
+    //  iVar_EF = nVar_Total; nVar_Total += geometry->GetnDim();
+    //}
+    
+    if (( Kind_Solver == ADJ_EULER              ) || ( Kind_Solver == ADJ_NAVIER_STOKES      ) ||
+        ( Kind_Solver == ADJ_RANS               ) || ( Kind_Solver == ADJ_TNE2_EULER         ) ||
+        ( Kind_Solver == ADJ_TNE2_NAVIER_STOKES )) {
+      iVar_Sens   = nVar_Total; nVar_Total += 2;
+    }
+    
+    if (Kind_Solver == LINEAR_ELASTICITY) {
+      iVar_FEA_Stress  = nVar_Total; nVar_Total += 3;
+	  if (geometry->GetnDim() == 3) {iVar_FEA_Stress_3D = nVar_Total; nVar_Total += 3;}
+      iVar_FEA_Extra = nVar_Total; nVar_Total += 2;
+    }
+
+    if ((Kind_Solver == DISC_ADJ_EULER)         ||
+        (Kind_Solver == DISC_ADJ_NAVIER_STOKES) ||
+         (Kind_Solver == DISC_ADJ_RANS)){
+      iVar_Sens    = nVar_Total; nVar_Total += 1;
+      iVar_SensDim = nVar_Total; nVar_Total += nDim;
+    }
+    
+    if (config->GetExtraOutput()) {
+      if (Kind_Solver == RANS) {
+        iVar_Extra  = nVar_Total; nVar_Extra  = solver[TURB_SOL]->GetnOutputVariables(); nVar_Total += nVar_Extra;
+      }
+      if ((Kind_Solver == TNE2_EULER) || (Kind_Solver == TNE2_NAVIER_STOKES)) {
+        iVar_Extra  = nVar_Total; nVar_Extra  = solver[TNE2_SOL]->GetnVar(); nVar_Total += nVar_Extra;
+      }
+    }
+    
+  }
+  
+  Local_Halo = new int[geometry->GetnPoint()];
+  for (iPoint = 0; iPoint < geometry->GetnPoint(); iPoint++)
+    Local_Halo[iPoint] = !geometry->node[iPoint]->GetDomain();
+  
+  /*--- Search all send/recv boundaries on this partition for any periodic
+   nodes that were part of the original domain. We want to recover these
+   for visualization purposes. ---*/
+  
+  if (Wrt_Halo) {
+    nLocalPoint = geometry->GetnPoint();
+  } else {
+    for (iMarker = 0; iMarker < config->GetnMarker_All(); iMarker++) {
+      if (config->GetMarker_All_KindBC(iMarker) == SEND_RECEIVE) {
+        
+        /*--- Checking for less than or equal to the rank, because there may
+         be some periodic halo nodes that send info to the same rank. ---*/
+        
+        for (iVertex = 0; iVertex < geometry->nVertex[iMarker]; iVertex++) {
+          iPoint = geometry->vertex[iMarker][iVertex]->GetNode();
+          isPeriodic = ((geometry->vertex[iMarker][iVertex]->GetRotation_Type() > 0) &&
+                        (geometry->vertex[iMarker][iVertex]->GetRotation_Type() % 2 == 1));
+          if (isPeriodic) Local_Halo[iPoint] = false;
+        }
+      }
+    }
+    
+    /*--- Sum total number of nodes that belong to the domain ---*/
+    
+    for (iPoint = 0; iPoint < geometry->GetnPoint(); iPoint++)
+      if (Local_Halo[iPoint] == false)
+        nLocalPoint++;
+    
+  }
+  Buffer_Send_nPoint[0] = nLocalPoint;
+  
+  /*--- Each processor sends its local number of nodes to the master. ---*/
+  
+  if (rank == MASTER_NODE) Buffer_Recv_nPoint = new unsigned long[size];
+  
+#ifdef HAVE_MPI
+  SU2_MPI::Allreduce(&nLocalPoint, &MaxLocalPoint, 1, MPI_UNSIGNED_LONG, MPI_MAX, MPI_COMM_WORLD);
+  SU2_MPI::Gather(&Buffer_Send_nPoint, 1, MPI_UNSIGNED_LONG, Buffer_Recv_nPoint, 1, MPI_UNSIGNED_LONG, MASTER_NODE, MPI_COMM_WORLD);
+#else
+  MaxLocalPoint = nLocalPoint;
+  Buffer_Recv_nPoint[0] = Buffer_Send_nPoint[0];
+#endif
+  
+  nBuffer_Scalar = MaxLocalPoint;
+  
+  /*--- Send and Recv buffers. ---*/
+  
+  su2double *Buffer_Send_Var = new su2double[MaxLocalPoint];
+  su2double *Buffer_Recv_Var = NULL;
+  
+  su2double *Buffer_Send_Res = new su2double[MaxLocalPoint];
+  su2double *Buffer_Recv_Res = NULL;
+  
+  su2double *Buffer_Send_Vol = new su2double[MaxLocalPoint];
+  su2double *Buffer_Recv_Vol = NULL;
+  
+  unsigned long *Buffer_Send_GlobalIndex = new unsigned long[MaxLocalPoint];
+  unsigned long *Buffer_Recv_GlobalIndex = NULL;
+  
+  /*--- Auxiliary vectors for surface coefficients ---*/
+  
+  if ((Kind_Solver == NAVIER_STOKES) || (Kind_Solver == RANS)) {
+    Aux_Frict = new su2double[geometry->GetnPoint()];
+    Aux_Heat  = new su2double[geometry->GetnPoint()];
+    Aux_yPlus = new su2double[geometry->GetnPoint()];
+  }
+  
+  if ((Kind_Solver == ADJ_EULER) || (Kind_Solver == ADJ_NAVIER_STOKES) ||
+      (Kind_Solver == ADJ_RANS)  || (Kind_Solver == ADJ_TNE2_EULER)    ||
+      (Kind_Solver == ADJ_TNE2_NAVIER_STOKES) || (Kind_Solver == DISC_ADJ_EULER) ||
+      (Kind_Solver == DISC_ADJ_NAVIER_STOKES) || (Kind_Solver == DISC_ADJ_RANS)) {
+    Aux_Sens = new su2double[geometry->GetnPoint()];
+  }
+  
+  /*--- Prepare the receive buffers in the master node only. ---*/
+  
+  if (rank == MASTER_NODE) {
+    
+    Buffer_Recv_Var = new su2double[size*MaxLocalPoint];
+    Buffer_Recv_Res = new su2double[size*MaxLocalPoint];
+    Buffer_Recv_Vol = new su2double[size*MaxLocalPoint];
+    Buffer_Recv_GlobalIndex = new unsigned long[size*MaxLocalPoint];
+    
+    /*--- Sum total number of nodes to be written and allocate arrays ---*/
+    nGlobal_Poin = 0;
+    for (iProcessor = 0; iProcessor < size; iProcessor++) {
+      nGlobal_Poin += Buffer_Recv_nPoint[iProcessor];
+    }
+    Data = new su2double*[nVar_Total];
+    for (iVar = 0; iVar < nVar_Total; iVar++) {
+      Data[iVar] = new su2double[nGlobal_Poin];
+    }
+  }
+  
+  /*--- Main communication routine. Loop over each variable that has
+   been requested by the user and perform the MPI comm. Temporary
+   1-D buffers are used to send the solution for each variable at all
+   nodes on each partition to the master node. These are then unpacked
+   by the master and sorted by global index in one large n-dim. array. ---*/
+  
+  for (iVar = 0; iVar < nVar_Consv; iVar++) {
+    
+    /*--- Logic for which solution class to draw from. ---*/
+    
+    jVar = iVar;
+    CurrentIndex = FirstIndex;
+    if ((SecondIndex != NONE) && (iVar > nVar_First-1)) {
+      jVar = iVar - nVar_First;
+      CurrentIndex = SecondIndex;
+    }
+    if ((SecondIndex != NONE) && (ThirdIndex != NONE) && (iVar > (nVar_First + nVar_Second-1))) {
+      jVar = iVar - nVar_First - nVar_Second;
+      CurrentIndex = ThirdIndex;
+    }
+    
+    /*--- Loop over this partition to collect the current variable ---*/
+    
+    jPoint = 0;
+    for (iPoint = 0; iPoint < geometry->GetnPoint(); iPoint++) {
+      
+      /*--- Check for halos & write only if requested ---*/
+      
+      if (!Local_Halo[iPoint] || Wrt_Halo) {
+        
+        /*--- Get this variable into the temporary send buffer. ---*/
+        
+        Buffer_Send_Var[jPoint] = solver[CurrentIndex]->node[iPoint]->GetSolution(jVar);
+        
+        if (!config->GetLow_MemoryOutput()) {
+          
+          if (config->GetWrt_Limiters()) {
+            Buffer_Send_Vol[jPoint] = solver[CurrentIndex]->node[iPoint]->GetLimiter_Primitive(jVar);
+          }
+          
+          if (config->GetWrt_Residuals()) {
+            Buffer_Send_Res[jPoint] = solver[CurrentIndex]->LinSysRes.GetBlock(iPoint, jVar);
+          }
+          
+        }
+        
+        /*--- Only send/recv the volumes & global indices during the first loop ---*/
+        
+        if (iVar == 0) {
+          Buffer_Send_GlobalIndex[jPoint] = geometry->node[iPoint]->GetGlobalIndex();
+        }
+        
+        jPoint++;
+        
+      }
+    }
+    
+    /*--- Gather the data on the master node. ---*/
+    
+#ifdef HAVE_MPI
+    SU2_MPI::Gather(Buffer_Send_Var, nBuffer_Scalar, MPI_DOUBLE, Buffer_Recv_Var, nBuffer_Scalar, MPI_DOUBLE, MASTER_NODE, MPI_COMM_WORLD);
+#else
+    for (iPoint = 0; iPoint < nBuffer_Scalar; iPoint++) Buffer_Recv_Var[iPoint] = Buffer_Send_Var[iPoint];
+#endif
+    if (!config->GetLow_MemoryOutput()) {
+      
+      if (config->GetWrt_Limiters()) {
+#ifdef HAVE_MPI
+        SU2_MPI::Gather(Buffer_Send_Vol, nBuffer_Scalar, MPI_DOUBLE, Buffer_Recv_Vol, nBuffer_Scalar, MPI_DOUBLE, MASTER_NODE, MPI_COMM_WORLD);
+#else
+        for (iPoint = 0; iPoint < nBuffer_Scalar; iPoint++) Buffer_Recv_Vol[iPoint] = Buffer_Send_Vol[iPoint];
+#endif
+      }
+      
+      if (config->GetWrt_Residuals()) {
+#ifdef HAVE_MPI
+        SU2_MPI::Gather(Buffer_Send_Res, nBuffer_Scalar, MPI_DOUBLE, Buffer_Recv_Res, nBuffer_Scalar, MPI_DOUBLE, MASTER_NODE, MPI_COMM_WORLD);
+#else
+        for (iPoint = 0; iPoint < nBuffer_Scalar; iPoint++) Buffer_Recv_Res[iPoint] = Buffer_Send_Res[iPoint];
+#endif
+      }
+      
+    }
+    
+    if (iVar == 0) {
+#ifdef HAVE_MPI
+      SU2_MPI::Gather(Buffer_Send_GlobalIndex, nBuffer_Scalar, MPI_UNSIGNED_LONG, Buffer_Recv_GlobalIndex, nBuffer_Scalar, MPI_UNSIGNED_LONG, MASTER_NODE, MPI_COMM_WORLD);
+#else
+      for (iPoint = 0; iPoint < nBuffer_Scalar; iPoint++) Buffer_Recv_GlobalIndex[iPoint] = Buffer_Send_GlobalIndex[iPoint];
+#endif
+    }
+    
+    /*--- The master node unpacks and sorts this variable by global index ---*/
+    
+    if (rank == MASTER_NODE) {
+      jPoint = 0;
+      for (iProcessor = 0; iProcessor < size; iProcessor++) {
+        for (iPoint = 0; iPoint < Buffer_Recv_nPoint[iProcessor]; iPoint++) {
+          
+          /*--- Get global index, then loop over each variable and store ---*/
+          
+          iGlobal_Index = Buffer_Recv_GlobalIndex[jPoint];
+          
+          Data[iVar][iGlobal_Index] = Buffer_Recv_Var[jPoint];
+          
+          if (!config->GetLow_MemoryOutput()) {
+            
+            if (config->GetWrt_Limiters()) {
+              Data[iVar+nVar_Consv][iGlobal_Index] = Buffer_Recv_Vol[jPoint];
+            }
+            
+            if (config->GetWrt_Residuals()) {
+              unsigned short ExtraIndex;
+              ExtraIndex = nVar_Consv;
+              if (config->GetWrt_Limiters()) ExtraIndex = 2*nVar_Consv;
+              Data[iVar+ExtraIndex][iGlobal_Index] = Buffer_Recv_Res[jPoint];
+            }
+            
+          }
+          
+          jPoint++;
+        }
+        /*--- Adjust jPoint to index of next proc's data in the buffers. ---*/
+        jPoint = (iProcessor+1)*nBuffer_Scalar;
+      }
+    }
+    
+  }
+  
+  if (!config->GetLow_MemoryOutput()) {
+    
+    /*--- Additional communication routine for the grid velocity. Note that
+     we are reusing the same temporary buffers from above for efficiency.
+     Also, in the future more routines like this could be used to write
+     an arbitrary number of additional variables to the file. ---*/
+    
+    if (grid_movement) {
+      
+      /*--- Loop over this partition to collect the current variable ---*/
+      
+      jPoint = 0; su2double *Grid_Vel;
+      for (iPoint = 0; iPoint < geometry->GetnPoint(); iPoint++) {
+        
+        /*--- Check for halos & write only if requested ---*/
+        
+        if (!Local_Halo[iPoint] || Wrt_Halo) {
+          
+          /*--- Load buffers with the three grid velocity components. ---*/
+          
+          Grid_Vel = geometry->node[iPoint]->GetGridVel();
+          Buffer_Send_Var[jPoint] = Grid_Vel[0];
+          Buffer_Send_Res[jPoint] = Grid_Vel[1];
+          if (geometry->GetnDim() == 3) Buffer_Send_Vol[jPoint] = Grid_Vel[2];
+          jPoint++;
+        }
+      }
+      
+      /*--- Gather the data on the master node. ---*/
+      
+#ifdef HAVE_MPI
+      SU2_MPI::Gather(Buffer_Send_Var, nBuffer_Scalar, MPI_DOUBLE, Buffer_Recv_Var, nBuffer_Scalar, MPI_DOUBLE, MASTER_NODE, MPI_COMM_WORLD);
+      SU2_MPI::Gather(Buffer_Send_Res, nBuffer_Scalar, MPI_DOUBLE, Buffer_Recv_Res, nBuffer_Scalar, MPI_DOUBLE, MASTER_NODE, MPI_COMM_WORLD);
+      if (geometry->GetnDim() == 3) {
+        SU2_MPI::Gather(Buffer_Send_Vol, nBuffer_Scalar, MPI_DOUBLE, Buffer_Recv_Vol, nBuffer_Scalar, MPI_DOUBLE, MASTER_NODE, MPI_COMM_WORLD);
+      }
+#else
+      for (iPoint = 0; iPoint < nBuffer_Scalar; iPoint++) Buffer_Recv_Var[iPoint] = Buffer_Send_Var[iPoint];
+      for (iPoint = 0; iPoint < nBuffer_Scalar; iPoint++) Buffer_Recv_Res[iPoint] = Buffer_Send_Res[iPoint];
+      if (geometry->GetnDim() == 3) {
+        for (iPoint = 0; iPoint < nBuffer_Scalar; iPoint++) Buffer_Recv_Vol[iPoint] = Buffer_Send_Vol[iPoint];
+      }
+#endif
+      
+      /*--- The master node unpacks and sorts this variable by global index ---*/
+      
+      if (rank == MASTER_NODE) {
+        jPoint = 0; iVar = iVar_GridVel;
+        for (iProcessor = 0; iProcessor < size; iProcessor++) {
+          for (iPoint = 0; iPoint < Buffer_Recv_nPoint[iProcessor]; iPoint++) {
+            
+            /*--- Get global index, then loop over each variable and store ---*/
+            
+            iGlobal_Index = Buffer_Recv_GlobalIndex[jPoint];
+            Data[iVar][iGlobal_Index]   = Buffer_Recv_Var[jPoint];
+            Data[iVar+1][iGlobal_Index] = Buffer_Recv_Res[jPoint];
+            if (geometry->GetnDim() == 3)
+              Data[iVar+2][iGlobal_Index] = Buffer_Recv_Vol[jPoint];
+            jPoint++;
+          }
+          
+          /*--- Adjust jPoint to index of next proc's data in the buffers. ---*/
+          
+          jPoint = (iProcessor+1)*nBuffer_Scalar;
+        }
+      }
+    }
+    
+    /*--- Communicate the Density in Free-surface problems ---*/
+    
+    if (config->GetKind_Regime() == FREESURFACE) {
+      
+      /*--- Loop over this partition to collect the current variable ---*/
+      
+      jPoint = 0;
+      for (iPoint = 0; iPoint < geometry->GetnPoint(); iPoint++) {
+        
+        /*--- Check for halos & write only if requested ---*/
+        
+        if (!Local_Halo[iPoint] || Wrt_Halo) {
+          
+          /*--- Load buffers with the pressure and mach variables. ---*/
+          Buffer_Send_Var[jPoint] = solver[FLOW_SOL]->node[iPoint]->GetDensityInc();
+          jPoint++;
+        }
+      }
+      
+      /*--- Gather the data on the master node. ---*/
+      
+#ifdef HAVE_MPI
+      SU2_MPI::Gather(Buffer_Send_Var, nBuffer_Scalar, MPI_DOUBLE, Buffer_Recv_Var, nBuffer_Scalar, MPI_DOUBLE, MASTER_NODE, MPI_COMM_WORLD);
+#else
+      for (iPoint = 0; iPoint < nBuffer_Scalar; iPoint++) Buffer_Recv_Var[iPoint] = Buffer_Send_Var[iPoint];
+#endif
+      
+      /*--- The master node unpacks and sorts this variable by global index ---*/
+      
+      if (rank == MASTER_NODE) {
+        jPoint = 0; iVar = iVar_Density;
+        for (iProcessor = 0; iProcessor < size; iProcessor++) {
+          for (iPoint = 0; iPoint < Buffer_Recv_nPoint[iProcessor]; iPoint++) {
+            
+            /*--- Get global index, then loop over each variable and store ---*/
+            
+            iGlobal_Index = Buffer_Recv_GlobalIndex[jPoint];
+            Data[iVar][iGlobal_Index] = Buffer_Recv_Var[jPoint];
+            jPoint++;
+          }
+          /*--- Adjust jPoint to index of next proc's data in the buffers. ---*/
+          
+          jPoint = (iProcessor+1)*nBuffer_Scalar;
+        }
+      }
+      
+    }
+    
+    /*--- Communicate Pressure, Cp, and Mach ---*/
+    
+    if ((Kind_Solver == EULER) || (Kind_Solver == NAVIER_STOKES) || (Kind_Solver == RANS)) {
+      
+      /*--- First, loop through the mesh in order to find and store the
+       value of the coefficient of pressure at any surface nodes. They
+       will be placed in an auxiliary vector and then communicated like
+       all other volumetric variables. ---*/
+      
+      /*--- Loop over this partition to collect the current variable ---*/
+      
+      jPoint = 0;
+      for (iPoint = 0; iPoint < geometry->GetnPoint(); iPoint++) {
+        
+        /*--- Check for halos & write only if requested ---*/
+        
+        if (!Local_Halo[iPoint] || Wrt_Halo) {
+          
+          /*--- Load buffers with the pressure, Cp, and mach variables. ---*/
+          
+          if (compressible) {
+            Buffer_Send_Var[jPoint] = solver[FLOW_SOL]->node[iPoint]->GetPressure();
+            Buffer_Send_Res[jPoint] = solver[FLOW_SOL]->node[iPoint]->GetTemperature();
+            Buffer_Send_Vol[jPoint] = (solver[FLOW_SOL]->node[iPoint]->GetPressure() - RefPressure)*factor*RefAreaCoeff;
+          }
+          if (incompressible || freesurface) {
+            Buffer_Send_Var[jPoint] = solver[FLOW_SOL]->node[iPoint]->GetPressureInc();
+            Buffer_Send_Res[jPoint] = 0.0;
+            Buffer_Send_Vol[jPoint] = (solver[FLOW_SOL]->node[iPoint]->GetPressureInc() - RefPressure)*factor*RefAreaCoeff;
+          }
+          jPoint++;
+        }
+      }
+      
+      /*--- Gather the data on the master node. ---*/
+      
+#ifdef HAVE_MPI
+      SU2_MPI::Gather(Buffer_Send_Var, nBuffer_Scalar, MPI_DOUBLE, Buffer_Recv_Var, nBuffer_Scalar, MPI_DOUBLE, MASTER_NODE, MPI_COMM_WORLD);
+      SU2_MPI::Gather(Buffer_Send_Res, nBuffer_Scalar, MPI_DOUBLE, Buffer_Recv_Res, nBuffer_Scalar, MPI_DOUBLE, MASTER_NODE, MPI_COMM_WORLD);
+      SU2_MPI::Gather(Buffer_Send_Vol, nBuffer_Scalar, MPI_DOUBLE, Buffer_Recv_Vol, nBuffer_Scalar, MPI_DOUBLE, MASTER_NODE, MPI_COMM_WORLD);
+#else
+      for (iPoint = 0; iPoint < nBuffer_Scalar; iPoint++) Buffer_Recv_Var[iPoint] = Buffer_Send_Var[iPoint];
+      for (iPoint = 0; iPoint < nBuffer_Scalar; iPoint++) Buffer_Recv_Res[iPoint] = Buffer_Send_Res[iPoint];
+      for (iPoint = 0; iPoint < nBuffer_Scalar; iPoint++) Buffer_Recv_Vol[iPoint] = Buffer_Send_Vol[iPoint];
+#endif
+      
+      /*--- The master node unpacks and sorts this variable by global index ---*/
+      
+      if (rank == MASTER_NODE) {
+        jPoint = 0; iVar = iVar_PressCp;
+        for (iProcessor = 0; iProcessor < size; iProcessor++) {
+          for (iPoint = 0; iPoint < Buffer_Recv_nPoint[iProcessor]; iPoint++) {
+            
+            /*--- Get global index, then loop over each variable and store ---*/
+            
+            iGlobal_Index = Buffer_Recv_GlobalIndex[jPoint];
+            Data[iVar][iGlobal_Index]   = Buffer_Recv_Var[jPoint];
+            Data[iVar+1][iGlobal_Index] = Buffer_Recv_Res[jPoint];
+            Data[iVar+2][iGlobal_Index] = Buffer_Recv_Vol[jPoint];
+            jPoint++;
+          }
+          
+          /*--- Adjust jPoint to index of next proc's data in the buffers. ---*/
+          
+          jPoint = (iProcessor+1)*nBuffer_Scalar;
+        }
+      }
+    }
+    
+    /*--- Communicate Mach---*/
+    
+    if ((Kind_Solver == EULER) || (Kind_Solver == NAVIER_STOKES) || (Kind_Solver == RANS)) {
+      
+      /*--- Loop over this partition to collect the current variable ---*/
+      
+      jPoint = 0;
+      for (iPoint = 0; iPoint < geometry->GetnPoint(); iPoint++) {
+        
+        /*--- Check for halos & write only if requested ---*/
+        
+        if (!Local_Halo[iPoint] || Wrt_Halo) {
+          
+          /*--- Load buffers with the temperature and laminar viscosity variables. ---*/
+          
+          if (compressible) {
+            Buffer_Send_Var[jPoint] = sqrt(solver[FLOW_SOL]->node[iPoint]->GetVelocity2())/
+            solver[FLOW_SOL]->node[iPoint]->GetSoundSpeed();
+          }
+          if (incompressible || freesurface) {
+            Buffer_Send_Var[jPoint] = sqrt(solver[FLOW_SOL]->node[iPoint]->GetVelocity2())*config->GetVelocity_Ref()/
+            sqrt(config->GetBulk_Modulus()/(solver[FLOW_SOL]->node[iPoint]->GetDensityInc()*config->GetDensity_Ref()));
+          }
+          jPoint++;
+        }
+      }
+      
+      /*--- Gather the data on the master node. ---*/
+      
+#ifdef HAVE_MPI
+      SU2_MPI::Gather(Buffer_Send_Var, nBuffer_Scalar, MPI_DOUBLE, Buffer_Recv_Var, nBuffer_Scalar, MPI_DOUBLE, MASTER_NODE, MPI_COMM_WORLD);
+#else
+      for (iPoint = 0; iPoint < nBuffer_Scalar; iPoint++) Buffer_Recv_Var[iPoint] = Buffer_Send_Var[iPoint];
+#endif
+      
+      /*--- The master node unpacks and sorts this variable by global index ---*/
+      
+      if (rank == MASTER_NODE) {
+        jPoint = 0; iVar = iVar_MachMean;
+        for (iProcessor = 0; iProcessor < size; iProcessor++) {
+          for (iPoint = 0; iPoint < Buffer_Recv_nPoint[iProcessor]; iPoint++) {
+            
+            /*--- Get global index, then loop over each variable and store ---*/
+            
+            iGlobal_Index = Buffer_Recv_GlobalIndex[jPoint];
+            Data[iVar][iGlobal_Index]   = Buffer_Recv_Var[jPoint];
+            jPoint++;
+          }
+          
+          /*--- Adjust jPoint to index of next proc's data in the buffers. ---*/
+          
+          jPoint = (iProcessor+1)*nBuffer_Scalar;
+        }
+      }
+    }
+    
+    /*--- Laminar Viscosity ---*/
+    
+    if ((Kind_Solver == NAVIER_STOKES) || (Kind_Solver == RANS)) {
+      
+      /*--- Loop over this partition to collect the current variable ---*/
+      
+      jPoint = 0;
+      for (iPoint = 0; iPoint < geometry->GetnPoint(); iPoint++) {
+        
+        /*--- Check for halos & write only if requested ---*/
+        
+        if (!Local_Halo[iPoint] || Wrt_Halo) {
+          
+          /*--- Load buffers with the temperature and laminar viscosity variables. ---*/
+          
+          if (compressible) {
+            Buffer_Send_Res[jPoint] = solver[FLOW_SOL]->node[iPoint]->GetLaminarViscosity();
+          }
+          if (incompressible || freesurface) {
+            Buffer_Send_Res[jPoint] = solver[FLOW_SOL]->node[iPoint]->GetLaminarViscosityInc();
+          }
+          jPoint++;
+        }
+      }
+      
+      /*--- Gather the data on the master node. ---*/
+      
+#ifdef HAVE_MPI
+      SU2_MPI::Gather(Buffer_Send_Res, nBuffer_Scalar, MPI_DOUBLE, Buffer_Recv_Res, nBuffer_Scalar, MPI_DOUBLE, MASTER_NODE, MPI_COMM_WORLD);
+#else
+      for (iPoint = 0; iPoint < nBuffer_Scalar; iPoint++) Buffer_Recv_Res[iPoint] = Buffer_Send_Res[iPoint];
+#endif
+      
+      /*--- The master node unpacks and sorts this variable by global index ---*/
+      
+      if (rank == MASTER_NODE) {
+        jPoint = 0; iVar = iVar_Lam;
+        for (iProcessor = 0; iProcessor < size; iProcessor++) {
+          for (iPoint = 0; iPoint < Buffer_Recv_nPoint[iProcessor]; iPoint++) {
+            
+            /*--- Get global index, then loop over each variable and store ---*/
+            
+            iGlobal_Index = Buffer_Recv_GlobalIndex[jPoint];
+            Data[iVar][iGlobal_Index] = Buffer_Recv_Res[jPoint];
+            jPoint++;
+          }
+          
+          /*--- Adjust jPoint to index of next proc's data in the buffers. ---*/
+          
+          jPoint = (iProcessor+1)*nBuffer_Scalar;
+        }
+      }
+    
+      /*--- Communicate skin friction, heat transfer, y+ ---*/
+      
+      /*--- First, loop through the mesh in order to find and store the
+       value of the viscous coefficients at any surface nodes. They
+       will be placed in an auxiliary vector and then communicated like
+       all other volumetric variables. ---*/
+      
+      for (iPoint = 0; iPoint < geometry->GetnPoint(); iPoint++) {
+        Aux_Frict[iPoint] = 0.0;
+        Aux_Heat[iPoint]  = 0.0;
+        Aux_yPlus[iPoint] = 0.0;
+      }
+      for (iMarker = 0; iMarker < config->GetnMarker_All(); iMarker++)
+        if (config->GetMarker_All_Plotting(iMarker) == YES) {
+          for (iVertex = 0; iVertex < geometry->nVertex[iMarker]; iVertex++) {
+            iPoint = geometry->vertex[iMarker][iVertex]->GetNode();
+            Aux_Frict[iPoint] = solver[FLOW_SOL]->GetCSkinFriction(iMarker, iVertex);
+            Aux_Heat[iPoint]  = solver[FLOW_SOL]->GetHeatFlux(iMarker, iVertex);
+            Aux_yPlus[iPoint] = solver[FLOW_SOL]->GetYPlus(iMarker, iVertex);
+          }
+        }
+      
+      /*--- Loop over this partition to collect the current variable ---*/
+      
+      jPoint = 0;
+      for (iPoint = 0; iPoint < geometry->GetnPoint(); iPoint++) {
+        
+        /*--- Check for halos & write only if requested ---*/
+        
+        
+        if (!Local_Halo[iPoint] || Wrt_Halo) {
+          
+          /*--- Load buffers with the skin friction, heat transfer, y+ variables. ---*/
+          
+          if (compressible) {
+            Buffer_Send_Var[jPoint] = Aux_Frict[iPoint];
+            Buffer_Send_Res[jPoint] = Aux_Heat[iPoint];
+            Buffer_Send_Vol[jPoint] = Aux_yPlus[iPoint];
+          }
+          if (incompressible || freesurface) {
+            Buffer_Send_Var[jPoint] = Aux_Frict[iPoint];
+            Buffer_Send_Res[jPoint] = Aux_Heat[iPoint];
+            Buffer_Send_Vol[jPoint] = Aux_yPlus[iPoint];
+          }
+          jPoint++;
+        }
+      }
+      
+      /*--- Gather the data on the master node. ---*/
+      
+#ifdef HAVE_MPI
+      SU2_MPI::Gather(Buffer_Send_Var, nBuffer_Scalar, MPI_DOUBLE, Buffer_Recv_Var, nBuffer_Scalar, MPI_DOUBLE, MASTER_NODE, MPI_COMM_WORLD);
+      SU2_MPI::Gather(Buffer_Send_Res, nBuffer_Scalar, MPI_DOUBLE, Buffer_Recv_Res, nBuffer_Scalar, MPI_DOUBLE, MASTER_NODE, MPI_COMM_WORLD);
+      SU2_MPI::Gather(Buffer_Send_Vol, nBuffer_Scalar, MPI_DOUBLE, Buffer_Recv_Vol, nBuffer_Scalar, MPI_DOUBLE, MASTER_NODE, MPI_COMM_WORLD);
+#else
+      for (iPoint = 0; iPoint < nBuffer_Scalar; iPoint++) Buffer_Recv_Var[iPoint] = Buffer_Send_Var[iPoint];
+      for (iPoint = 0; iPoint < nBuffer_Scalar; iPoint++) Buffer_Recv_Res[iPoint] = Buffer_Send_Res[iPoint];
+      for (iPoint = 0; iPoint < nBuffer_Scalar; iPoint++) Buffer_Recv_Vol[iPoint] = Buffer_Send_Vol[iPoint];
+#endif
+      
+      /*--- The master node unpacks and sorts this variable by global index ---*/
+      
+      if (rank == MASTER_NODE) {
+        jPoint = 0; iVar = iVar_ViscCoeffs;
+
+        for (iProcessor = 0; iProcessor < size; iProcessor++) {
+          for (iPoint = 0; iPoint < Buffer_Recv_nPoint[iProcessor]; iPoint++) {
+            
+            /*--- Get global index, then loop over each variable and store ---*/
+            
+            iGlobal_Index = Buffer_Recv_GlobalIndex[jPoint];
+            Data[iVar+0][iGlobal_Index] = Buffer_Recv_Var[jPoint];
+            Data[iVar+1][iGlobal_Index] = Buffer_Recv_Res[jPoint];
+            Data[iVar+2][iGlobal_Index] = Buffer_Recv_Vol[jPoint];
+            jPoint++;
+          }
+          
+          /*--- Adjust jPoint to index of next proc's data in the buffers. ---*/
+          
+          jPoint = (iProcessor+1)*nBuffer_Scalar;
+        }
+      }
+    }
+    
+    /*--- Communicate the Eddy Viscosity ---*/
+    
+    if (Kind_Solver == RANS) {
+      
+      /*--- Loop over this partition to collect the current variable ---*/
+      
+      jPoint = 0;
+      for (iPoint = 0; iPoint < geometry->GetnPoint(); iPoint++) {
+        
+        /*--- Check for halos & write only if requested ---*/
+        
+        if (!Local_Halo[iPoint] || Wrt_Halo) {
+          
+          /*--- Load buffers with the pressure and mach variables. ---*/
+          
+          if (compressible) {
+            Buffer_Send_Var[jPoint] = solver[FLOW_SOL]->node[iPoint]->GetEddyViscosity();
+          }
+          if (incompressible || freesurface) {
+            Buffer_Send_Var[jPoint] = solver[FLOW_SOL]->node[iPoint]->GetEddyViscosityInc();
+          }
+          jPoint++;
+        }
+      }
+      
+      /*--- Gather the data on the master node. ---*/
+      
+#ifdef HAVE_MPI
+      SU2_MPI::Gather(Buffer_Send_Var, nBuffer_Scalar, MPI_DOUBLE, Buffer_Recv_Var, nBuffer_Scalar, MPI_DOUBLE, MASTER_NODE, MPI_COMM_WORLD);
+#else
+      for (iPoint = 0; iPoint < nBuffer_Scalar; iPoint++) Buffer_Recv_Var[iPoint] = Buffer_Send_Var[iPoint];
+#endif
+      
+      /*--- The master node unpacks and sorts this variable by global index ---*/
+      
+      if (rank == MASTER_NODE) {
+        jPoint = 0; iVar = iVar_Eddy;
+        for (iProcessor = 0; iProcessor < size; iProcessor++) {
+          for (iPoint = 0; iPoint < Buffer_Recv_nPoint[iProcessor]; iPoint++) {
+            
+            /*--- Get global index, then loop over each variable and store ---*/
+            
+            iGlobal_Index = Buffer_Recv_GlobalIndex[jPoint];
+            Data[iVar][iGlobal_Index] = Buffer_Recv_Var[jPoint];
+            jPoint++;
+          }
+          
+          /*--- Adjust jPoint to index of next proc's data in the buffers. ---*/
+          
+          jPoint = (iProcessor+1)*nBuffer_Scalar;
+        }
+      }
+      
+    }
+    
+    /*--- Communicate the Sharp Edges ---*/
+    
+    if (config->GetWrt_SharpEdges()) {
+      
+      if ((Kind_Solver == EULER) || (Kind_Solver == NAVIER_STOKES) || (Kind_Solver == RANS)) {
+        
+        /*--- Loop over this partition to collect the current variable ---*/
+        jPoint = 0;
+        for (iPoint = 0; iPoint < geometry->GetnPoint(); iPoint++) {
+          
+          /*--- Check for halos & write only if requested ---*/
+          
+          if (!Local_Halo[iPoint] || Wrt_Halo) {
+            
+            /*--- Load buffers with the pressure and mach variables. ---*/
+            
+            Buffer_Send_Var[jPoint] = geometry->node[iPoint]->GetSharpEdge_Distance();
+            jPoint++;
+          }
+        }
+        
+        /*--- Gather the data on the master node. ---*/
+        
+#ifdef HAVE_MPI
+        SU2_MPI::Gather(Buffer_Send_Var, nBuffer_Scalar, MPI_DOUBLE, Buffer_Recv_Var, nBuffer_Scalar, MPI_DOUBLE, MASTER_NODE, MPI_COMM_WORLD);
+#else
+        for (iPoint = 0; iPoint < nBuffer_Scalar; iPoint++) Buffer_Recv_Var[iPoint] = Buffer_Send_Var[iPoint];
+#endif
+        
+        /*--- The master node unpacks and sorts this variable by global index ---*/
+        
+        if (rank == MASTER_NODE) {
+          jPoint = 0; iVar = iVar_Sharp;
+          for (iProcessor = 0; iProcessor < size; iProcessor++) {
+            for (iPoint = 0; iPoint < Buffer_Recv_nPoint[iProcessor]; iPoint++) {
+              
+              /*--- Get global index, then loop over each variable and store ---*/
+              
+              iGlobal_Index = Buffer_Recv_GlobalIndex[jPoint];
+              Data[iVar][iGlobal_Index] = Buffer_Recv_Var[jPoint];
+              jPoint++;
+            }
+            
+            /*--- Adjust jPoint to index of next proc's data in the buffers. ---*/
+            
+            jPoint = (iProcessor+1)*nBuffer_Scalar;
+          }
+        }
+      }
+    }
+    
+    /*--- Communicate additional variables for the two-temperature solvers ---*/
+    
+    if ((Kind_Solver == TNE2_EULER) || (Kind_Solver == TNE2_NAVIER_STOKES)) {
+      
+      /*--- Mach number ---*/
+      
+      jPoint = 0;
+      for (iPoint = 0; iPoint < geometry->GetnPoint(); iPoint++) {
+        
+        /*--- Check for halos & write only if requested ---*/
+        
+        if (!Local_Halo[iPoint] || Wrt_Halo) {
+          
+          /*--- Load buffers with the Mach number variables. ---*/
+          
+          Buffer_Send_Var[jPoint] =
+          sqrt(solver[TNE2_SOL]->node[iPoint]->GetVelocity2())
+          /solver[TNE2_SOL]->node[iPoint]->GetSoundSpeed();
+          jPoint++;
+        }
+      }
+      
+      /*--- Gather the data on the master node. ---*/
+      
+#ifdef HAVE_MPI
+      SU2_MPI::Gather(Buffer_Send_Var, nBuffer_Scalar, MPI_DOUBLE, Buffer_Recv_Var, nBuffer_Scalar, MPI_DOUBLE, MASTER_NODE, MPI_COMM_WORLD);
+#else
+      for (iPoint = 0; iPoint < nBuffer_Scalar; iPoint++) Buffer_Recv_Var[iPoint] = Buffer_Send_Var[iPoint];
+#endif
+      
+      /*--- The master node unpacks and sorts this variable by global index ---*/
+      
+      if (rank == MASTER_NODE) {
+        jPoint = 0;
+        iVar = iVar_Mach;
+        for (iProcessor = 0; iProcessor < size; iProcessor++) {
+          for (iPoint = 0; iPoint < Buffer_Recv_nPoint[iProcessor]; iPoint++) {
+            
+            /*--- Get global index, then loop over each variable and store ---*/
+            
+            iGlobal_Index = Buffer_Recv_GlobalIndex[jPoint];
+            Data[iVar][iGlobal_Index]   = Buffer_Recv_Var[jPoint];
+            jPoint++;
+          }
+          
+          /*--- Adjust jPoint to index of next proc's data in the buffers. ---*/
+          
+          jPoint = (iProcessor+1)*nBuffer_Scalar;
+        }
+      }
+      
+      /*--- Pressure ---*/
+      
+      jPoint = 0;
+      for (iPoint = 0; iPoint < geometry->GetnPoint(); iPoint++) {
+        
+        /*--- Check for halos & write only if requested ---*/
+        
+        if (!Local_Halo[iPoint] || Wrt_Halo) {
+          
+          /*--- Load buffers with the Mach number variables. ---*/
+          
+          Buffer_Send_Var[jPoint] = solver[TNE2_SOL]->node[iPoint]->GetPressure();
+          jPoint++;
+        }
+      }
+      
+      /*--- Gather the data on the master node. ---*/
+      
+#ifdef HAVE_MPI
+      SU2_MPI::Gather(Buffer_Send_Var, nBuffer_Scalar, MPI_DOUBLE, Buffer_Recv_Var, nBuffer_Scalar, MPI_DOUBLE, MASTER_NODE, MPI_COMM_WORLD);
+#else
+      for (iPoint = 0; iPoint < nBuffer_Scalar; iPoint++) Buffer_Recv_Var[iPoint] = Buffer_Send_Var[iPoint];
+#endif
+      
+      /*--- The master node unpacks and sorts this variable by global index ---*/
+      
+      if (rank == MASTER_NODE) {
+        jPoint = 0;
+        iVar = iVar_Press;
+        for (iProcessor = 0; iProcessor < size; iProcessor++) {
+          for (iPoint = 0; iPoint < Buffer_Recv_nPoint[iProcessor]; iPoint++) {
+            
+            /*--- Get global index, then loop over each variable and store ---*/
+            
+            iGlobal_Index = Buffer_Recv_GlobalIndex[jPoint];
+            Data[iVar][iGlobal_Index]   = Buffer_Recv_Var[jPoint];
+            jPoint++;
+          }
+          
+          /*--- Adjust jPoint to index of next proc's data in the buffers. ---*/
+          
+          jPoint = (iProcessor+1)*nBuffer_Scalar;
+        }
+      }
+      
+      /*--- Temperature ---*/
+      
+      jPoint = 0;
+      for (iPoint = 0; iPoint < geometry->GetnPoint(); iPoint++) {
+        
+        /*--- Check for halos & write only if requested ---*/
+        
+        if (!Local_Halo[iPoint] || Wrt_Halo) {
+          
+          /*--- Load buffers with the Mach number variables. ---*/
+          
+          Buffer_Send_Var[jPoint] = solver[TNE2_SOL]->node[iPoint]->GetTemperature();
+          jPoint++;
+        }
+      }
+      
+      /*--- Gather the data on the master node. ---*/
+      
+#ifdef HAVE_MPI
+      SU2_MPI::Gather(Buffer_Send_Var, nBuffer_Scalar, MPI_DOUBLE, Buffer_Recv_Var, nBuffer_Scalar, MPI_DOUBLE, MASTER_NODE, MPI_COMM_WORLD);
+#else
+      for (iPoint = 0; iPoint < nBuffer_Scalar; iPoint++) Buffer_Recv_Var[iPoint] = Buffer_Send_Var[iPoint];
+#endif
+      
+      /*--- The master node unpacks and sorts this variable by global index ---*/
+      
+      if (rank == MASTER_NODE) {
+        jPoint = 0;
+        iVar = iVar_Temp;
+        for (iProcessor = 0; iProcessor < size; iProcessor++) {
+          for (iPoint = 0; iPoint < Buffer_Recv_nPoint[iProcessor]; iPoint++) {
+            
+            /*--- Get global index, then loop over each variable and store ---*/
+            
+            iGlobal_Index             = Buffer_Recv_GlobalIndex[jPoint];
+            Data[iVar][iGlobal_Index] = Buffer_Recv_Var[jPoint];
+            jPoint++;
+          }
+          
+          /*--- Adjust jPoint to index of next proc's data in the buffers. ---*/
+          
+          jPoint = (iProcessor+1)*nBuffer_Scalar;
+        }
+      }
+      
+      /*--- Vib-el Temperature ---*/
+      
+      jPoint = 0;
+      for (iPoint = 0; iPoint < geometry->GetnPoint(); iPoint++) {
+        
+        /*--- Check for halos & write only if requested ---*/
+        
+        if (!Local_Halo[iPoint] || Wrt_Halo) {
+          
+          /*--- Load buffers with the Mach number variables. ---*/
+          
+          Buffer_Send_Var[jPoint] = solver[TNE2_SOL]->node[iPoint]->GetTemperature_ve();
+          jPoint++;
+        }
+      }
+      
+      /*--- Gather the data on the master node. ---*/
+      
+#ifdef HAVE_MPI
+      SU2_MPI::Gather(Buffer_Send_Var, nBuffer_Scalar, MPI_DOUBLE, Buffer_Recv_Var, nBuffer_Scalar, MPI_DOUBLE, MASTER_NODE, MPI_COMM_WORLD);
+#else
+      for (iPoint = 0; iPoint < nBuffer_Scalar; iPoint++) Buffer_Recv_Var[iPoint] = Buffer_Send_Var[iPoint];
+#endif
+      
+      /*--- The master node unpacks and sorts this variable by global index ---*/
+      
+      if (rank == MASTER_NODE) {
+        jPoint = 0;
+        iVar = iVar_Tempv;
+        for (iProcessor = 0; iProcessor < size; iProcessor++) {
+          for (iPoint = 0; iPoint < Buffer_Recv_nPoint[iProcessor]; iPoint++) {
+            
+            /*--- Get global index, then loop over each variable and store ---*/
+            
+            iGlobal_Index             = Buffer_Recv_GlobalIndex[jPoint];
+            Data[iVar][iGlobal_Index] = Buffer_Recv_Var[jPoint];
+            jPoint++;
+          }
+          
+          /*--- Adjust jPoint to index of next proc's data in the buffers. ---*/
+          
+          jPoint = (iProcessor+1)*nBuffer_Scalar;
+        }
+      }
+    }
+    
+    if (Kind_Solver == TNE2_NAVIER_STOKES) {
+      
+      /*--- Species diffusion coefficients ---*/
+
+      for (unsigned short iSpecies = 0; iSpecies < config->GetnSpecies(); iSpecies++) {
+        jPoint = 0;
+        for (iPoint = 0; iPoint < geometry->GetnPoint(); iPoint++) {
+          
+          /*--- Check for halos & write only if requested ---*/
+          
+          if (!Local_Halo[iPoint] || Wrt_Halo) {
+            
+            /*--- Load buffers with the Mach number variables. ---*/
+            
+            Buffer_Send_Var[jPoint] = solver[TNE2_SOL]->node[iPoint]->GetDiffusionCoeff()[iSpecies];
+            jPoint++;
+          }
+        }
+        
+        /*--- Gather the data on the master node. ---*/
+        
+#ifdef HAVE_MPI
+        SU2_MPI::Gather(Buffer_Send_Var, nBuffer_Scalar, MPI_DOUBLE, Buffer_Recv_Var, nBuffer_Scalar, MPI_DOUBLE, MASTER_NODE, MPI_COMM_WORLD);
+#else
+        for (iPoint = 0; iPoint < nBuffer_Scalar; iPoint++) Buffer_Recv_Var[iPoint] = Buffer_Send_Var[iPoint];
+#endif
+        
+        /*--- The master node unpacks and sorts this variable by global index ---*/
+        
+        if (rank == MASTER_NODE) {
+          jPoint = 0;
+          iVar = iVar_TempLam+iSpecies;
+          for (iProcessor = 0; iProcessor < size; iProcessor++) {
+            for (iPoint = 0; iPoint < Buffer_Recv_nPoint[iProcessor]; iPoint++) {
+              
+              /*--- Get global index, then loop over each variable and store ---*/
+              
+              iGlobal_Index = Buffer_Recv_GlobalIndex[jPoint];
+              Data[iVar][iGlobal_Index]   = Buffer_Recv_Var[jPoint];
+              jPoint++;
+            }
+            
+            /*--- Adjust jPoint to index of next proc's data in the buffers. ---*/
+            
+            jPoint = (iProcessor+1)*nBuffer_Scalar;
+          }
+        }
+      }
+      
+      /*--- Laminar viscosity ---*/
+      
+      jPoint = 0;
+      for (iPoint = 0; iPoint < geometry->GetnPoint(); iPoint++) {
+        
+        /*--- Check for halos & write only if requested ---*/
+        
+        if (!Local_Halo[iPoint] || Wrt_Halo) {
+          
+          /*--- Load buffers with the Mach number variables. ---*/
+          
+          Buffer_Send_Var[jPoint] = solver[TNE2_SOL]->node[iPoint]->GetLaminarViscosity();
+          jPoint++;
+        }
+      }
+      
+      /*--- Gather the data on the master node. ---*/
+      
+#ifdef HAVE_MPI
+      SU2_MPI::Gather(Buffer_Send_Var, nBuffer_Scalar, MPI_DOUBLE, Buffer_Recv_Var, nBuffer_Scalar, MPI_DOUBLE, MASTER_NODE, MPI_COMM_WORLD);
+#else
+      for (iPoint = 0; iPoint < nBuffer_Scalar; iPoint++) Buffer_Recv_Var[iPoint] = Buffer_Send_Var[iPoint];
+#endif
+      
+      /*--- The master node unpacks and sorts this variable by global index ---*/
+      
+      if (rank == MASTER_NODE) {
+        jPoint = 0;
+        iVar = iVar_TempLam+config->GetnSpecies();
+        for (iProcessor = 0; iProcessor < size; iProcessor++) {
+          for (iPoint = 0; iPoint < Buffer_Recv_nPoint[iProcessor]; iPoint++) {
+            
+            /*--- Get global index, then loop over each variable and store ---*/
+            
+            iGlobal_Index = Buffer_Recv_GlobalIndex[jPoint];
+            Data[iVar][iGlobal_Index]   = Buffer_Recv_Var[jPoint];
+            jPoint++;
+          }
+          /*--- Adjust jPoint to index of next proc's data in the buffers. ---*/
+          
+          jPoint = (iProcessor+1)*nBuffer_Scalar;
+        }
+      }
+      
+      /*--- Thermal conductivity ---*/
+
+      jPoint = 0;
+      for (iPoint = 0; iPoint < geometry->GetnPoint(); iPoint++) {
+        
+        /*--- Check for halos & write only if requested ---*/
+        
+        if (!Local_Halo[iPoint] || Wrt_Halo) {
+          
+          /*--- Load buffers with the Mach number variables. ---*/
+          
+          Buffer_Send_Var[jPoint] = solver[TNE2_SOL]->node[iPoint]->GetThermalConductivity();
+          jPoint++;
+        }
+      }
+      
+      /*--- Gather the data on the master node. ---*/
+      
+#ifdef HAVE_MPI
+      SU2_MPI::Gather(Buffer_Send_Var, nBuffer_Scalar, MPI_DOUBLE, Buffer_Recv_Var, nBuffer_Scalar, MPI_DOUBLE, MASTER_NODE, MPI_COMM_WORLD);
+#else
+      for (iPoint = 0; iPoint < nBuffer_Scalar; iPoint++) Buffer_Recv_Var[iPoint] = Buffer_Send_Var[iPoint];
+#endif
+      
+      /*--- The master node unpacks and sorts this variable by global index ---*/
+      
+      if (rank == MASTER_NODE) {
+        jPoint = 0;
+        iVar = iVar_TempLam+config->GetnSpecies()+1;
+        for (iProcessor = 0; iProcessor < size; iProcessor++) {
+          for (iPoint = 0; iPoint < Buffer_Recv_nPoint[iProcessor]; iPoint++) {
+            
+            /*--- Get global index, then loop over each variable and store ---*/
+            
+            iGlobal_Index = Buffer_Recv_GlobalIndex[jPoint];
+            Data[iVar][iGlobal_Index]   = Buffer_Recv_Var[jPoint];
+            jPoint++;
+          }
+          
+          /*--- Adjust jPoint to index of next proc's data in the buffers. ---*/
+          
+          jPoint = (iProcessor+1)*nBuffer_Scalar;
+        }
+      }
+      
+      /*--- Vib-el Thermal conductivity ---*/
+      
+      jPoint = 0;
+      for (iPoint = 0; iPoint < geometry->GetnPoint(); iPoint++) {
+        
+        /*--- Check for halos & write only if requested ---*/
+        
+        if (!Local_Halo[iPoint] || Wrt_Halo) {
+          
+          /*--- Load buffers with the Mach number variables. ---*/
+          
+          Buffer_Send_Var[jPoint] = solver[TNE2_SOL]->node[iPoint]->GetThermalConductivity_ve();
+          jPoint++;
+        }
+      }
+      
+      /*--- Gather the data on the master node. ---*/
+      
+#ifdef HAVE_MPI
+      SU2_MPI::Gather(Buffer_Send_Var, nBuffer_Scalar, MPI_DOUBLE, Buffer_Recv_Var, nBuffer_Scalar, MPI_DOUBLE, MASTER_NODE, MPI_COMM_WORLD);
+#else
+      for (iPoint = 0; iPoint < nBuffer_Scalar; iPoint++) Buffer_Recv_Var[iPoint] = Buffer_Send_Var[iPoint];
+#endif
+      
+      /*--- The master node unpacks and sorts this variable by global index ---*/
+      
+      if (rank == MASTER_NODE) {
+        jPoint = 0;
+        iVar = iVar_TempLam+config->GetnSpecies()+2;
+        for (iProcessor = 0; iProcessor < size; iProcessor++) {
+          for (iPoint = 0; iPoint < Buffer_Recv_nPoint[iProcessor]; iPoint++) {
+            
+            /*--- Get global index, then loop over each variable and store ---*/
+            
+            iGlobal_Index = Buffer_Recv_GlobalIndex[jPoint];
+            Data[iVar][iGlobal_Index]   = Buffer_Recv_Var[jPoint];
+            jPoint++;
+          }
+          
+          /*--- Adjust jPoint to index of next proc's data in the buffers. ---*/
+          
+          jPoint = (iProcessor+1)*nBuffer_Scalar;
+        }
+      }
+    }
+    
+    /*--- Communicate the surface sensitivity ---*/
+    
+    if ((Kind_Solver == ADJ_EULER)         ||
+        (Kind_Solver == ADJ_NAVIER_STOKES) ||
+        (Kind_Solver == ADJ_RANS)          ||
+        (Kind_Solver == ADJ_TNE2_EULER)    ||
+        (Kind_Solver == ADJ_TNE2_NAVIER_STOKES) ||
+        (Kind_Solver == DISC_ADJ_EULER)    ||
+        (Kind_Solver == DISC_ADJ_NAVIER_STOKES) ||
+        (Kind_Solver == DISC_ADJ_RANS)) {
+      
+      /*--- First, loop through the mesh in order to find and store the
+       value of the surface sensitivity at any surface nodes. They
+       will be placed in an auxiliary vector and then communicated like
+       all other volumetric variables. ---*/
+      
+      for (iPoint = 0; iPoint < geometry->GetnPoint(); iPoint++) Aux_Sens[iPoint] = 0.0;
+      for (iMarker = 0; iMarker < config->GetnMarker_All(); iMarker++)
+        if (config->GetMarker_All_Plotting(iMarker) == YES) {
+          for (iVertex = 0; iVertex < geometry->nVertex[iMarker]; iVertex++) {
+            iPoint = geometry->vertex[iMarker][iVertex]->GetNode();
+            Normal = geometry->vertex[iMarker][iVertex]->GetNormal();
+            Area = 0.0;
+            for (iDim = 0; iDim < nDim; iDim++) Area += Normal[iDim]*Normal[iDim];
+            Area = sqrt (Area);
+            Aux_Sens[iPoint] = solver[ADJFLOW_SOL]->GetCSensitivity(iMarker, iVertex)/Area;
+          }
+        }
+      
+      /*--- Loop over this partition to collect the current variable ---*/
+      
+      jPoint = 0;
+      for (iPoint = 0; iPoint < geometry->GetnPoint(); iPoint++) {
+        
+        /*--- Check for halos & write only if requested ---*/
+        
+        if (!Local_Halo[iPoint] || Wrt_Halo) {
+          
+          /*--- Load buffers with the skin friction, heat transfer, y+ variables. ---*/
+          
+          Buffer_Send_Var[jPoint] = Aux_Sens[iPoint];
+          if ((config->GetKind_ConvNumScheme() == SPACE_CENTERED) && (!config->GetDiscrete_Adjoint()))
+            Buffer_Send_Res[jPoint] = solver[ADJFLOW_SOL]->node[iPoint]->GetSensor(iPoint);
+          if ((config->GetKind_ConvNumScheme() == SPACE_UPWIND) && (!config->GetDiscrete_Adjoint()))
+            Buffer_Send_Res[jPoint] = solver[ADJFLOW_SOL]->node[iPoint]->GetLimiter(0);
+          
+          jPoint++;
+        }
+      }
+      
+      /*--- Gather the data on the master node. ---*/
+      
+#ifdef HAVE_MPI
+      SU2_MPI::Gather(Buffer_Send_Var, nBuffer_Scalar, MPI_DOUBLE, Buffer_Recv_Var, nBuffer_Scalar, MPI_DOUBLE, MASTER_NODE, MPI_COMM_WORLD);
+      if (!config->GetDiscrete_Adjoint())
+        SU2_MPI::Gather(Buffer_Send_Res, nBuffer_Scalar, MPI_DOUBLE, Buffer_Recv_Res, nBuffer_Scalar, MPI_DOUBLE, MASTER_NODE, MPI_COMM_WORLD);
+#else
+      for (iPoint = 0; iPoint < nBuffer_Scalar; iPoint++) Buffer_Recv_Var[iPoint] = Buffer_Send_Var[iPoint];
+      if (!config->GetDiscrete_Adjoint())
+        for (iPoint = 0; iPoint < nBuffer_Scalar; iPoint++) Buffer_Recv_Res[iPoint] = Buffer_Send_Res[iPoint];
+#endif
+      
+      /*--- The master node unpacks and sorts this variable by global index ---*/
+      
+      if (rank == MASTER_NODE) {
+        jPoint = 0; iVar = iVar_Sens;
+        for (iProcessor = 0; iProcessor < size; iProcessor++) {
+          for (iPoint = 0; iPoint < Buffer_Recv_nPoint[iProcessor]; iPoint++) {
+            
+            /*--- Get global index, then loop over each variable and store ---*/
+            
+            iGlobal_Index = Buffer_Recv_GlobalIndex[jPoint];
+            Data[iVar+0][iGlobal_Index] = Buffer_Recv_Var[jPoint];
+            if (!config->GetDiscrete_Adjoint())
+              Data[iVar+1][iGlobal_Index] = Buffer_Recv_Res[jPoint];
+            jPoint++;
+          }
+          
+          /*--- Adjust jPoint to index of next proc's data in the buffers. ---*/
+          
+          jPoint = (iProcessor+1)*nBuffer_Scalar;
+        }
+      }
+    }
+
+    if ((Kind_Solver == DISC_ADJ_EULER)    ||
+        (Kind_Solver == DISC_ADJ_NAVIER_STOKES) ||
+        (Kind_Solver == DISC_ADJ_RANS)) {
+      /*--- Loop over this partition to collect the current variable ---*/
+
+      jPoint = 0;
+      for (iPoint = 0; iPoint < geometry->GetnPoint(); iPoint++) {
+
+        /*--- Check for halos & write only if requested ---*/
+
+        if (!Local_Halo[iPoint] || Wrt_Halo) {
+
+          /*--- Load buffers with the skin friction, heat transfer, y+ variables. ---*/
+
+          Buffer_Send_Var[jPoint] = solver[ADJFLOW_SOL]->node[iPoint]->GetSensitivity(0);
+          Buffer_Send_Res[jPoint] = solver[ADJFLOW_SOL]->node[iPoint]->GetSensitivity(1);
+          if (nDim == 3)
+            Buffer_Send_Vol[jPoint] = solver[ADJFLOW_SOL]->node[iPoint]->GetSensitivity(2);
+          jPoint++;
+        }
+      }
+
+      /*--- Gather the data on the master node. ---*/
+
+#ifdef HAVE_MPI
+      SU2_MPI::Gather(Buffer_Send_Var, nBuffer_Scalar, MPI_DOUBLE, Buffer_Recv_Var, nBuffer_Scalar, MPI_DOUBLE, MASTER_NODE, MPI_COMM_WORLD);
+      SU2_MPI::Gather(Buffer_Send_Res, nBuffer_Scalar, MPI_DOUBLE, Buffer_Recv_Res, nBuffer_Scalar, MPI_DOUBLE, MASTER_NODE, MPI_COMM_WORLD);
+      if (nDim == 3)
+        SU2_MPI::Gather(Buffer_Send_Vol, nBuffer_Scalar, MPI_DOUBLE, Buffer_Recv_Vol, nBuffer_Scalar, MPI_DOUBLE, MASTER_NODE, MPI_COMM_WORLD);
+#else
+      for (iPoint = 0; iPoint < nBuffer_Scalar; iPoint++) Buffer_Recv_Var[iPoint] = Buffer_Send_Var[iPoint];
+      for (iPoint = 0; iPoint < nBuffer_Scalar; iPoint++) Buffer_Recv_Res[iPoint] = Buffer_Send_Res[iPoint];
+      if (nDim == 3)
+        for (iPoint = 0; iPoint < nBuffer_Scalar; iPoint++) Buffer_Recv_Vol[iPoint] = Buffer_Send_Vol[iPoint];
+#endif
+
+      /*--- The master node unpacks and sorts this variable by global index ---*/
+
+      if (rank == MASTER_NODE) {
+        jPoint = 0; iVar = iVar_SensDim;
+        for (iProcessor = 0; iProcessor < size; iProcessor++) {
+          for (iPoint = 0; iPoint < Buffer_Recv_nPoint[iProcessor]; iPoint++) {
+
+            /*--- Get global index, then loop over each variable and store ---*/
+
+            iGlobal_Index = Buffer_Recv_GlobalIndex[jPoint];
+            Data[iVar+0][iGlobal_Index] = Buffer_Recv_Var[jPoint];
+            Data[iVar+1][iGlobal_Index] = Buffer_Recv_Res[jPoint];
+            if (nDim == 3)
+              Data[iVar+2][iGlobal_Index] = Buffer_Recv_Vol[jPoint];
+            jPoint++;
+          }
+
+          /*--- Adjust jPoint to index of next proc's data in the buffers. ---*/
+
+          jPoint = (iProcessor+1)*nBuffer_Scalar;
+        }
+      }
+    }
+
+    /*--- Communicate the Linear elasticity stresses (2D) ---*/
+
+    if (Kind_Solver == LINEAR_ELASTICITY) {
+      
+      /*--- Loop over this partition to collect the current variable ---*/
+      
+      jPoint = 0; su2double **Stress;
+      for (iPoint = 0; iPoint < geometry->GetnPoint(); iPoint++) {
+        
+        /*--- Check for halos & write only if requested ---*/
+        
+        if (!Local_Halo[iPoint] || Wrt_Halo) {
+          
+          /*--- Load buffers with the three grid velocity components. ---*/
+          
+          Stress = solver[FEA_SOL]->node[iPoint]->GetStress();
+          /*--- Sigma xx ---*/
+          Buffer_Send_Var[jPoint] = Stress[0][0];
+          /*--- Sigma yy ---*/
+          Buffer_Send_Res[jPoint] = Stress[1][1];
+          /*--- Sigma xy ---*/
+          Buffer_Send_Vol[jPoint] = Stress[0][1];
+          jPoint++;
+        }
+      }
+      
+      /*--- Gather the data on the master node. ---*/
+      
+#ifdef HAVE_MPI
+      SU2_MPI::Gather(Buffer_Send_Var, nBuffer_Scalar, MPI_DOUBLE, Buffer_Recv_Var, nBuffer_Scalar, MPI_DOUBLE, MASTER_NODE, MPI_COMM_WORLD);
+      SU2_MPI::Gather(Buffer_Send_Res, nBuffer_Scalar, MPI_DOUBLE, Buffer_Recv_Res, nBuffer_Scalar, MPI_DOUBLE, MASTER_NODE, MPI_COMM_WORLD);
+      SU2_MPI::Gather(Buffer_Send_Vol, nBuffer_Scalar, MPI_DOUBLE, Buffer_Recv_Vol, nBuffer_Scalar, MPI_DOUBLE, MASTER_NODE, MPI_COMM_WORLD);
+#else
+      for (iPoint = 0; iPoint < nBuffer_Scalar; iPoint++) Buffer_Recv_Var[iPoint] = Buffer_Send_Var[iPoint];
+      for (iPoint = 0; iPoint < nBuffer_Scalar; iPoint++) Buffer_Recv_Res[iPoint] = Buffer_Send_Res[iPoint];
+      for (iPoint = 0; iPoint < nBuffer_Scalar; iPoint++) Buffer_Recv_Vol[iPoint] = Buffer_Send_Vol[iPoint];
+#endif
+      
+      /*--- The master node unpacks and sorts this variable by global index ---*/
+      
+      if (rank == MASTER_NODE) {
+        jPoint = 0; iVar = iVar_FEA_Stress;
+        for (iProcessor = 0; iProcessor < size; iProcessor++) {
+          for (iPoint = 0; iPoint < Buffer_Recv_nPoint[iProcessor]; iPoint++) {
+            
+            /*--- Get global index, then loop over each variable and store ---*/
+            
+            iGlobal_Index = Buffer_Recv_GlobalIndex[jPoint];
+            Data[iVar][iGlobal_Index]   = Buffer_Recv_Var[jPoint];
+            Data[iVar+1][iGlobal_Index] = Buffer_Recv_Res[jPoint];
+            Data[iVar+2][iGlobal_Index] = Buffer_Recv_Vol[jPoint];
+            jPoint++;
+          }
+          
+          /*--- Adjust jPoint to index of next proc's data in the buffers. ---*/
+          
+          jPoint = (iProcessor+1)*nBuffer_Scalar;
+        }
+      }
+    }
+    
+    /*--- Communicate the Linear elasticity stresses (3D) ---*/    
+    
+    if ((Kind_Solver == LINEAR_ELASTICITY) && (geometry->GetnDim() == 3)) {
+      
+      /*--- Loop over this partition to collect the current variable ---*/
+      
+      jPoint = 0; su2double **Stress;
+      for (iPoint = 0; iPoint < geometry->GetnPoint(); iPoint++) {
+        
+        /*--- Check for halos & write only if requested ---*/
+        
+        if (!Local_Halo[iPoint] || Wrt_Halo) {
+          
+          /*--- Load buffers with the three grid velocity components. ---*/
+          
+          Stress = solver[FEA_SOL]->node[iPoint]->GetStress();
+          /*--- Sigma zz ---*/
+          Buffer_Send_Var[jPoint] = Stress[2][2];
+          /*--- Sigma xz ---*/
+          Buffer_Send_Res[jPoint] = Stress[0][2];
+          /*--- Sigma yz ---*/
+          Buffer_Send_Vol[jPoint] = Stress[1][2]; 
+          jPoint++;
+        }
+      }
+      
+      /*--- Gather the data on the master node. ---*/
+      
+#ifdef HAVE_MPI
+      SU2_MPI::Gather(Buffer_Send_Var, nBuffer_Scalar, MPI_DOUBLE, Buffer_Recv_Var, nBuffer_Scalar, MPI_DOUBLE, MASTER_NODE, MPI_COMM_WORLD);
+      SU2_MPI::Gather(Buffer_Send_Res, nBuffer_Scalar, MPI_DOUBLE, Buffer_Recv_Res, nBuffer_Scalar, MPI_DOUBLE, MASTER_NODE, MPI_COMM_WORLD);
+      SU2_MPI::Gather(Buffer_Send_Vol, nBuffer_Scalar, MPI_DOUBLE, Buffer_Recv_Vol, nBuffer_Scalar, MPI_DOUBLE, MASTER_NODE, MPI_COMM_WORLD);
+#else
+      for (iPoint = 0; iPoint < nBuffer_Scalar; iPoint++) Buffer_Recv_Var[iPoint] = Buffer_Send_Var[iPoint];
+      for (iPoint = 0; iPoint < nBuffer_Scalar; iPoint++) Buffer_Recv_Res[iPoint] = Buffer_Send_Res[iPoint];
+      for (iPoint = 0; iPoint < nBuffer_Scalar; iPoint++) Buffer_Recv_Vol[iPoint] = Buffer_Send_Vol[iPoint];
+
+#endif
+      
+      /*--- The master node unpacks and sorts this variable by global index ---*/
+      
+      if (rank == MASTER_NODE) {
+        jPoint = 0; iVar = iVar_FEA_Stress_3D;
+        for (iProcessor = 0; iProcessor < size; iProcessor++) {
+          for (iPoint = 0; iPoint < Buffer_Recv_nPoint[iProcessor]; iPoint++) {
+            
+            /*--- Get global index, then loop over each variable and store ---*/
+            
+            iGlobal_Index = Buffer_Recv_GlobalIndex[jPoint];
+            Data[iVar][iGlobal_Index]   = Buffer_Recv_Var[jPoint];
+            Data[iVar+1][iGlobal_Index] = Buffer_Recv_Res[jPoint];
+            Data[iVar+2][iGlobal_Index] = Buffer_Recv_Vol[jPoint];
+            jPoint++;
+          }
+          
+          /*--- Adjust jPoint to index of next proc's data in the buffers. ---*/
+          
+          jPoint = (iProcessor+1)*nBuffer_Scalar;
+        }
+      }
+    }    
+
+    
+    /*--- Communicate the Linear elasticity ---*/
+    
+    if ( Kind_Solver == LINEAR_ELASTICITY ) {
+      
+      /*--- Loop over this partition to collect the current variable ---*/
+      jPoint = 0;
+      for (iPoint = 0; iPoint < geometry->GetnPoint(); iPoint++) {
+        
+        /*--- Check for halos & write only if requested ---*/
+        
+        if (!Local_Halo[iPoint] || Wrt_Halo) {
+          
+          /*--- Load buffers with the temperature and laminar viscosity variables. ---*/
+          
+          Buffer_Send_Var[jPoint] = solver[FEA_SOL]->node[iPoint]->GetVonMises_Stress();
+          Buffer_Send_Res[jPoint] = solver[FEA_SOL]->node[iPoint]->GetFlow_Pressure();
+          jPoint++;
+        }
+      }
+      
+      /*--- Gather the data on the master node. ---*/
+      
+#ifdef HAVE_MPI
+      SU2_MPI::Gather(Buffer_Send_Var, nBuffer_Scalar, MPI_DOUBLE, Buffer_Recv_Var, nBuffer_Scalar, MPI_DOUBLE, MASTER_NODE, MPI_COMM_WORLD);
+#else
+      for (iPoint = 0; iPoint < nBuffer_Scalar; iPoint++) Buffer_Recv_Var[iPoint] = Buffer_Send_Var[iPoint];
+#endif
+      
+      /*--- The master node unpacks and sorts this variable by global index ---*/
+      
+      if (rank == MASTER_NODE) {
+        jPoint = 0; iVar = iVar_FEA_Extra;
+        for (iProcessor = 0; iProcessor < size; iProcessor++) {
+          for (iPoint = 0; iPoint < Buffer_Recv_nPoint[iProcessor]; iPoint++) {
+            
+            /*--- Get global index, then loop over each variable and store ---*/
+            
+            iGlobal_Index = Buffer_Recv_GlobalIndex[jPoint];
+            Data[iVar][iGlobal_Index] = Buffer_Recv_Var[jPoint];
+            Data[iVar+1][iGlobal_Index] = Buffer_Recv_Res[jPoint];
+            jPoint++;
+          }
+          
+          /*--- Adjust jPoint to index of next proc's data in the buffers. ---*/
+          
+          jPoint = (iProcessor+1)*nBuffer_Scalar;
+        }
+      }
+    }
+    
+    if (config->GetExtraOutput()) {
+      
+      for (jVar = 0; jVar < nVar_Extra; jVar++) {
+        
+        /*--- Loop over this partition to collect the current variable ---*/
+        
+        jPoint = 0;
+        for (iPoint = 0; iPoint < geometry->GetnPoint(); iPoint++) {
+          
+          /*--- Check for halos & write only if requested ---*/
+          
+          if (!Local_Halo[iPoint] || Wrt_Halo) {
+            
+            /*--- Get this variable into the temporary send buffer. ---*/
+            
+            if (Kind_Solver == RANS) {
+              Buffer_Send_Var[jPoint] = solver[TURB_SOL]->OutputVariables[iPoint*nVar_Extra+jVar];
+            }
+            if ((Kind_Solver == TNE2_EULER) || (Kind_Solver == TNE2_NAVIER_STOKES)) {
+              Buffer_Send_Var[jPoint] = solver[TNE2_SOL]->OutputVariables[iPoint*nVar_Extra+jVar];
+            }
+            jPoint++;
+            
+          }
+        }
+        
+        /*--- Gather the data on the master node. ---*/
+        
+#ifdef HAVE_MPI
+        SU2_MPI::Gather(Buffer_Send_Var, nBuffer_Scalar, MPI_DOUBLE, Buffer_Recv_Var, nBuffer_Scalar, MPI_DOUBLE, MASTER_NODE, MPI_COMM_WORLD);
+#else
+        for (iPoint = 0; iPoint < nBuffer_Scalar; iPoint++) Buffer_Recv_Var[iPoint] = Buffer_Send_Var[iPoint];
+#endif
+        
+        /*--- The master node unpacks and sorts this variable by global index ---*/
+        
+        if (rank == MASTER_NODE) {
+          jPoint = 0; iVar = iVar_Extra;
+          for (iProcessor = 0; iProcessor < size; iProcessor++) {
+            for (iPoint = 0; iPoint < Buffer_Recv_nPoint[iProcessor]; iPoint++) {
+              
+              /*--- Get global index, then loop over each variable and store ---*/
+              
+              iGlobal_Index = Buffer_Recv_GlobalIndex[jPoint];
+              Data[iVar+jVar][iGlobal_Index] = Buffer_Recv_Var[jPoint];
+              jPoint++;
+            }
+            
+            /*--- Adjust jPoint to index of next proc's data in the buffers. ---*/
+            
+            jPoint = (iProcessor+1)*nBuffer_Scalar;
+          }
+        }
+      }
+    }
+    
+  }
+  
+  /*--- Immediately release the temporary buffers. ---*/
+  
+  delete [] Buffer_Send_Var;
+  delete [] Buffer_Send_Res;
+  delete [] Buffer_Send_Vol;
+  delete [] Buffer_Send_GlobalIndex;
+  if (rank == MASTER_NODE) {
+    delete [] Buffer_Recv_Var;
+    delete [] Buffer_Recv_Res;
+    delete [] Buffer_Recv_Vol;
+    delete [] Buffer_Recv_GlobalIndex;
+  }
+  
+  /*--- Release memory needed for surface coefficients ---*/
+  
+  delete [] Local_Halo;
+  
+  if ((Kind_Solver == NAVIER_STOKES) || (Kind_Solver == RANS)) {
+    delete [] Aux_Frict; delete [] Aux_Heat; delete [] Aux_yPlus;
+  }
+  if (( Kind_Solver == ADJ_EULER              ) ||
+      ( Kind_Solver == ADJ_NAVIER_STOKES      ) ||
+      ( Kind_Solver == ADJ_RANS               ) ||
+      ( Kind_Solver == ADJ_TNE2_EULER         ) ||
+      ( Kind_Solver == ADJ_TNE2_NAVIER_STOKES ) ||
+      ( Kind_Solver == DISC_ADJ_EULER         ) ||
+      ( Kind_Solver == DISC_ADJ_NAVIER_STOKES ) ||
+      ( Kind_Solver == DISC_ADJ_RANS          )) {
+    delete [] Aux_Sens;
+  }
+  
+}
+
+void COutput::MergeBaselineSolution(CConfig *config, CGeometry *geometry, CSolver *solver, unsigned short val_iZone) {
+  
+  /*--- Local variables needed on all processors ---*/
+  unsigned short iVar;
+  unsigned long iPoint = 0, jPoint = 0;
+  
+  nVar_Total = config->fields.size() - 1;
+  
+  /*--- Merge the solution either in serial or parallel. ---*/
+  
+#ifndef HAVE_MPI
+  
+  /*--- In serial, the single process has access to all solution data,
+   so it is simple to retrieve and store inside Solution_Data. ---*/
+  
+  unsigned short iMarker;
+  unsigned long iVertex, nTotalPoints = 0;
+  int SendRecv;
+  
+  /*--- First, create a structure to locate any periodic halo nodes ---*/
+  int *Local_Halo = new int[geometry->GetnPoint()];
+  for (iPoint = 0; iPoint < geometry->GetnPoint(); iPoint++)
+    Local_Halo[iPoint] = !geometry->node[iPoint]->GetDomain();
+  
+  for (iMarker = 0; iMarker < config->GetnMarker_All(); iMarker++) {
+    if (config->GetMarker_All_KindBC(iMarker) == SEND_RECEIVE) {
+      SendRecv = config->GetMarker_All_SendRecv(iMarker);
+      for (iVertex = 0; iVertex < geometry->nVertex[iMarker]; iVertex++) {
+        iPoint = geometry->vertex[iMarker][iVertex]->GetNode();
+        if ((geometry->vertex[iMarker][iVertex]->GetRotation_Type() > 0) &&
+            (geometry->vertex[iMarker][iVertex]->GetRotation_Type() % 2 == 1) &&
+            (SendRecv < 0)) {
+          Local_Halo[iPoint] = false;
+        }
+      }
+      
+    }
+  }
+  
+  /*--- Total number of points in the mesh (this might include periodic points). ---*/
+  
+  for (iPoint = 0; iPoint < geometry->GetnPoint(); iPoint++)
+    if (!Local_Halo[iPoint]) nTotalPoints++;
+  
+  nGlobal_Poin = nTotalPoints;
+  Data = new su2double*[nVar_Total];
+  for (iVar = 0; iVar < nVar_Total; iVar++) {
+    Data[iVar] = new su2double[nGlobal_Poin];
+  }
+  
+  /*--- Loop over all points in the mesh, but only write data
+   for nodes in the domain (ignore periodic halo nodes). ---*/
+  
+  jPoint = 0;
+  for (iPoint = 0; iPoint < geometry->GetnPoint(); iPoint++) {
+    if (!Local_Halo[iPoint]) {
+      
+      /*--- Solution (first, and second system of equations) ---*/
+      
+      unsigned short jVar = 0;
+      for (iVar = 0; iVar < nVar_Total; iVar++) {
+        Data[jVar][jPoint] = solver->node[iPoint]->GetSolution(iVar);
+        jVar++;
+      }
+    }
+    
+    /*--- Increment jPoint as the counter. We need this because iPoint
+     may include halo nodes that we skip over during this loop. ---*/
+    
+    jPoint++;
+    
+  }
+  
+#else
+  
+  /*--- MPI preprocessing ---*/
+  
+  int rank, nProcessor, iProcessor;
+  MPI_Comm_rank(MPI_COMM_WORLD, &rank);
+  MPI_Comm_size(MPI_COMM_WORLD, &nProcessor);
+  
+  /*--- Local variables needed for merging with MPI ---*/
+  
+  unsigned long iVertex, iMarker;
+  unsigned long Buffer_Send_nPoint[1], *Buffer_Recv_nPoint = NULL;
+  unsigned long nLocalPoint = 0, MaxLocalPoint = 0;
+  unsigned long iGlobal_Index = 0, nBuffer_Scalar = 0;
+  
+  int *Local_Halo = new int[geometry->GetnPoint()];
+  for (iPoint = 0; iPoint < geometry->GetnPoint(); iPoint++)
+    Local_Halo[iPoint] = !geometry->node[iPoint]->GetDomain();
+  
+  bool Wrt_Halo = config->GetWrt_Halo(), isPeriodic;
+  
+  /*--- Search all send/recv boundaries on this partition for any periodic
+   nodes that were part of the original domain. We want to recover these
+   for visualization purposes. ---*/
+  
+  if (Wrt_Halo) {
+    nLocalPoint = geometry->GetnPoint();
+  } else {
+    for (iMarker = 0; iMarker < config->GetnMarker_All(); iMarker++) {
+      if (config->GetMarker_All_KindBC(iMarker) == SEND_RECEIVE) {
+        
+        /*--- Checking for less than or equal to the rank, because there may
+         be some periodic halo nodes that send info to the same rank. ---*/
+        
+        for (iVertex = 0; iVertex < geometry->nVertex[iMarker]; iVertex++) {
+          iPoint = geometry->vertex[iMarker][iVertex]->GetNode();
+          isPeriodic = ((geometry->vertex[iMarker][iVertex]->GetRotation_Type() > 0) &&
+                        (geometry->vertex[iMarker][iVertex]->GetRotation_Type() % 2 == 1));
+          if (isPeriodic) Local_Halo[iPoint] = false;
+        }
+      }
+    }
+    
+    /*--- Sum total number of nodes that belong to the domain ---*/
+    
+    for (iPoint = 0; iPoint < geometry->GetnPoint(); iPoint++)
+      if (Local_Halo[iPoint] == false)
+        nLocalPoint++;
+    
+  }
+  Buffer_Send_nPoint[0] = nLocalPoint;
+  
+  if (rank == MASTER_NODE) Buffer_Recv_nPoint = new unsigned long[nProcessor];
+  
+  SU2_MPI::Allreduce(&nLocalPoint, &MaxLocalPoint, 1, MPI_UNSIGNED_LONG, MPI_MAX, MPI_COMM_WORLD);
+  SU2_MPI::Gather(&Buffer_Send_nPoint, 1, MPI_UNSIGNED_LONG, Buffer_Recv_nPoint, 1, MPI_UNSIGNED_LONG, MASTER_NODE, MPI_COMM_WORLD);
+  
+  nBuffer_Scalar = MaxLocalPoint;
+  
+  /*--- Send and Recv buffers. ---*/
+  
+  su2double *Buffer_Send_Var = new su2double[MaxLocalPoint];
+  su2double *Buffer_Recv_Var = NULL;
+  
+  unsigned long *Buffer_Send_GlobalIndex = new unsigned long[MaxLocalPoint];
+  unsigned long *Buffer_Recv_GlobalIndex = NULL;
+  
+  /*--- Prepare the receive buffers in the master node only. ---*/
+  if (rank == MASTER_NODE) {
+    
+    Buffer_Recv_Var = new su2double[nProcessor*MaxLocalPoint];
+    Buffer_Recv_GlobalIndex = new unsigned long[nProcessor*MaxLocalPoint];
+    
+    /*--- Sum total number of nodes to be written and allocate arrays ---*/
+    nGlobal_Poin = 0;
+    for (iProcessor = 0; iProcessor < nProcessor; iProcessor++) {
+      nGlobal_Poin += Buffer_Recv_nPoint[iProcessor];
+    }
+    Data = new su2double*[nVar_Total];
+    for (iVar = 0; iVar < nVar_Total; iVar++) {
+      Data[iVar] = new su2double[nGlobal_Poin];
+    }
+    
+  }
+  
+  /*--- Main communication routine. Loop over each variable that has
+   been requested by the user and perform the MPI comm. Temporary
+   1-D buffers are used to send the solution for each variable at all
+   nodes on each partition to the master node. These are then unpacked
+   by the master and sorted by global index in one large n-dim. array. ---*/
+  
+  for (iVar = 0; iVar < nVar_Total; iVar++) {
+    
+    /*--- Loop over this partition to collect the current variable ---*/
+    jPoint = 0;
+    for (iPoint = 0; iPoint < geometry->GetnPoint(); iPoint++) {
+      
+      /*--- Check for halos and write only if requested ---*/
+      if (!Local_Halo[iPoint] || Wrt_Halo) {
+        
+        /*--- Get this variable into the temporary send buffer. ---*/
+        Buffer_Send_Var[jPoint] = solver->node[iPoint]->GetSolution(iVar);
+        
+        /*--- Only send/recv the volumes & global indices during the first loop ---*/
+        if (iVar == 0) {
+          Buffer_Send_GlobalIndex[jPoint] = geometry->node[iPoint]->GetGlobalIndex();
+        }
+        jPoint++;
+      }
+    }
+    
+    /*--- Gather the data on the master node. ---*/
+
+    SU2_MPI::Gather(Buffer_Send_Var, nBuffer_Scalar, MPI_DOUBLE, Buffer_Recv_Var, nBuffer_Scalar, MPI_DOUBLE, MASTER_NODE, MPI_COMM_WORLD);
+    if (iVar == 0) {
+      SU2_MPI::Gather(Buffer_Send_GlobalIndex, nBuffer_Scalar, MPI_UNSIGNED_LONG, Buffer_Recv_GlobalIndex, nBuffer_Scalar, MPI_UNSIGNED_LONG, MASTER_NODE, MPI_COMM_WORLD);
+    }
+    
+    /*--- The master node unpacks and sorts this variable by global index ---*/
+    if (rank == MASTER_NODE) {
+      jPoint = 0;
+      for (iProcessor = 0; iProcessor < nProcessor; iProcessor++) {
+        for (iPoint = 0; iPoint < Buffer_Recv_nPoint[iProcessor]; iPoint++) {
+          
+          /*--- Get global index, then loop over each variable and store ---*/
+          iGlobal_Index = Buffer_Recv_GlobalIndex[jPoint];
+          Data[iVar][iGlobal_Index] = Buffer_Recv_Var[jPoint];
+          jPoint++;
+        }
+        /*--- Adjust jPoint to index of next proc's data in the buffers. ---*/
+        jPoint = (iProcessor+1)*nBuffer_Scalar;
+      }
+    }
+  }
+  
+  /*--- Immediately release the temporary buffers. ---*/
+  
+  delete [] Buffer_Send_Var;
+  delete [] Buffer_Send_GlobalIndex;
+  if (rank == MASTER_NODE) {
+    delete [] Buffer_Recv_Var;
+    delete [] Buffer_Recv_GlobalIndex;
+  }
+  
+#endif
+  
+  delete [] Local_Halo;
+  
+}
+
+void COutput::SetRestart(CConfig *config, CGeometry *geometry, CSolver **solver, unsigned short val_iZone) {
+  
+  /*--- Local variables ---*/
+  
+  unsigned short Kind_Solver  = config->GetKind_Solver();
+  unsigned short iVar, iDim, nDim = geometry->GetnDim();
+  unsigned long iPoint, iExtIter = config->GetExtIter();
+  bool grid_movement = config->GetGrid_Movement();
+  ofstream restart_file;
+  string filename;
+  
+  /*--- Retrieve filename from config ---*/
+  
+  if ((config->GetAdjoint()) || (config->GetDiscrete_Adjoint())) {
+    filename = config->GetRestart_AdjFileName();
+    filename = config->GetObjFunc_Extension(filename);
+  } else {
+    filename = config->GetRestart_FlowFileName();
+    filename = config->GetRestart_FlowFileName(filename, val_iZone);
+  }
+  
+  /*--- Unsteady problems require an iteration number to be appended. ---*/
+  
+  if (config->GetUnsteady_Simulation() == TIME_SPECTRAL) {
+    filename = config->GetUnsteady_FileName(filename, SU2_TYPE::Int(val_iZone));
+  } else if (config->GetWrt_Unsteady()) {
+    filename = config->GetUnsteady_FileName(filename, SU2_TYPE::Int(iExtIter));
+  }
+  
+  /*--- Open the restart file and write the solution. ---*/
+  
+  restart_file.open(filename.c_str(), ios::out);
+  restart_file.precision(15);
+  
+  /*--- Write the header line based on the particular solver ----*/
+  
+  restart_file << "\"PointID\"";
+  
+  /*--- Mesh coordinates are always written to the restart first ---*/
+  
+  if (nDim == 2) {
+    restart_file << "\t\"x\"\t\"y\"";
+  } else {
+    restart_file << "\t\"x\"\t\"y\"\t\"z\"";
+  }
+  
+  for (iVar = 0; iVar < nVar_Consv; iVar++) {
+	if ( Kind_Solver == LINEAR_ELASTICITY )
+    restart_file << "\t\"Displacement_" << iVar+1<<"\"";
+	else
+    restart_file << "\t\"Conservative_" << iVar+1<<"\"";
+  }
+
+  if (!config->GetLow_MemoryOutput()) {
+    
+    if (config->GetWrt_Limiters()) {
+      for (iVar = 0; iVar < nVar_Consv; iVar++) {
+        restart_file << "\t\"Limiter_" << iVar+1<<"\"";
+      }
+    }
+    if (config->GetWrt_Residuals()) {
+      for (iVar = 0; iVar < nVar_Consv; iVar++) {
+        restart_file << "\t\"Residual_" << iVar+1<<"\"";
+      }
+    }
+    
+    /*--- Mesh velocities for dynamic mesh cases ---*/
+    
+    if (grid_movement) {
+      if (nDim == 2) {
+        restart_file << "\t\"Grid_Velx\"\t\"Grid_Vely\"";
+      } else {
+        restart_file << "\t\"Grid_Velx\"\t\"Grid_Vely\"\t\"Grid_Velz\"";
+      }
+    }
+    
+    /*--- Solver specific output variables ---*/
+    
+    if (config->GetKind_Regime() == FREESURFACE) {
+      restart_file << "\t\"Density\"";
+    }
+    
+    if ((Kind_Solver == EULER) || (Kind_Solver == NAVIER_STOKES) || (Kind_Solver == RANS)) {
+      restart_file << "\t\"Pressure\"\t\"Temperature\"\t\"Pressure_Coefficient\"\t\"Mach\"";
+    }
+    
+    if ((Kind_Solver == NAVIER_STOKES) || (Kind_Solver == RANS)) {
+      restart_file << "\t\"Laminar_Viscosity\"\t\"Skin_Friction_Coefficient\"\t\"Heat_Flux\"\t\"Y_Plus\"";
+    }
+    
+    if (Kind_Solver == RANS) {
+      restart_file << "\t\"Eddy_Viscosity\"";
+    }
+    
+    if (config->GetWrt_SharpEdges()) {
+      if ((Kind_Solver == EULER) || (Kind_Solver == NAVIER_STOKES) || (Kind_Solver == RANS)) {
+        restart_file << "\t\"Sharp_Edge_Dist\"";
+      }
+    }
+    
+    if ((Kind_Solver == TNE2_EULER) || (Kind_Solver == TNE2_NAVIER_STOKES)) {
+      restart_file << "\t\"Mach\"\t\"Pressure\"\t\"Temperature\"\t\"Temperature_ve\"";
+    }
+    
+    if (Kind_Solver == TNE2_NAVIER_STOKES) {
+      for (unsigned short iSpecies = 0; iSpecies < config->GetnSpecies(); iSpecies++)
+        restart_file << "\t\"DiffusionCoeff_" << iSpecies << "\"";
+      restart_file << "\t\"Laminar_Viscosity\"\t\"ThermConductivity\"\t\"ThermConductivity_ve\"";
+    }
+    
+    if (Kind_Solver == POISSON_EQUATION) {
+      for (iDim = 0; iDim < geometry->GetnDim(); iDim++)
+        restart_file << "\t\"poissonField_" << iDim+1 << "\"";
+    }
+    
+    if ((Kind_Solver == ADJ_EULER              ) ||
+        (Kind_Solver == ADJ_NAVIER_STOKES      ) ||
+        (Kind_Solver == ADJ_RANS               ) ||
+        (Kind_Solver == ADJ_TNE2_EULER         ) ||
+        (Kind_Solver == ADJ_TNE2_NAVIER_STOKES )   ) {
+      restart_file << "\t\"Surface_Sensitivity\"\t\"Solution_Sensor\"";
+    }
+    if (( Kind_Solver == DISC_ADJ_EULER              ) ||
+        ( Kind_Solver == DISC_ADJ_NAVIER_STOKES      ) ||
+        ( Kind_Solver == DISC_ADJ_RANS               )) {
+      restart_file << "\t\"Surface_Sensitivity\"\t\"Sensitivity_x\"\t\"Sensitivity_y\"";
+      if (geometry->GetnDim() == 3){
+        restart_file << "\t\"Sensitivity_z\"";
+      }
+    }
+    
+    if ((Kind_Solver == LINEAR_ELASTICITY) && (geometry->GetnDim() == 2)) {
+      restart_file << "\t\"Sxx\"\t\"Syy\"\t\"Sxy\"\t\"Von_Mises_Stress\"\t\"Flow_Pressure\"";
+    }
+
+    if ((Kind_Solver == LINEAR_ELASTICITY) && (geometry->GetnDim() == 3)) {
+      restart_file << "\t\"Sxx\"\t\"Syy\"\t\"Sxy\"\t\"Szz\"\t\"Sxz\"\t\"Syz\"\t\"Von_Mises_Stress\"\t\"Flow_Pressure\"";
+    }
+    
+    if (config->GetExtraOutput()) {
+      string *headings = NULL;
+      //if (Kind_Solver == RANS) {
+      headings = solver[TURB_SOL]->OutputHeadingNames;
+      //}
+      
+      for (iVar = 0; iVar < nVar_Extra; iVar++) {
+        if (headings == NULL) {
+          restart_file << "\t\"ExtraOutput_" << iVar+1<<"\"";
+        } else{
+          restart_file << "\t\""<< headings[iVar] <<"\"";
+        }
+      }
+    }
+  }
+  
+  restart_file << endl;
+  
+  /*--- Write the restart file ---*/
+  
+  for (iPoint = 0; iPoint < geometry->GetGlobal_nPointDomain(); iPoint++) {
+    
+    /*--- Index of the point ---*/
+    restart_file << iPoint << "\t";
+    
+    /*--- Write the grid coordinates first ---*/
+    for (iDim = 0; iDim < nDim; iDim++) {
+      restart_file << scientific << Coords[iDim][iPoint] << "\t";
+    }
+    
+    /*--- Loop over the variables and write the values to file ---*/
+    for (iVar = 0; iVar < nVar_Total; iVar++) {
+      restart_file << scientific << Data[iVar][iPoint] << "\t";
+    }
+    restart_file << endl;
+  }
+  
+  restart_file.close();
+  
+}
+
+void COutput::DeallocateCoordinates(CConfig *config, CGeometry *geometry) {
+  
+  int rank = MASTER_NODE;
+#ifdef HAVE_MPI
+  MPI_Comm_rank(MPI_COMM_WORLD, &rank);
+#endif
+  
+  /*--- Local variables and initialization ---*/
+  
+  unsigned short iDim, nDim = geometry->GetnDim();
+  
+  /*--- The master node alone owns all data found in this routine. ---*/
+  if (rank == MASTER_NODE) {
+    
+    /*--- Deallocate memory for coordinate data ---*/
+    for (iDim = 0; iDim < nDim; iDim++) {
+      delete [] Coords[iDim];
+    }
+    delete [] Coords;
+    
+  }
+}
+
+void COutput::DeallocateConnectivity(CConfig *config, CGeometry *geometry, bool surf_sol) {
+  
+  int rank = MASTER_NODE;
+#ifdef HAVE_MPI
+  MPI_Comm_rank(MPI_COMM_WORLD, &rank);
+#endif
+  
+  /*--- The master node alone owns all data found in this routine. ---*/
+  if (rank == MASTER_NODE) {
+    
+    /*--- Deallocate memory for connectivity data ---*/
+    if (surf_sol) {
+      if (nGlobal_Line > 0) delete [] Conn_Line;
+      if (nGlobal_BoundTria > 0) delete [] Conn_BoundTria;
+      if (nGlobal_BoundQuad > 0) delete [] Conn_BoundQuad;
+    }
+    else {
+      if (nGlobal_Tria > 0) delete [] Conn_Tria;
+      if (nGlobal_Quad > 0) delete [] Conn_Quad;
+      if (nGlobal_Tetr > 0) delete [] Conn_Tetr;
+      if (nGlobal_Hexa > 0) delete [] Conn_Hexa;
+      if (nGlobal_Pris > 0) delete [] Conn_Pris;
+      if (nGlobal_Pyra > 0) delete [] Conn_Pyra;
+    }
+    
+  }
+}
+
+void COutput::DeallocateSolution(CConfig *config, CGeometry *geometry) {
+  
+  int rank = MASTER_NODE;
+#ifdef HAVE_MPI
+  MPI_Comm_rank(MPI_COMM_WORLD, &rank);
+#endif
+  
+  /*--- The master node alone owns all data found in this routine. ---*/
+  if (rank == MASTER_NODE) {
+    
+    /*--- Deallocate memory for solution data ---*/
+    for (unsigned short iVar = 0; iVar < nVar_Total; iVar++) {
+      delete [] Data[iVar];
+    }
+    delete [] Data;
+    
+  }
+}
+
+void COutput::SetConvHistory_Header(ofstream *ConvHist_file, CConfig *config) {
+  char cstr[200], buffer[50], turb_resid[1000];
+  unsigned short iMarker, iMarker_Monitoring, iSpecies;
+  string Monitoring_Tag, monitoring_coeff, aeroelastic_coeff;
+  
+  bool rotating_frame = config->GetRotating_Frame();
+  bool aeroelastic = config->GetAeroelastic_Simulation();
+  bool equiv_area = config->GetEquivArea();
+  bool turbulent = ((config->GetKind_Solver() == RANS) || (config->GetKind_Solver() == ADJ_RANS) ||
+                    (config->GetKind_Solver() == DISC_ADJ_RANS));
+  bool frozen_turb = config->GetFrozen_Visc();
+  bool freesurface = (config->GetKind_Regime() == FREESURFACE);
+  bool inv_design = (config->GetInvDesign_Cp() || config->GetInvDesign_HeatFlux());
+  bool output_1d = config->GetWrt_1D_Output();
+  bool output_per_surface = false;
+  bool output_massflow = (config->GetKind_ObjFunc() == MASS_FLOW_RATE);
+  if (config->GetnMarker_Monitoring() > 1) output_per_surface = true;
+  
+  unsigned short direct_diff = config->GetDirectDiff();
+
+  bool isothermal = false;
+  for (iMarker = 0; iMarker < config->GetnMarker_All(); iMarker++)
+    if ((config->GetMarker_All_KindBC(iMarker) == ISOTHERMAL             ) ||
+        (config->GetMarker_All_KindBC(iMarker) == ISOTHERMAL_CATALYTIC   ) ||
+        (config->GetMarker_All_KindBC(iMarker) == ISOTHERMAL_NONCATALYTIC)   )
+      isothermal = true;
+  
+  /*--- Write file name with extension ---*/
+  
+  string filename = config->GetConv_FileName();
+  strcpy (cstr, filename.data());
+  
+  if (config->GetWrt_Unsteady() && config->GetRestart()) {
+    long iExtIter = config->GetUnst_RestartIter();
+    if (SU2_TYPE::Int(iExtIter) < 10) SPRINTF (buffer, "_0000%d", SU2_TYPE::Int(iExtIter));
+    if ((SU2_TYPE::Int(iExtIter) >= 10) && (SU2_TYPE::Int(iExtIter) < 100)) SPRINTF (buffer, "_000%d", SU2_TYPE::Int(iExtIter));
+    if ((SU2_TYPE::Int(iExtIter) >= 100) && (SU2_TYPE::Int(iExtIter) < 1000)) SPRINTF (buffer, "_00%d", SU2_TYPE::Int(iExtIter));
+    if ((SU2_TYPE::Int(iExtIter) >= 1000) && (SU2_TYPE::Int(iExtIter) < 10000)) SPRINTF (buffer, "_0%d", SU2_TYPE::Int(iExtIter));
+    if (SU2_TYPE::Int(iExtIter) >= 10000) SPRINTF (buffer, "_%d", SU2_TYPE::Int(iExtIter));
+    strcat(cstr, buffer);
+  }
+  
+  if ((config->GetOutput_FileFormat() == TECPLOT) ||
+      (config->GetOutput_FileFormat() == FIELDVIEW)) SPRINTF (buffer, ".dat");
+  else if ((config->GetOutput_FileFormat() == TECPLOT_BINARY) ||
+           (config->GetOutput_FileFormat() == FIELDVIEW_BINARY))  SPRINTF (buffer, ".plt");
+  else if (config->GetOutput_FileFormat() == PARAVIEW)  SPRINTF (buffer, ".csv");
+  strcat(cstr, buffer);
+  
+  ConvHist_file->open(cstr, ios::out);
+  ConvHist_file->precision(15);
+  
+  /*--- Begin of the header ---*/
+  
+  char begin[]= "\"Iteration\"";
+  
+  /*--- Header for the coefficients ---*/
+  
+  char flow_coeff[]= ",\"CLift\",\"CDrag\",\"CSideForce\",\"CMx\",\"CMy\",\"CMz\",\"CFx\",\"CFy\",\"CFz\",\"CL/CD\"";
+  char heat_coeff[]= ",\"HeatFlux_Total\",\"HeatFlux_Maximum\"";
+  char equivalent_area_coeff[]= ",\"CEquivArea\",\"CNearFieldOF\"";
+  char rotating_frame_coeff[]= ",\"CMerit\",\"CT\",\"CQ\"";
+  char free_surface_coeff[]= ",\"CFreeSurface\"";
+  char wave_coeff[]= ",\"CWave\"";
+  char fea_coeff[]= ",\"CFEA\"";
+  char adj_coeff[]= ",\"Sens_Geo\",\"Sens_Mach\",\"Sens_AoA\",\"Sens_Press\",\"Sens_Temp\",\"Sens_AoS\"";
+  char oneD_outputs[]= ",\"Avg_TotalPress\",\"Avg_Mach\",\"Avg_Temperature\",\"MassFlowRate\",\"FluxAvg_Pressure\",\"FluxAvg_Density\",\"FluxAvg_Velocity\",\"FluxAvg_Enthalpy\"";
+  char Cp_inverse_design[]= ",\"Cp_Diff\"";
+  char Heat_inverse_design[]= ",\"HeatFlux_Diff\"";
+  char mass_flow_rate[] = ",\"MassFlowRate\"";
+  char d_flow_coeff[] = ",\"D(CLift)\",\"D(CDrag)\",\"D(CSideForce)\",\"D(CMx)\",\"D(CMy)\",\"D(CMz)\",\"D(CFx)\",\"D(CFy)\",\"D(CFz)\",\"D(CL/CD)\"";
+  
+  /* Find the markers being monitored and create a header for them */
+  for (iMarker_Monitoring = 0; iMarker_Monitoring < config->GetnMarker_Monitoring(); iMarker_Monitoring++) {
+    Monitoring_Tag = config->GetMarker_Monitoring(iMarker_Monitoring);
+    monitoring_coeff += ",\"CLift_"  + Monitoring_Tag + "\"";
+    monitoring_coeff += ",\"CDrag_"  + Monitoring_Tag + "\"";
+    monitoring_coeff += ",\"CSideForce_" + Monitoring_Tag + "\"";
+    monitoring_coeff += ",\"CL/CD_" + Monitoring_Tag + "\"";
+    monitoring_coeff += ",\"CFx_"    + Monitoring_Tag + "\"";
+    monitoring_coeff += ",\"CFy_"    + Monitoring_Tag + "\"";
+    monitoring_coeff += ",\"CFz_"    + Monitoring_Tag + "\"";
+    monitoring_coeff += ",\"CMx_"    + Monitoring_Tag + "\"";
+    monitoring_coeff += ",\"CMy_"    + Monitoring_Tag + "\"";
+    monitoring_coeff += ",\"CMz_"    + Monitoring_Tag + "\"";
+    aeroelastic_coeff += ",\"plunge_" + Monitoring_Tag + "\"";
+    aeroelastic_coeff += ",\"pitch_"  + Monitoring_Tag + "\"";
+  }
+  
+  /*--- Header for the residuals ---*/
+
+  char flow_resid[]= ",\"Res_Flow[0]\",\"Res_Flow[1]\",\"Res_Flow[2]\",\"Res_Flow[3]\",\"Res_Flow[4]\"";
+  char adj_flow_resid[]= ",\"Res_AdjFlow[0]\",\"Res_AdjFlow[1]\",\"Res_AdjFlow[2]\",\"Res_AdjFlow[3]\",\"Res_AdjFlow[4]\"";
+  switch (config->GetKind_Turb_Model()) {
+    case SA:	   SPRINTF (turb_resid, ",\"Res_Turb[0]\""); break;
+    case SA_NEG: SPRINTF (turb_resid, ",\"Res_Turb[0]\""); break;
+    case ML:	   SPRINTF (turb_resid, ",\"Res_Turb[0]\""); break;
+    case SST:   	SPRINTF (turb_resid, ",\"Res_Turb[0]\",\"Res_Turb[1]\""); break;
+  }
+  char adj_turb_resid[]= ",\"Res_AdjTurb[0]\"";
+  char levelset_resid[]= ",\"Res_LevelSet\"";
+  char adj_levelset_resid[]= ",\"Res_AdjLevelSet\"";
+  char wave_resid[]= ",\"Res_Wave[0]\",\"Res_Wave[1]\"";
+  char fea_resid[]= ",\"Res_FEA\"";
+  char heat_resid[]= ",\"Res_Heat\"";
+  
+  /*--- End of the header ---*/
+  
+  char end[]= ",\"Linear_Solver_Iterations\",\"CFL_Number\",\"Time(min)\"\n";
+  
+  if ((config->GetOutput_FileFormat() == TECPLOT) ||
+      (config->GetOutput_FileFormat() == TECPLOT_BINARY) ||
+      (config->GetOutput_FileFormat() == FIELDVIEW) ||
+      (config->GetOutput_FileFormat() == FIELDVIEW_BINARY)) {
+    ConvHist_file[0] << "TITLE = \"SU2 Simulation\"" << endl;
+    ConvHist_file[0] << "VARIABLES = ";
+  }
+  
+  /*--- Write the header, case depending ---*/
+  switch (config->GetKind_Solver()) {
+      
+    case EULER : case NAVIER_STOKES: case RANS :
+      ConvHist_file[0] << begin << flow_coeff;
+      if (isothermal) ConvHist_file[0] << heat_coeff;
+      if (equiv_area) ConvHist_file[0] << equivalent_area_coeff;
+      if (inv_design) {
+        ConvHist_file[0] << Cp_inverse_design;
+        if (isothermal) ConvHist_file[0] << Heat_inverse_design;
+      }
+      if (rotating_frame) ConvHist_file[0] << rotating_frame_coeff;
+      ConvHist_file[0] << flow_resid;
+      if (turbulent) ConvHist_file[0] << turb_resid;
+      if (aeroelastic) ConvHist_file[0] << aeroelastic_coeff;
+      if (output_per_surface) ConvHist_file[0] << monitoring_coeff;
+      if (output_1d) ConvHist_file[0] << oneD_outputs;
+      if (output_massflow and !output_1d)  ConvHist_file[0]<< mass_flow_rate;
+      if (direct_diff != NO_DERIVATIVE) ConvHist_file[0] << d_flow_coeff;
+      ConvHist_file[0] << end;
+      if (freesurface) {
+        ConvHist_file[0] << begin << flow_coeff << free_surface_coeff;
+        ConvHist_file[0] << flow_resid << levelset_resid << end;
+      }
+
+      break;
+      
+    case TNE2_EULER : case TNE2_NAVIER_STOKES:
+      ConvHist_file[0] << begin << flow_coeff;
+      if (config->GetKind_Solver() == TNE2_NAVIER_STOKES) {
+        ConvHist_file[0] << heat_coeff;
+        if (inv_design) ConvHist_file[0] << Heat_inverse_design;
+      }
+      for (iSpecies = 0; iSpecies < config->GetnSpecies()+5; iSpecies++)
+        ConvHist_file[0] << ",\"Residual[" << iSpecies << "]\"";
+      ConvHist_file[0] << end;
+      break;
+      
+    case ADJ_EULER      : case ADJ_NAVIER_STOKES      : case ADJ_RANS:
+    case ADJ_TNE2_EULER : case ADJ_TNE2_NAVIER_STOKES : case DISC_ADJ_EULER:
+    case DISC_ADJ_NAVIER_STOKES: case DISC_ADJ_RANS:
+      ConvHist_file[0] << begin << adj_coeff << adj_flow_resid;
+      if ((turbulent) && (!frozen_turb)) ConvHist_file[0] << adj_turb_resid;
+      ConvHist_file[0] << end;
+      if (freesurface) {
+        ConvHist_file[0] << begin << adj_coeff << adj_flow_resid << adj_levelset_resid << end;
+      }
+      break;
+      
+    case WAVE_EQUATION:
+      ConvHist_file[0] << begin << wave_coeff;
+      ConvHist_file[0] << wave_resid << end;
+      break;
+      
+    case HEAT_EQUATION:
+      ConvHist_file[0] << begin << heat_coeff;
+      ConvHist_file[0] << heat_resid << end;
+      break;
+      
+    case LINEAR_ELASTICITY:
+      ConvHist_file[0] << begin << fea_coeff;
+      ConvHist_file[0] << fea_resid << end;
+      break;
+      
+  }
+  
+  if (config->GetOutput_FileFormat() == TECPLOT ||
+      config->GetOutput_FileFormat() == TECPLOT_BINARY ||
+      config->GetOutput_FileFormat() == FIELDVIEW ||
+      config->GetOutput_FileFormat() == FIELDVIEW_BINARY) {
+    ConvHist_file[0] << "ZONE T= \"Convergence history\"" << endl;
+  }
+  
+}
+
+
+void COutput::SetConvHistory_Body(ofstream *ConvHist_file,
+                                     CGeometry ***geometry,
+                                     CSolver ****solver_container,
+                                     CConfig **config,
+                                     CIntegration ***integration,
+                                     bool DualTime_Iteration,
+                                     su2double timeused,
+                                     unsigned short val_iZone) {
+  
+  bool output_1d  = config[val_iZone]->GetWrt_1D_Output();
+  bool output_massflow = (config[val_iZone]->GetKind_ObjFunc() == MASS_FLOW_RATE);
+  unsigned short FinestMesh = config[val_iZone]->GetFinestMesh();
+  
+  int rank;
+#ifdef HAVE_MPI
+  MPI_Comm_rank(MPI_COMM_WORLD, &rank);
+#else
+  rank = MASTER_NODE;
+#endif
+  
+  /*--- If 1-D outputs requested, calculated them. Requires info from all nodes,
+   Get area-averaged and flux-averaged values at the specified surface ---*/
+  
+  if (output_1d) {
+    switch (config[val_iZone]->GetKind_Solver()) {
+      case EULER:                   case NAVIER_STOKES:                   case RANS:
+      case ADJ_EULER:               case ADJ_NAVIER_STOKES:               case ADJ_RANS:
+        OneDimensionalOutput(solver_container[val_iZone][FinestMesh][FLOW_SOL], geometry[val_iZone][FinestMesh], config[val_iZone]);
+        break;
+    }
+  }
+  if (output_massflow and !output_1d) {
+    switch (config[val_iZone]->GetKind_Solver()) {
+      case EULER:                   case NAVIER_STOKES:                   case RANS:
+      case ADJ_EULER:               case ADJ_NAVIER_STOKES:               case ADJ_RANS:
+        SetMassFlowRate(solver_container[val_iZone][FinestMesh][FLOW_SOL], geometry[val_iZone][FinestMesh], config[val_iZone]);
+        break;
+    }
+  }
+
+  /*--- Output using only the master node ---*/
+  if (rank == MASTER_NODE) {
+    
+    unsigned long iIntIter = config[val_iZone]->GetIntIter();
+    unsigned long iExtIter = config[val_iZone]->GetExtIter();
+    
+    /*--- WARNING: These buffers have hard-coded lengths. Note that you
+     may have to adjust them to be larger if adding more entries. ---*/
+    char begin[1000], direct_coeff[1000], surface_coeff[1000], aeroelastic_coeff[1000], monitoring_coeff[10000],
+    adjoint_coeff[1000], flow_resid[1000], adj_flow_resid[1000], turb_resid[1000], trans_resid[1000],
+    adj_turb_resid[1000], resid_aux[1000], levelset_resid[1000], adj_levelset_resid[1000], wave_coeff[1000],
+    heat_coeff[1000], fea_coeff[1000], wave_resid[1000], heat_resid[1000], fea_resid[1000], end[1000],
+    oneD_outputs[1000], massflow_outputs[1000], d_direct_coeff[1000];
+
+    su2double dummy = 0.0, *Coord;
+    unsigned short iVar, iMarker, iMarker_Monitoring;
+    
+    unsigned long LinSolvIter = 0, iPointMaxResid;
+    su2double timeiter = timeused/su2double(iExtIter+1);
+    
+    unsigned short nDim = geometry[val_iZone][FinestMesh]->GetnDim();
+    unsigned short nSpecies = config[val_iZone]->GetnSpecies();
+    
+    bool compressible = (config[val_iZone]->GetKind_Regime() == COMPRESSIBLE);
+    bool incompressible = (config[val_iZone]->GetKind_Regime() == INCOMPRESSIBLE);
+    bool freesurface = (config[val_iZone]->GetKind_Regime() == FREESURFACE);
+    
+    bool rotating_frame = config[val_iZone]->GetRotating_Frame();
+    bool aeroelastic = config[val_iZone]->GetAeroelastic_Simulation();
+    bool equiv_area = config[val_iZone]->GetEquivArea();
+    bool inv_design = (config[val_iZone]->GetInvDesign_Cp() || config[val_iZone]->GetInvDesign_HeatFlux());
+    bool transition = (config[val_iZone]->GetKind_Trans_Model() == LM);
+    bool isothermal = false;
+    for (iMarker = 0; iMarker < config[val_iZone]->GetnMarker_All(); iMarker++)
+      if ((config[val_iZone]->GetMarker_All_KindBC(iMarker) == ISOTHERMAL) ||
+          (config[val_iZone]->GetMarker_All_KindBC(iMarker) == ISOTHERMAL_CATALYTIC) ||
+          (config[val_iZone]->GetMarker_All_KindBC(iMarker) == ISOTHERMAL_NONCATALYTIC))
+        isothermal = true;
+    bool turbulent = ((config[val_iZone]->GetKind_Solver() == RANS) || (config[val_iZone]->GetKind_Solver() == ADJ_RANS) ||
+                      (config[val_iZone]->GetKind_Solver() == DISC_ADJ_RANS));
+    bool adjoint = config[val_iZone]->GetAdjoint() || config[val_iZone]->GetDiscrete_Adjoint();
+    bool disc_adj = config[val_iZone]->GetDiscrete_Adjoint();
+    bool wave = (config[val_iZone]->GetKind_Solver() == WAVE_EQUATION);
+    bool heat = (config[val_iZone]->GetKind_Solver() == HEAT_EQUATION);
+    bool fea = (config[val_iZone]->GetKind_Solver() == LINEAR_ELASTICITY);
+    bool TNE2 = ((config[val_iZone]->GetKind_Solver() == TNE2_EULER) || (config[val_iZone]->GetKind_Solver() == TNE2_NAVIER_STOKES) ||
+                 (config[val_iZone]->GetKind_Solver() == ADJ_TNE2_EULER) || (config[val_iZone]->GetKind_Solver() == ADJ_TNE2_NAVIER_STOKES));
+    bool flow = (config[val_iZone]->GetKind_Solver() == EULER) || (config[val_iZone]->GetKind_Solver() == NAVIER_STOKES) ||
+    (config[val_iZone]->GetKind_Solver() == RANS) || (config[val_iZone]->GetKind_Solver() == ADJ_EULER) ||
+    (config[val_iZone]->GetKind_Solver() == ADJ_NAVIER_STOKES) || (config[val_iZone]->GetKind_Solver() == ADJ_RANS);
+    
+    bool turbo = config[val_iZone]->GetBoolTurboPerf();
+    string inMarker_Tag, outMarker_Tag;
+    unsigned short nMarkerTP = config[val_iZone]->Get_nMarkerTurboPerf();
+
+    bool output_per_surface = false;
+    if (config[val_iZone]->GetnMarker_Monitoring() > 1) output_per_surface = true;
+
+    unsigned short direct_diff = config[val_iZone]->GetDirectDiff();
+
+
+    /*--- Initialize variables to store information from all domains (direct solution) ---*/
+    su2double Total_CLift = 0.0, Total_CDrag = 0.0, Total_CSideForce = 0.0, Total_CMx = 0.0, Total_CMy = 0.0, Total_CMz = 0.0, Total_CEff = 0.0,
+    Total_CEquivArea = 0.0, Total_CNearFieldOF = 0.0, Total_CFx = 0.0, Total_CFy = 0.0, Total_CFz = 0.0, Total_CMerit = 0.0,
+    Total_CT = 0.0, Total_CQ = 0.0, Total_CFreeSurface = 0.0, Total_CWave = 0.0, Total_CHeat = 0.0, Total_CpDiff = 0.0, Total_HeatFluxDiff = 0.0,
+    Total_CFEA = 0.0, Total_Heat = 0.0, Total_MaxHeat = 0.0, Total_Mdot = 0.0;
+    su2double OneD_AvgStagPress = 0.0, OneD_AvgMach = 0.0, OneD_AvgTemp = 0.0, OneD_MassFlowRate = 0.0,
+    OneD_FluxAvgPress = 0.0, OneD_FluxAvgDensity = 0.0, OneD_FluxAvgVelocity = 0.0, OneD_FluxAvgEntalpy = 0.0;
+    
+    /*--- Initialize variables to store information from all zone for turboperformance (direct solution) ---*/
+    su2double *TotalStaticEfficiency = NULL,
+    *TotalTotalEfficiency = NULL,
+	*KineticEnergyLoss 	  = NULL,
+	*TotalPressureLoss 	  = NULL,
+	*MassFlowIn 		  = NULL,
+	*MassFlowOut          = NULL,
+	*FlowAngleIn          = NULL,
+	*FlowAngleOut         = NULL,
+	*EulerianWork         = NULL,
+	*TotalEnthalpyIn      = NULL,
+	*PressureRatio        = NULL,
+	*PressureOut          = NULL,
+	*EnthalpyOut          = NULL,
+	*MachIn               = NULL,
+	*MachOut              = NULL,
+	*NormalMachIn         = NULL,
+	*NormalMachOut        = NULL,
+	*VelocityOutIs        = NULL;
+
+
+
+    /*--- Initialize variables to store information from all domains (adjoint solution) ---*/
+    su2double Total_Sens_Geo = 0.0, Total_Sens_Mach = 0.0, Total_Sens_AoA = 0.0;
+    su2double Total_Sens_Press = 0.0, Total_Sens_Temp = 0.0;
+    
+    /*--- Initialize variables to store information from all domains (direct differentiation) ---*/
+    su2double D_Total_CLift = 0.0, D_Total_CDrag = 0.0, D_Total_CSideForce = 0.0, D_Total_CMx = 0.0, D_Total_CMy = 0.0, D_Total_CMz = 0.0, D_Total_CEff = 0.0, D_Total_CFx = 0.0, D_Total_CFy = 0.0, D_Total_CFz = 0.0;
+
+    /*--- Residual arrays ---*/
+    su2double *residual_flow         = NULL,
+    *residual_turbulent    = NULL,
+    *residual_transition   = NULL,
+    *residual_TNE2         = NULL,
+    *residual_levelset     = NULL;
+    su2double *residual_adjflow      = NULL,
+    *residual_adjturbulent = NULL,
+    *residual_adjTNE2      = NULL,
+    *residual_adjlevelset  = NULL;
+    su2double *residual_wave         = NULL;
+    su2double *residual_fea          = NULL;
+    su2double *residual_heat         = NULL;
+    
+    /*--- Coefficients Monitored arrays ---*/
+    su2double *aeroelastic_plunge = NULL,
+    *aeroelastic_pitch  = NULL,
+    *Surface_CLift      = NULL,
+    *Surface_CDrag      = NULL,
+    *Surface_CSideForce = NULL,
+    *Surface_CEff       = NULL,
+    *Surface_CFx        = NULL,
+    *Surface_CFy        = NULL,
+    *Surface_CFz        = NULL,
+    *Surface_CMx        = NULL,
+    *Surface_CMy        = NULL,
+    *Surface_CMz        = NULL;
+    
+    /*--- Initialize number of variables ---*/
+    unsigned short nVar_Flow = 0, nVar_LevelSet = 0, nVar_Turb = 0,
+    nVar_Trans = 0, nVar_TNE2 = 0, nVar_Wave = 0, nVar_Heat = 0, nVar_FEA = 0,
+    nVar_AdjFlow = 0, nVar_AdjTNE2 = 0, nVar_AdjLevelSet = 0, nVar_AdjTurb = 0;
+    
+    /*--- Direct problem variables ---*/
+    if (compressible) nVar_Flow = nDim+2; else nVar_Flow = nDim+1;
+    if (turbulent) {
+      switch (config[val_iZone]->GetKind_Turb_Model()) {
+        case SA:	   nVar_Turb = 1; break;
+        case SA_NEG: nVar_Turb = 1; break;
+        case ML:	   nVar_Turb = 1; break;
+        case SST:    nVar_Turb = 2; break;
+      }
+    }
+    if (transition) nVar_Trans = 2;
+    if (TNE2) nVar_TNE2 = config[val_iZone]->GetnSpecies()+nDim+2;
+    if (wave) nVar_Wave = 2;
+    if (fea) nVar_FEA = nDim;
+    if (heat) nVar_Heat = 1;
+    if (freesurface) nVar_LevelSet = 1;
+    
+    /*--- Adjoint problem variables ---*/
+    if (compressible) nVar_AdjFlow = nDim+2; else nVar_AdjFlow = nDim+1;
+    if (turbulent) {
+      switch (config[val_iZone]->GetKind_Turb_Model()) {
+        case SA:	   nVar_AdjTurb = 1; break;
+        case SA_NEG: nVar_AdjTurb = 1; break;
+        case ML:     nVar_AdjTurb = 1; break;
+        case SST:    nVar_AdjTurb = 2; break;
+      }
+    }
+    if (TNE2) nVar_AdjTNE2 = config[val_iZone]->GetnSpecies()+nDim+2;
+    if (freesurface) nVar_AdjLevelSet = 1;
+    
+    /*--- Allocate memory for the residual ---*/
+    residual_flow       = new su2double[nVar_Flow];
+    residual_turbulent  = new su2double[nVar_Turb];
+    residual_transition = new su2double[nVar_Trans];
+    residual_TNE2       = new su2double[nVar_TNE2];
+    residual_levelset   = new su2double[nVar_LevelSet];
+    residual_wave       = new su2double[nVar_Wave];
+    residual_fea        = new su2double[nVar_FEA];
+    residual_heat       = new su2double[nVar_Heat];
+    
+    residual_adjflow      = new su2double[nVar_AdjFlow];
+    residual_adjturbulent = new su2double[nVar_AdjTurb];
+    residual_adjTNE2      = new su2double[nVar_AdjTNE2];
+    residual_adjlevelset  = new su2double[nVar_AdjLevelSet];
+    
+    /*--- Allocate memory for the coefficients being monitored ---*/
+    aeroelastic_plunge = new su2double[config[ZONE_0]->GetnMarker_Monitoring()];
+    aeroelastic_pitch  = new su2double[config[ZONE_0]->GetnMarker_Monitoring()];
+    Surface_CLift      = new su2double[config[ZONE_0]->GetnMarker_Monitoring()];
+    Surface_CDrag      = new su2double[config[ZONE_0]->GetnMarker_Monitoring()];
+    Surface_CSideForce = new su2double[config[ZONE_0]->GetnMarker_Monitoring()];
+    Surface_CEff       = new su2double[config[ZONE_0]->GetnMarker_Monitoring()];
+    Surface_CFx        = new su2double[config[ZONE_0]->GetnMarker_Monitoring()];
+    Surface_CFy        = new su2double[config[ZONE_0]->GetnMarker_Monitoring()];
+    Surface_CFz        = new su2double[config[ZONE_0]->GetnMarker_Monitoring()];
+    Surface_CMx        = new su2double[config[ZONE_0]->GetnMarker_Monitoring()];
+    Surface_CMy        = new su2double[config[ZONE_0]->GetnMarker_Monitoring()];
+    Surface_CMz        = new su2double[config[ZONE_0]->GetnMarker_Monitoring()];
+    
+    /*--- Allocate memory for the turboperformace ---*/
+    TotalStaticEfficiency = new su2double[config[ZONE_0]->Get_nMarkerTurboPerf()];
+    TotalTotalEfficiency  = new su2double[config[ZONE_0]->Get_nMarkerTurboPerf()];
+    KineticEnergyLoss 	  = new su2double[config[ZONE_0]->Get_nMarkerTurboPerf()];
+    TotalPressureLoss 	  = new su2double[config[ZONE_0]->Get_nMarkerTurboPerf()];
+    MassFlowIn 		      = new su2double[config[ZONE_0]->Get_nMarkerTurboPerf()];
+    MassFlowOut           = new su2double[config[ZONE_0]->Get_nMarkerTurboPerf()];
+    FlowAngleIn           = new su2double[config[ZONE_0]->Get_nMarkerTurboPerf()];
+    FlowAngleOut          = new su2double[config[ZONE_0]->Get_nMarkerTurboPerf()];
+    EulerianWork          = new su2double[config[ZONE_0]->Get_nMarkerTurboPerf()];
+    TotalEnthalpyIn       = new su2double[config[ZONE_0]->Get_nMarkerTurboPerf()];
+    PressureRatio         = new su2double[config[ZONE_0]->Get_nMarkerTurboPerf()];
+    PressureOut           = new su2double[config[ZONE_0]->Get_nMarkerTurboPerf()];
+    EnthalpyOut           = new su2double[config[ZONE_0]->Get_nMarkerTurboPerf()];
+    MachIn                = new su2double[config[ZONE_0]->Get_nMarkerTurboPerf()];
+    MachOut               = new su2double[config[ZONE_0]->Get_nMarkerTurboPerf()];
+    NormalMachIn          = new su2double[config[ZONE_0]->Get_nMarkerTurboPerf()];
+    NormalMachOut         = new su2double[config[ZONE_0]->Get_nMarkerTurboPerf()];
+    VelocityOutIs         = new su2double[config[ZONE_0]->Get_nMarkerTurboPerf()];
+
+
+
+
+
+    /*--- Write information from nodes ---*/
+    switch (config[val_iZone]->GetKind_Solver()) {
+        
+      case EULER:                   case NAVIER_STOKES:                   case RANS:
+      case ADJ_EULER:               case ADJ_NAVIER_STOKES:               case ADJ_RANS:
+      case DISC_ADJ_EULER:          case DISC_ADJ_NAVIER_STOKES:          case DISC_ADJ_RANS:
+        
+        /*--- Flow solution coefficients ---*/
+        Total_CLift       = solver_container[val_iZone][FinestMesh][FLOW_SOL]->GetTotal_CLift();
+        Total_CDrag       = solver_container[val_iZone][FinestMesh][FLOW_SOL]->GetTotal_CDrag();
+        Total_CSideForce  = solver_container[val_iZone][FinestMesh][FLOW_SOL]->GetTotal_CSideForce();
+        Total_CEff        = solver_container[val_iZone][FinestMesh][FLOW_SOL]->GetTotal_CEff();
+        Total_CMx         = solver_container[val_iZone][FinestMesh][FLOW_SOL]->GetTotal_CMx();
+        Total_CMy         = solver_container[val_iZone][FinestMesh][FLOW_SOL]->GetTotal_CMy();
+        Total_CMz         = solver_container[val_iZone][FinestMesh][FLOW_SOL]->GetTotal_CMz();
+        Total_CFx         = solver_container[val_iZone][FinestMesh][FLOW_SOL]->GetTotal_CFx();
+        Total_CFy         = solver_container[val_iZone][FinestMesh][FLOW_SOL]->GetTotal_CFy();
+        Total_CFz         = solver_container[val_iZone][FinestMesh][FLOW_SOL]->GetTotal_CFz();
+
+        if (direct_diff != NO_DERIVATIVE){
+          D_Total_CLift       = SU2_TYPE::GetDerivative(Total_CLift);
+          D_Total_CDrag       = SU2_TYPE::GetDerivative(Total_CDrag);
+          D_Total_CSideForce  = SU2_TYPE::GetDerivative(Total_CSideForce);
+          D_Total_CEff        = SU2_TYPE::GetDerivative(Total_CEff);
+          D_Total_CMx         = SU2_TYPE::GetDerivative(Total_CMx);
+          D_Total_CMy         = SU2_TYPE::GetDerivative(Total_CMy);
+          D_Total_CMz         = SU2_TYPE::GetDerivative(Total_CMz);
+          D_Total_CFx         = SU2_TYPE::GetDerivative(Total_CFx);
+          D_Total_CFy         = SU2_TYPE::GetDerivative(Total_CFy);
+          D_Total_CFz         = SU2_TYPE::GetDerivative(Total_CFz);
+        }
+
+        if (freesurface) {
+          Total_CFreeSurface = solver_container[val_iZone][FinestMesh][FLOW_SOL]->GetTotal_CFreeSurface();
+        }
+        
+        if (isothermal) {
+          Total_Heat     = solver_container[val_iZone][FinestMesh][FLOW_SOL]->GetTotal_HeatFlux();
+          Total_MaxHeat  = solver_container[val_iZone][FinestMesh][FLOW_SOL]->GetTotal_MaxHeatFlux();
+        }
+        
+        if (equiv_area) {
+          Total_CEquivArea    = solver_container[val_iZone][FinestMesh][FLOW_SOL]->GetTotal_CEquivArea();
+          Total_CNearFieldOF  = solver_container[val_iZone][FinestMesh][FLOW_SOL]->GetTotal_CNearFieldOF();
+          
+          /*--- Note that there is a redefinition of the nearfield based functionals ---*/
+          Total_CEquivArea    = config[val_iZone]->GetWeightCd()*Total_CDrag + (1.0-config[val_iZone]->GetWeightCd())*Total_CEquivArea;
+          Total_CNearFieldOF  = config[val_iZone]->GetWeightCd()*Total_CDrag + (1.0-config[val_iZone]->GetWeightCd())*Total_CNearFieldOF;
+        }
+        
+        if (inv_design) {
+          Total_CpDiff  = solver_container[val_iZone][FinestMesh][FLOW_SOL]->GetTotal_CpDiff();
+          if (isothermal) {
+            Total_HeatFluxDiff = solver_container[val_iZone][FinestMesh][FLOW_SOL]->GetTotal_HeatFluxDiff();
+          }
+        }
+        
+        if (rotating_frame) {
+          Total_CT      = solver_container[val_iZone][FinestMesh][FLOW_SOL]->GetTotal_CT();
+          Total_CQ      = solver_container[val_iZone][FinestMesh][FLOW_SOL]->GetTotal_CQ();
+          Total_CMerit  = solver_container[val_iZone][FinestMesh][FLOW_SOL]->GetTotal_CMerit();
+        }
+        
+        if (aeroelastic) {
+          /*--- Look over the markers being monitored and get the desired values ---*/
+          for (iMarker_Monitoring = 0; iMarker_Monitoring < config[ZONE_0]->GetnMarker_Monitoring(); iMarker_Monitoring++) {
+            aeroelastic_plunge[iMarker_Monitoring] = config[val_iZone]->GetAeroelastic_plunge(iMarker_Monitoring);
+            aeroelastic_pitch[iMarker_Monitoring]  = config[val_iZone]->GetAeroelastic_pitch(iMarker_Monitoring);
+          }
+        }
+        
+        if (output_per_surface) {
+          /*--- Look over the markers being monitored and get the desired values ---*/
+          for (iMarker_Monitoring = 0; iMarker_Monitoring < config[ZONE_0]->GetnMarker_Monitoring(); iMarker_Monitoring++) {
+            Surface_CLift[iMarker_Monitoring]      = solver_container[val_iZone][FinestMesh][FLOW_SOL]->GetSurface_CLift(iMarker_Monitoring);
+            Surface_CDrag[iMarker_Monitoring]      = solver_container[val_iZone][FinestMesh][FLOW_SOL]->GetSurface_CDrag(iMarker_Monitoring);
+            Surface_CSideForce[iMarker_Monitoring] = solver_container[val_iZone][FinestMesh][FLOW_SOL]->GetSurface_CSideForce(iMarker_Monitoring);
+            Surface_CEff[iMarker_Monitoring]       = solver_container[val_iZone][FinestMesh][FLOW_SOL]->GetSurface_CEff(iMarker_Monitoring);
+            Surface_CFx[iMarker_Monitoring]        = solver_container[val_iZone][FinestMesh][FLOW_SOL]->GetSurface_CFx(iMarker_Monitoring);
+            Surface_CFy[iMarker_Monitoring]        = solver_container[val_iZone][FinestMesh][FLOW_SOL]->GetSurface_CFy(iMarker_Monitoring);
+            Surface_CFz[iMarker_Monitoring]        = solver_container[val_iZone][FinestMesh][FLOW_SOL]->GetSurface_CFz(iMarker_Monitoring);
+            Surface_CMx[iMarker_Monitoring]        = solver_container[val_iZone][FinestMesh][FLOW_SOL]->GetSurface_CMx(iMarker_Monitoring);
+            Surface_CMy[iMarker_Monitoring]        = solver_container[val_iZone][FinestMesh][FLOW_SOL]->GetSurface_CMy(iMarker_Monitoring);
+            Surface_CMz[iMarker_Monitoring]        = solver_container[val_iZone][FinestMesh][FLOW_SOL]->GetSurface_CMz(iMarker_Monitoring);
+          }
+        }
+        
+        if (turbo) {
+
+		  /*--- Loop over the nMarker of turboperformance and get the desired values ---*/
+
+		  for (iMarker_Monitoring = 0; iMarker_Monitoring < config[ZONE_0]->Get_nMarkerTurboPerf(); iMarker_Monitoring++) {
+			TotalStaticEfficiency[iMarker_Monitoring] = solver_container[val_iZone][FinestMesh][FLOW_SOL]->GetTotalStaticEfficiency(iMarker_Monitoring);
+			TotalTotalEfficiency[iMarker_Monitoring]  = solver_container[val_iZone][FinestMesh][FLOW_SOL]->GetTotalTotalEfficiency(iMarker_Monitoring);
+			KineticEnergyLoss[iMarker_Monitoring] 	  = solver_container[val_iZone][FinestMesh][FLOW_SOL]->GetKineticEnergyLoss(iMarker_Monitoring);
+			TotalPressureLoss[iMarker_Monitoring] 	  = solver_container[val_iZone][FinestMesh][FLOW_SOL]->GetTotalPressureLoss(iMarker_Monitoring);
+			MassFlowIn[iMarker_Monitoring] 		      = solver_container[val_iZone][FinestMesh][FLOW_SOL]->GetMassFlowIn(iMarker_Monitoring);
+			MassFlowOut[iMarker_Monitoring]           = solver_container[val_iZone][FinestMesh][FLOW_SOL]->GetMassFlowOut(iMarker_Monitoring);
+			FlowAngleIn[iMarker_Monitoring]           = solver_container[val_iZone][FinestMesh][FLOW_SOL]->GetFlowAngleIn(iMarker_Monitoring);
+			FlowAngleOut[iMarker_Monitoring]          = solver_container[val_iZone][FinestMesh][FLOW_SOL]->GetFlowAngleOut(iMarker_Monitoring);
+			EulerianWork[iMarker_Monitoring]          = solver_container[val_iZone][FinestMesh][FLOW_SOL]->GetEulerianWork(iMarker_Monitoring);
+			TotalEnthalpyIn[iMarker_Monitoring]       = solver_container[val_iZone][FinestMesh][FLOW_SOL]->GetTotalEnthalpyIn(iMarker_Monitoring);
+			PressureRatio[iMarker_Monitoring]         = solver_container[val_iZone][FinestMesh][FLOW_SOL]->GetPressureRatio(iMarker_Monitoring);
+			PressureOut[iMarker_Monitoring]           = solver_container[val_iZone][FinestMesh][FLOW_SOL]->GetPressureOut(iMarker_Monitoring);
+			EnthalpyOut[iMarker_Monitoring]           = solver_container[val_iZone][FinestMesh][FLOW_SOL]->GetEnthalpyOut(iMarker_Monitoring);
+			MachIn[iMarker_Monitoring]                = solver_container[val_iZone][FinestMesh][FLOW_SOL]->GetMachIn(iMarker_Monitoring);
+			MachOut[iMarker_Monitoring]               = solver_container[val_iZone][FinestMesh][FLOW_SOL]->GetMachOut(iMarker_Monitoring);
+			NormalMachIn[iMarker_Monitoring]          = solver_container[val_iZone][FinestMesh][FLOW_SOL]->GetNormalMachIn(iMarker_Monitoring);
+			NormalMachOut[iMarker_Monitoring]         = solver_container[val_iZone][FinestMesh][FLOW_SOL]->GetNormalMachOut(iMarker_Monitoring);
+			VelocityOutIs[iMarker_Monitoring]         = solver_container[val_iZone][FinestMesh][FLOW_SOL]->GetVelocityOutIs(iMarker_Monitoring);
+
+		  }
+		}
+
+
+//        if (fluid_structure) {
+//          Total_CFEA  = solver_container[ZONE_0][FinestMesh][FEA_SOL]->GetTotal_CFEA();
+//        }
+        
+        if (output_1d) {
+          
+          /*--- Get area-averaged and flux-averaged values at the specified surface ---*/
+          
+          OneD_AvgStagPress = solver_container[val_iZone][FinestMesh][FLOW_SOL]->GetOneD_TotalPress();
+          OneD_AvgMach = solver_container[val_iZone][FinestMesh][FLOW_SOL]->GetOneD_Mach();
+          OneD_AvgTemp = solver_container[val_iZone][FinestMesh][FLOW_SOL]->GetOneD_Temp();
+          OneD_MassFlowRate = solver_container[val_iZone][FinestMesh][FLOW_SOL]->GetOneD_MassFlowRate();
+          
+          OneD_FluxAvgPress = solver_container[val_iZone][FinestMesh][FLOW_SOL]->GetOneD_FluxAvgPress();
+          OneD_FluxAvgDensity = solver_container[val_iZone][FinestMesh][FLOW_SOL]->GetOneD_FluxAvgDensity();
+          OneD_FluxAvgVelocity = solver_container[val_iZone][FinestMesh][FLOW_SOL]->GetOneD_FluxAvgVelocity();
+          OneD_FluxAvgEntalpy = solver_container[val_iZone][FinestMesh][FLOW_SOL]->GetOneD_FluxAvgEntalpy();
+          
+        }
+        /*--- Get Mass Flow at the Monitored Markers ---*/
+
+
+        if (output_massflow) {
+          Total_Mdot = solver_container[val_iZone][FinestMesh][FLOW_SOL]->GetOneD_MassFlowRate();
+        }
+
+        /*--- Flow Residuals ---*/
+        
+        for (iVar = 0; iVar < nVar_Flow; iVar++)
+          residual_flow[iVar] = solver_container[val_iZone][FinestMesh][FLOW_SOL]->GetRes_RMS(iVar);
+        
+        /*--- Turbulent residual ---*/
+        
+        if (turbulent) {
+          for (iVar = 0; iVar < nVar_Turb; iVar++)
+            residual_turbulent[iVar] = solver_container[val_iZone][FinestMesh][TURB_SOL]->GetRes_RMS(iVar);
+        }
+        
+        /*--- Transition residual ---*/
+        
+        if (transition) {
+          for (iVar = 0; iVar < nVar_Trans; iVar++)
+            residual_transition[iVar] = solver_container[val_iZone][FinestMesh][TRANS_SOL]->GetRes_RMS(iVar);
+        }
+        
+        /*--- Free Surface residual ---*/
+        
+        if (freesurface) {
+          for (iVar = 0; iVar < nVar_LevelSet; iVar++)
+            residual_levelset[iVar] = solver_container[val_iZone][FinestMesh][FLOW_SOL]->GetRes_RMS(nDim+1);
+        }
+        
+        /*--- FEA residual ---*/
+//        if (fluid_structure) {
+//          for (iVar = 0; iVar < nVar_FEA; iVar++)
+//            residual_fea[iVar] = solver_container[ZONE_0][FinestMesh][FEA_SOL]->GetRes_RMS(iVar);
+//        }
+        
+        /*--- Iterations of the linear solver ---*/
+        
+        LinSolvIter = (unsigned long) solver_container[val_iZone][FinestMesh][FLOW_SOL]->GetIterLinSolver();
+        
+        /*--- Adjoint solver ---*/
+        
+        if (adjoint) {
+          
+          /*--- Adjoint solution coefficients ---*/
+          
+          Total_Sens_Geo   = solver_container[val_iZone][FinestMesh][ADJFLOW_SOL]->GetTotal_Sens_Geo();
+          Total_Sens_Mach  = solver_container[val_iZone][FinestMesh][ADJFLOW_SOL]->GetTotal_Sens_Mach();
+          Total_Sens_AoA   = solver_container[val_iZone][FinestMesh][ADJFLOW_SOL]->GetTotal_Sens_AoA();
+          Total_Sens_Press = solver_container[val_iZone][FinestMesh][ADJFLOW_SOL]->GetTotal_Sens_Press();
+          Total_Sens_Temp  = solver_container[val_iZone][FinestMesh][ADJFLOW_SOL]->GetTotal_Sens_Temp();
+          
+          /*--- Adjoint flow residuals ---*/
+          
+          for (iVar = 0; iVar < nVar_AdjFlow; iVar++) {
+            residual_adjflow[iVar] = solver_container[val_iZone][FinestMesh][ADJFLOW_SOL]->GetRes_RMS(iVar);
+          }
+          
+          /*--- Adjoint turbulent residuals ---*/
+          
+          if (turbulent) {
+            if (!config[val_iZone]->GetFrozen_Visc()) {
+              for (iVar = 0; iVar < nVar_AdjTurb; iVar++)
+                residual_adjturbulent[iVar] = solver_container[val_iZone][FinestMesh][ADJTURB_SOL]->GetRes_RMS(iVar);
+            }
+          }
+          
+          /*--- Adjoint level set residuals ---*/
+          
+          if (freesurface) {
+            for (iVar = 0; iVar < nVar_AdjLevelSet; iVar++)
+              residual_adjlevelset[iVar] = solver_container[val_iZone][FinestMesh][ADJFLOW_SOL]->GetRes_RMS(nDim+1);
+          }
+          
+        }
+        
+        break;
+        
+      case TNE2_EULER:     case TNE2_NAVIER_STOKES:
+      case ADJ_TNE2_EULER: case ADJ_TNE2_NAVIER_STOKES:
+        
+        /*--- Coefficients ---*/
+        
+        Total_CLift       = solver_container[val_iZone][FinestMesh][TNE2_SOL]->GetTotal_CLift();
+        Total_CDrag       = solver_container[val_iZone][FinestMesh][TNE2_SOL]->GetTotal_CDrag();
+        Total_CSideForce  = solver_container[val_iZone][FinestMesh][TNE2_SOL]->GetTotal_CSideForce();
+        Total_CEff        = solver_container[val_iZone][FinestMesh][TNE2_SOL]->GetTotal_CEff();
+        Total_CMx         = solver_container[val_iZone][FinestMesh][TNE2_SOL]->GetTotal_CMx();
+        Total_CMy         = solver_container[val_iZone][FinestMesh][TNE2_SOL]->GetTotal_CMy();
+        Total_CMz         = solver_container[val_iZone][FinestMesh][TNE2_SOL]->GetTotal_CMz();
+        Total_CFx         = solver_container[val_iZone][FinestMesh][TNE2_SOL]->GetTotal_CFx();
+        Total_CFy         = solver_container[val_iZone][FinestMesh][TNE2_SOL]->GetTotal_CFy();
+        Total_CFz         = solver_container[val_iZone][FinestMesh][TNE2_SOL]->GetTotal_CFz();
+        
+        if (config[val_iZone]->GetKind_Solver() == TNE2_NAVIER_STOKES) {
+          Total_Heat           = solver_container[val_iZone][FinestMesh][TNE2_SOL]->GetTotal_HeatFlux();
+          Total_MaxHeat        = solver_container[val_iZone][FinestMesh][TNE2_SOL]->GetTotal_MaxHeatFlux();
+          if (inv_design) {
+            Total_HeatFluxDiff = solver_container[val_iZone][FinestMesh][TNE2_SOL]->GetTotal_HeatFluxDiff();
+          }
+        }
+        
+        /*--- Residuals ---*/
+        
+        for (iVar = 0; iVar < nVar_TNE2; iVar++)
+          residual_TNE2[iVar] = solver_container[val_iZone][FinestMesh][TNE2_SOL]->GetRes_RMS(iVar);
+        
+        /*--- Iterations of the linear solver ---*/
+        LinSolvIter = (unsigned long) solver_container[val_iZone][FinestMesh][TNE2_SOL]->GetIterLinSolver();
+        
+        /*--- Adjoint solver ---*/
+        if (adjoint) {
+          
+          /*--- Adjoint solution coefficients ---*/
+          
+          Total_Sens_Geo   = solver_container[val_iZone][FinestMesh][ADJTNE2_SOL]->GetTotal_Sens_Geo();
+          Total_Sens_Mach  = solver_container[val_iZone][FinestMesh][ADJTNE2_SOL]->GetTotal_Sens_Mach();
+          Total_Sens_AoA   = solver_container[val_iZone][FinestMesh][ADJTNE2_SOL]->GetTotal_Sens_AoA();
+          Total_Sens_Press = solver_container[val_iZone][FinestMesh][ADJTNE2_SOL]->GetTotal_Sens_Press();
+          Total_Sens_Temp  = solver_container[val_iZone][FinestMesh][ADJTNE2_SOL]->GetTotal_Sens_Temp();
+          
+          /*--- Adjoint flow residuals ---*/
+          for (iVar = 0; iVar < nVar_AdjTNE2; iVar++) {
+            residual_adjTNE2[iVar] = solver_container[val_iZone][FinestMesh][ADJTNE2_SOL]->GetRes_RMS(iVar);
+          }
+        }
+        
+        break;
+        
+      case WAVE_EQUATION:
+        
+        /*--- Wave coefficients  ---*/
+        
+        Total_CWave = solver_container[val_iZone][FinestMesh][WAVE_SOL]->GetTotal_CWave();
+        
+        /*--- Wave Residuals ---*/
+        
+        for (iVar = 0; iVar < nVar_Wave; iVar++) {
+          residual_wave[iVar] = solver_container[val_iZone][FinestMesh][WAVE_SOL]->GetRes_RMS(iVar);
+        }
+        
+        break;
+        
+      case HEAT_EQUATION:
+        
+        /*--- Heat coefficients  ---*/
+        
+        Total_CHeat = solver_container[val_iZone][FinestMesh][HEAT_SOL]->GetTotal_CHeat();
+        
+        /*--- Wave Residuals ---*/
+        
+        for (iVar = 0; iVar < nVar_Heat; iVar++) {
+          residual_heat[iVar] = solver_container[val_iZone][FinestMesh][HEAT_SOL]->GetRes_RMS(iVar);
+        }
+        
+        break;
+        
+      case LINEAR_ELASTICITY:
+        
+        /*--- FEA coefficients ---*/
+        
+        Total_CFEA = solver_container[val_iZone][FinestMesh][FEA_SOL]->GetTotal_CFEA();
+        
+        /*--- Plasma Residuals ---*/
+        
+        for (iVar = 0; iVar < nVar_FEA; iVar++) {
+          residual_fea[iVar] = solver_container[val_iZone][FinestMesh][FEA_SOL]->GetRes_RMS(iVar);
+        }
+        
+        break;
+        
+    }
+    
+    /*--- Header frequency ---*/
+    
+    bool Unsteady = ((config[val_iZone]->GetUnsteady_Simulation() == DT_STEPPING_1ST) ||
+                     (config[val_iZone]->GetUnsteady_Simulation() == DT_STEPPING_2ND));
+    bool In_NoDualTime = (!DualTime_Iteration && (iExtIter % config[val_iZone]->GetWrt_Con_Freq() == 0));
+    bool In_DualTime_0 = (DualTime_Iteration && (iIntIter % config[val_iZone]->GetWrt_Con_Freq_DualTime() == 0));
+    bool In_DualTime_1 = (!DualTime_Iteration && Unsteady);
+    bool In_DualTime_2 = (Unsteady && DualTime_Iteration && (iExtIter % config[val_iZone]->GetWrt_Con_Freq() == 0));
+    bool In_DualTime_3 = (Unsteady && !DualTime_Iteration && (iExtIter % config[val_iZone]->GetWrt_Con_Freq() == 0));
+    
+    bool write_heads;
+    if (Unsteady) write_heads = (iIntIter == 0);
+    else write_heads = (((iExtIter % (config[val_iZone]->GetWrt_Con_Freq()*40)) == 0));
+    bool write_turbo = (((iExtIter % (config[val_iZone]->GetWrt_Con_Freq()*200)) == 0));
+    if ((In_NoDualTime || In_DualTime_0 || In_DualTime_1) && (In_NoDualTime || In_DualTime_2 || In_DualTime_3)) {
+      
+      /*--- Prepare the history file output, note that the dual
+       time output don't write to the history file ---*/
+      if (!DualTime_Iteration) {
+        
+        /*--- Write the begining of the history file ---*/
+        SPRINTF (begin, "%12d", SU2_TYPE::Int(iExtIter));
+        
+        /*--- Write the end of the history file ---*/
+        SPRINTF (end, ", %12.10f, %12.10f, %12.10f\n", su2double(LinSolvIter), config[val_iZone]->GetCFL(MESH_0), timeused/60.0);
+        
+        /*--- Write the solution and residual of the history file ---*/
+        switch (config[val_iZone]->GetKind_Solver()) {
+            
+          case EULER : case NAVIER_STOKES: case RANS:
+          case ADJ_EULER: case ADJ_NAVIER_STOKES: case ADJ_RANS: case DISC_ADJ_EULER:
+          case DISC_ADJ_NAVIER_STOKES: case DISC_ADJ_RANS:
+            
+            /*--- Direct coefficients ---*/
+            SPRINTF (direct_coeff, ", %12.10f, %12.10f, %12.10f, %12.10f, %12.10f, %12.10f, %12.10f, %12.10f, %12.10f, %12.10f",
+                     Total_CLift, Total_CDrag, Total_CSideForce, Total_CMx, Total_CMy, Total_CMz, Total_CFx, Total_CFy,
+                     Total_CFz, Total_CEff);
+            if (direct_diff != NO_DERIVATIVE){
+              SPRINTF (d_direct_coeff, ", %12.10f, %12.10f, %12.10f, %12.10f, %12.10f, %12.10f, %12.10f, %12.10f, %12.10f, %12.10f",
+                       D_Total_CLift, D_Total_CDrag, D_Total_CSideForce, D_Total_CMx, D_Total_CMy, D_Total_CMz, D_Total_CFx, D_Total_CFy,
+                       D_Total_CFz, D_Total_CEff);
+            }
+            if (isothermal)
+              SPRINTF (direct_coeff, ", %12.10f, %12.10f, %12.10f, %12.10f, %12.10f, %12.10f, %12.10f, %12.10f, %12.10f, %12.10f, %12.10f, %12.10f", Total_CLift, Total_CDrag, Total_CSideForce, Total_CMx, Total_CMy,
+                       Total_CMz, Total_CFx, Total_CFy, Total_CFz, Total_CEff, Total_Heat, Total_MaxHeat);
+            if (equiv_area)
+              SPRINTF (direct_coeff, ", %12.10f, %12.10f, %12.10f, %12.10f, %12.10f, %12.10f, %12.10f, %12.10f, %12.10f, %12.10f, %12.10f, %12.10f", Total_CLift, Total_CDrag, Total_CSideForce, Total_CMx, Total_CMy, Total_CMz, Total_CFx, Total_CFy, Total_CFz, Total_CEff, Total_CEquivArea, Total_CNearFieldOF);
+            if (inv_design) {
+              SPRINTF (direct_coeff, ", %12.10f, %12.10f, %12.10f, %12.10f, %12.10f, %12.10f, %12.10f, %12.10f, %12.10f, %12.10f, %12.10f", Total_CLift, Total_CDrag, Total_CSideForce, Total_CMx, Total_CMy, Total_CMz, Total_CFx, Total_CFy, Total_CFz, Total_CEff, Total_CpDiff);
+              Total_CpDiff  = solver_container[val_iZone][FinestMesh][FLOW_SOL]->GetTotal_CpDiff();
+              if (isothermal) {
+                SPRINTF (direct_coeff, ", %12.10f, %12.10f, %12.10f, %12.10f, %12.10f, %12.10f, %12.10f, %12.10f, %12.10f, %12.10f, %12.10f, %12.10f, %12.10f, %12.10f", Total_CLift, Total_CDrag, Total_CSideForce, Total_CMx, Total_CMy, Total_CMz, Total_CFx, Total_CFy, Total_CFz, Total_CEff, Total_Heat, Total_MaxHeat, Total_CpDiff, Total_HeatFluxDiff);
+              }
+            }
+            if (rotating_frame)
+              SPRINTF (direct_coeff, ", %12.10f, %12.10f, %12.10f, %12.10f, %12.10f, %12.10f, %12.10f, %12.10f, %12.10f, %12.10f, %12.10f, %12.10f, %12.10f", Total_CLift, Total_CDrag, Total_CSideForce, Total_CMx,
+                       Total_CMy, Total_CMz, Total_CFx, Total_CFy, Total_CFz, Total_CEff, Total_CMerit, Total_CT, Total_CQ);
+            
+            if (freesurface) {
+              SPRINTF (direct_coeff, ", %12.10f, %12.10f, %12.10f, %12.10f, %12.10f, %12.10f, %12.10f, %12.10f, %12.10f, %12.10f, %12.10f", Total_CLift, Total_CDrag, Total_CSideForce, Total_CMx, Total_CMy, Total_CMz, Total_CFx, Total_CFy,
+                       Total_CFz, Total_CEff, Total_CFreeSurface);
+            }
+//            if (fluid_structure)
+//              SPRINTF (direct_coeff, ", %12.10f, %12.10f, %12.10f, %12.10f, %12.10f, %12.10f, %12.10f, %12.10f, %12.10f, %12.10f, %12.10f", Total_CLift, Total_CDrag, Total_CSideForce, Total_CMx, Total_CMy, Total_CMz,
+//                       Total_CFx, Total_CFy, Total_CFz, Total_CEff, Total_CFEA);
+            
+            if (aeroelastic) {
+              for (iMarker_Monitoring = 0; iMarker_Monitoring < config[ZONE_0]->GetnMarker_Monitoring(); iMarker_Monitoring++) {
+                //Append one by one the surface coeff to aeroelastic coeff. (Think better way do this, maybe use string)
+                if (iMarker_Monitoring == 0) {
+                  SPRINTF(aeroelastic_coeff, ", %12.10f", aeroelastic_plunge[iMarker_Monitoring]);
+                }
+                else {
+                  SPRINTF(surface_coeff, ", %12.10f", aeroelastic_plunge[iMarker_Monitoring]);
+                  strcat(aeroelastic_coeff, surface_coeff);
+                }
+                SPRINTF(surface_coeff, ", %12.10f", aeroelastic_pitch[iMarker_Monitoring]);
+                strcat(aeroelastic_coeff, surface_coeff);
+              }
+            }
+            
+            if (output_per_surface) {
+              for (iMarker_Monitoring = 0; iMarker_Monitoring < config[ZONE_0]->GetnMarker_Monitoring(); iMarker_Monitoring++) {
+                //Append one by one the surface coeff to monitoring coeff. (Think better way do this, maybe use string)
+                if (iMarker_Monitoring == 0) {
+                  SPRINTF(monitoring_coeff, ", %12.10f", Surface_CLift[iMarker_Monitoring]);
+                }
+                else {
+                  SPRINTF(surface_coeff, ", %12.10f", Surface_CLift[iMarker_Monitoring]);
+                  strcat(monitoring_coeff, surface_coeff);
+                }
+                SPRINTF(surface_coeff, ", %12.10f", Surface_CDrag[iMarker_Monitoring]);
+                strcat(monitoring_coeff, surface_coeff);
+                SPRINTF(surface_coeff, ", %12.10f", Surface_CSideForce[iMarker_Monitoring]);
+                strcat(monitoring_coeff, surface_coeff);
+                SPRINTF(surface_coeff, ", %12.10f", Surface_CEff[iMarker_Monitoring]);
+                strcat(monitoring_coeff, surface_coeff);
+                SPRINTF(surface_coeff, ", %12.10f", Surface_CFx[iMarker_Monitoring]);
+                strcat(monitoring_coeff, surface_coeff);
+                SPRINTF(surface_coeff, ", %12.10f", Surface_CFy[iMarker_Monitoring]);
+                strcat(monitoring_coeff, surface_coeff);
+                SPRINTF(surface_coeff, ", %12.10f", Surface_CFz[iMarker_Monitoring]);
+                strcat(monitoring_coeff, surface_coeff);
+                SPRINTF(surface_coeff, ", %12.10f", Surface_CMx[iMarker_Monitoring]);
+                strcat(monitoring_coeff, surface_coeff);
+                SPRINTF(surface_coeff, ", %12.10f", Surface_CMy[iMarker_Monitoring]);
+                strcat(monitoring_coeff, surface_coeff);
+                SPRINTF(surface_coeff, ", %12.10f", Surface_CMz[iMarker_Monitoring]);
+                strcat(monitoring_coeff, surface_coeff);
+              }
+            }
+            
+            
+            /*--- Flow residual ---*/
+            if (nDim == 2) {
+              if (compressible) SPRINTF (flow_resid, ", %12.10f, %12.10f, %12.10f, %12.10f, %12.10f", log10 (residual_flow[0]), log10 (residual_flow[1]), log10 (residual_flow[2]), log10 (residual_flow[3]), dummy);
+              if (incompressible || freesurface) SPRINTF (flow_resid, ", %12.10f, %12.10f, %12.10f, %12.10f, %12.10f", log10 (residual_flow[0]), log10 (residual_flow[1]), log10 (residual_flow[2]), dummy, dummy);
+            }
+            else {
+              if (compressible) SPRINTF (flow_resid, ", %12.10f, %12.10f, %12.10f, %12.10f, %12.10f", log10 (residual_flow[0]), log10 (residual_flow[1]), log10 (residual_flow[2]), log10 (residual_flow[3]), log10 (residual_flow[4]) );
+              if (incompressible || freesurface) SPRINTF (flow_resid, ", %12.10f, %12.10f, %12.10f, %12.10f, %12.10f", log10 (residual_flow[0]), log10 (residual_flow[1]), log10 (residual_flow[2]), log10 (residual_flow[3]), dummy);
+            }
+            
+            /*--- Turbulent residual ---*/
+            if (turbulent) {
+              switch(nVar_Turb) {
+                case 1: SPRINTF (turb_resid, ", %12.10f", log10 (residual_turbulent[0])); break;
+                case 2: SPRINTF (turb_resid, ", %12.10f, %12.10f", log10(residual_turbulent[0]), log10(residual_turbulent[1])); break;
+              }
+            }
+            /*---- Averaged stagnation pressure at an exit ---- */
+            if (output_1d) {
+              SPRINTF( oneD_outputs, ", %12.10f, %12.10f, %12.10f, %12.10f, %12.10f, %12.10f, %12.10f, %12.10f", OneD_AvgStagPress, OneD_AvgMach, OneD_AvgTemp, OneD_MassFlowRate, OneD_FluxAvgPress, OneD_FluxAvgDensity, OneD_FluxAvgVelocity, OneD_FluxAvgEntalpy);
+            }
+            if (output_massflow and !output_1d) {
+              SPRINTF(massflow_outputs,", %12.10f", Total_Mdot);
+            }
+
+            
+            /*--- Transition residual ---*/
+            if (transition) {
+              SPRINTF (trans_resid, ", %12.10f, %12.10f", log10(residual_transition[0]), log10(residual_transition[1]));
+            }
+            
+            /*--- Free surface residual ---*/
+            if (freesurface) {
+              SPRINTF (levelset_resid, ", %12.10f", log10 (residual_levelset[0]));
+            }
+            
+            /*--- Fluid structure residual ---*/
+//            if (fluid_structure) {
+//              if (nDim == 2) SPRINTF (levelset_resid, ", %12.10f, %12.10f, 0.0", log10 (residual_fea[0]), log10 (residual_fea[1]));
+//              else SPRINTF (levelset_resid, ", %12.10f, %12.10f, %12.10f", log10 (residual_fea[0]), log10 (residual_fea[1]), log10 (residual_fea[2]));
+//            }
+            
+            if (adjoint) {
+              
+              /*--- Adjoint coefficients ---*/
+              SPRINTF (adjoint_coeff, ", %12.10f, %12.10f, %12.10f, %12.10f, %12.10f, 0.0", Total_Sens_Geo, Total_Sens_Mach, Total_Sens_AoA, Total_Sens_Press, Total_Sens_Temp);
+              
+              /*--- Adjoint flow residuals ---*/
+              if (nDim == 2) {
+                if (compressible) SPRINTF (adj_flow_resid, ", %12.10f, %12.10f, %12.10f, %12.10f, 0.0", log10 (residual_adjflow[0]), log10 (residual_adjflow[1]), log10 (residual_adjflow[2]), log10 (residual_adjflow[3]) );
+                if (incompressible || freesurface) SPRINTF (adj_flow_resid, ", %12.10f, %12.10f, %12.10f, 0.0, 0.0", log10 (residual_adjflow[0]), log10 (residual_adjflow[1]), log10 (residual_adjflow[2]) );
+              }
+              else {
+                if (compressible) SPRINTF (adj_flow_resid, ", %12.10f, %12.10f, %12.10f, %12.10f, %12.10f", log10 (residual_adjflow[0]), log10 (residual_adjflow[1]), log10 (residual_adjflow[2]), log10 (residual_adjflow[3]), log10 (residual_adjflow[4]) );
+                if (incompressible || freesurface) SPRINTF (adj_flow_resid, ", %12.10f, %12.10f, %12.10f, %12.10f, 0.0", log10 (residual_adjflow[0]), log10 (residual_adjflow[1]), log10 (residual_adjflow[2]), log10 (residual_adjflow[3]) );
+              }
+              
+              /*--- Adjoint turbulent residuals ---*/
+              if (turbulent)
+                if (!config[val_iZone]->GetFrozen_Visc())
+                  SPRINTF (adj_turb_resid, ", %12.10f", log10 (residual_adjturbulent[0]));
+              
+              /*--- Adjoint free surface residuals ---*/
+              if (freesurface) SPRINTF (adj_levelset_resid, ", %12.10f", log10 (residual_adjlevelset[0]));
+            }
+            
+            break;
+            
+          case TNE2_EULER :    case TNE2_NAVIER_STOKES:
+          case ADJ_TNE2_EULER: case ADJ_TNE2_NAVIER_STOKES:
+            
+            /*--- Direct coefficients ---*/
+            if (config[val_iZone]->GetKind_Solver() == TNE2_NAVIER_STOKES) {
+              if (!(inv_design))
+                SPRINTF (direct_coeff, ", %12.10f, %12.10f, %12.10f, %12.10f, %12.10f, %12.10f, %12.10f, %12.10f, %12.10f, %12.10f, %12.10f, %12.10f",
+                         Total_CLift, Total_CDrag, Total_CSideForce, Total_CMx,
+                         Total_CMy, Total_CMz, Total_CFx, Total_CFy, Total_CFz,
+                         Total_CEff, Total_Heat, Total_MaxHeat);
+              else
+                SPRINTF (direct_coeff, ", %12.10f, %12.10f, %12.10f, %12.10f, %12.10f, %12.10f, %12.10f, %12.10f, %12.10f, %12.10f, %12.10f, %12.10f, %12.10f",
+                         Total_CLift, Total_CDrag, Total_CSideForce, Total_CMx,
+                         Total_CMy, Total_CMz, Total_CFx, Total_CFy, Total_CFz,
+                         Total_CEff, Total_Heat, Total_MaxHeat, Total_HeatFluxDiff);
+            }
+            else
+              SPRINTF (direct_coeff, ", %12.10f, %12.10f, %12.10f, %12.10f, %12.10f, %12.10f, %12.10f, %12.10f, %12.10f, %12.10f",
+                       Total_CLift, Total_CDrag, Total_CSideForce, Total_CMx,
+                       Total_CMy, Total_CMz, Total_CFx, Total_CFy, Total_CFz,
+                       Total_CEff);
+            
+            /*--- Direct problem residual ---*/
+            for (iVar = 0; iVar < nSpecies+nDim+2; iVar++) {
+              SPRINTF (resid_aux, ", %12.10f", log10 (residual_TNE2[iVar]));
+              if (iVar == 0) strcpy(flow_resid, resid_aux);
+              else strcat(flow_resid, resid_aux);
+            }
+            
+            if (adjoint) {
+              
+              /*--- Adjoint coefficients ---*/
+              SPRINTF (adjoint_coeff, ", %12.10f, %12.10f, %12.10f, %12.10f, %12.10f, 0.0", Total_Sens_Geo, Total_Sens_Mach, Total_Sens_AoA, Total_Sens_Press, Total_Sens_Temp);
+              
+              /*--- Adjoint flow residuals ---*/
+              for (iVar = 0; iVar < nSpecies+nDim+2; iVar++) {
+                SPRINTF (resid_aux, ", %12.10f", log10 (residual_adjTNE2[iVar]));
+                if (iVar == 0) strcpy(adj_flow_resid, resid_aux);
+                else strcat(adj_flow_resid, resid_aux);
+              }
+            }
+            
+            break;
+            
+          case WAVE_EQUATION:
+            
+            SPRINTF (direct_coeff, ", %12.10f", Total_CWave);
+            SPRINTF (wave_resid, ", %12.10f, %12.10f, %12.10f, %12.10f, %12.10f", log10 (residual_wave[0]), log10 (residual_wave[1]), dummy, dummy, dummy );
+            
+            break;
+            
+          case HEAT_EQUATION:
+            
+            SPRINTF (direct_coeff, ", %12.10f", Total_CHeat);
+            SPRINTF (heat_resid, ", %12.10f, %12.10f, %12.10f, %12.10f, %12.10f", log10 (residual_heat[0]), dummy, dummy, dummy, dummy );
+            
+            break;
+            
+          case LINEAR_ELASTICITY:
+            
+            SPRINTF (direct_coeff, ", %12.10f", Total_CFEA);
+            SPRINTF (fea_resid, ", %12.10f, %12.10f, %12.10f, %12.10f, %12.10f", log10 (residual_fea[0]), dummy, dummy, dummy, dummy );
+            
+            break;
+            
+        }
+      }
+      
+      /*--- Write the screen header---*/
+      if ((write_heads) && !(!DualTime_Iteration && Unsteady)) {
+        
+        if (!Unsteady) {
+          switch (config[val_iZone]->GetKind_Solver()) {
+            case EULER : case NAVIER_STOKES: case RANS:
+            case ADJ_EULER : case ADJ_NAVIER_STOKES: case ADJ_RANS:
+              
+              cout << endl << "---------------------- Local Time Stepping Summary ----------------------" << endl;
+              
+              for (unsigned short iMesh = FinestMesh; iMesh <= config[val_iZone]->GetnMGLevels(); iMesh++)
+                cout << "MG level: "<< iMesh << " -> Min. DT: " << solver_container[val_iZone][iMesh][FLOW_SOL]->GetMin_Delta_Time()<<
+                ". Max. DT: " << solver_container[val_iZone][iMesh][FLOW_SOL]->GetMax_Delta_Time() <<
+                ". CFL: " << config[val_iZone]->GetCFL(iMesh)  << "." << endl;
+              
+              cout << "-------------------------------------------------------------------------" << endl;
+
+              if (direct_diff != NO_DERIVATIVE){
+                cout << endl << "---------------------- Direct Differentiation Summary -------------------" << endl;
+                cout << "Coefficients are differentiated with respect to ";
+                switch (direct_diff) {
+                  case D_MACH:
+                    cout << "Mach number." << endl;
+                    break;
+                  case D_AOA:
+                    cout << "AoA." << endl;
+                    break;
+                  case D_SIDESLIP:
+                    cout << "AoS." << endl;
+                    break;
+                  case D_REYNOLDS:
+                    cout << "Reynolds number." << endl;
+                    break;
+                  case D_TURB2LAM:
+                    cout << "Turb/Lam ratio." << endl;
+                    break;
+                  case D_PRESSURE:
+                    cout << "Freestream Pressure." << endl;
+                    break;
+                  case D_TEMPERATURE:
+                    cout << "Freestream Temperature." << endl;
+                    break;
+                  case D_DENSITY:
+                    cout << "Freestream Density." << endl;
+                    break;
+                  case D_VISCOSITY:
+                    cout << "Freestream Viscosity." << endl;
+                    break;
+                  case D_DESIGN:
+                    cout << "Design Variables." << endl;
+                    break;
+                  default:
+                    break;
+                  }
+
+                cout << "    D_CLift(Total)" << "    D_CDrag(Total)" << "      D_CMz(Total)" <<"     D_CEff(Total)" << endl;
+                cout.width(18); cout << D_Total_CLift;
+                cout.width(18); cout << D_Total_CDrag;
+                cout.width(18); cout << D_Total_CMz;
+                cout.width(18); cout << D_Total_CEff;
+                cout << endl << "-------------------------------------------------------------------------" << endl;
+                cout << endl;
               }
-            }
-            if (rotating_frame)
-              SPRINTF (direct_coeff, ", %12.10f, %12.10f, %12.10f, %12.10f, %12.10f, %12.10f, %12.10f, %12.10f, %12.10f, %12.10f, %12.10f, %12.10f, %12.10f", Total_CLift, Total_CDrag, Total_CSideForce, Total_CMx,
-                       Total_CMy, Total_CMz, Total_CFx, Total_CFy, Total_CFz, Total_CEff, Total_CMerit, Total_CT, Total_CQ);
-            
-            if (freesurface) {
-              SPRINTF (direct_coeff, ", %12.10f, %12.10f, %12.10f, %12.10f, %12.10f, %12.10f, %12.10f, %12.10f, %12.10f, %12.10f, %12.10f", Total_CLift, Total_CDrag, Total_CSideForce, Total_CMx, Total_CMy, Total_CMz, Total_CFx, Total_CFy,
-                       Total_CFz, Total_CEff, Total_CFreeSurface);
-            }
-//            if (fluid_structure)
-//              SPRINTF (direct_coeff, ", %12.10f, %12.10f, %12.10f, %12.10f, %12.10f, %12.10f, %12.10f, %12.10f, %12.10f, %12.10f, %12.10f", Total_CLift, Total_CDrag, Total_CSideForce, Total_CMx, Total_CMy, Total_CMz,
-//                       Total_CFx, Total_CFy, Total_CFz, Total_CEff, Total_CFEA);
-            
-            if (aeroelastic) {
-              for (iMarker_Monitoring = 0; iMarker_Monitoring < config[ZONE_0]->GetnMarker_Monitoring(); iMarker_Monitoring++) {
-                //Append one by one the surface coeff to aeroelastic coeff. (Think better way do this, maybe use string)
-                if (iMarker_Monitoring == 0) {
-                  SPRINTF(aeroelastic_coeff, ", %12.10f", aeroelastic_plunge[iMarker_Monitoring]);
-                }
-                else {
-                  SPRINTF(surface_coeff, ", %12.10f", aeroelastic_plunge[iMarker_Monitoring]);
-                  strcat(aeroelastic_coeff, surface_coeff);
-                }
-                SPRINTF(surface_coeff, ", %12.10f", aeroelastic_pitch[iMarker_Monitoring]);
-                strcat(aeroelastic_coeff, surface_coeff);
+              if (turbo && write_turbo){
+            	  cout << endl << "---------------------- Turbo Performance Summary -------------------" << endl;
+				  for (iMarker_Monitoring = 0; iMarker_Monitoring < config[ZONE_0]->Get_nMarkerTurboPerf(); iMarker_Monitoring++){
+					  inMarker_Tag = config[ZONE_0]->GetMarker_TurboPerf_BoundIn(iMarker_Monitoring);
+					  outMarker_Tag = config[ZONE_0]->GetMarker_TurboPerf_BoundOut(iMarker_Monitoring);
+					  switch (config[ZONE_0]->GetKind_TurboPerf(iMarker_Monitoring)) {
+					  	  case BLADE:
+					  		  cout << "Blade performance between boundaries " << inMarker_Tag << " and "<< outMarker_Tag << " : "<<endl;
+					  		  cout << endl;
+					  		  cout << "   Total Pressure Loss(%)" << "   Kinetic Energy Loss(%)" << "            Eulerian Work" << endl;
+					  		  cout.width(25); cout << TotalPressureLoss[iMarker_Monitoring]*100.0;
+						      cout.width(25); cout << KineticEnergyLoss[iMarker_Monitoring]*100.0;
+						      cout.width(25); cout << EulerianWork[iMarker_Monitoring];
+						      cout << endl;
+						      cout << endl;
+						      cout << "     Total Inlet Enthalpy" << "          Outlet Enthalpy" << "            D_MassFlow(%)" <<  endl;
+						      cout.width(25); cout << TotalEnthalpyIn[iMarker_Monitoring];
+							  cout.width(25); cout << EnthalpyOut[iMarker_Monitoring];
+							  cout.width(25); cout << abs((MassFlowIn[iMarker_Monitoring] + MassFlowOut[iMarker_Monitoring])/MassFlowIn[iMarker_Monitoring])*100.0;
+							  cout << endl;
+							  cout << endl;
+							  cout << "   Isentropic Outlet Vel." << "         Inlet Flow Angle" << "        Outlet Flow Angle" <<endl;
+							  cout.width(25); cout << VelocityOutIs[iMarker_Monitoring];
+							  cout.width(25); cout << 180.0/PI_NUMBER*FlowAngleIn[iMarker_Monitoring];
+							  cout.width(25); cout << 180.0/PI_NUMBER*FlowAngleOut[iMarker_Monitoring];
+							  cout << endl;
+							  cout << endl;
+							  cout << "          Inlet Mass Flow"<< "               Inlet Mach" << "              Outlet Mach" << endl;
+							  cout.width(25); cout << MassFlowIn[iMarker_Monitoring];
+							  cout.width(25); cout << MachIn[iMarker_Monitoring];
+							  cout.width(25); cout << MachOut[iMarker_Monitoring];
+							  cout << endl;
+							  cout << endl;
+							  cout << "        Inlet Normal Mach" << "       Outlet Normal Mach" << endl;
+							  cout.width(25); cout << NormalMachIn[iMarker_Monitoring];
+							  cout.width(25); cout << NormalMachOut[iMarker_Monitoring];
+							  cout << endl;
+							  cout << endl;
+							  cout << "           Pressure Ratio" << "         Outlet Pressure" << endl;
+							  cout.width(25); cout << PressureRatio[iMarker_Monitoring];
+							  cout.width(25); cout << PressureOut[iMarker_Monitoring];
+							  cout << endl;
+							  cout << endl << "-------------------------------------------------------------------------" << endl;
+							  cout << endl;
+
+					  		  break;
+					  	  case STAGE:
+					  		  cout << "Stage performance between boundaries " << inMarker_Tag << " and "<< outMarker_Tag << " : "<<endl;
+					  		  cout << endl;
+					  		  cout << "    Tot Tot Efficiency(%)" << "   Tot Stat Efficiency(%)" << endl;
+					  		  cout.width(25); cout << TotalTotalEfficiency[iMarker_Monitoring]*100.0;
+						      cout.width(25); cout << TotalStaticEfficiency[iMarker_Monitoring]*100.0;
+						      cout << endl;
+						      cout << endl;
+						      cout << "           Pressure Ratio" << "          Outlet Pressure" << endl;
+							  cout.width(25); cout << PressureRatio[iMarker_Monitoring];
+							  cout.width(25); cout << PressureOut[iMarker_Monitoring];
+						      cout << endl;
+						      cout << endl;
+						      cout << "     Total Inlet Enthalpy" << "    Total Outlet Enthalpy" << endl;
+							  cout.width(25); cout << TotalEnthalpyIn[iMarker_Monitoring];
+							  cout.width(25); cout << EnthalpyOut[iMarker_Monitoring];
+							  cout << endl;
+							  cout << endl << "-------------------------------------------------------------------------" << endl;
+							  cout << endl;
+
+						      break;
+					  	  case TURBINE:
+					  		  cout << "Multi-stage performance between boundaries " << inMarker_Tag << " and "<< outMarker_Tag << " : "<<endl;
+					  		  cout << endl;
+					  		  cout << "    Tot Tot Efficiency(%)" << "   Tot Stat Efficiency(%)" << endl;
+					  		  cout.width(25); cout << TotalTotalEfficiency[iMarker_Monitoring]*100.0;
+						      cout.width(25); cout << TotalStaticEfficiency[iMarker_Monitoring]*100.0;
+						      cout << endl;
+						      cout << endl;
+						      cout << "           Pressure Ratio" << "          Outlet Pressure" << endl;
+							  cout.width(25); cout << PressureRatio[iMarker_Monitoring];
+							  cout.width(25); cout << PressureOut[iMarker_Monitoring];
+						      cout << endl;
+						      cout << endl;
+						      cout << "     Total Inlet Enthalpy" << "    Total Outlet Enthalpy" << endl;
+							  cout.width(25); cout << TotalEnthalpyIn[iMarker_Monitoring];
+							  cout.width(25); cout << EnthalpyOut[iMarker_Monitoring];
+							  cout << endl;
+							  cout << endl << "-------------------------------------------------------------------------" << endl;
+							  cout << endl;
+					  		  break;
+						  default:
+							  break;
+					  }
+					}
+
+
               }
-            }
-            
-            if (output_per_surface) {
-              for (iMarker_Monitoring = 0; iMarker_Monitoring < config[ZONE_0]->GetnMarker_Monitoring(); iMarker_Monitoring++) {
-                //Append one by one the surface coeff to monitoring coeff. (Think better way do this, maybe use string)
-                if (iMarker_Monitoring == 0) {
-                  SPRINTF(monitoring_coeff, ", %12.10f", Surface_CLift[iMarker_Monitoring]);
-                }
-                else {
-                  SPRINTF(surface_coeff, ", %12.10f", Surface_CLift[iMarker_Monitoring]);
-                  strcat(monitoring_coeff, surface_coeff);
-                }
-                SPRINTF(surface_coeff, ", %12.10f", Surface_CDrag[iMarker_Monitoring]);
-                strcat(monitoring_coeff, surface_coeff);
-                SPRINTF(surface_coeff, ", %12.10f", Surface_CSideForce[iMarker_Monitoring]);
-                strcat(monitoring_coeff, surface_coeff);
-                SPRINTF(surface_coeff, ", %12.10f", Surface_CEff[iMarker_Monitoring]);
-                strcat(monitoring_coeff, surface_coeff);
-                SPRINTF(surface_coeff, ", %12.10f", Surface_CFx[iMarker_Monitoring]);
-                strcat(monitoring_coeff, surface_coeff);
-                SPRINTF(surface_coeff, ", %12.10f", Surface_CFy[iMarker_Monitoring]);
-                strcat(monitoring_coeff, surface_coeff);
-                SPRINTF(surface_coeff, ", %12.10f", Surface_CFz[iMarker_Monitoring]);
-                strcat(monitoring_coeff, surface_coeff);
-                SPRINTF(surface_coeff, ", %12.10f", Surface_CMx[iMarker_Monitoring]);
-                strcat(monitoring_coeff, surface_coeff);
-                SPRINTF(surface_coeff, ", %12.10f", Surface_CMy[iMarker_Monitoring]);
-                strcat(monitoring_coeff, surface_coeff);
-                SPRINTF(surface_coeff, ", %12.10f", Surface_CMz[iMarker_Monitoring]);
-                strcat(monitoring_coeff, surface_coeff);
-              }
-            }
-            
-            
-            /*--- Flow residual ---*/
-            if (nDim == 2) {
-              if (compressible) SPRINTF (flow_resid, ", %12.10f, %12.10f, %12.10f, %12.10f, %12.10f", log10 (residual_flow[0]), log10 (residual_flow[1]), log10 (residual_flow[2]), log10 (residual_flow[3]), dummy);
-              if (incompressible || freesurface) SPRINTF (flow_resid, ", %12.10f, %12.10f, %12.10f, %12.10f, %12.10f", log10 (residual_flow[0]), log10 (residual_flow[1]), log10 (residual_flow[2]), dummy, dummy);
-            }
-            else {
-              if (compressible) SPRINTF (flow_resid, ", %12.10f, %12.10f, %12.10f, %12.10f, %12.10f", log10 (residual_flow[0]), log10 (residual_flow[1]), log10 (residual_flow[2]), log10 (residual_flow[3]), log10 (residual_flow[4]) );
-              if (incompressible || freesurface) SPRINTF (flow_resid, ", %12.10f, %12.10f, %12.10f, %12.10f, %12.10f", log10 (residual_flow[0]), log10 (residual_flow[1]), log10 (residual_flow[2]), log10 (residual_flow[3]), dummy);
-            }
-            
-            /*--- Turbulent residual ---*/
-            if (turbulent) {
-              switch(nVar_Turb) {
-                case 1: SPRINTF (turb_resid, ", %12.10f", log10 (residual_turbulent[0])); break;
-                case 2: SPRINTF (turb_resid, ", %12.10f, %12.10f", log10(residual_turbulent[0]), log10(residual_turbulent[1])); break;
-              }
-            }
-            /*---- Averaged stagnation pressure at an exit ---- */
-            if (output_1d) {
-              SPRINTF( oneD_outputs, ", %12.10f, %12.10f, %12.10f, %12.10f, %12.10f, %12.10f, %12.10f, %12.10f", OneD_AvgStagPress, OneD_AvgMach, OneD_AvgTemp, OneD_MassFlowRate, OneD_FluxAvgPress, OneD_FluxAvgDensity, OneD_FluxAvgVelocity, OneD_FluxAvgEntalpy);
-            }
-            if (output_massflow and !output_1d) {
-              SPRINTF(massflow_outputs,", %12.10f", Total_Mdot);
-            }
-
-            
-            /*--- Transition residual ---*/
-            if (transition) {
-              SPRINTF (trans_resid, ", %12.10f, %12.10f", log10(residual_transition[0]), log10(residual_transition[1]));
-            }
-            
-            /*--- Free surface residual ---*/
-            if (freesurface) {
-              SPRINTF (levelset_resid, ", %12.10f", log10 (residual_levelset[0]));
-            }
-            
-            /*--- Fluid structure residual ---*/
-//            if (fluid_structure) {
-//              if (nDim == 2) SPRINTF (levelset_resid, ", %12.10f, %12.10f, 0.0", log10 (residual_fea[0]), log10 (residual_fea[1]));
-//              else SPRINTF (levelset_resid, ", %12.10f, %12.10f, %12.10f", log10 (residual_fea[0]), log10 (residual_fea[1]), log10 (residual_fea[2]));
-//            }
-            
-            if (adjoint) {
-              
-              /*--- Adjoint coefficients ---*/
-              SPRINTF (adjoint_coeff, ", %12.10f, %12.10f, %12.10f, %12.10f, %12.10f, 0.0", Total_Sens_Geo, Total_Sens_Mach, Total_Sens_AoA, Total_Sens_Press, Total_Sens_Temp);
-              
-              /*--- Adjoint flow residuals ---*/
-              if (nDim == 2) {
-                if (compressible) SPRINTF (adj_flow_resid, ", %12.10f, %12.10f, %12.10f, %12.10f, 0.0", log10 (residual_adjflow[0]), log10 (residual_adjflow[1]), log10 (residual_adjflow[2]), log10 (residual_adjflow[3]) );
-                if (incompressible || freesurface) SPRINTF (adj_flow_resid, ", %12.10f, %12.10f, %12.10f, 0.0, 0.0", log10 (residual_adjflow[0]), log10 (residual_adjflow[1]), log10 (residual_adjflow[2]) );
-              }
-              else {
-                if (compressible) SPRINTF (adj_flow_resid, ", %12.10f, %12.10f, %12.10f, %12.10f, %12.10f", log10 (residual_adjflow[0]), log10 (residual_adjflow[1]), log10 (residual_adjflow[2]), log10 (residual_adjflow[3]), log10 (residual_adjflow[4]) );
-                if (incompressible || freesurface) SPRINTF (adj_flow_resid, ", %12.10f, %12.10f, %12.10f, %12.10f, 0.0", log10 (residual_adjflow[0]), log10 (residual_adjflow[1]), log10 (residual_adjflow[2]), log10 (residual_adjflow[3]) );
-              }
-              
-              /*--- Adjoint turbulent residuals ---*/
-              if (turbulent)
-                if (!config[val_iZone]->GetFrozen_Visc())
-                  SPRINTF (adj_turb_resid, ", %12.10f", log10 (residual_adjturbulent[0]));
-              
-              /*--- Adjoint free surface residuals ---*/
-              if (freesurface) SPRINTF (adj_levelset_resid, ", %12.10f", log10 (residual_adjlevelset[0]));
-            }
-            
-            break;
-            
-          case TNE2_EULER :    case TNE2_NAVIER_STOKES:
-          case ADJ_TNE2_EULER: case ADJ_TNE2_NAVIER_STOKES:
-            
-            /*--- Direct coefficients ---*/
-            if (config[val_iZone]->GetKind_Solver() == TNE2_NAVIER_STOKES) {
-              if (!(inv_design))
-                SPRINTF (direct_coeff, ", %12.10f, %12.10f, %12.10f, %12.10f, %12.10f, %12.10f, %12.10f, %12.10f, %12.10f, %12.10f, %12.10f, %12.10f",
-                         Total_CLift, Total_CDrag, Total_CSideForce, Total_CMx,
-                         Total_CMy, Total_CMz, Total_CFx, Total_CFy, Total_CFz,
-                         Total_CEff, Total_Heat, Total_MaxHeat);
-              else
-                SPRINTF (direct_coeff, ", %12.10f, %12.10f, %12.10f, %12.10f, %12.10f, %12.10f, %12.10f, %12.10f, %12.10f, %12.10f, %12.10f, %12.10f, %12.10f",
-                         Total_CLift, Total_CDrag, Total_CSideForce, Total_CMx,
-                         Total_CMy, Total_CMz, Total_CFx, Total_CFy, Total_CFz,
-                         Total_CEff, Total_Heat, Total_MaxHeat, Total_HeatFluxDiff);
-            }
-            else
-              SPRINTF (direct_coeff, ", %12.10f, %12.10f, %12.10f, %12.10f, %12.10f, %12.10f, %12.10f, %12.10f, %12.10f, %12.10f",
-                       Total_CLift, Total_CDrag, Total_CSideForce, Total_CMx,
-                       Total_CMy, Total_CMz, Total_CFx, Total_CFy, Total_CFz,
-                       Total_CEff);
-            
-            /*--- Direct problem residual ---*/
-            for (iVar = 0; iVar < nSpecies+nDim+2; iVar++) {
-              SPRINTF (resid_aux, ", %12.10f", log10 (residual_TNE2[iVar]));
-              if (iVar == 0) strcpy(flow_resid, resid_aux);
-              else strcat(flow_resid, resid_aux);
-            }
-            
-            if (adjoint) {
-              
-              /*--- Adjoint coefficients ---*/
-              SPRINTF (adjoint_coeff, ", %12.10f, %12.10f, %12.10f, %12.10f, %12.10f, 0.0", Total_Sens_Geo, Total_Sens_Mach, Total_Sens_AoA, Total_Sens_Press, Total_Sens_Temp);
-              
-              /*--- Adjoint flow residuals ---*/
-              for (iVar = 0; iVar < nSpecies+nDim+2; iVar++) {
-                SPRINTF (resid_aux, ", %12.10f", log10 (residual_adjTNE2[iVar]));
-                if (iVar == 0) strcpy(adj_flow_resid, resid_aux);
-                else strcat(adj_flow_resid, resid_aux);
-              }
-            }
-            
-            break;
-            
-          case WAVE_EQUATION:
-            
-            SPRINTF (direct_coeff, ", %12.10f", Total_CWave);
-            SPRINTF (wave_resid, ", %12.10f, %12.10f, %12.10f, %12.10f, %12.10f", log10 (residual_wave[0]), log10 (residual_wave[1]), dummy, dummy, dummy );
-            
-            break;
-            
-          case HEAT_EQUATION:
-            
-            SPRINTF (direct_coeff, ", %12.10f", Total_CHeat);
-            SPRINTF (heat_resid, ", %12.10f, %12.10f, %12.10f, %12.10f, %12.10f", log10 (residual_heat[0]), dummy, dummy, dummy, dummy );
-            
-            break;
-            
-          case LINEAR_ELASTICITY:
-            
-            SPRINTF (direct_coeff, ", %12.10f", Total_CFEA);
-            SPRINTF (fea_resid, ", %12.10f, %12.10f, %12.10f, %12.10f, %12.10f", log10 (residual_fea[0]), dummy, dummy, dummy, dummy );
-            
-            break;
-            
-        }
-      }
-      
-      /*--- Write the screen header---*/
-      if ((write_heads) && !(!DualTime_Iteration && Unsteady)) {
-        
-        if (!Unsteady) {
-          switch (config[val_iZone]->GetKind_Solver()) {
-            case EULER : case NAVIER_STOKES: case RANS:
-            case ADJ_EULER : case ADJ_NAVIER_STOKES: case ADJ_RANS:
-              
-              cout << endl << "---------------------- Local Time Stepping Summary ----------------------" << endl;
-              
-              for (unsigned short iMesh = FinestMesh; iMesh <= config[val_iZone]->GetnMGLevels(); iMesh++)
-                cout << "MG level: "<< iMesh << " -> Min. DT: " << solver_container[val_iZone][iMesh][FLOW_SOL]->GetMin_Delta_Time()<<
-                ". Max. DT: " << solver_container[val_iZone][iMesh][FLOW_SOL]->GetMax_Delta_Time() <<
-                ". CFL: " << config[val_iZone]->GetCFL(iMesh)  << "." << endl;
-              
-              cout << "-------------------------------------------------------------------------" << endl;
-
-              if (direct_diff != NO_DERIVATIVE){
-                cout << endl << "---------------------- Direct Differentiation Summary -------------------" << endl;
-                cout << "Coefficients are differentiated with respect to ";
-                switch (direct_diff) {
-                  case D_MACH:
-                    cout << "Mach number." << endl;
-                    break;
-                  case D_AOA:
-                    cout << "AoA." << endl;
-                    break;
-                  case D_SIDESLIP:
-                    cout << "AoS." << endl;
-                    break;
-                  case D_REYNOLDS:
-                    cout << "Reynolds number." << endl;
-                    break;
-                  case D_TURB2LAM:
-                    cout << "Turb/Lam ratio." << endl;
-                    break;
-                  case D_PRESSURE:
-                    cout << "Freestream Pressure." << endl;
-                    break;
-                  case D_TEMPERATURE:
-                    cout << "Freestream Temperature." << endl;
-                    break;
-                  case D_DENSITY:
-                    cout << "Freestream Density." << endl;
-                    break;
-                  case D_VISCOSITY:
-                    cout << "Freestream Viscosity." << endl;
-                    break;
-                  case D_DESIGN:
-                    cout << "Design Variables." << endl;
-                    break;
-                  default:
-                    break;
-                  }
-
-                cout << "    D_CLift(Total)" << "    D_CDrag(Total)" << "      D_CMz(Total)" <<"     D_CEff(Total)" << endl;
-                cout.width(18); cout << D_Total_CLift;
-                cout.width(18); cout << D_Total_CDrag;
-                cout.width(18); cout << D_Total_CMz;
-                cout.width(18); cout << D_Total_CEff;
-                cout << endl << "-------------------------------------------------------------------------" << endl;
-                cout << endl;
-              }
-<<<<<<< HEAD
-              if (turbo && write_turbo){
-            	  cout << endl << "---------------------- Turbo Performance Summary -------------------" << endl;
-				  for (iMarker_Monitoring = 0; iMarker_Monitoring < config[ZONE_0]->Get_nMarkerTurboPerf(); iMarker_Monitoring++){
-					  inMarker_Tag = config[ZONE_0]->GetMarker_TurboPerf_BoundIn(iMarker_Monitoring);
-					  outMarker_Tag = config[ZONE_0]->GetMarker_TurboPerf_BoundOut(iMarker_Monitoring);
-					  switch (config[ZONE_0]->GetKind_TurboPerf(iMarker_Monitoring)) {
-					  	  case BLADE:
-					  		  cout << "Blade performance between boundaries " << inMarker_Tag << " and "<< outMarker_Tag << " : "<<endl;
-					  		  cout << endl;
-					  		  cout << "   Total Pressure Loss(%)" << "   Kinetic Energy Loss(%)" << "            Eulerian Work" << endl;
-					  		  cout.width(25); cout << TotalPressureLoss[iMarker_Monitoring]*100.0;
-						      cout.width(25); cout << KineticEnergyLoss[iMarker_Monitoring]*100.0;
-						      cout.width(25); cout << EulerianWork[iMarker_Monitoring];
-						      cout << endl;
-						      cout << endl;
-						      cout << "     Total Inlet Enthalpy" << "          Outlet Enthalpy" << "            D_MassFlow(%)" <<  endl;
-						      cout.width(25); cout << TotalEnthalpyIn[iMarker_Monitoring];
-							  cout.width(25); cout << EnthalpyOut[iMarker_Monitoring];
-							  cout.width(25); cout << abs((MassFlowIn[iMarker_Monitoring] + MassFlowOut[iMarker_Monitoring])/MassFlowIn[iMarker_Monitoring])*100.0;
-							  cout << endl;
-							  cout << endl;
-							  cout << "   Isentropic Outlet Vel." << "         Inlet Flow Angle" << "        Outlet Flow Angle" <<endl;
-							  cout.width(25); cout << VelocityOutIs[iMarker_Monitoring];
-							  cout.width(25); cout << 180.0/PI_NUMBER*FlowAngleIn[iMarker_Monitoring];
-							  cout.width(25); cout << 180.0/PI_NUMBER*FlowAngleOut[iMarker_Monitoring];
-							  cout << endl;
-							  cout << endl;
-							  cout << "          Inlet Mass Flow"<< "               Inlet Mach" << "              Outlet Mach" << endl;
-							  cout.width(25); cout << MassFlowIn[iMarker_Monitoring];
-							  cout.width(25); cout << MachIn[iMarker_Monitoring];
-							  cout.width(25); cout << MachOut[iMarker_Monitoring];
-							  cout << endl;
-							  cout << endl;
-							  cout << "        Inlet Normal Mach" << "       Outlet Normal Mach" << endl;
-							  cout.width(25); cout << NormalMachIn[iMarker_Monitoring];
-							  cout.width(25); cout << NormalMachOut[iMarker_Monitoring];
-							  cout << endl;
-							  cout << endl;
-							  cout << "           Pressure Ratio" << "         Outlet Pressure" << endl;
-							  cout.width(25); cout << PressureRatio[iMarker_Monitoring];
-							  cout.width(25); cout << PressureOut[iMarker_Monitoring];
-							  cout << endl;
-							  cout << endl << "-------------------------------------------------------------------------" << endl;
-							  cout << endl;
-
-					  		  break;
-					  	  case STAGE:
-					  		  cout << "Stage performance between boundaries " << inMarker_Tag << " and "<< outMarker_Tag << " : "<<endl;
-					  		  cout << endl;
-					  		  cout << "    Tot Tot Efficiency(%)" << "   Tot Stat Efficiency(%)" << endl;
-					  		  cout.width(25); cout << TotalTotalEfficiency[iMarker_Monitoring]*100.0;
-						      cout.width(25); cout << TotalStaticEfficiency[iMarker_Monitoring]*100.0;
-						      cout << endl;
-						      cout << endl;
-						      cout << "           Pressure Ratio" << "          Outlet Pressure" << endl;
-							  cout.width(25); cout << PressureRatio[iMarker_Monitoring];
-							  cout.width(25); cout << PressureOut[iMarker_Monitoring];
-						      cout << endl;
-						      cout << endl;
-						      cout << "     Total Inlet Enthalpy" << "    Total Outlet Enthalpy" << endl;
-							  cout.width(25); cout << TotalEnthalpyIn[iMarker_Monitoring];
-							  cout.width(25); cout << EnthalpyOut[iMarker_Monitoring];
-							  cout << endl;
-							  cout << endl << "-------------------------------------------------------------------------" << endl;
-							  cout << endl;
-
-						      break;
-					  	  case TURBINE:
-					  		  cout << "Multi-stage performance between boundaries " << inMarker_Tag << " and "<< outMarker_Tag << " : "<<endl;
-					  		  cout << endl;
-					  		  cout << "    Tot Tot Efficiency(%)" << "   Tot Stat Efficiency(%)" << endl;
-					  		  cout.width(25); cout << TotalTotalEfficiency[iMarker_Monitoring]*100.0;
-						      cout.width(25); cout << TotalStaticEfficiency[iMarker_Monitoring]*100.0;
-						      cout << endl;
-						      cout << endl;
-						      cout << "           Pressure Ratio" << "          Outlet Pressure" << endl;
-							  cout.width(25); cout << PressureRatio[iMarker_Monitoring];
-							  cout.width(25); cout << PressureOut[iMarker_Monitoring];
-						      cout << endl;
-						      cout << endl;
-						      cout << "     Total Inlet Enthalpy" << "    Total Outlet Enthalpy" << endl;
-							  cout.width(25); cout << TotalEnthalpyIn[iMarker_Monitoring];
-							  cout.width(25); cout << EnthalpyOut[iMarker_Monitoring];
-							  cout << endl;
-							  cout << endl << "-------------------------------------------------------------------------" << endl;
-							  cout << endl;
-					  		  break;
-						  default:
-							  break;
-					  }
-					}
-
-
-              }
-=======
-
->>>>>>> 9e7a6a8a
-              break;
-
-            case TNE2_EULER: case TNE2_NAVIER_STOKES:
-            case ADJ_TNE2_EULER: case ADJ_TNE2_NAVIER_STOKES:
-              cout << endl << "Min Delta Time: " << solver_container[val_iZone][MESH_0][TNE2_SOL]->GetMin_Delta_Time()<< ". Max Delta Time: " << solver_container[val_iZone][MESH_0][TNE2_SOL]->GetMax_Delta_Time() << ".";
-              break;
-
-            case DISC_ADJ_EULER: case DISC_ADJ_NAVIER_STOKES: case DISC_ADJ_RANS:
-               cout << endl;
-               cout << "------------------------ Discrete Adjoint Summary -----------------------" << endl;
-               cout << "Total Geometry Sensitivity (updated every "  << config[val_iZone]->GetWrt_Sol_Freq() << " iterations): ";
-               cout.precision(4);
-               cout.setf(ios::scientific, ios::floatfield);
-               cout << Total_Sens_Geo;
-               cout << endl << "-------------------------------------------------------------------------" << endl;
-              break;
-          }
-        }
-        else {
-          if (flow) {
-            cout << endl << "Min DT: " << solver_container[val_iZone][FinestMesh][FLOW_SOL]->GetMin_Delta_Time()<<
-            ".Max DT: " << solver_container[val_iZone][FinestMesh][FLOW_SOL]->GetMax_Delta_Time() <<
-            ".Dual Time step: " << config[val_iZone]->GetDelta_UnstTimeND() << ".";
-          }
-          else {
-            cout << endl << "Dual Time step: " << config[val_iZone]->GetDelta_UnstTimeND() << ".";
-          }
-        }
-        
-        switch (config[val_iZone]->GetKind_Solver()) {
-          case EULER :                  case NAVIER_STOKES:
-            
-            /*--- Visualize the maximum residual ---*/
-            iPointMaxResid = solver_container[val_iZone][FinestMesh][FLOW_SOL]->GetPoint_Max(0);
-            Coord = solver_container[val_iZone][FinestMesh][FLOW_SOL]->GetPoint_Max_Coord(0);
-            
-            cout << endl << "----------------------- Residual Evolution Summary ----------------------" << endl;
-
-            cout << "log10[Maximum residual]: " << log10(solver_container[val_iZone][FinestMesh][FLOW_SOL]->GetRes_Max(0)) << "." << endl;
-            
-            if (config[val_iZone]->GetSystemMeasurements() == SI) {
-              cout <<"Maximum residual point " << iPointMaxResid << ", located at (" << Coord[0] << ", " << Coord[1];
-              if (nDim == 3) cout << ", " << Coord[2];
-              cout <<   ")." << endl;
-            }
-            else {
-              cout <<"Maximum residual point " << iPointMaxResid << ", located at (" << Coord[0]*12.0 << ", " << Coord[1]*12.0;
-              if (nDim == 3) cout << ", " << Coord[2]*12.0;
-              cout <<   ")." << endl;
-            }
-            
-            /*--- Print out the number of non-physical points and reconstructions ---*/
-            
-            if (config[val_iZone]->GetNonphysical_Points() > 0)
-              cout << "There are " << config[val_iZone]->GetNonphysical_Points() << " non-physical points in the solution." << endl;
-            if (config[val_iZone]->GetNonphysical_Reconstr() > 0)
-              cout << "There are " << config[val_iZone]->GetNonphysical_Reconstr() << " non-physical states in the upwind reconstruction." << endl;
-            
-            cout << "-------------------------------------------------------------------------" << endl;
-
-            if (!Unsteady) cout << endl << " Iter" << "    Time(s)";
-            else cout << endl << " IntIter" << " ExtIter";
-            
-//            if (!fluid_structure) {
-              if (incompressible) cout << "   Res[Press]" << "     Res[Velx]" << "   CLift(Total)" << "   CDrag(Total)" << endl;
-              else if (freesurface) cout << "   Res[Press]" << "     Res[Dist]" << "   CLift(Total)" << "     CLevelSet" << endl;
-              else if (rotating_frame && nDim == 3) cout << "     Res[Rho]" << "     Res[RhoE]" << " CThrust(Total)" << " CTorque(Total)" << endl;
-              else if (aeroelastic) cout << "     Res[Rho]" << "     Res[RhoE]" << "   CLift(Total)" << "   CDrag(Total)" << "         plunge" << "          pitch" << endl;
-              else if (equiv_area) cout << "     Res[Rho]" << "   CLift(Total)" << "   CDrag(Total)" << "    CPress(N-F)" << endl;
-              else if (turbo)
-            	  switch (config[ZONE_0]->GetKind_TurboPerf(0)) {
-					case BLADE:
-						cout << "     Res[Rho]" << "     Res[RhoE]"  << "  KineticLoss(%)" << "  D_MassFlow(%)" << endl;
-						break;
-					case STAGE: case TURBINE:
-						cout << "     Res[Rho]" << "     Res[RhoE]"  << " TSEfficiency(%)" << " Outlet Pressure" << endl;
-						break;
-					default:
-						break;
-              }
-              else cout << "     Res[Rho]" << "     Res[RhoE]" << "   CLift(Total)" << "   CDrag(Total)" << endl;
-//            }
-//            else if (fluid_structure) cout << "     Res[Rho]" << "   Res[Displx]" << "   CLift(Total)" << "   CDrag(Total)" << endl;
-            
-            break;
-            
-          case TNE2_EULER :  case TNE2_NAVIER_STOKES:
-            
-            /*--- Visualize the maximum residual ---*/
-            iPointMaxResid = solver_container[val_iZone][FinestMesh][TNE2_SOL]->GetPoint_Max(0);
-            Coord = solver_container[val_iZone][FinestMesh][TNE2_SOL]->GetPoint_Max_Coord(0);
-            cout << endl << "log10[Maximum residual]: " << log10(solver_container[val_iZone][FinestMesh][TNE2_SOL]->GetRes_Max(0)) << "." << endl;
-            if (config[val_iZone]->GetSystemMeasurements() == SI) {
-              cout <<"Maximum residual point " << iPointMaxResid << ", located at (" << Coord[0] << ", " << Coord[1];
-              if (nDim == 3) cout << ", " << Coord[2];
-              cout <<   ")." << endl;
-            }
-            else {
-              cout <<"Maximum residual point " << iPointMaxResid << ", located at (" << Coord[0]*12.0 << ", " << Coord[1]*12.0;
-              if (nDim == 3) cout << ", " << Coord[2]*12.0;
-              cout <<   ")." << endl;
-            }
-            
-            if (!Unsteady) cout << endl << " Iter" << "    Time(s)";
-            else cout << endl << " IntIter" << " ExtIter";
-            
-            cout << "     Res[Rho]" << "     Res[RhoE]" << "   Res[RhoEve]" << "   CDrag(Total)";
-            if (config[val_iZone]->GetKind_Solver() == TNE2_NAVIER_STOKES)
-              cout << "   HeatLoad(Total)" << endl;
-            else cout << endl;
-            break;
-            
-          case RANS :
-            
-            /*--- Visualize the maximum residual ---*/
-            iPointMaxResid = solver_container[val_iZone][FinestMesh][FLOW_SOL]->GetPoint_Max(0);
-            Coord = solver_container[val_iZone][FinestMesh][FLOW_SOL]->GetPoint_Max_Coord(0);
-            
-            cout << endl << "----------------------- Residual Evolution Summary ----------------------" << endl;
-
-            cout << "log10[Maximum residual]: " << log10(solver_container[val_iZone][FinestMesh][FLOW_SOL]->GetRes_Max(0)) << "." << endl;
-            if (config[val_iZone]->GetSystemMeasurements() == SI) {
-              cout <<"Maximum residual point " << iPointMaxResid << ", located at (" << Coord[0] << ", " << Coord[1];
-              if (nDim == 3) cout << ", " << Coord[2];
-              cout <<   ")." << endl;
-            }
-            else {
-              cout <<"Maximum residual point " << iPointMaxResid << ", located at (" << Coord[0]*12.0 << ", " << Coord[1]*12.0;
-              if (nDim == 3) cout << ", " << Coord[2]*12.0;
-              cout <<   ")." << endl;
-            }
-            cout <<"Maximum Omega " << solver_container[val_iZone][FinestMesh][FLOW_SOL]->GetOmega_Max() << ", maximum Strain Rate " << solver_container[val_iZone][FinestMesh][FLOW_SOL]->GetStrainMag_Max() << "." << endl;
-            
-            /*--- Print out the number of non-physical points and reconstructions ---*/
-            if (config[val_iZone]->GetNonphysical_Points() > 0)
-              cout << "There are " << config[val_iZone]->GetNonphysical_Points() << " non-physical points in the solution." << endl;
-            if (config[val_iZone]->GetNonphysical_Reconstr() > 0)
-              cout << "There are " << config[val_iZone]->GetNonphysical_Reconstr() << " non-physical states in the upwind reconstruction." << endl;
-            
-            cout << "-------------------------------------------------------------------------" << endl;
-
-            if (!Unsteady) cout << endl << " Iter" << "    Time(s)";
-            else cout << endl << " IntIter" << " ExtIter";
-            if (incompressible || freesurface) cout << "   Res[Press]";
-            else cout << "      Res[Rho]";//, cout << "     Res[RhoE]";
-            
-            switch (config[val_iZone]->GetKind_Turb_Model()) {
-              case SA:	   cout << "       Res[nu]"; break;
-              case SA_NEG: cout << "       Res[nu]"; break;
-              case ML:	   cout << "       Res[nu]"; break;
-              case SST:	   cout << "     Res[kine]" << "     Res[omega]"; break;
-            }
-            
-            if (transition) { cout << "      Res[Int]" << "       Res[Re]"; }
-            else if (rotating_frame && nDim == 3 ) cout << "   CThrust(Total)" << "   CTorque(Total)" << endl;
-            else if (aeroelastic) cout << "   CLift(Total)" << "   CDrag(Total)" << "         plunge" << "          pitch" << endl;
-            else if (equiv_area) cout << "   CLift(Total)" << "   CDrag(Total)" << "    CPress(N-F)" << endl;
-            else if (turbo)
-            	switch (config[ZONE_0]->GetKind_TurboPerf(0)) {
-					case BLADE:
-						cout << "  KineticLoss(%)" << "  D_MassFlow(%)" << endl;
-            	        break;
-					case STAGE: case TURBINE:
-						cout << " TSEfficiency(%)" << " Outlet Pressure" << endl;
-            			break;
-            	    default:
-            	    	break;
-            	}
-
-            else cout << "   CLift(Total)"   << "   CDrag(Total)"   << endl;
-            
-            break;
-            
-          case WAVE_EQUATION :
-            if (!Unsteady) cout << endl << " Iter" << "    Time(s)";
-            else cout << endl << " IntIter" << "  ExtIter";
-            
-            cout << "      Res[Wave]" << "   CWave(Total)"<<  endl;
-            break;
-            
-          case HEAT_EQUATION :
-            if (!Unsteady) cout << endl << " Iter" << "    Time(s)";
-            else cout << endl << " IntIter" << "  ExtIter";
-            
-            cout << "      Res[Heat]" << "   CHeat(Total)"<<  endl;
-            break;
-            
-          case LINEAR_ELASTICITY :
-            if (!Unsteady) cout << endl << " Iter" << "    Time(s)";
-            else cout << endl << " IntIter" << "  ExtIter";
-            
-            if (nDim == 2) cout << "    Res[Displx]" << "    Res[Disply]" << "   CFEA(Total)"<<  endl;
-            if (nDim == 3) cout << "    Res[Displx]" << "    Res[Disply]" << "    Res[Displz]" << "   CFEA(Total)"<<  endl;
-            break;
-            
-          case ADJ_EULER :              case ADJ_NAVIER_STOKES :
-          case DISC_ADJ_EULER:          case DISC_ADJ_NAVIER_STOKES:
-            
-            /*--- Visualize the maximum residual ---*/
-            iPointMaxResid = solver_container[val_iZone][FinestMesh][ADJFLOW_SOL]->GetPoint_Max(0);
-            Coord = solver_container[val_iZone][FinestMesh][ADJFLOW_SOL]->GetPoint_Max_Coord(0);
-            cout << endl << "log10[Maximum residual]: " << log10(solver_container[val_iZone][FinestMesh][ADJFLOW_SOL]->GetRes_Max(0)) << "." << endl;
-            if (config[val_iZone]->GetSystemMeasurements() == SI) {
-              cout <<"Maximum residual point " << iPointMaxResid << ", located at (" << Coord[0] << ", " << Coord[1];
-              if (nDim == 3) cout << ", " << Coord[2];
-              cout <<   ")." << endl;
-            }
-            else {
-              cout <<"Maximum residual point " << iPointMaxResid << ", located at (" << Coord[0]*12.0 << ", " << Coord[1]*12.0;
-              if (nDim == 3) cout << ", " << Coord[2]*12.0;
-              cout <<   ")." << endl;
-            }
-            
-            /*--- Print out the number of non-physical points and reconstructions ---*/
-            if (config[val_iZone]->GetNonphysical_Points() > 0)
-              cout << "There are " << config[val_iZone]->GetNonphysical_Points() << " non-physical points in the solution." << endl;
-
-            if (!Unsteady) cout << endl << " Iter" << "    Time(s)";
-            else cout << endl << " IntIter" << "  ExtIter";
-            
-            if (incompressible || freesurface) cout << "   Res[Psi_Press]" << "   Res[Psi_Velx]";
-            else cout << "   Res[Psi_Rho]" << "     Res[Psi_E]";
-            if (disc_adj){
-              cout << "    Sens_Press" << "     Sens_Mach" << endl;
-            } else {
-              cout << "      Sens_Geo" << "     Sens_Mach" << endl;
-            }
-            if (freesurface) {
-              cout << "   Res[Psi_Press]" << "   Res[Psi_Dist]" << "    Sens_Geo" << "   Sens_Mach" << endl;
-            }
-            break;
-            
-          case ADJ_RANS : case DISC_ADJ_RANS:
-            
-            /*--- Visualize the maximum residual ---*/
-            iPointMaxResid = solver_container[val_iZone][FinestMesh][ADJFLOW_SOL]->GetPoint_Max(0);
-            Coord = solver_container[val_iZone][FinestMesh][ADJFLOW_SOL]->GetPoint_Max_Coord(0);
-            cout << endl << "log10[Maximum residual]: " << log10(solver_container[val_iZone][FinestMesh][ADJFLOW_SOL]->GetRes_Max(0)) << "." << endl;
-            if (config[val_iZone]->GetSystemMeasurements() == SI) {
-              cout <<"Maximum residual point " << iPointMaxResid << ", located at (" << Coord[0] << ", " << Coord[1];
-              if (nDim == 3) cout << ", " << Coord[2];
-              cout <<   ")." << endl;
-            }
-            else {
-              cout <<"Maximum residual point " << iPointMaxResid << ", located at (" << Coord[0]*12.0 << ", " << Coord[1]*12.0;
-              if (nDim == 3) cout << ", " << Coord[2]*12.0;
-              cout <<   ")." << endl;
-            }
-            
-            /*--- Print out the number of non-physical points and reconstructions ---*/
-            if (config[val_iZone]->GetNonphysical_Points() > 0)
-              cout << "There are " << config[val_iZone]->GetNonphysical_Points() << " non-physical points in the solution." << endl;
-
-            if (!Unsteady) cout << endl << " Iter" << "    Time(s)";
-            else cout << endl << " IntIter" << "  ExtIter";
-            
-            if (incompressible || freesurface) cout << "     Res[Psi_Press]";
-            else cout << "     Res[Psi_Rho]";
-            
-            if (!config[val_iZone]->GetFrozen_Visc()) {
-              cout << "      Res[Psi_nu]";
-            }
-            else {
-              if (incompressible || freesurface) cout << "   Res[Psi_Velx]";
-              else cout << "     Res[Psi_E]";
-            }
-            if (disc_adj){
-              cout << "    Sens_Press" << "     Sens_Mach" << endl;
-            } else {
-              cout << "      Sens_Geo" << "     Sens_Mach" << endl;
-            }
-            if (freesurface) {
-              cout << "   Res[Psi_Press]" << "   Res[Psi_Dist]" << "    Sens_Geo" << "   Sens_Mach" << endl;
-            }
-            break;
-            
-          case ADJ_TNE2_EULER :              case ADJ_TNE2_NAVIER_STOKES :
-            
-            /*--- Visualize the maximum residual ---*/
-            iPointMaxResid = solver_container[val_iZone][FinestMesh][ADJTNE2_SOL]->GetPoint_Max(0);
-            Coord = solver_container[val_iZone][FinestMesh][ADJTNE2_SOL]->GetPoint_Max_Coord(0);
-            cout << endl << "log10[Maximum residual]: " << log10(solver_container[val_iZone][FinestMesh][ADJTNE2_SOL]->GetRes_Max(0)) << "." << endl;
-            if (config[val_iZone]->GetSystemMeasurements() == SI) {
-              cout <<"Maximum residual point " << iPointMaxResid << ", located at (" << Coord[0] << ", " << Coord[1];
-              if (nDim == 3) cout << ", " << Coord[2];
-              cout <<   ")." << endl;
-            }
-            else {
-              cout <<"Maximum residual point " << iPointMaxResid << ", located at (" << Coord[0]*12.0 << ", " << Coord[1]*12.0;
-              if (nDim == 3) cout << ", " << Coord[2]*12.0;
-              cout <<   ")." << endl;
-            }
-            
-            if (!Unsteady) cout << endl << " Iter" << "    Time(s)";
-            else cout << endl << " IntIter" << "  ExtIter";
-            
-            cout << "   Res[Psi_Rho]" << "     Res[Psi_E]" << "   Res[Psi_Eve]" << "     Sens_Geo" << "    Sens_Mach" << endl;
-            
-            break;
-            
-        }
-        
-      }
-      
-      /*--- Write the solution on the screen and history file ---*/
-      cout.precision(6);
-      cout.setf(ios::fixed, ios::floatfield);
-      
-      if (!Unsteady) {
-        cout.width(5); cout << iExtIter;
-        cout.width(11); cout << timeiter;
-        
-      } else {
-        cout.width(8); cout << iIntIter;
-        cout.width(8); cout << iExtIter;
-      }
-      
-      switch (config[val_iZone]->GetKind_Solver()) {
-        case EULER : case NAVIER_STOKES:
-          
-          if (!DualTime_Iteration) {
-            if (compressible) ConvHist_file[0] << begin << direct_coeff << flow_resid;
-            if (incompressible) ConvHist_file[0] << begin << direct_coeff << flow_resid;
-            if (freesurface) ConvHist_file[0] << begin << direct_coeff << flow_resid << levelset_resid << end;
-//            if (fluid_structure) ConvHist_file[0] << fea_resid;
-            if (aeroelastic) ConvHist_file[0] << aeroelastic_coeff;
-            if (output_per_surface) ConvHist_file[0] << monitoring_coeff;
-            if (output_1d) ConvHist_file[0] << oneD_outputs;
-            if (output_massflow and !output_1d) ConvHist_file[0] << massflow_outputs;
-            if (direct_diff != NO_DERIVATIVE) ConvHist_file[0] << d_direct_coeff;
-            ConvHist_file[0] << end;
-            ConvHist_file[0].flush();
-          }
-          
-          cout.precision(6);
-          cout.setf(ios::fixed, ios::floatfield);
-          cout.width(13); cout << log10(residual_flow[0]);
-//          if (!fluid_structure && !equiv_area) {
-          if (!equiv_area) {
-            if (compressible) {
-              if (nDim == 2 ) { cout.width(14); cout << log10(residual_flow[3]); }
-              else { cout.width(14); cout << log10(residual_flow[4]); }
-            }
-            if (incompressible) { cout.width(14); cout << log10(residual_flow[1]); }
-            if (freesurface) { cout.width(14); cout << log10(residual_levelset[0]); }
-          }
-//          else if (fluid_structure) { cout.width(14); cout << log10(residual_fea[0]); }
-          
-          if (rotating_frame && nDim == 3 ) {
-            cout.setf(ios::scientific, ios::floatfield);
-            cout.width(15); cout << Total_CT;
-            cout.width(15); cout << Total_CQ;
-            cout.unsetf(ios_base::floatfield);
-          }
-          else if (equiv_area) { cout.width(15); cout << min(10000.0, max(-10000.0, Total_CLift)); cout.width(15); cout << min(10000.0, max(-10000.0, Total_CDrag)); cout.width(15);
-            cout.precision(4);
-            cout.setf(ios::scientific, ios::floatfield);
-            cout << Total_CNearFieldOF; }
-          else if (freesurface) { cout.width(15); cout << Total_CLift; cout.width(15); cout << Total_CFreeSurface; }
-          else if (turbo) {
-			cout.setf(ios::scientific, ios::floatfield);
-			switch (config[ZONE_0]->GetKind_TurboPerf(0)) {
-				case BLADE:
-					cout.width(15); cout << KineticEnergyLoss[0]*100.0;
-					cout.width(15); cout << abs((MassFlowIn[0] + MassFlowOut[0])/MassFlowIn[0])*100.0;
-					break;
-				case STAGE: case TURBINE:
-					cout.width(15); cout << TotalStaticEfficiency[0]*100.0;
-					cout.width(15); cout << PressureOut[0];
-					break;
-				default:
-					break;
-			}
-			cout.unsetf(ios_base::floatfield);
-          }
-          else { cout.width(15); cout << min(10000.0, max(-10000.0, Total_CLift)); cout.width(15); cout << min(10000.0, max(-10000.0, Total_CDrag)); }
-          if (aeroelastic) {
-            cout.setf(ios::scientific, ios::floatfield);
-            cout.width(15); cout << aeroelastic_plunge[0]; //Only output the first marker being monitored to the console.
-            cout.width(15); cout << aeroelastic_pitch[0];
-            cout.unsetf(ios_base::floatfield);
-          }
-          cout << endl;
-          
-          break;
-          
-        case RANS :
-          
-          if (!DualTime_Iteration) {
-            ConvHist_file[0] << begin << direct_coeff << flow_resid << turb_resid;
-            if (aeroelastic) ConvHist_file[0] << aeroelastic_coeff;
-            if (output_per_surface) ConvHist_file[0] << monitoring_coeff;
-            if (output_1d) ConvHist_file[0] << oneD_outputs;
-            if (output_massflow and !output_1d) ConvHist_file[0] << massflow_outputs;
-            if (direct_diff != NO_DERIVATIVE) ConvHist_file[0] << d_direct_coeff;
-            ConvHist_file[0] << end;
-            ConvHist_file[0].flush();
-          }
-          
-          cout.precision(6);
-          cout.setf(ios::fixed, ios::floatfield);
-          
-          if (incompressible || freesurface) cout.width(13);
-         else  cout.width(14);
-         cout << log10(residual_flow[0]);
-//          else  cout.width(14),
-//                 cout << log10(residual_flow[0]),
-//                 cout.width(14);
-//          if ( nDim==2 ) cout << log10(residual_flow[3]);
-//          if ( nDim==3 ) cout << log10(residual_flow[4]);
-          
-          switch(nVar_Turb) {
-            case 1: cout.width(14); cout << log10(residual_turbulent[0]); break;
-            case 2: cout.width(14); cout << log10(residual_turbulent[0]);
-              cout.width(15); cout << log10(residual_turbulent[1]); break;
-          }
-          
-          if (transition) { cout.width(14); cout << log10(residual_transition[0]); cout.width(14); cout << log10(residual_transition[1]); }
-          
-          if (rotating_frame && nDim == 3 ) {
-            cout.setf(ios::scientific, ios::floatfield);
-            cout.width(15); cout << Total_CT; cout.width(15);
-            cout << Total_CQ;
-            cout.unsetf(ios_base::floatfield);
-          }
-          else if (equiv_area) { cout.width(15); cout << min(10000.0, max(-10000.0, Total_CLift)); cout.width(15); cout << min(10000.0, max(-10000.0, Total_CDrag)); cout.width(15);
-            cout.precision(4);
-            cout.setf(ios::scientific, ios::floatfield);
-            cout << Total_CNearFieldOF; }
-          else if (turbo) {
-        	cout.setf(ios::scientific, ios::floatfield);
-        	switch (config[ZONE_0]->GetKind_TurboPerf(0)) {
-        		case BLADE:
-        			cout.width(15); cout << KineticEnergyLoss[0]*100.0;
-        			cout.width(15); cout << abs((MassFlowIn[0] + MassFlowOut[0])/MassFlowIn[0])*100.0;
-        			break;
-        		case STAGE: case TURBINE:
-        			cout.width(15); cout << TotalStaticEfficiency[0]*100.0;
-					cout.width(15); cout << PressureOut[0];
-					break;
-        		default:
-        			break;
-        	}
-		    cout.unsetf(ios_base::floatfield);
-		  }
-          else { cout.width(15); cout << min(10000.0, max(-10000.0, Total_CLift)); cout.width(15); cout << min(10000.0, max(-10000.0, Total_CDrag)); }
-          
-          if (aeroelastic) {
-            cout.setf(ios::scientific, ios::floatfield);
-            cout.width(15); cout << aeroelastic_plunge[0]; //Only output the first marker being monitored to the console.
-            cout.width(15); cout << aeroelastic_pitch[0];
-            cout.unsetf(ios_base::floatfield);
-          }
-          cout << endl;
-          
-          if (freesurface) {
-            if (!DualTime_Iteration) {
-              ConvHist_file[0] << begin << direct_coeff << flow_resid << levelset_resid << end;
-              ConvHist_file[0].flush();
-            }
-            
-            cout.precision(6);
-            cout.setf(ios::fixed, ios::floatfield);
-            cout.width(13); cout << log10(residual_flow[0]);
-            cout.width(14); cout << log10(residual_levelset[0]);
-            cout.width(15); cout << Total_CLift;
-            cout.width(14); cout << Total_CFreeSurface;
-            
-            cout << endl;
-          }
-          
-          break;
-          
-        case TNE2_EULER : case TNE2_NAVIER_STOKES:
-          
-          if (!DualTime_Iteration) {
-            ConvHist_file[0] << begin << direct_coeff << flow_resid;
-            ConvHist_file[0] << end;
-            ConvHist_file[0].flush();
-          }
-          
-          cout.precision(6);
-          cout.setf(ios::fixed, ios::floatfield);
-          cout.width(13); cout << log10(residual_TNE2[0]);
-          cout.width(14); cout << log10(residual_TNE2[nSpecies+nDim]);
-          cout.width(14); cout << log10(residual_TNE2[nSpecies+nDim+1]);
-          cout.width(15); cout << Total_CDrag;
-          if (config[val_iZone]->GetKind_Solver() == TNE2_NAVIER_STOKES) {
-            cout.precision(1);
-            cout.width(11); cout << Total_MaxHeat;
-          }
-          cout << endl;
-          break;
-          
-        case WAVE_EQUATION:
-          
-          if (!DualTime_Iteration) {
-            ConvHist_file[0] << begin << wave_coeff << wave_resid << end;
-            ConvHist_file[0].flush();
-          }
-          
-          cout.precision(6);
-          cout.setf(ios::fixed, ios::floatfield);
-          cout.width(14); cout << log10(residual_wave[0]);
-          cout.width(14); cout << Total_CWave;
-          cout << endl;
-          break;
-          
-        case HEAT_EQUATION:
-          
-          if (!DualTime_Iteration) {
-            ConvHist_file[0] << begin << heat_coeff << heat_resid << end;
-            ConvHist_file[0].flush();
-          }
-          
-          cout.precision(6);
-          cout.setf(ios::fixed, ios::floatfield);
-          cout.width(14); cout << log10(residual_heat[0]);
-          cout.width(14); cout << Total_CHeat;
-          cout << endl;
-          break;
-          
-        case LINEAR_ELASTICITY:
-          
-          if (!DualTime_Iteration) {
-            ConvHist_file[0] << begin << fea_coeff << fea_resid << end;
-            ConvHist_file[0].flush();
-          }
-          
-          cout.precision(6);
-          cout.setf(ios::fixed, ios::floatfield);
-          cout.width(15); cout << log10(residual_fea[0]);
-          cout.width(15); cout << log10(residual_fea[1]);
-          if (nDim == 3) { cout.width(15); cout << log10(residual_fea[2]); }
-          cout.precision(4);
-          cout.setf(ios::scientific, ios::floatfield);
-          cout.width(14); cout << Total_CFEA;
-          cout << endl;
-          break;
-          
-        case ADJ_EULER :              case ADJ_NAVIER_STOKES :
-        case DISC_ADJ_EULER:          case DISC_ADJ_NAVIER_STOKES:
-          
-          if (!DualTime_Iteration) {
-            ConvHist_file[0] << begin << adjoint_coeff << adj_flow_resid << end;
-            ConvHist_file[0].flush();
-          }
-          
-          cout.precision(6);
-          cout.setf(ios::fixed, ios::floatfield);
-          if (compressible) {
-            cout.width(15); cout << log10(residual_adjflow[0]);
-            cout.width(15); cout << log10(residual_adjflow[nDim+1]);
-          }
-          if (incompressible || freesurface) {
-            cout.width(17); cout << log10(residual_adjflow[0]);
-            cout.width(16); cout << log10(residual_adjflow[1]);
-          }
-
-          if (disc_adj){
-            cout.precision(4);
-            cout.setf(ios::scientific, ios::floatfield);
-            cout.width(14); cout << Total_Sens_Press;
-            cout.width(14); cout << Total_Sens_Mach;
-          }else{
-            cout.precision(4);
-            cout.setf(ios::scientific, ios::floatfield);
-            cout.width(14); cout << Total_Sens_Geo;
-            cout.width(14); cout << Total_Sens_Mach;
-          }
-          cout << endl;
-          cout.unsetf(ios_base::floatfield);
-          
-          if (freesurface) {
-            if (!DualTime_Iteration) {
-              ConvHist_file[0] << begin << adjoint_coeff << adj_flow_resid << adj_levelset_resid << end;
-              ConvHist_file[0].flush();
-            }
-            
-            cout.precision(6);
-            cout.setf(ios::fixed, ios::floatfield);
-            cout.width(17); cout << log10(residual_adjflow[0]);
-            cout.width(16); cout << log10(residual_adjlevelset[0]);
-            cout.precision(3);
-            cout.setf(ios::scientific, ios::floatfield);
-            cout.width(12); cout << Total_Sens_Geo;
-            cout.width(12); cout << Total_Sens_Mach;
-            cout.unsetf(ios_base::floatfield);
-            cout << endl;
-          }
-          
-          break;
-          
-        case ADJ_RANS : case DISC_ADJ_RANS:
-          
-          if (!DualTime_Iteration) {
-            ConvHist_file[0] << begin << adjoint_coeff << adj_flow_resid;
-            if (!config[val_iZone]->GetFrozen_Visc())
-              ConvHist_file[0] << adj_turb_resid;
-            ConvHist_file[0] << end;
-            ConvHist_file[0].flush();
-          }
-          
-          cout.precision(6);
-          cout.setf(ios::fixed, ios::floatfield);
-          cout.width(17); cout << log10(residual_adjflow[0]);
-          if (!config[val_iZone]->GetFrozen_Visc()) {
-            cout.width(17); cout << log10(residual_adjturbulent[0]);
-          }
-          else {
-            if (compressible) {
-              if (geometry[val_iZone][FinestMesh]->GetnDim() == 2 ) { cout.width(15); cout << log10(residual_adjflow[3]); }
-              else { cout.width(15); cout << log10(residual_adjflow[4]); }
-            }
-            if (incompressible || freesurface) {
-              cout.width(15); cout << log10(residual_adjflow[1]);
-            }
-          }
-
-          if (disc_adj){
-            cout.precision(4);
-            cout.setf(ios::scientific, ios::floatfield);
-            cout.width(14); cout << Total_Sens_Press;
-            cout.width(14); cout << Total_Sens_Mach;
-          }else{
-            cout.precision(4);
-            cout.setf(ios::scientific, ios::floatfield);
-            cout.width(14); cout << Total_Sens_Geo;
-            cout.width(14); cout << Total_Sens_Mach;
-          }
-          cout << endl;
-          cout.unsetf(ios_base::floatfield);
-          if (freesurface) {
-            if (!DualTime_Iteration) {
-              ConvHist_file[0] << begin << adjoint_coeff << adj_flow_resid << adj_levelset_resid;
-              ConvHist_file[0] << end;
-              ConvHist_file[0].flush();
-            }
-            
-            cout.precision(6);
-            cout.setf(ios::fixed, ios::floatfield);
-            cout.width(17); cout << log10(residual_adjflow[0]);
-            cout.width(16); cout << log10(residual_adjlevelset[0]);
-            
-            cout.precision(4);
-            cout.setf(ios::scientific, ios::floatfield);
-            cout.width(12); cout << Total_Sens_Geo;
-            cout.width(12); cout << Total_Sens_Mach;
-            cout << endl;
-            cout.unsetf(ios_base::floatfield);
-          }
-          
-          break;
-          
-        case ADJ_TNE2_EULER :              case ADJ_TNE2_NAVIER_STOKES :
-          
-          if (!DualTime_Iteration) {
-            ConvHist_file[0] << begin << adjoint_coeff << adj_flow_resid << end;
-            ConvHist_file[0].flush();
-          }
-          
-          cout.precision(6);
-          cout.setf(ios::fixed, ios::floatfield);
-          cout.width(15); cout << log10(residual_adjTNE2[0]);
-          cout.width(15); cout << log10(residual_adjTNE2[nSpecies+nDim]);
-          cout.width(15); cout << log10(residual_adjTNE2[nSpecies+nDim+1]);
-          
-          cout.precision(4);
-          cout.setf(ios::scientific, ios::floatfield);
-          cout.width(14); cout << Total_Sens_Geo;
-          cout.width(14); cout << Total_Sens_Mach;
-          cout << endl;
-          cout.unsetf(ios_base::floatfield);
-          
-          break;
-          
-          
-      }
-      cout.unsetf(ios::fixed);
-      
-      delete [] residual_flow;
-      delete [] residual_turbulent;
-      delete [] residual_transition;
-      delete [] residual_TNE2;
-      delete [] residual_levelset;
-      delete [] residual_wave;
-      delete [] residual_fea;
-      delete [] residual_heat;
-      
-      delete [] residual_adjflow;
-      delete [] residual_adjturbulent;
-      delete [] residual_adjTNE2;
-      delete [] residual_adjlevelset;
-      
-      delete [] Surface_CLift;
-      delete [] Surface_CDrag;
-      delete [] Surface_CSideForce;
-      delete [] Surface_CEff;
-      delete [] Surface_CFx;
-      delete [] Surface_CFy;
-      delete [] Surface_CFz;
-      delete [] Surface_CMx;
-      delete [] Surface_CMy;
-      delete [] Surface_CMz;
-      delete [] aeroelastic_pitch;
-      delete [] aeroelastic_plunge;
-
-      delete [] TotalStaticEfficiency;
-      delete [] TotalTotalEfficiency;
-      delete [] KineticEnergyLoss;
-      delete [] TotalPressureLoss;
-      delete [] MassFlowIn;
-      delete [] MassFlowOut;
-      delete [] FlowAngleIn;
-      delete [] FlowAngleOut;
-      delete [] EulerianWork;
-      delete []	TotalEnthalpyIn;
-      delete [] PressureRatio;
-      delete [] PressureOut;
-      delete [] EnthalpyOut;
-      delete [] MachIn;
-      delete [] MachOut;
-      delete [] NormalMachIn;
-      delete [] NormalMachOut;
-      delete [] VelocityOutIs;
-    }
-  }
-}
-
-void COutput::SetCFL_Number(CSolver ****solver_container, CConfig **config, unsigned short val_iZone) {
-  
-  su2double CFLFactor = 1.0, power = 1.0, CFL = 0.0, CFLMin = 0.0, CFLMax = 0.0, Div = 1.0, Diff = 0.0, MGFactor[100];
-  unsigned short iMesh;
-  
-  unsigned short FinestMesh = config[val_iZone]->GetFinestMesh();
-  unsigned long ExtIter = config[val_iZone]->GetExtIter();
-
-  RhoRes_New = solver_container[val_iZone][FinestMesh][FLOW_SOL]->GetRes_RMS(0);
-  switch( config[val_iZone]->GetKind_Solver()){
-    case ADJ_EULER : case ADJ_NAVIER_STOKES: case ADJ_RANS: case ADJ_TNE2_EULER: case ADJ_TNE2_NAVIER_STOKES:
-      RhoRes_New = solver_container[val_iZone][FinestMesh][ADJFLOW_SOL]->GetRes_RMS(0);
-      break;
-  }
-
-  if (RhoRes_New < EPS) RhoRes_New = EPS;
-  if (RhoRes_Old < EPS) RhoRes_Old = RhoRes_New;
-  
-  Div = RhoRes_Old/RhoRes_New;
-  Diff = RhoRes_New-RhoRes_Old;
-  
-  /*--- Compute MG factor ---*/
-  
-  for (iMesh = 0; iMesh <= config[val_iZone]->GetnMGLevels(); iMesh++) {
-    if (iMesh == MESH_0) MGFactor[iMesh] = 1.0;
-    else MGFactor[iMesh] = MGFactor[iMesh-1] * config[val_iZone]->GetCFL(iMesh)/config[val_iZone]->GetCFL(iMesh-1);
-  }
-  
-  if (Div < 1.0) power = config[val_iZone]->GetCFL_AdaptParam(0);
-  else power = config[val_iZone]->GetCFL_AdaptParam(1);
-  
-  /*--- Detect a stall in the residual ---*/
-  
-  if ((fabs(Diff) <= RhoRes_New*1E-8) && (ExtIter != 0)) { Div = 0.1; power = config[val_iZone]->GetCFL_AdaptParam(1); }
-  
-  CFLMin = config[val_iZone]->GetCFL_AdaptParam(2);
-  CFLMax = config[val_iZone]->GetCFL_AdaptParam(3);
-  
-  CFLFactor = pow(Div, power);
-  
-  for (iMesh = 0; iMesh <= config[val_iZone]->GetnMGLevels(); iMesh++) {
-    CFL = config[val_iZone]->GetCFL(iMesh);
-    CFL *= CFLFactor;
-    
-    if ((iMesh == MESH_0) && (CFL <= CFLMin)) {
-      for (iMesh = 0; iMesh <= config[val_iZone]->GetnMGLevels(); iMesh++) {
-        config[val_iZone]->SetCFL(iMesh, 1.001*CFLMin*MGFactor[iMesh]);
-      }
-      break;
-    }
-    if ((iMesh == MESH_0) && (CFL >= CFLMax)) {
-      for (iMesh = 0; iMesh <= config[val_iZone]->GetnMGLevels(); iMesh++)
-        config[val_iZone]->SetCFL(iMesh, 0.999*CFLMax*MGFactor[iMesh]);
-      break;
-    }
-    
-    config[val_iZone]->SetCFL(iMesh, CFL);
-    
-  }
-  
-  RhoRes_Old = solver_container[val_iZone][FinestMesh][FLOW_SOL]->GetRes_RMS(0);
-  switch( config[val_iZone]->GetKind_Solver()){
-      case ADJ_EULER : case ADJ_NAVIER_STOKES: case ADJ_RANS: case ADJ_TNE2_EULER: case ADJ_TNE2_NAVIER_STOKES:
-        RhoRes_Old = solver_container[val_iZone][FinestMesh][ADJFLOW_SOL]->GetRes_RMS(0);
-        break;
-    }
-  
-}
-
-
-void COutput::SetForces_Breakdown(CGeometry ***geometry,
-                                  CSolver ****solver_container,
-                                  CConfig **config,
-                                  CIntegration ***integration,
-                                  unsigned short val_iZone) {
-  
-  char cstr[200];
-  unsigned short iMarker_Monitoring;
-  ofstream Breakdown_file;
-  
-  int rank = MASTER_NODE;
-  bool compressible       = (config[val_iZone]->GetKind_Regime() == COMPRESSIBLE);
-  bool incompressible     = (config[val_iZone]->GetKind_Regime() == INCOMPRESSIBLE);
-  bool freesurface        = (config[val_iZone]->GetKind_Regime() == FREESURFACE);
-  bool unsteady           = (config[val_iZone]->GetUnsteady_Simulation() != NO);
-  bool viscous            = config[val_iZone]->GetViscous();
-  bool grid_movement      = config[val_iZone]->GetGrid_Movement();
-  bool gravity            = config[val_iZone]->GetGravityForce();
-  bool turbulent          = config[val_iZone]->GetKind_Solver() == RANS;
-
-#ifdef HAVE_MPI
-  MPI_Comm_rank(MPI_COMM_WORLD, &rank);
-#endif
-  
-  unsigned short FinestMesh = config[val_iZone]->GetFinestMesh();
-  unsigned short nDim = geometry[val_iZone][FinestMesh]->GetnDim();
-  bool flow = ((config[val_iZone]->GetKind_Solver() == EULER) || (config[val_iZone]->GetKind_Solver() == NAVIER_STOKES) ||
-               (config[val_iZone]->GetKind_Solver() == RANS));
-  
-  /*--- Output the mean flow solution using only the master node ---*/
-  
-  if ((rank == MASTER_NODE) && (flow)) {
-    
-    cout << "Writing the forces breakdown file." << endl;
-
-    /*--- Initialize variables to store information from all domains (direct solution) ---*/
-    
-    su2double Total_CLift = 0.0, Total_CDrag = 0.0, Total_CSideForce = 0.0, Total_CMx = 0.0, Total_CMy = 0.0, Total_CMz = 0.0, Total_CEff = 0.0, Total_CFx = 0.0, Total_CFy = 0.0, Total_CFz = 0.0,
-    Inv_CLift = 0.0, Inv_CDrag = 0.0, Inv_CSideForce = 0.0, Inv_CMx = 0.0, Inv_CMy = 0.0, Inv_CMz = 0.0, Inv_CEff = 0.0, Inv_CFx = 0.0, Inv_CFy = 0.0, Inv_CFz = 0.0,
-    *Surface_CLift = NULL, *Surface_CDrag = NULL, *Surface_CSideForce = NULL, *Surface_CEff = NULL, *Surface_CFx = NULL, *Surface_CFy = NULL,  *Surface_CFz = NULL, *Surface_CMx = NULL, *Surface_CMy = NULL, *Surface_CMz = NULL,
-    *Surface_CLift_Inv = NULL, *Surface_CDrag_Inv = NULL, *Surface_CSideForce_Inv = NULL, *Surface_CEff_Inv = NULL, *Surface_CFx_Inv = NULL, *Surface_CFy_Inv = NULL,  *Surface_CFz_Inv = NULL, *Surface_CMx_Inv = NULL, *Surface_CMy_Inv = NULL, *Surface_CMz_Inv = NULL;
-    time_t now = time(0);
-    string dt = ctime(&now); dt[24] = '.';
-
-    /*--- Allocate memory for the coefficients being monitored ---*/
-    
-    Surface_CLift      = new su2double[config[ZONE_0]->GetnMarker_Monitoring()];
-    Surface_CDrag      = new su2double[config[ZONE_0]->GetnMarker_Monitoring()];
-    Surface_CSideForce = new su2double[config[ZONE_0]->GetnMarker_Monitoring()];
-    Surface_CEff       = new su2double[config[ZONE_0]->GetnMarker_Monitoring()];
-    Surface_CFx        = new su2double[config[ZONE_0]->GetnMarker_Monitoring()];
-    Surface_CFy        = new su2double[config[ZONE_0]->GetnMarker_Monitoring()];
-    Surface_CFz        = new su2double[config[ZONE_0]->GetnMarker_Monitoring()];
-    Surface_CMx        = new su2double[config[ZONE_0]->GetnMarker_Monitoring()];
-    Surface_CMy        = new su2double[config[ZONE_0]->GetnMarker_Monitoring()];
-    Surface_CMz        = new su2double[config[ZONE_0]->GetnMarker_Monitoring()];
-    
-    Surface_CLift_Inv      = new su2double[config[ZONE_0]->GetnMarker_Monitoring()];
-    Surface_CDrag_Inv      = new su2double[config[ZONE_0]->GetnMarker_Monitoring()];
-    Surface_CSideForce_Inv = new su2double[config[ZONE_0]->GetnMarker_Monitoring()];
-    Surface_CEff_Inv       = new su2double[config[ZONE_0]->GetnMarker_Monitoring()];
-    Surface_CFx_Inv        = new su2double[config[ZONE_0]->GetnMarker_Monitoring()];
-    Surface_CFy_Inv        = new su2double[config[ZONE_0]->GetnMarker_Monitoring()];
-    Surface_CFz_Inv        = new su2double[config[ZONE_0]->GetnMarker_Monitoring()];
-    Surface_CMx_Inv        = new su2double[config[ZONE_0]->GetnMarker_Monitoring()];
-    Surface_CMy_Inv        = new su2double[config[ZONE_0]->GetnMarker_Monitoring()];
-    Surface_CMz_Inv        = new su2double[config[ZONE_0]->GetnMarker_Monitoring()];
-
-    /*--- Flow solution coefficients ---*/
-    
-    Total_CLift       = solver_container[val_iZone][FinestMesh][FLOW_SOL]->GetTotal_CLift();
-    Total_CDrag       = solver_container[val_iZone][FinestMesh][FLOW_SOL]->GetTotal_CDrag();
-    Total_CSideForce  = solver_container[val_iZone][FinestMesh][FLOW_SOL]->GetTotal_CSideForce();
-    Total_CEff        = solver_container[val_iZone][FinestMesh][FLOW_SOL]->GetTotal_CEff();
-    Total_CMx         = solver_container[val_iZone][FinestMesh][FLOW_SOL]->GetTotal_CMx();
-    Total_CMy         = solver_container[val_iZone][FinestMesh][FLOW_SOL]->GetTotal_CMy();
-    Total_CMz         = solver_container[val_iZone][FinestMesh][FLOW_SOL]->GetTotal_CMz();
-    Total_CFx         = solver_container[val_iZone][FinestMesh][FLOW_SOL]->GetTotal_CFx();
-    Total_CFy         = solver_container[val_iZone][FinestMesh][FLOW_SOL]->GetTotal_CFy();
-    Total_CFz         = solver_container[val_iZone][FinestMesh][FLOW_SOL]->GetTotal_CFz();
-    
-    /*--- Flow inviscid solution coefficients ---*/
-    
-    Inv_CLift       = solver_container[val_iZone][FinestMesh][FLOW_SOL]->GetAllBound_CLift_Inv();
-    Inv_CDrag       = solver_container[val_iZone][FinestMesh][FLOW_SOL]->GetAllBound_CDrag_Inv();
-    Inv_CSideForce  = solver_container[val_iZone][FinestMesh][FLOW_SOL]->GetAllBound_CSideForce_Inv();
-    Inv_CEff        = solver_container[val_iZone][FinestMesh][FLOW_SOL]->GetAllBound_CEff_Inv();
-    Inv_CMx         = solver_container[val_iZone][FinestMesh][FLOW_SOL]->GetAllBound_CMx_Inv();
-    Inv_CMy         = solver_container[val_iZone][FinestMesh][FLOW_SOL]->GetAllBound_CMy_Inv();
-    Inv_CMz         = solver_container[val_iZone][FinestMesh][FLOW_SOL]->GetAllBound_CMz_Inv();
-    Inv_CFx         = solver_container[val_iZone][FinestMesh][FLOW_SOL]->GetAllBound_CFx_Inv();
-    Inv_CFy         = solver_container[val_iZone][FinestMesh][FLOW_SOL]->GetAllBound_CFy_Inv();
-    Inv_CFz         = solver_container[val_iZone][FinestMesh][FLOW_SOL]->GetAllBound_CFz_Inv();
-    
-    /*--- Look over the markers being monitored and get the desired values ---*/
-    
-    for (iMarker_Monitoring = 0; iMarker_Monitoring < config[ZONE_0]->GetnMarker_Monitoring(); iMarker_Monitoring++) {
-      Surface_CLift[iMarker_Monitoring]      = solver_container[val_iZone][FinestMesh][FLOW_SOL]->GetSurface_CLift(iMarker_Monitoring);
-      Surface_CDrag[iMarker_Monitoring]      = solver_container[val_iZone][FinestMesh][FLOW_SOL]->GetSurface_CDrag(iMarker_Monitoring);
-      Surface_CSideForce[iMarker_Monitoring] = solver_container[val_iZone][FinestMesh][FLOW_SOL]->GetSurface_CSideForce(iMarker_Monitoring);
-      Surface_CEff[iMarker_Monitoring]       = solver_container[val_iZone][FinestMesh][FLOW_SOL]->GetSurface_CEff(iMarker_Monitoring);
-      Surface_CFx[iMarker_Monitoring]        = solver_container[val_iZone][FinestMesh][FLOW_SOL]->GetSurface_CFx(iMarker_Monitoring);
-      Surface_CFy[iMarker_Monitoring]        = solver_container[val_iZone][FinestMesh][FLOW_SOL]->GetSurface_CFy(iMarker_Monitoring);
-      Surface_CFz[iMarker_Monitoring]        = solver_container[val_iZone][FinestMesh][FLOW_SOL]->GetSurface_CFz(iMarker_Monitoring);
-      Surface_CMx[iMarker_Monitoring]        = solver_container[val_iZone][FinestMesh][FLOW_SOL]->GetSurface_CMx(iMarker_Monitoring);
-      Surface_CMy[iMarker_Monitoring]        = solver_container[val_iZone][FinestMesh][FLOW_SOL]->GetSurface_CMy(iMarker_Monitoring);
-      Surface_CMz[iMarker_Monitoring]        = solver_container[val_iZone][FinestMesh][FLOW_SOL]->GetSurface_CMz(iMarker_Monitoring);
-      
-      Surface_CLift_Inv[iMarker_Monitoring]      = solver_container[val_iZone][FinestMesh][FLOW_SOL]->GetSurface_CLift_Inv(iMarker_Monitoring);
-      Surface_CDrag_Inv[iMarker_Monitoring]      = solver_container[val_iZone][FinestMesh][FLOW_SOL]->GetSurface_CDrag_Inv(iMarker_Monitoring);
-      Surface_CSideForce_Inv[iMarker_Monitoring] = solver_container[val_iZone][FinestMesh][FLOW_SOL]->GetSurface_CSideForce_Inv(iMarker_Monitoring);
-      Surface_CEff_Inv[iMarker_Monitoring]       = solver_container[val_iZone][FinestMesh][FLOW_SOL]->GetSurface_CEff_Inv(iMarker_Monitoring);
-      Surface_CFx_Inv[iMarker_Monitoring]        = solver_container[val_iZone][FinestMesh][FLOW_SOL]->GetSurface_CFx_Inv(iMarker_Monitoring);
-      Surface_CFy_Inv[iMarker_Monitoring]        = solver_container[val_iZone][FinestMesh][FLOW_SOL]->GetSurface_CFy_Inv(iMarker_Monitoring);
-      Surface_CFz_Inv[iMarker_Monitoring]        = solver_container[val_iZone][FinestMesh][FLOW_SOL]->GetSurface_CFz_Inv(iMarker_Monitoring);
-      Surface_CMx_Inv[iMarker_Monitoring]        = solver_container[val_iZone][FinestMesh][FLOW_SOL]->GetSurface_CMx_Inv(iMarker_Monitoring);
-      Surface_CMy_Inv[iMarker_Monitoring]        = solver_container[val_iZone][FinestMesh][FLOW_SOL]->GetSurface_CMy_Inv(iMarker_Monitoring);
-      Surface_CMz_Inv[iMarker_Monitoring]        = solver_container[val_iZone][FinestMesh][FLOW_SOL]->GetSurface_CMz_Inv(iMarker_Monitoring);
-    }
-    
-    /*--- Write file name with extension ---*/
-    
-    string filename = config[val_iZone]->GetBreakdown_FileName();
-    strcpy (cstr, filename.data());
-
-    Breakdown_file.open(cstr, ios::out);
-    
-    Breakdown_file << endl <<"-------------------------------------------------------------------------" << endl;
-    Breakdown_file <<"|    ___ _   _ ___                                                      |" << endl;
-    Breakdown_file <<"|   / __| | | |_  )   Release 4.0.1  \"Cardinal\"                         |" << endl;
-    Breakdown_file <<"|   \\__ \\ |_| |/ /                                                      |" << endl;
-    Breakdown_file <<"|   |___/\\___//___|   Suite (Computational Fluid Dynamics Code)         |" << endl;
-    Breakdown_file << "|                                                                       |" << endl;
-    Breakdown_file << "|   Local date and time: " << dt << "                      |" << endl;
-    Breakdown_file <<"-------------------------------------------------------------------------" << endl;
-    Breakdown_file << "| SU2 Lead Dev.: Dr. Francisco Palacios, Francisco.D.Palacios@boeing.com|" << endl;
-    Breakdown_file << "|                Dr. Thomas D. Economon, economon@stanford.edu          |" << endl;
-    Breakdown_file <<"-------------------------------------------------------------------------" << endl;
-    Breakdown_file << "| SU2 Developers:                                                       |" << endl;
-    Breakdown_file << "| - Prof. Juan J. Alonso's group at Stanford University.                |" << endl;
-    Breakdown_file << "| - Prof. Piero Colonna's group at Delft University of Technology.      |" << endl;
-    Breakdown_file << "| - Prof. Nicolas R. Gauger's group at Kaiserslautern U. of Technology. |" << endl;
-    Breakdown_file << "| - Prof. Alberto Guardone's group at Polytechnic University of Milan.  |" << endl;
-    Breakdown_file << "| - Prof. Rafael Palacios' group at Imperial College London.            |" << endl;
-    Breakdown_file <<"-------------------------------------------------------------------------" << endl;
-    Breakdown_file << "| Copyright (C) 2012-2015 SU2, the open-source CFD code.                |" << endl;
-    Breakdown_file << "|                                                                       |" << endl;
-    Breakdown_file << "| SU2 is free software; you can redistribute it and/or                  |" << endl;
-    Breakdown_file << "| modify it under the terms of the GNU Lesser General Public            |" << endl;
-    Breakdown_file << "| License as published by the Free Software Foundation; either          |" << endl;
-    Breakdown_file << "| version 2.1 of the License, or (at your option) any later version.    |" << endl;
-    Breakdown_file << "|                                                                       |" << endl;
-    Breakdown_file << "| SU2 is distributed in the hope that it will be useful,                |" << endl;
-    Breakdown_file << "| but WITHOUT ANY WARRANTY; without even the implied warranty of        |" << endl;
-    Breakdown_file << "| MERCHANTABILITY or FITNESS FOR A PARTICULAR PURPOSE. See the GNU      |" << endl;
-    Breakdown_file << "| Lesser General Public License for more details.                       |" << endl;
-    Breakdown_file << "|                                                                       |" << endl;
-    Breakdown_file << "| You should have received a copy of the GNU Lesser General Public      |" << endl;
-    Breakdown_file << "| License along with SU2. If not, see <http://www.gnu.org/licenses/>.   |" << endl;
-    Breakdown_file <<"-------------------------------------------------------------------------" << endl;
-    
-    Breakdown_file.precision(6);
-    
-    Breakdown_file << endl << endl <<"Problem definition:" << endl << endl;
-    
-    if (compressible) {
-      if (viscous) {
-        Breakdown_file << "Viscous flow: Computing pressure using the ideal gas law" << endl;
-        Breakdown_file << "based on the free-stream temperature and a density computed" << endl;
-        Breakdown_file << "from the Reynolds number." << endl;
-      } else {
-        Breakdown_file << "Inviscid flow: Computing density based on free-stream" << endl;
-        Breakdown_file << "temperature and pressure using the ideal gas law." << endl;
-      }
-    }
-    
-    if (grid_movement) Breakdown_file << "Force coefficients computed using MACH_MOTION." << endl;
-    else Breakdown_file << "Force coefficients computed using free-stream values." << endl;
-    
-    if (incompressible || freesurface) {
-      Breakdown_file << "Viscous and Inviscid flow: rho_ref, and vel_ref" << endl;
-      Breakdown_file << "are based on the free-stream values, p_ref = rho_ref*vel_ref^2." << endl;
-      Breakdown_file << "The free-stream value of the pressure is 0." << endl;
-      Breakdown_file << "Mach number: "<< config[val_iZone]->GetMach() << ", computed using the Bulk modulus." << endl;
-      Breakdown_file << "Angle of attack (deg): "<< config[val_iZone]->GetAoA() << ", computed using the the free-stream velocity." << endl;
-      Breakdown_file << "Side slip angle (deg): "<< config[val_iZone]->GetAoS() << ", computed using the the free-stream velocity." << endl;
-      if (viscous) Breakdown_file << "Reynolds number: " << config[val_iZone]->GetReynolds() << ", computed using free-stream values."<< endl;
-      Breakdown_file << "Only dimensional computation, the grid should be dimensional." << endl;
-    }
-    
-    Breakdown_file <<"-- Input conditions:"<< endl;
-    
-    if (compressible) {
-      switch (config[val_iZone]->GetKind_FluidModel()) {
-          
-        case STANDARD_AIR:
-          Breakdown_file << "Fluid Model: STANDARD_AIR "<< endl;
-          Breakdown_file << "Specific gas constant: " << config[val_iZone]->GetGas_Constant();
-          if (config[val_iZone]->GetSystemMeasurements() == SI) Breakdown_file << " N.m/kg.K." << endl;
-          else if (config[val_iZone]->GetSystemMeasurements() == US) Breakdown_file << " lbf.ft/slug.R." << endl;
-          Breakdown_file << "Specific gas constant (non-dim): " << config[val_iZone]->GetGas_ConstantND()<< endl;
-          Breakdown_file << "Specific Heat Ratio: 1.4000 "<< endl;
-          break;
-          
-        case IDEAL_GAS:
-          Breakdown_file << "Fluid Model: IDEAL_GAS "<< endl;
-          Breakdown_file << "Specific gas constant: " << config[val_iZone]->GetGas_Constant() << " N.m/kg.K." << endl;
-          Breakdown_file << "Specific gas constant (non-dim): " << config[val_iZone]->GetGas_ConstantND()<< endl;
-          Breakdown_file << "Specific Heat Ratio: "<< config[val_iZone]->GetGamma() << endl;
-          break;
-          
-        case VW_GAS:
-          Breakdown_file << "Fluid Model: Van der Waals "<< endl;
-          Breakdown_file << "Specific gas constant: " << config[val_iZone]->GetGas_Constant() << " N.m/kg.K." << endl;
-          Breakdown_file << "Specific gas constant (non-dim): " << config[val_iZone]->GetGas_ConstantND()<< endl;
-          Breakdown_file << "Specific Heat Ratio: "<< config[val_iZone]->GetGamma() << endl;
-          Breakdown_file << "Critical Pressure:   " << config[val_iZone]->GetPressure_Critical()  << " Pa." << endl;
-          Breakdown_file << "Critical Temperature:  " << config[val_iZone]->GetTemperature_Critical() << " K." << endl;
-          Breakdown_file << "Critical Pressure (non-dim):   " << config[val_iZone]->GetPressure_Critical() /config[val_iZone]->GetPressure_Ref() << endl;
-          Breakdown_file << "Critical Temperature (non-dim) :  " << config[val_iZone]->GetTemperature_Critical() /config[val_iZone]->GetTemperature_Ref() << endl;
-          break;
-          
-        case PR_GAS:
-          Breakdown_file << "Fluid Model: Peng-Robinson "<< endl;
-          Breakdown_file << "Specific gas constant: " << config[val_iZone]->GetGas_Constant() << " N.m/kg.K." << endl;
-          Breakdown_file << "Specific gas constant(non-dim): " << config[val_iZone]->GetGas_ConstantND()<< endl;
-          Breakdown_file << "Specific Heat Ratio: "<< config[val_iZone]->GetGamma() << endl;
-          Breakdown_file << "Critical Pressure:   " << config[val_iZone]->GetPressure_Critical()  << " Pa." << endl;
-          Breakdown_file << "Critical Temperature:  " << config[val_iZone]->GetTemperature_Critical() << " K." << endl;
-          Breakdown_file << "Critical Pressure (non-dim):   " << config[val_iZone]->GetPressure_Critical() /config[val_iZone]->GetPressure_Ref() << endl;
-          Breakdown_file << "Critical Temperature (non-dim) :  " << config[val_iZone]->GetTemperature_Critical() /config[val_iZone]->GetTemperature_Ref() << endl;
-          break;
-      }
-      
-      if (viscous) {
-        
-        switch (config[val_iZone]->GetKind_ViscosityModel()) {
-            
-          case CONSTANT_VISCOSITY:
-            Breakdown_file << "Viscosity Model: CONSTANT_VISCOSITY  "<< endl;
-            Breakdown_file << "Laminar Viscosity: " << config[val_iZone]->GetMu_ConstantND()*config[val_iZone]->GetViscosity_Ref();
-            if (config[val_iZone]->GetSystemMeasurements() == SI) Breakdown_file << " N.s/m^2." << endl;
-            else if (config[val_iZone]->GetSystemMeasurements() == US) Breakdown_file << " lbf.s/ft^2." << endl;
-            Breakdown_file << "Laminar Viscosity (non-dim): " << config[val_iZone]->GetMu_ConstantND()<< endl;
-            break;
-            
-          case SUTHERLAND:
-            Breakdown_file << "Viscosity Model: SUTHERLAND "<< endl;
-            Breakdown_file << "Ref. Laminar Viscosity: " << config[val_iZone]->GetMu_RefND()*config[val_iZone]->GetViscosity_Ref();
-            if (config[val_iZone]->GetSystemMeasurements() == SI) Breakdown_file << " N.s/m^2." << endl;
-            else if (config[val_iZone]->GetSystemMeasurements() == US) Breakdown_file << " lbf.s/ft^2." << endl;
-            Breakdown_file << "Ref. Temperature: " << config[val_iZone]->GetMu_Temperature_RefND()*config[val_iZone]->GetTemperature_Ref();
-            if (config[val_iZone]->GetSystemMeasurements() == SI) Breakdown_file << " K." << endl;
-            else if (config[val_iZone]->GetSystemMeasurements() == US) Breakdown_file << " R." << endl;
-            Breakdown_file << "Sutherland Constant: "<< config[val_iZone]->GetMu_SND()*config[val_iZone]->GetTemperature_Ref();
-            if (config[val_iZone]->GetSystemMeasurements() == SI) Breakdown_file << " K." << endl;
-            else if (config[val_iZone]->GetSystemMeasurements() == US) Breakdown_file << " R." << endl;
-            Breakdown_file << "Laminar Viscosity (non-dim): " << config[val_iZone]->GetMu_ConstantND()<< endl;
-            Breakdown_file << "Ref. Temperature (non-dim): " << config[val_iZone]->GetMu_Temperature_RefND()<< endl;
-            Breakdown_file << "Sutherland constant (non-dim): "<< config[val_iZone]->GetMu_SND()<< endl;
-            break;
-            
-        }
-        switch (config[val_iZone]->GetKind_ConductivityModel()) {
-            
-          case CONSTANT_PRANDTL:
-            Breakdown_file << "Conductivity Model: CONSTANT_PRANDTL  "<< endl;
-            Breakdown_file << "Prandtl: " << config[val_iZone]->GetPrandtl_Lam()<< endl;
-            break;
-            
-          case CONSTANT_CONDUCTIVITY:
-            Breakdown_file << "Conductivity Model: CONSTANT_CONDUCTIVITY "<< endl;
-            Breakdown_file << "Molecular Conductivity: " << config[val_iZone]->GetKt_ConstantND()*config[val_iZone]->GetConductivity_Ref()<< " W/m^2.K." << endl;
-            Breakdown_file << "Molecular Conductivity (non-dim): " << config[val_iZone]->GetKt_ConstantND()<< endl;
-            break;
-            
-        }
-      }
-    }
-    
-    if (incompressible || freesurface) {
-      Breakdown_file << "Bulk modulus: " << config[val_iZone]->GetBulk_Modulus();
-      if (config[val_iZone]->GetSystemMeasurements() == SI) Breakdown_file << " Pa." << endl;
-      else if (config[val_iZone]->GetSystemMeasurements() == US) Breakdown_file << " psf." << endl;
-      Breakdown_file << "Artificial compressibility factor: " << config[val_iZone]->GetArtComp_Factor();
-      if (config[val_iZone]->GetSystemMeasurements() == SI) Breakdown_file << " Pa." << endl;
-      else if (config[val_iZone]->GetSystemMeasurements() == US) Breakdown_file << " psf." << endl;
-    }
-    
-    Breakdown_file << "Free-stream static pressure: " << config[val_iZone]->GetPressure_FreeStream();
-    if (config[val_iZone]->GetSystemMeasurements() == SI) Breakdown_file << " Pa." << endl;
-    else if (config[val_iZone]->GetSystemMeasurements() == US) Breakdown_file << " psf." << endl;
-    
-    Breakdown_file << "Free-stream total pressure: " << config[val_iZone]->GetPressure_FreeStream() * pow( 1.0+config[val_iZone]->GetMach()*config[val_iZone]->GetMach()*0.5*(config[val_iZone]->GetGamma()-1.0), config[val_iZone]->GetGamma()/(config[val_iZone]->GetGamma()-1.0) );
-    if (config[val_iZone]->GetSystemMeasurements() == SI) Breakdown_file << " Pa." << endl;
-    else if (config[val_iZone]->GetSystemMeasurements() == US) Breakdown_file << " psf." << endl;
-    
-    if (compressible) {
-      Breakdown_file << "Free-stream temperature: " << config[val_iZone]->GetTemperature_FreeStream();
-      if (config[val_iZone]->GetSystemMeasurements() == SI) Breakdown_file << " K." << endl;
-      else if (config[val_iZone]->GetSystemMeasurements() == US) Breakdown_file << " R." << endl;
-    }
-    
-    Breakdown_file << "Free-stream density: " << config[val_iZone]->GetDensity_FreeStream();
-    if (config[val_iZone]->GetSystemMeasurements() == SI) Breakdown_file << " kg/m^3." << endl;
-    else if (config[val_iZone]->GetSystemMeasurements() == US) Breakdown_file << " slug/ft^3." << endl;
-    
-    if (nDim == 2) {
-      Breakdown_file << "Free-stream velocity: (" << config[val_iZone]->GetVelocity_FreeStream()[0] << ", ";
-      Breakdown_file << config[val_iZone]->GetVelocity_FreeStream()[1] << ")";
-    }
-    if (nDim == 3) {
-      Breakdown_file << "Free-stream velocity: (" << config[val_iZone]->GetVelocity_FreeStream()[0] << ", ";
-      Breakdown_file << config[val_iZone]->GetVelocity_FreeStream()[1] << ", " << config[val_iZone]->GetVelocity_FreeStream()[2] << ")";
-    }
-    if (config[val_iZone]->GetSystemMeasurements() == SI) Breakdown_file << " m/s. ";
-    else if (config[val_iZone]->GetSystemMeasurements() == US) Breakdown_file << " ft/s. ";
-    
-    Breakdown_file << "Magnitude: "	<< config[val_iZone]->GetModVel_FreeStream();
-    if (config[val_iZone]->GetSystemMeasurements() == SI) Breakdown_file << " m/s." << endl;
-    else if (config[val_iZone]->GetSystemMeasurements() == US) Breakdown_file << " ft/s." << endl;
-    
-    if (compressible) {
-      Breakdown_file << "Free-stream total energy per unit mass: " << config[val_iZone]->GetEnergy_FreeStream();
-      if (config[val_iZone]->GetSystemMeasurements() == SI) Breakdown_file << " m^2/s^2." << endl;
-      else if (config[val_iZone]->GetSystemMeasurements() == US) Breakdown_file << " ft^2/s^2." << endl;
-    }
-    
-    if (viscous) {
-      Breakdown_file << "Free-stream viscosity: " << config[val_iZone]->GetViscosity_FreeStream();
-      if (config[val_iZone]->GetSystemMeasurements() == SI) Breakdown_file << " N.s/m^2." << endl;
-      else if (config[val_iZone]->GetSystemMeasurements() == US) Breakdown_file << " lbf.s/ft^2." << endl;
-      if (turbulent) {
-        Breakdown_file << "Free-stream turb. kinetic energy per unit mass: " << config[val_iZone]->GetTke_FreeStream();
-        if (config[val_iZone]->GetSystemMeasurements() == SI) Breakdown_file << " m^2/s^2." << endl;
-        else if (config[val_iZone]->GetSystemMeasurements() == US) Breakdown_file << " ft^2/s^2." << endl;
-        Breakdown_file << "Free-stream specific dissipation: " << config[val_iZone]->GetOmega_FreeStream();
-        if (config[val_iZone]->GetSystemMeasurements() == SI) Breakdown_file << " 1/s." << endl;
-        else if (config[val_iZone]->GetSystemMeasurements() == US) Breakdown_file << " 1/s." << endl;
-      }
-    }
-    
-    if (unsteady) { Breakdown_file << "Total time: " << config[val_iZone]->GetTotal_UnstTime() << " s. Time step: " << config[val_iZone]->GetDelta_UnstTime() << " s." << endl; }
-    
-    /*--- Print out reference values. ---*/
-    
-    Breakdown_file <<"-- Reference values:"<< endl;
-    
-    if (compressible) {
-      Breakdown_file << "Reference specific gas constant: " << config[val_iZone]->GetGas_Constant_Ref();
-      if (config[val_iZone]->GetSystemMeasurements() == SI) Breakdown_file << " N.m/kg.K." << endl;
-      else if (config[val_iZone]->GetSystemMeasurements() == US) Breakdown_file << " lbf.ft/slug.R." << endl;
-    }
-    
-    Breakdown_file << "Reference pressure: " << config[val_iZone]->GetPressure_Ref();
-    if (config[val_iZone]->GetSystemMeasurements() == SI) Breakdown_file << " Pa." << endl;
-    else if (config[val_iZone]->GetSystemMeasurements() == US) Breakdown_file << " psf." << endl;
-    
-    if (compressible) {
-      Breakdown_file << "Reference temperature: " << config[val_iZone]->GetTemperature_Ref();
-      if (config[val_iZone]->GetSystemMeasurements() == SI) Breakdown_file << " K." << endl;
-      else if (config[val_iZone]->GetSystemMeasurements() == US) Breakdown_file << " R." << endl;
-    }
-    
-    Breakdown_file << "Reference density: " << config[val_iZone]->GetDensity_Ref();
-    if (config[val_iZone]->GetSystemMeasurements() == SI) Breakdown_file << " kg/m^3." << endl;
-    else if (config[val_iZone]->GetSystemMeasurements() == US) Breakdown_file << " slug/ft^3." << endl;
-    
-    Breakdown_file << "Reference velocity: " << config[val_iZone]->GetVelocity_Ref();
-    if (config[val_iZone]->GetSystemMeasurements() == SI) Breakdown_file << " m/s." << endl;
-    else if (config[val_iZone]->GetSystemMeasurements() == US) Breakdown_file << " ft/s." << endl;
-    
-    if (compressible) {
-      Breakdown_file << "Reference energy per unit mass: " << config[val_iZone]->GetEnergy_Ref();
-      if (config[val_iZone]->GetSystemMeasurements() == SI) Breakdown_file << " m^2/s^2." << endl;
-      else if (config[val_iZone]->GetSystemMeasurements() == US) Breakdown_file << " ft^2/s^2." << endl;
-    }
-    
-    if (incompressible || freesurface) {
-      Breakdown_file << "Reference length: " << config[val_iZone]->GetLength_Ref();
-      if (config[val_iZone]->GetSystemMeasurements() == SI) Breakdown_file << " m." << endl;
-      else if (config[val_iZone]->GetSystemMeasurements() == US) Breakdown_file << " in." << endl;
-    }
-    
-    if (viscous) {
-      Breakdown_file << "Reference viscosity: " << config[val_iZone]->GetViscosity_Ref();
-      if (config[val_iZone]->GetSystemMeasurements() == SI) Breakdown_file << " N.s/m^2." << endl;
-      else if (config[val_iZone]->GetSystemMeasurements() == US) Breakdown_file << " lbf.s/ft^2." << endl;
-      Breakdown_file << "Reference conductivity: " << config[val_iZone]->GetConductivity_Ref();
-      if (config[val_iZone]->GetSystemMeasurements() == SI) Breakdown_file << " W/m^2.K." << endl;
-      else if (config[val_iZone]->GetSystemMeasurements() == US) Breakdown_file << " lbf/ft.s.R." << endl;
-    }
-    
-    
-    if (unsteady) Breakdown_file << "Reference time: " << config[val_iZone]->GetTime_Ref() <<" s." << endl;
-    
-    /*--- Print out resulting non-dim values here. ---*/
-    
-    Breakdown_file << "-- Resulting non-dimensional state:" << endl;
-    Breakdown_file << "Mach number (non-dim): " << config[val_iZone]->GetMach() << endl;
-    if (viscous) {
-      Breakdown_file << "Reynolds number (non-dim): " << config[val_iZone]->GetReynolds() <<". Re length: " << config[val_iZone]->GetLength_Reynolds();
-      if (config[val_iZone]->GetSystemMeasurements() == SI) Breakdown_file << " m." << endl;
-      else if (config[val_iZone]->GetSystemMeasurements() == US) Breakdown_file << " ft." << endl;
-    }
-    if (gravity) {
-      Breakdown_file << "Froude number (non-dim): " << config[val_iZone]->GetFroude() << endl;
-      Breakdown_file << "Lenght of the baseline wave (non-dim): " << 2.0*PI_NUMBER*config[val_iZone]->GetFroude()*config[val_iZone]->GetFroude() << endl;
-    }
-    
-    if (compressible) {
-      Breakdown_file << "Specific gas constant (non-dim): " << config[val_iZone]->GetGas_ConstantND() << endl;
-      Breakdown_file << "Free-stream temperature (non-dim): " << config[val_iZone]->GetTemperature_FreeStreamND() << endl;
-    }
-    
-    Breakdown_file << "Free-stream pressure (non-dim): " << config[val_iZone]->GetPressure_FreeStreamND() << endl;
-    
-    Breakdown_file << "Free-stream density (non-dim): " << config[val_iZone]->GetDensity_FreeStreamND() << endl;
-    
-    if (nDim == 2) {
-      Breakdown_file << "Free-stream velocity (non-dim): (" << config[val_iZone]->GetVelocity_FreeStreamND()[0] << ", ";
-      Breakdown_file << config[val_iZone]->GetVelocity_FreeStreamND()[1] << "). ";
-    } else {
-      Breakdown_file << "Free-stream velocity (non-dim): (" << config[val_iZone]->GetVelocity_FreeStreamND()[0] << ", ";
-      Breakdown_file << config[val_iZone]->GetVelocity_FreeStreamND()[1] << ", " << config[val_iZone]->GetVelocity_FreeStreamND()[2] << "). ";
-    }
-    Breakdown_file << "Magnitude: "	 << config[val_iZone]->GetModVel_FreeStreamND() << endl;
-    
-    if (compressible)
-      Breakdown_file << "Free-stream total energy per unit mass (non-dim): " << config[val_iZone]->GetEnergy_FreeStreamND() << endl;
-    
-    if (viscous) {
-      Breakdown_file << "Free-stream viscosity (non-dim): " << config[val_iZone]->GetViscosity_FreeStreamND() << endl;
-      if (turbulent) {
-        Breakdown_file << "Free-stream turb. kinetic energy (non-dim): " << config[val_iZone]->GetTke_FreeStreamND() << endl;
-        Breakdown_file << "Free-stream specific dissipation (non-dim): " << config[val_iZone]->GetOmega_FreeStreamND() << endl;
-      }
-    }
-    
-    if (unsteady) {
-      Breakdown_file << "Total time (non-dim): " << config[val_iZone]->GetTotal_UnstTimeND() << endl;
-      Breakdown_file << "Time step (non-dim): " << config[val_iZone]->GetDelta_UnstTimeND() << endl;
-    }
-    
-    Breakdown_file << endl << endl <<"Forces breakdown:" << endl << endl;
-    
-    Breakdown_file << "Total CL:    ";
-    Breakdown_file.width(11); Breakdown_file << Total_CLift;
-    Breakdown_file << " | Pressure Component (";
-    Breakdown_file.width(5); Breakdown_file << SU2_TYPE::Int((Inv_CLift*100.0)/(Total_CLift+EPS));
-    Breakdown_file << "%): ";
-    Breakdown_file.width(11); Breakdown_file << Inv_CLift;
-    Breakdown_file << " | Friction Component (";
-    Breakdown_file.width(5); Breakdown_file << SU2_TYPE::Int(100.0-(Inv_CLift*100.0)/(Total_CLift+EPS));
-    Breakdown_file << "%): ";
-    Breakdown_file.width(11); Breakdown_file << Total_CLift-Inv_CLift << endl;
-    
-    Breakdown_file << "Total CD:    ";
-    Breakdown_file.width(11); Breakdown_file << Total_CDrag;
-    Breakdown_file << " | Pressure Component (";
-    Breakdown_file.width(5); Breakdown_file << SU2_TYPE::Int((Inv_CDrag*100.0)/(Total_CDrag+EPS)) << "%): ";;
-    Breakdown_file.width(11); Breakdown_file << Inv_CDrag;
-    Breakdown_file << " | Friction Component (";
-    Breakdown_file.width(5); Breakdown_file << SU2_TYPE::Int(100.0-(Inv_CDrag*100.0)/(Total_CDrag+EPS));
-    Breakdown_file << "%): ";
-    Breakdown_file.width(11); Breakdown_file << Total_CDrag-Inv_CDrag << endl;
-    
-    if (nDim == 3) {
-      Breakdown_file << "Total CSF:   ";
-      Breakdown_file.width(11); Breakdown_file << Total_CSideForce;
-      Breakdown_file << " | Pressure Component (";
-      Breakdown_file.width(5); Breakdown_file << SU2_TYPE::Int((Inv_CSideForce*100.0)/(Total_CSideForce+EPS));
-      Breakdown_file << "%): ";
-      Breakdown_file.width(11); Breakdown_file << Inv_CSideForce;
-      Breakdown_file << " | Friction Component (";
-      Breakdown_file.width(5); Breakdown_file << SU2_TYPE::Int(100.0-(Inv_CSideForce*100.0)/(Total_CSideForce+EPS));
-      Breakdown_file << "%): ";
-      Breakdown_file.width(11); Breakdown_file << Total_CSideForce-Inv_CSideForce << endl;
-    }
-
-    Breakdown_file << "Total CL/CD: ";
-    Breakdown_file.width(11); Breakdown_file << Total_CEff;
-    Breakdown_file << " | Pressure Component (";
-    Breakdown_file.width(5); Breakdown_file << SU2_TYPE::Int((Inv_CEff*100.0)/(Total_CEff+EPS));
-    Breakdown_file << "%): ";
-    Breakdown_file.width(11); Breakdown_file << Inv_CEff;
-    Breakdown_file << " | Friction Component (";
-    Breakdown_file.width(5); Breakdown_file << SU2_TYPE::Int(100.0-(Inv_CEff*100.0)/(Total_CEff+EPS));
-    Breakdown_file << "%): ";
-    Breakdown_file.width(11); Breakdown_file << Total_CEff-Inv_CEff << endl;
-
-    if (nDim == 3) {
-      Breakdown_file << "Total CMx:   ";
-      Breakdown_file.width(11); Breakdown_file << Total_CMx;
-      Breakdown_file << " | Pressure Component (";
-      Breakdown_file.width(5); Breakdown_file << SU2_TYPE::Int((Inv_CMx*100.0)/(Total_CMx+EPS));
-      Breakdown_file << "%): ";
-      Breakdown_file.width(11); Breakdown_file << Inv_CMx;
-      Breakdown_file << " | Friction Component (";
-      Breakdown_file.width(5); Breakdown_file << SU2_TYPE::Int(100.0-(Inv_CMx*100.0)/(Total_CMx+EPS));
-      Breakdown_file << "%): ";
-      Breakdown_file.width(11); Breakdown_file << Total_CMx-Inv_CMx << endl;
-      
-      Breakdown_file << "Total CMy:   ";
-      Breakdown_file.width(11); Breakdown_file << Total_CMy;
-      Breakdown_file << " | Pressure Component (";
-      Breakdown_file.width(5); Breakdown_file << SU2_TYPE::Int((Inv_CMy*100.0)/(Total_CMy+EPS));
-      Breakdown_file << "%): ";
-      Breakdown_file.width(11); Breakdown_file << Inv_CMy;
-      Breakdown_file << " | Friction Component (";
-      Breakdown_file.width(5); Breakdown_file << SU2_TYPE::Int(100.0-(Inv_CMy*100.0)/(Total_CMy+EPS));
-      Breakdown_file << "%): ";
-      Breakdown_file.width(11); Breakdown_file << Total_CMy-Inv_CMy << endl;
-    }
-
-    Breakdown_file << "Total CMz:   ";
-    Breakdown_file.width(11); Breakdown_file << Total_CMz;
-    Breakdown_file << " | Pressure Component (";
-    Breakdown_file.width(5); Breakdown_file << SU2_TYPE::Int((Inv_CMz*100.0)/(Total_CMz+EPS));
-    Breakdown_file << "%): ";
-    Breakdown_file.width(11); Breakdown_file << Inv_CMz;
-    Breakdown_file << " | Friction Component (";
-    Breakdown_file.width(5); Breakdown_file << SU2_TYPE::Int(100.0-(Inv_CMz*100.0)/(Total_CMz+EPS));
-    Breakdown_file << "%): ";
-    Breakdown_file.width(11); Breakdown_file << Total_CMz-Inv_CMz << endl;
-
-    Breakdown_file << "Total CFx:   ";
-    Breakdown_file.width(11); Breakdown_file << Total_CFx;
-    Breakdown_file << " | Pressure Component (";
-    Breakdown_file.width(5); Breakdown_file << SU2_TYPE::Int((Inv_CFx*100.0)/(Total_CFx+EPS));
-    Breakdown_file << "%): ";
-    Breakdown_file.width(11); Breakdown_file << Inv_CFx;
-    Breakdown_file << " | Friction Component (";
-    Breakdown_file.width(5); Breakdown_file << SU2_TYPE::Int(100.0-(Inv_CFx*100.0)/(Total_CFx+EPS));
-    Breakdown_file << "%): ";
-    Breakdown_file.width(11); Breakdown_file << Total_CFx-Inv_CFx << endl;
-
-    Breakdown_file << "Total CFy:   ";
-    Breakdown_file.width(11); Breakdown_file << Total_CFy;
-    Breakdown_file << " | Pressure Component (";
-    Breakdown_file.width(5); Breakdown_file << SU2_TYPE::Int((Inv_CFy*100.0)/(Total_CFy+EPS));
-    Breakdown_file << "%): ";
-    Breakdown_file.width(11); Breakdown_file << Inv_CFy;
-    Breakdown_file << " | Friction Component (";
-    Breakdown_file.width(5); Breakdown_file << SU2_TYPE::Int(100.0-(Inv_CFy*100.0)/(Total_CFy+EPS));
-    Breakdown_file << "%): ";
-    Breakdown_file.width(11); Breakdown_file << Total_CFy-Inv_CFy << endl;
-
-    if (nDim == 3) {
-      Breakdown_file << "Total CFz:   ";
-      Breakdown_file.width(11); Breakdown_file << Total_CFz;
-      Breakdown_file << " | Pressure Component (";
-      Breakdown_file.width(5); Breakdown_file << SU2_TYPE::Int((Inv_CFz*100.0)/(Total_CFz+EPS));
-      Breakdown_file << "%): ";
-      Breakdown_file.width(11); Breakdown_file << Inv_CFz;
-      Breakdown_file << " | Friction Component (";
-      Breakdown_file.width(5); Breakdown_file << SU2_TYPE::Int(100.0-(Inv_CFz*100.0)/(Total_CFz+EPS));
-      Breakdown_file << "%): ";
-      Breakdown_file.width(11); Breakdown_file << Total_CFz-Inv_CFz << endl;
-    }
-    
-    Breakdown_file << endl << endl;
-
-    for (iMarker_Monitoring = 0; iMarker_Monitoring < config[val_iZone]->GetnMarker_Monitoring(); iMarker_Monitoring++) {
-      
-      Breakdown_file << "Surface name: " << config[val_iZone]->GetMarker_Monitoring(iMarker_Monitoring) << endl << endl;
-      
-      Breakdown_file << "Total CL    (";
-      Breakdown_file.width(5); Breakdown_file << SU2_TYPE::Int((Surface_CLift[iMarker_Monitoring]*100.0)/(Total_CLift+EPS));
-      Breakdown_file << "%): ";
-      Breakdown_file.width(11); Breakdown_file << Surface_CLift[iMarker_Monitoring];
-      Breakdown_file << " | Pressure Component (";
-      Breakdown_file.width(5); Breakdown_file << SU2_TYPE::Int((Surface_CLift_Inv[iMarker_Monitoring]*100.0)/(Surface_CLift[iMarker_Monitoring]+EPS));
-      Breakdown_file << "%): ";
-      Breakdown_file.width(11); Breakdown_file << Surface_CLift_Inv[iMarker_Monitoring];
-      Breakdown_file << " | Friction Component (";
-      Breakdown_file.width(5); Breakdown_file << SU2_TYPE::Int(100.0-(Surface_CLift_Inv[iMarker_Monitoring]*100.0)/(Surface_CLift[iMarker_Monitoring]+EPS));
-      Breakdown_file << "%): ";
-      Breakdown_file.width(11); Breakdown_file << Surface_CLift[iMarker_Monitoring]-Surface_CLift_Inv[iMarker_Monitoring] << endl;
-
-      Breakdown_file << "Total CD    (";
-      Breakdown_file.width(5); Breakdown_file << SU2_TYPE::Int((Surface_CDrag[iMarker_Monitoring]*100.0)/(Total_CDrag+EPS));
-      Breakdown_file << "%): ";
-      Breakdown_file.width(11); Breakdown_file << Surface_CDrag[iMarker_Monitoring];
-      Breakdown_file << " | Pressure Component (";
-      Breakdown_file.width(5); Breakdown_file << SU2_TYPE::Int((Surface_CDrag_Inv[iMarker_Monitoring]*100.0)/(Surface_CDrag[iMarker_Monitoring]+EPS));
-      Breakdown_file << "%): ";
-      Breakdown_file.width(11); Breakdown_file << Surface_CDrag_Inv[iMarker_Monitoring];
-      Breakdown_file << " | Friction Component (";
-      Breakdown_file.width(5); Breakdown_file << SU2_TYPE::Int(100.0-(Surface_CDrag_Inv[iMarker_Monitoring]*100.0)/(Surface_CDrag[iMarker_Monitoring]+EPS));
-      Breakdown_file << "%): ";
-      Breakdown_file.width(11); Breakdown_file << Surface_CDrag[iMarker_Monitoring]-Surface_CDrag_Inv[iMarker_Monitoring] << endl;
-      
-      if (nDim == 3) {
-        Breakdown_file << "Total CSF   (";
-        Breakdown_file.width(5); Breakdown_file << SU2_TYPE::Int((Surface_CSideForce[iMarker_Monitoring]*100.0)/(Total_CSideForce+EPS));
-        Breakdown_file << "%): ";
-        Breakdown_file.width(11); Breakdown_file << Surface_CSideForce[iMarker_Monitoring];
-        Breakdown_file << " | Pressure Component (";
-        Breakdown_file.width(5); Breakdown_file << SU2_TYPE::Int((Surface_CSideForce_Inv[iMarker_Monitoring]*100.0)/(Surface_CSideForce[iMarker_Monitoring]+EPS));
-        Breakdown_file << "%): ";
-        Breakdown_file.width(11); Breakdown_file << Surface_CSideForce_Inv[iMarker_Monitoring];
-        Breakdown_file << " | Friction Component (";
-        Breakdown_file.width(5); Breakdown_file << SU2_TYPE::Int(100.0-(Surface_CSideForce_Inv[iMarker_Monitoring]*100.0)/(Surface_CSideForce[iMarker_Monitoring]+EPS));
-        Breakdown_file << "%): ";
-        Breakdown_file.width(11); Breakdown_file << Surface_CSideForce[iMarker_Monitoring]-Surface_CSideForce_Inv[iMarker_Monitoring] << endl;
-      }
-      
-      Breakdown_file << "Total CL/CD (";
-      Breakdown_file.width(5); Breakdown_file << SU2_TYPE::Int((Surface_CEff[iMarker_Monitoring]*100.0)/(Total_CEff+EPS));
-      Breakdown_file << "%): ";
-      Breakdown_file.width(11); Breakdown_file << Surface_CEff[iMarker_Monitoring];
-      Breakdown_file << " | Pressure Component (";
-      Breakdown_file.width(5); Breakdown_file << SU2_TYPE::Int((Surface_CEff_Inv[iMarker_Monitoring]*100.0)/(Surface_CEff[iMarker_Monitoring]+EPS));
-      Breakdown_file << "%): ";
-      Breakdown_file.width(11); Breakdown_file << Surface_CEff_Inv[iMarker_Monitoring];
-      Breakdown_file << " | Friction Component (";
-      Breakdown_file.width(5); Breakdown_file << SU2_TYPE::Int(100.0-(Surface_CEff_Inv[iMarker_Monitoring]*100.0)/(Surface_CEff[iMarker_Monitoring]+EPS));
-      Breakdown_file << "%): ";
-
-      Breakdown_file.width(11); Breakdown_file << Surface_CEff[iMarker_Monitoring]-Surface_CEff_Inv[iMarker_Monitoring] << endl;
-      
-      if (nDim == 3) {
-        
-        Breakdown_file << "Total CMx   (";
-        Breakdown_file.width(5); Breakdown_file << SU2_TYPE::Int((Surface_CMx[iMarker_Monitoring]*100.0)/(Total_CMx+EPS));
-        Breakdown_file << "%): ";
-        Breakdown_file.width(11); Breakdown_file << Surface_CMx[iMarker_Monitoring];
-        Breakdown_file << " | Pressure Component (";
-        Breakdown_file.width(5); Breakdown_file << SU2_TYPE::Int((Surface_CMx_Inv[iMarker_Monitoring]*100.0)/(Surface_CMx[iMarker_Monitoring]+EPS));
-        Breakdown_file << "%): ";
-        Breakdown_file.width(11); Breakdown_file << Surface_CMx_Inv[iMarker_Monitoring];
-        Breakdown_file << " | Friction Component (";
-        Breakdown_file.width(5); Breakdown_file << SU2_TYPE::Int(100.0-(Surface_CMx_Inv[iMarker_Monitoring]*100.0)/(Surface_CMx[iMarker_Monitoring]+EPS));
-        Breakdown_file << "%): ";
-        Breakdown_file.width(11); Breakdown_file << Surface_CMx[iMarker_Monitoring]-Surface_CMx_Inv[iMarker_Monitoring] << endl;
-        
-        Breakdown_file << "Total CMy   (";
-        Breakdown_file.width(5); Breakdown_file << SU2_TYPE::Int((Surface_CMy[iMarker_Monitoring]*100.0)/(Total_CMy+EPS));
-        Breakdown_file << "%): ";
-        Breakdown_file.width(11); Breakdown_file << Surface_CMy[iMarker_Monitoring];
-        Breakdown_file << " | Pressure Component (";
-        Breakdown_file.width(5); Breakdown_file << SU2_TYPE::Int((Surface_CMy_Inv[iMarker_Monitoring]*100.0)/(Surface_CMy[iMarker_Monitoring]+EPS));
-        Breakdown_file << "%): ";
-        Breakdown_file.width(11); Breakdown_file << Surface_CMy_Inv[iMarker_Monitoring];
-        Breakdown_file << " | Friction Component (";
-        Breakdown_file.width(5); Breakdown_file << SU2_TYPE::Int(100.0-(Surface_CMy_Inv[iMarker_Monitoring]*100.0)/(Surface_CMy[iMarker_Monitoring]+EPS));
-        Breakdown_file << "%): ";
-        Breakdown_file.width(11); Breakdown_file << Surface_CMy[iMarker_Monitoring]-Surface_CMy_Inv[iMarker_Monitoring] << endl;
-      }
-      
-      Breakdown_file << "Total CMz   (";
-      Breakdown_file.width(5); Breakdown_file << SU2_TYPE::Int((Surface_CMz[iMarker_Monitoring]*100.0)/(Total_CMz+EPS));
-      Breakdown_file << "%): ";
-      Breakdown_file.width(11); Breakdown_file << Surface_CMz[iMarker_Monitoring];
-      Breakdown_file << " | Pressure Component (";
-      Breakdown_file.width(5); Breakdown_file << SU2_TYPE::Int((Surface_CMz_Inv[iMarker_Monitoring]*100.0)/(Surface_CMz[iMarker_Monitoring]+EPS));
-      Breakdown_file << "%): ";
-      Breakdown_file.width(11); Breakdown_file << Surface_CMz_Inv[iMarker_Monitoring];
-      Breakdown_file << " | Friction Component (";
-      Breakdown_file.width(5); Breakdown_file << SU2_TYPE::Int(100.0-(Surface_CMz_Inv[iMarker_Monitoring]*100.0)/(Surface_CMz[iMarker_Monitoring]+EPS));
-      Breakdown_file << "%): ";
-      Breakdown_file.width(11); Breakdown_file << Surface_CMz[iMarker_Monitoring]-Surface_CMz_Inv[iMarker_Monitoring] << endl;
-      
-      Breakdown_file << "Total CFx   (";
-      Breakdown_file.width(5); Breakdown_file << SU2_TYPE::Int((Surface_CFx[iMarker_Monitoring]*100.0)/(Total_CFx+EPS));
-      Breakdown_file << "%): ";
-      Breakdown_file.width(11); Breakdown_file << Surface_CFx[iMarker_Monitoring];
-      Breakdown_file << " | Pressure Component (";
-      Breakdown_file.width(5); Breakdown_file << SU2_TYPE::Int((Surface_CFx_Inv[iMarker_Monitoring]*100.0)/(Surface_CFx[iMarker_Monitoring]+EPS));
-      Breakdown_file << "%): ";
-      Breakdown_file.width(11); Breakdown_file << Surface_CFx_Inv[iMarker_Monitoring];
-      Breakdown_file << " | Friction Component (";
-      Breakdown_file.width(5); Breakdown_file << SU2_TYPE::Int(100.0-(Surface_CFx_Inv[iMarker_Monitoring]*100.0)/(Surface_CFx[iMarker_Monitoring]+EPS));
-      Breakdown_file << "%): ";
-      Breakdown_file.width(11); Breakdown_file << Surface_CFx[iMarker_Monitoring]-Surface_CFx_Inv[iMarker_Monitoring] << endl;
-      
-      Breakdown_file << "Total CFy   (";
-      Breakdown_file.width(5); Breakdown_file << SU2_TYPE::Int((Surface_CFy[iMarker_Monitoring]*100.0)/(Total_CFy+EPS));
-      Breakdown_file << "%): ";
-      Breakdown_file.width(11); Breakdown_file << Surface_CFy[iMarker_Monitoring];
-      Breakdown_file << " | Pressure Component (";
-      Breakdown_file.width(5); Breakdown_file << SU2_TYPE::Int((Surface_CFy_Inv[iMarker_Monitoring]*100.0)/(Surface_CFy[iMarker_Monitoring]+EPS));
-      Breakdown_file << "%): ";
-      Breakdown_file.width(11); Breakdown_file << Surface_CFy_Inv[iMarker_Monitoring];
-      Breakdown_file << " | Friction Component (";
-      Breakdown_file.width(5); Breakdown_file << SU2_TYPE::Int(100.0-(Surface_CFy_Inv[iMarker_Monitoring]*100.0)/(Surface_CFy[iMarker_Monitoring]+EPS));
-      Breakdown_file << "%): ";
-      Breakdown_file.width(11); Breakdown_file << Surface_CFy[iMarker_Monitoring]-Surface_CFy_Inv[iMarker_Monitoring] << endl;
-      
-      if (nDim == 3) {
-        Breakdown_file << "Total CFz   (";
-        Breakdown_file.width(5); Breakdown_file << SU2_TYPE::Int((Surface_CFz[iMarker_Monitoring]*100.0)/(Total_CFz+EPS));
-        Breakdown_file << "%): ";
-        Breakdown_file.width(11); Breakdown_file << Surface_CFz[iMarker_Monitoring];
-        Breakdown_file << " | Pressure Component (";
-        Breakdown_file.width(5); Breakdown_file << SU2_TYPE::Int((Surface_CFz_Inv[iMarker_Monitoring]*100.0)/(Surface_CFz[iMarker_Monitoring]+EPS));
-        Breakdown_file << "%): ";
-        Breakdown_file.width(11); Breakdown_file << Surface_CFz_Inv[iMarker_Monitoring];
-        Breakdown_file << " | Friction Component (";
-        Breakdown_file.width(5); Breakdown_file << SU2_TYPE::Int(100.0-(Surface_CFz_Inv[iMarker_Monitoring]*100.0)/(Surface_CFz[iMarker_Monitoring]+EPS));
-        Breakdown_file << "%): ";
-        Breakdown_file.width(11); Breakdown_file << Surface_CFz[iMarker_Monitoring]-Surface_CFz_Inv[iMarker_Monitoring] << endl;
-      }
-      
-      Breakdown_file << endl;
-
-    }
-    
-    delete [] Surface_CLift;
-    delete [] Surface_CDrag;
-    delete [] Surface_CSideForce;
-    delete [] Surface_CEff;
-    delete [] Surface_CFx;
-    delete [] Surface_CFy;
-    delete [] Surface_CFz;
-    delete [] Surface_CMx;
-    delete [] Surface_CMy;
-    delete [] Surface_CMz;
-    
-    delete [] Surface_CLift_Inv;
-    delete [] Surface_CDrag_Inv;
-    delete [] Surface_CSideForce_Inv;
-    delete [] Surface_CEff_Inv;
-    delete [] Surface_CFx_Inv;
-    delete [] Surface_CFy_Inv;
-    delete [] Surface_CFz_Inv;
-    delete [] Surface_CMx_Inv;
-    delete [] Surface_CMy_Inv;
-    delete [] Surface_CMz_Inv;
-    
-    Breakdown_file.close();
-    
-  }
-  
-}
-
-void COutput::SetResult_Files(CSolver ****solver_container, CGeometry ***geometry, CConfig **config,
-                              unsigned long iExtIter, unsigned short val_nZone) {
-  
-  int rank = MASTER_NODE;
-  
-#ifdef HAVE_MPI
-  int size;
-  MPI_Comm_rank(MPI_COMM_WORLD, &rank);
-#endif
-  
-  unsigned short iZone;
-  
-  for (iZone = 0; iZone < val_nZone; iZone++) {
-    
-    /*--- Flags identifying the types of files to be written. ---*/
-    
-    bool Wrt_Vol = config[iZone]->GetWrt_Vol_Sol();
-    bool Wrt_Srf = config[iZone]->GetWrt_Srf_Sol();
-    
-#ifdef HAVE_MPI
-    /*--- Do not merge the volume solutions if we are running in parallel.
-     Force the use of SU2_SOL to merge the volume sols in this case. ---*/
-    
-    MPI_Comm_size(MPI_COMM_WORLD, &size);
-    if (size > SINGLE_NODE) {
-      Wrt_Vol = false;
-      Wrt_Srf = false;
-    }
-#endif
-    
-    bool Wrt_Csv = config[iZone]->GetWrt_Csv_Sol();
-    
-    if (rank == MASTER_NODE) cout << endl << "Writing comma-separated values (CSV) surface files." << endl;
-
-    switch (config[iZone]->GetKind_Solver()) {
-        
-      case EULER : case NAVIER_STOKES : case RANS :
-        
-        if (Wrt_Csv) SetSurfaceCSV_Flow(config[iZone], geometry[iZone][MESH_0], solver_container[iZone][MESH_0][FLOW_SOL], iExtIter, iZone);
-        break;
-        
-      case TNE2_EULER : case TNE2_NAVIER_STOKES :
-        
-        if (Wrt_Csv) SetSurfaceCSV_Flow(config[iZone], geometry[iZone][MESH_0], solver_container[iZone][MESH_0][TNE2_SOL], iExtIter, iZone);
-        break;
-        
-      case ADJ_EULER : case ADJ_NAVIER_STOKES : case ADJ_RANS : case DISC_ADJ_EULER: case DISC_ADJ_NAVIER_STOKES: case DISC_ADJ_RANS:
-        if (Wrt_Csv) SetSurfaceCSV_Adjoint(config[iZone], geometry[iZone][MESH_0], solver_container[iZone][MESH_0][ADJFLOW_SOL], solver_container[iZone][MESH_0][FLOW_SOL], iExtIter, iZone);
-        break;
-        
-      case ADJ_TNE2_EULER : case ADJ_TNE2_NAVIER_STOKES :
-        if (Wrt_Csv) SetSurfaceCSV_Adjoint(config[iZone], geometry[iZone][MESH_0], solver_container[iZone][MESH_0][ADJTNE2_SOL], solver_container[iZone][MESH_0][TNE2_SOL], iExtIter, iZone);
-        break;
-        
-      case LIN_EULER : case LIN_NAVIER_STOKES :
-        if (Wrt_Csv) SetSurfaceCSV_Linearized(config[iZone], geometry[iZone][MESH_0], solver_container[iZone][MESH_0][LINFLOW_SOL], config[iZone]->GetSurfLinCoeff_FileName(), iExtIter);
-        break;
-    }
-    
-    /*--- Get the file output format ---*/
-    
-    unsigned short FileFormat = config[iZone]->GetOutput_FileFormat();
-    
-    /*--- Merge the node coordinates and connectivity, if necessary. This
-     is only performed if a volume solution file is requested, and it
-     is active by default. ---*/
-    
-    if (Wrt_Vol || Wrt_Srf) {
-      if (rank == MASTER_NODE) cout << "Merging connectivities in the Master node." << endl;
-      MergeConnectivity(config[iZone], geometry[iZone][MESH_0], iZone);
-    }
-    
-    /*--- Merge coordinates of all grid nodes (excluding ghost points).
-     The grid coordinates are always merged and included first in the
-     restart files. ---*/
-    
-    if (rank == MASTER_NODE) cout << "Merging coordinates in the Master node." << endl;
-    MergeCoordinates(config[iZone], geometry[iZone][MESH_0]);
-
-    if ((rank == MASTER_NODE) && (Wrt_Vol || Wrt_Srf)) {
-      if (FileFormat == TECPLOT_BINARY) {
-        if (rank == MASTER_NODE) cout << "Writing Tecplot binary volume and surface mesh files." << endl;
-        SetTecplotBinary_DomainMesh(config[iZone], geometry[iZone][MESH_0], iZone);
-        SetTecplotBinary_SurfaceMesh(config[iZone], geometry[iZone][MESH_0], iZone);
-        if (!wrote_base_file)
-          DeallocateConnectivity(config[iZone], geometry[iZone][MESH_0], false);
-        if (!wrote_surf_file)
-          DeallocateConnectivity(config[iZone], geometry[iZone][MESH_0], wrote_surf_file);
-      }
-    }
-    
-    /*--- Merge the solution data needed for volume solutions and restarts ---*/
-    
-    if (rank == MASTER_NODE) cout << "Merging solution in the Master node." << endl;
-    MergeSolution(config[iZone], geometry[iZone][MESH_0], solver_container[iZone][MESH_0], iZone);
-    
-    /*--- Write restart, or Tecplot files using the merged data.
-     This data lives only on the master, and these routines are currently
-     executed by the master proc alone (as if in serial). ---*/
-    
-    if (rank == MASTER_NODE) {
-      
-      /*--- Write a native restart file ---*/
-      
-      if (rank == MASTER_NODE) cout << "Writing SU2 native restart file." << endl;
-      SetRestart(config[iZone], geometry[iZone][MESH_0], solver_container[iZone][MESH_0] , iZone);
-      
-      if (Wrt_Vol) {
-        
-        switch (FileFormat) {
-            
-          case TECPLOT:
-            
-            /*--- Write a Tecplot ASCII file ---*/
-            
-            if (rank == MASTER_NODE) cout << "Writing Tecplot ASCII file volume solution file." << endl;
-            SetTecplotASCII(config[iZone], geometry[iZone][MESH_0], solver_container[iZone][MESH_0], iZone, val_nZone, false);
-            DeallocateConnectivity(config[iZone], geometry[iZone][MESH_0], false);
-            break;
-            
-          case FIELDVIEW:
-            
-            /*--- Write a FieldView ASCII file ---*/
-            
-            if (rank == MASTER_NODE) cout << "Writing FieldView ASCII file volume solution file." << endl;
-            SetFieldViewASCII(config[iZone], geometry[iZone][MESH_0], iZone, val_nZone);
-            DeallocateConnectivity(config[iZone], geometry[iZone][MESH_0], false);
-            break;
-            
-          case TECPLOT_BINARY:
-            
-            /*--- Write a Tecplot binary solution file ---*/
-            
-            if (rank == MASTER_NODE) cout << "Writing Tecplot binary volume solution file." << endl;
-            SetTecplotBinary_DomainSolution(config[iZone], geometry[iZone][MESH_0], iZone);
-            break;
-            
-          case FIELDVIEW_BINARY:
-            
-            /*--- Write a FieldView binary file ---*/
-            
-            if (rank == MASTER_NODE) cout << "Writing FieldView binary file volume solution file." << endl;
-            SetFieldViewBinary(config[iZone], geometry[iZone][MESH_0], iZone, val_nZone);
-            DeallocateConnectivity(config[iZone], geometry[iZone][MESH_0], false);
-            break;
-
-          case PARAVIEW:
-            
-            /*--- Write a Paraview ASCII file ---*/
-            
-            if (rank == MASTER_NODE) cout << "Writing Paraview ASCII volume solution file." << endl;
-            SetParaview_ASCII(config[iZone], geometry[iZone][MESH_0], iZone, val_nZone, false);
-            DeallocateConnectivity(config[iZone], geometry[iZone][MESH_0], false);
-            break;
-            
-          default:
-            break;
-        }
-        
-      }
-      
-      if (Wrt_Srf) {
-        
-        switch (FileFormat) {
-            
-          case TECPLOT:
-            
-            /*--- Write a Tecplot ASCII file ---*/
-            
-            if (rank == MASTER_NODE) cout << "Writing Tecplot ASCII surface solution file." << endl;
-            SetTecplotASCII(config[iZone], geometry[iZone][MESH_0], solver_container[iZone][MESH_0] , iZone, val_nZone, true);
-            DeallocateConnectivity(config[iZone], geometry[iZone][MESH_0], true);
-            break;
-            
-          case TECPLOT_BINARY:
-            
-            /*--- Write a Tecplot binary solution file ---*/
-            
-            if (rank == MASTER_NODE) cout << "Writing Tecplot binary surface solution file." << endl;
-            SetTecplotBinary_SurfaceSolution(config[iZone], geometry[iZone][MESH_0], iZone);
-            break;
-            
-          case PARAVIEW:
-            
-            /*--- Write a Paraview ASCII file ---*/
-            
-            if (rank == MASTER_NODE) cout << "Writing Paraview ASCII surface solution file." << endl;
-            SetParaview_ASCII(config[iZone], geometry[iZone][MESH_0], iZone, val_nZone, true);
-            DeallocateConnectivity(config[iZone], geometry[iZone][MESH_0], true);
-            break;
-            
-          default:
-            break;
-        }
-        
-      }
-      
-      /*--- Release memory needed for merging the solution data. ---*/
-      
-      DeallocateCoordinates(config[iZone], geometry[iZone][MESH_0]);
-      DeallocateSolution(config[iZone], geometry[iZone][MESH_0]);
-      
-    }
-    
-    /*--- Final broadcast (informing other procs that the base output
-     file was written). ---*/
-    
-#ifdef HAVE_MPI
-    SU2_MPI::Bcast(&wrote_base_file, 1, MPI_UNSIGNED_SHORT, MASTER_NODE, MPI_COMM_WORLD);
-    SU2_MPI::Bcast(&wrote_surf_file, 1, MPI_UNSIGNED_SHORT, MASTER_NODE, MPI_COMM_WORLD);
-#endif
-    
-  }
-}
-
-void COutput::SetBaselineResult_Files(CSolver **solver, CGeometry **geometry, CConfig **config,
-                                      unsigned long iExtIter, unsigned short val_nZone) {
-
-  int rank = MASTER_NODE;
-  int size = SINGLE_NODE;
-  
-#ifdef HAVE_MPI
-  MPI_Comm_rank(MPI_COMM_WORLD, &rank);
-  MPI_Comm_size(MPI_COMM_WORLD, &size);
-#endif
-  
-  unsigned short iZone;
-  
-  for (iZone = 0; iZone < val_nZone; iZone++) {
-    
-    /*--- Flags identifying the types of files to be written. ---*/
-    
-    bool Low_MemoryOutput = config[iZone]->GetLow_MemoryOutput();
-    bool Wrt_Vol = config[iZone]->GetWrt_Vol_Sol();
-    bool Wrt_Srf = config[iZone]->GetWrt_Srf_Sol();
-    
-    /*--- Get the file output format ---*/
-    
-    unsigned short FileFormat = config[iZone]->GetOutput_FileFormat();
-    
-    /*--- Merge the node coordinates and connectivity if necessary. This
-     is only performed if a volume solution file is requested, and it
-     is active by default. ---*/
-    
-    if ((Wrt_Vol || Wrt_Srf) && (!Low_MemoryOutput)) {
-      if (rank == MASTER_NODE) cout << "Merging connectivities in the Master node." << endl;
-      MergeConnectivity(config[iZone], geometry[iZone], iZone);
-    }
-    
-    /*--- Merge the solution data needed for volume solutions and restarts ---*/
-    
-    if ((Wrt_Vol || Wrt_Srf) && (!Low_MemoryOutput)) {
-      if (rank == MASTER_NODE) cout << "Merging solution in the Master node." << endl;
-      MergeBaselineSolution(config[iZone], geometry[iZone], solver[iZone], iZone);
-    }
-    
-    /*--- Write restart, Tecplot or Paraview files using the merged data.
-     This data lives only on the master, and these routines are currently
-     executed by the master proc alone (as if in serial). ---*/
-    
-    if (!Low_MemoryOutput) {
-      
-      if (rank == MASTER_NODE) {
-        
-        if (Wrt_Vol) {
-          
-          switch (FileFormat) {
-              
-            case TECPLOT:
-              
-              /*--- Write a Tecplot ASCII file ---*/
-              
-              if (rank == MASTER_NODE) cout << "Writing Tecplot ASCII file (volume grid)." << endl;
-              SetTecplotASCII(config[iZone], geometry[iZone], solver, iZone, val_nZone, false);
-              DeallocateConnectivity(config[iZone], geometry[iZone], false);
-              break;
-              
-            case FIELDVIEW:
-              
-              /*--- Write a FieldView ASCII file ---*/
-              
-              if (rank == MASTER_NODE) cout << "Writing FieldView ASCII file (volume grid)." << endl;
-              SetFieldViewASCII(config[iZone], geometry[iZone], iZone, val_nZone);
-              DeallocateConnectivity(config[iZone], geometry[iZone], false);
-              break;
-              
-            case TECPLOT_BINARY:
-              
-              /*--- Write a Tecplot binary solution file ---*/
-              
-              if (rank == MASTER_NODE) cout << "Writing Tecplot Binary file (volume grid)." << endl;
-              SetTecplotBinary_DomainMesh(config[iZone], geometry[iZone], iZone);
-              SetTecplotBinary_DomainSolution(config[iZone], geometry[iZone], iZone);
-              break;
-              
-            case FIELDVIEW_BINARY:
-              
-              /*--- Write a binary binary file ---*/
-              
-              if (rank == MASTER_NODE) cout << "Writing FieldView ASCII file (volume grid)." << endl;
-              SetFieldViewBinary(config[iZone], geometry[iZone], iZone, val_nZone);
-              DeallocateConnectivity(config[iZone], geometry[iZone], false);
-              break;
-
-            case PARAVIEW:
-              
-              /*--- Write a Paraview ASCII file ---*/
-              
-              if (rank == MASTER_NODE) cout << "Writing Paraview ASCII file (volume grid)." << endl;
-              SetParaview_ASCII(config[iZone], geometry[iZone], iZone, val_nZone, false);
-              DeallocateConnectivity(config[iZone], geometry[iZone], false);
-              break;
-              
-            default:
-              break;
-          }
-          
-        }
-        
-        if (Wrt_Srf) {
-                    
-          switch (FileFormat) {
-              
-            case TECPLOT:
-              
-              /*--- Write a Tecplot ASCII file ---*/
-              
-              if (rank == MASTER_NODE) cout << "Writing Tecplot ASCII file (surface grid)." << endl;
-              SetTecplotASCII(config[iZone], geometry[iZone], solver, iZone, val_nZone, true);
-              DeallocateConnectivity(config[iZone], geometry[iZone], true);
-              break;
-              
-            case TECPLOT_BINARY:
-              
-              /*--- Write a Tecplot binary solution file ---*/
-              
-              if (rank == MASTER_NODE) cout << "Writing Tecplot Binary file (surface grid)." << endl;
-              SetTecplotBinary_SurfaceMesh(config[iZone], geometry[iZone], iZone);
-              SetTecplotBinary_SurfaceSolution(config[iZone], geometry[iZone], iZone);
-              break;
-              
-            case PARAVIEW:
-              
-              /*--- Write a Paraview ASCII file ---*/
-              
-              if (rank == MASTER_NODE) cout << "Writing Paraview ASCII file (surface grid)." << endl;
-              SetParaview_ASCII(config[iZone], geometry[iZone], iZone, val_nZone, true);
-              DeallocateConnectivity(config[iZone], geometry[iZone], true);
-              break;
-              
-            default:
-              break;
-          }
-        }
-        
-        if (FileFormat == TECPLOT_BINARY) {
-          if (!wrote_base_file)
-            DeallocateConnectivity(config[iZone], geometry[iZone], false);
-          if (!wrote_surf_file)
-            DeallocateConnectivity(config[iZone], geometry[iZone], wrote_surf_file);
-        }
-        
-        if (Wrt_Vol || Wrt_Srf)
-          DeallocateSolution(config[iZone], geometry[iZone]);
-      }
-      
-    }
-  
-    else {
-      
-      if (Wrt_Vol) {
-        
-        if (rank == MASTER_NODE) cout << "Writing Tecplot ASCII file (volume grid)." << endl;
-        char buffer_char[50], out_file[MAX_STRING_SIZE];
-        
-        string filename;
-        if (!config[iZone]->GetAdjoint()) filename = config[iZone]->GetFlow_FileName();
-        else filename = config[iZone]->GetAdj_FileName();
-
-        if (size > 1) {
-          SPRINTF (buffer_char, "_%d", SU2_TYPE::Int(rank+1));
-          filename = filename + buffer_char;
-        }
-        
-        SPRINTF (buffer_char, ".dat");
-        strcpy(out_file, filename.c_str()); strcat(out_file, buffer_char);
-        SetTecplotASCII_LowMemory(config[iZone], geometry[iZone], solver, out_file, false);
-      }
-      
-      if (Wrt_Srf) {
-        
-        if (rank == MASTER_NODE) cout << "Writing Tecplot ASCII file (surface grid)." << endl;
-        char buffer_char[50], out_file[MAX_STRING_SIZE];
-        
-        string filename;
-        if (!config[iZone]->GetAdjoint()) filename = config[iZone]->GetSurfFlowCoeff_FileName();
-        else filename = config[iZone]->GetSurfAdjCoeff_FileName();
-
-        if (size > 1) {
-          SPRINTF (buffer_char, "_%d", SU2_TYPE::Int(rank+1));
-          filename = filename + buffer_char;
-        }
-        
-        SPRINTF (buffer_char, ".dat");
-        strcpy(out_file, filename.c_str()); strcat(out_file, buffer_char);
-        SetTecplotASCII_LowMemory(config[iZone], geometry[iZone], solver, out_file, true);
-      }
-
-    }
-    
-    /*--- Final broadcast (informing other procs that the base output
-     file was written). ---*/
-    
-#ifdef HAVE_MPI
-    SU2_MPI::Bcast(&wrote_base_file, 1, MPI_UNSIGNED_SHORT, MASTER_NODE, MPI_COMM_WORLD);
-#endif
-    
-  }
-}
-
-void COutput::SetMesh_Files(CGeometry **geometry, CConfig **config, unsigned short val_nZone, bool new_file, bool su2_file) {
-  
-  int rank = MASTER_NODE;
-#ifdef HAVE_MPI
-  MPI_Comm_rank(MPI_COMM_WORLD, &rank);
-#endif
-  
-  unsigned short iZone;
-  
-  for (iZone = 0; iZone < val_nZone; iZone++) {
-    
-    /*--- Flags identifying the types of files to be written. ---*/
-    
-    bool Wrt_Vol = config[iZone]->GetWrt_Vol_Sol() && config[iZone]->GetVisualize_Deformation();
-    bool Wrt_Srf = config[iZone]->GetWrt_Srf_Sol() && config[iZone]->GetVisualize_Deformation();;
-    
-    /*--- Merge the node coordinates and connectivity if necessary. This
-     is only performed if a volume solution file is requested, and it
-     is active by default. ---*/
-    
-    if (rank == MASTER_NODE) cout <<"Merging grid connectivity." << endl;
-    MergeConnectivity(config[iZone], geometry[iZone], iZone);
-    
-    /*--- Merge coordinates of all grid nodes (excluding ghost points).
-     The grid coordinates are always merged and included first in the
-     restart files. ---*/
-    
-    if (rank == MASTER_NODE) cout <<"Merging grid coordinates." << endl;
-    MergeCoordinates(config[iZone], geometry[iZone]);
-    
-    /*--- Write restart, Tecplot or Paraview files using the merged data.
-     This data lives only on the master, and these routines are currently
-     executed by the master proc alone (as if in serial). ---*/
-    
-    if (rank == MASTER_NODE) {
-      
-      if (Wrt_Vol) {
-        
-        if (rank == MASTER_NODE) cout <<"Writing volume mesh file." << endl;
-        
-        /*--- Write a Tecplot ASCII file ---*/
-        if (config[iZone]->GetOutput_FileFormat()==PARAVIEW) SetParaview_MeshASCII(config[iZone], geometry[iZone], iZone,  val_nZone, false,new_file);
-        else SetTecplotASCII_Mesh(config[iZone], geometry[iZone], false, new_file);
-        
-      }
-      
-      if (Wrt_Srf) {
-        
-        if (rank == MASTER_NODE) cout <<"Writing surface mesh file." << endl;
-        
-        /*--- Write a Tecplot ASCII file ---*/
-        if (config[iZone]->GetOutput_FileFormat()==PARAVIEW) SetParaview_MeshASCII(config[iZone], geometry[iZone], iZone,  val_nZone, true,new_file);
-        else SetTecplotASCII_Mesh(config[iZone], geometry[iZone], true, new_file);
-        
-
-      }
-
-      if (rank == MASTER_NODE) cout <<"Writing .su2 file." << endl;
-      
-      /*--- Write a .su2 ASCII file ---*/
-      
-      if (su2_file) SetSU2_MeshASCII(config[iZone], geometry[iZone]);
-      
-      /*--- Deallocate connectivity ---*/
-
-      DeallocateConnectivity(config[iZone], geometry[iZone], true);
-      
-    }
-    
-    /*--- Final broadcast (informing other procs that the base output
-     file was written). ---*/
-    
-#ifdef HAVE_MPI
-    SU2_MPI::Bcast(&wrote_base_file, 1, MPI_UNSIGNED_SHORT, MASTER_NODE, MPI_COMM_WORLD);
-#endif
-    
-  }
-}
-
-void COutput::SetMassFlowRate(CSolver *solver_container, CGeometry *geometry, CConfig *config) {
-  unsigned short iDim, iMarker_monitor, iMarker;
-  unsigned long iVertex, iPoint;
-  su2double Vector[3], Total_Mdot=0.0;
-  unsigned short nDim = geometry->GetnDim();
-
-  for (iMarker = 0; iMarker< config->GetnMarker_All(); iMarker++) {
-    iMarker_monitor = config->GetMarker_All_Monitoring(iMarker);
-    if (iMarker_monitor){
-      for (iVertex = 0; iVertex < geometry->nVertex[ iMarker ]; iVertex++) {
-        iPoint = geometry->vertex[iMarker][iVertex]->GetNode();
-
-        if (geometry->node[iPoint]->GetDomain()) {
-          geometry->vertex[iMarker][iVertex]->GetNormal(Vector);
-
-          for (iDim = 0; iDim < nDim; iDim++)
-            Total_Mdot -= Vector[iDim]*(solver_container->node[iPoint]->GetSolution(iDim+1));
-        }
-      }
-    }
-  }
-
-#ifdef HAVE_MPI
-  /*--- Add AllBound information using all the nodes ---*/
-  su2double My_Total_Mdot    = Total_Mdot;    Total_Mdot = 0.0;
-  SU2_MPI::Allreduce(&My_Total_Mdot, &Total_Mdot, 1, MPI_DOUBLE, MPI_SUM, MPI_COMM_WORLD);
-#endif
-  /*--- Set the output: reusing same variable from OneDimensionalOutput code ---*/
-  solver_container->SetOneD_MassFlowRate(Total_Mdot);
-}
-
-void COutput::OneDimensionalOutput(CSolver *solver_container, CGeometry *geometry, CConfig *config) {
-  
-  unsigned long iVertex, iPoint;
-  unsigned short iDim, iMarker, Out1D;
-  su2double *Normal = NULL, Area = 0.0, OverArea = 0.0, UnitNormal[3],
-  Stag_Pressure, Mach, Temperature, Pressure = 0.0, Density = 0.0, Velocity2, Enthalpy, RhoU, U,// local values at each node (Velocity2 = V^2). U = normal velocity
-  SumPressure = 0.0, SumStagPressure = 0.0, SumArea = 0.0, SumMach = 0.0, SumTemperature = 0.0, SumForUref = 0.0, SumRhoU = 0.0, SumEnthalpy = 0.0,// sum of (local value ) * (dA) (integral)
-  AveragePressure = 0.0, AverageMach = 0.0, AverageTemperature = 0.0, MassFlowRate = 0.0, // Area Averaged value ( sum / A )
-  VelocityRef = 0.0, EnthalpyRef = 0.0, DensityRef = 0.0, PressureRef = 0.0; // Flux conserved values. TemperatureRef follows ideal gas
-  
-  bool compressible = (config->GetKind_Regime() == COMPRESSIBLE);
-  bool incompressible = (config->GetKind_Regime() == INCOMPRESSIBLE);
-  bool freesurface = (config->GetKind_Regime() == FREESURFACE);
-  su2double Gamma = config->GetGamma();
-  unsigned short nDim = geometry->GetnDim();
-  
-  
-  /*--- Loop over the markers ---*/
-  
-  for (iMarker = 0; iMarker < config->GetnMarker_All(); iMarker++) {
-    
-    Out1D = config->GetMarker_All_Out_1D(iMarker);
-    
-    /*--- Loop over the vertices to compute the output ---*/
-    
-    
-    if (Out1D == YES) {
-      
-      for (iVertex = 0; iVertex < geometry->GetnVertex(iMarker); iVertex++) {
-        
-        iPoint = geometry->vertex[iMarker][iVertex]->GetNode();
-        
-        /*--- Find the normal direction ---*/
-        
-        if (geometry->node[iPoint]->GetDomain()) {
-          
-          
-          /*--- Compute area, and unitary normal ---*/
-          Normal = geometry->vertex[iMarker][iVertex]->GetNormal();
-          Area = 0.0; for (iDim = 0; iDim < nDim; iDim++) Area += Normal[iDim]*Normal[iDim]; Area = sqrt(Area);
-          for (iDim = 0; iDim < nDim; iDim++) UnitNormal[iDim] = -Normal[iDim]/Area;
-          
-          if (compressible) {
-            Pressure = solver_container->node[iPoint]->GetPressure();
-            Density = solver_container->node[iPoint]->GetDensity();
-          }
-          if (incompressible || freesurface) {
-            Pressure = solver_container->node[iPoint]->GetPressureInc();
-            Density = solver_container->node[iPoint]->GetDensityInc();
-          }
-          
-          /*-- Find velocity normal to the marked surface/opening --*/
-          
-          U = 0.0;
-          for (iDim = 0; iDim < geometry->GetnDim(); iDim++) {
-            U += UnitNormal[iDim]*solver_container->node[iPoint]->GetVelocity(iDim);
-          }
-          
-          Enthalpy = solver_container->node[iPoint]->GetEnthalpy();
-          Velocity2 = solver_container->node[iPoint]->GetVelocity2();
-          Temperature = solver_container->node[iPoint]->GetTemperature();
-          
-          Mach = (sqrt(Velocity2))/ solver_container->node[iPoint]->GetSoundSpeed();
-          Stag_Pressure = Pressure*pow((1.0+((Gamma-1.0)/2.0)*pow(Mach, 2.0)),(Gamma/(Gamma-1.0)));
-          
-          RhoU = U*Density;
-          SumStagPressure += Stag_Pressure * Area;
-          SumArea += Area;
-          SumMach += Mach*Area;
-          SumPressure += Pressure * Area;
-          SumTemperature += Temperature*Area;
-          SumRhoU += RhoU*Area;
-          SumForUref+=RhoU*U*U*Area;
-          SumEnthalpy+=RhoU*Enthalpy*Area;
-          
-        }
-      }
-      
-      if (SumRhoU != 0.0) { // To avoid division by 0
-        
-        OverArea = 1.0/SumArea;
-        AveragePressure += abs(SumStagPressure*OverArea);
-        AverageMach += abs(SumMach*OverArea);
-        AverageTemperature += abs(SumTemperature*OverArea);
-        MassFlowRate += SumRhoU;
-        PressureRef += abs(SumPressure*OverArea);
-        VelocityRef += abs(sqrt(abs(SumForUref/SumRhoU)));
-        EnthalpyRef +=abs(SumEnthalpy/SumRhoU);
-        DensityRef +=abs(PressureRef*Gamma/(Gamma-1)/(EnthalpyRef-0.5*VelocityRef*VelocityRef));
-        
-      }
-      
-    }
-    
-  }
-  
-#ifdef HAVE_MPI
-  
-  /*--- Add AllBound information using all the nodes ---*/
-  
-  su2double My_AveragePressure     = AveragePressure;    AveragePressure = 0.0;
-  su2double My_AverageMach         = AverageMach;        AverageMach = 0.0;
-  su2double My_AverageTemperature  = AverageTemperature; AverageTemperature = 0.0;
-  su2double My_MassFlowRate        = MassFlowRate;       MassFlowRate = 0.0;
-  su2double My_PressureRef         = PressureRef;        PressureRef = 0.0;
-  su2double My_VelocityRef         = VelocityRef;        VelocityRef = 0.0;
-  su2double My_EnthalpyRef         = EnthalpyRef;        EnthalpyRef = 0.0;
-  su2double My_DensityRef          = DensityRef;         DensityRef = 0.0;
-  
-  SU2_MPI::Allreduce(&My_AveragePressure, &AveragePressure, 1, MPI_DOUBLE, MPI_SUM, MPI_COMM_WORLD);
-  SU2_MPI::Allreduce(&My_AverageMach, &AverageMach, 1, MPI_DOUBLE, MPI_SUM, MPI_COMM_WORLD);
-  SU2_MPI::Allreduce(&My_AverageTemperature, &AverageTemperature, 1, MPI_DOUBLE, MPI_SUM, MPI_COMM_WORLD);
-  SU2_MPI::Allreduce(&My_MassFlowRate, &MassFlowRate, 1, MPI_DOUBLE, MPI_SUM, MPI_COMM_WORLD);
-  SU2_MPI::Allreduce(&My_PressureRef, &PressureRef, 1, MPI_DOUBLE, MPI_SUM, MPI_COMM_WORLD);
-  SU2_MPI::Allreduce(&My_VelocityRef, &VelocityRef, 1, MPI_DOUBLE, MPI_SUM, MPI_COMM_WORLD);
-  SU2_MPI::Allreduce(&My_EnthalpyRef , &EnthalpyRef , 1, MPI_DOUBLE, MPI_SUM, MPI_COMM_WORLD);
-  SU2_MPI::Allreduce(&My_DensityRef , &DensityRef , 1, MPI_DOUBLE, MPI_SUM, MPI_COMM_WORLD);
-  
-#endif
-  
-  /*--- Set the 1D output ---*/
-  
-  solver_container->SetOneD_TotalPress(AveragePressure);
-  solver_container->SetOneD_Mach(AverageMach);
-  solver_container->SetOneD_Temp(AverageTemperature);
-  solver_container->SetOneD_MassFlowRate(MassFlowRate);
-  
-  solver_container->SetOneD_FluxAvgPress(PressureRef);
-  solver_container->SetOneD_FluxAvgDensity(DensityRef);
-  solver_container->SetOneD_FluxAvgVelocity(VelocityRef);
-  solver_container->SetOneD_FluxAvgEntalpy(EnthalpyRef);
-  
-}
-
-void COutput::SetForceSections(CSolver *solver_container, CGeometry *geometry, CConfig *config, unsigned long iExtIter) {
-  
-  short iSection, nSection;
-  unsigned long iVertex, iPoint;
-  su2double *Plane_P0, *Plane_Normal, MinPlane, MaxPlane, *CPressure, MinXCoord, MaxXCoord, Force[3], ForceInviscid[3],
-  MomentInviscid[3] = {0.0,0.0,0.0}, MomentDist[3] = {0.0,0.0,0.0}, RefDensity, RefPressure, RefAreaCoeff, *Velocity_Inf, Gas_Constant, Mach2Vel, Mach_Motion, Gamma, RefVel2 = 0.0, factor, NDPressure, *Origin, RefLengthMoment, Alpha, Beta, CDrag_Inv, CLift_Inv, CMy_Inv;
-  vector<su2double> Xcoord_Airfoil, Ycoord_Airfoil, Zcoord_Airfoil, Pressure_Airfoil;
-  string Marker_Tag, Slice_Filename, Slice_Ext;
-  ofstream Cp_File;
-  unsigned short iDim;
-  
-  bool grid_movement = config->GetGrid_Movement();
-  bool compressible = (config->GetKind_Regime() == COMPRESSIBLE);
-  bool incompressible = (config->GetKind_Regime() == INCOMPRESSIBLE);
-  bool freesurface = (config->GetKind_Regime() == FREESURFACE);
-  
-  Plane_P0 = new su2double [3];
-  Plane_Normal = new su2double [3];
-  CPressure = new su2double[geometry->GetnPoint()];
-  
-  /*--- Compute some reference quantities and necessary values ---*/
-  RefDensity = solver_container->GetDensity_Inf();
-  RefPressure = solver_container->GetPressure_Inf();
-  RefAreaCoeff = config->GetRefAreaCoeff();
-  Velocity_Inf = solver_container->GetVelocity_Inf();
-  Gamma = config->GetGamma();
-  Origin = config->GetRefOriginMoment(0);
-  RefLengthMoment  = config->GetRefLengthMoment();
-  Alpha            = config->GetAoA()*PI_NUMBER/180.0;
-  Beta             = config->GetAoS()*PI_NUMBER/180.0;
-  
-  if (grid_movement) {
-    Gas_Constant = config->GetGas_ConstantND();
-    Mach2Vel = sqrt(Gamma*Gas_Constant*config->GetTemperature_FreeStreamND());
-    Mach_Motion = config->GetMach_Motion();
-    RefVel2 = (Mach_Motion*Mach2Vel)*(Mach_Motion*Mach2Vel);
-  }
-  else {
-    RefVel2 = 0.0;
-    for (iDim = 0; iDim < geometry->GetnDim(); iDim++)
-      RefVel2  += Velocity_Inf[iDim]*Velocity_Inf[iDim];
-  }
-  factor = 1.0 / (0.5*RefDensity*RefAreaCoeff*RefVel2);
-  
-  int rank = MASTER_NODE;
-#ifdef HAVE_MPI
-  MPI_Comm_rank(MPI_COMM_WORLD, &rank);
-#endif
-  
-  if (geometry->GetnDim() == 3) {
-    
-    /*--- Copy the pressure to an auxiliar structure ---*/
-    
-    for (iPoint = 0; iPoint < geometry->GetnPoint(); iPoint++) {
-      if (compressible) {
-        CPressure[iPoint] = (solver_container->node[iPoint]->GetPressure() - RefPressure)*factor*RefAreaCoeff;
-      }
-      if (incompressible || freesurface) {
-        CPressure[iPoint] = (solver_container->node[iPoint]->GetPressureInc() - RefPressure)*factor*RefAreaCoeff;
-      }
-    }
-    
-    nSection = config->GetnSections();
-    
-    for (iSection = 0; iSection < nSection; iSection++) {
-      
-      /*--- Read the values from the config file ---*/
-      
-      MinPlane = config->GetSection_Location(0); MaxPlane = config->GetSection_Location(1);
-      MinXCoord = -1E6; MaxXCoord = 1E6;
-      
-      Plane_Normal[0] = 0.0;    Plane_P0[0] = 0.0;
-      Plane_Normal[1] = 0.0;    Plane_P0[1] = 0.0;
-      Plane_Normal[2] = 0.0;    Plane_P0[2] = 0.0;
-      
-      Plane_Normal[config->GetAxis_Orientation()] = 1.0;
-      Plane_P0[config->GetAxis_Orientation()] = MinPlane + iSection*(MaxPlane - MinPlane)/su2double(nSection-1);
-      
-      /*--- Compute the airfoil sections (note that we feed in the Cp) ---*/
-      
-      geometry->ComputeAirfoil_Section(Plane_P0, Plane_Normal,
-                                       MinXCoord, MaxXCoord, CPressure,
-                                       Xcoord_Airfoil, Ycoord_Airfoil,
-                                       Zcoord_Airfoil, Pressure_Airfoil, true,
-                                       config);
-      
-      if ((rank == MASTER_NODE) && (Xcoord_Airfoil.size() == 0)) {
-        cout << "Please check the config file, the section "<< iSection+1 <<" has not been detected." << endl;
-      }
-      
-      /*--- Output the pressure on each section (tecplot format) ---*/
-      
-      if ((rank == MASTER_NODE) && (Xcoord_Airfoil.size() != 0)) {
-        
-        /*--- Write Cp at each section ---*/
-        
-        ofstream Cp_File;
-        if (iSection == 0) {
-          Cp_File.open("cp_sections.dat", ios::out);
-          Cp_File << "TITLE = \"Airfoil sections\"" << endl;
-          Cp_File << "VARIABLES = \"X\",\"Y\",\"Z\",\"Cp\"" << endl;
-        }
-        else Cp_File.open("cp_sections.dat", ios::app);
-        
-        Cp_File << "ZONE T=\"SECTION_"<< (iSection+1) << "\", NODES= "<< Xcoord_Airfoil.size() << ", ELEMENTS= " << Xcoord_Airfoil.size()-1 << ", DATAPACKING= POINT, ZONETYPE= FELINESEG" << endl;
-        
-        /*--- Coordinates and pressure value ---*/
-        
-        if (config->GetSystemMeasurements() == SI) {
-          for (iVertex = 0; iVertex < Xcoord_Airfoil.size(); iVertex++) {
-            Cp_File << Xcoord_Airfoil[iVertex] <<" "<< Ycoord_Airfoil[iVertex] <<" "<< Zcoord_Airfoil[iVertex] <<" "<< Pressure_Airfoil[iVertex] <<  endl;
-          }
-        }
-        if (config->GetSystemMeasurements() == US) {
-          for (iVertex = 0; iVertex < Xcoord_Airfoil.size(); iVertex++) {
-            Cp_File << Xcoord_Airfoil[iVertex]*12.0 <<" "<< Ycoord_Airfoil[iVertex]*12.0 <<" "<< Zcoord_Airfoil[iVertex]*12.0 <<" "<< Pressure_Airfoil[iVertex] <<  endl;
-          }
-        }
-        
-        /*--- Basic conectivity ---*/
-        
-        for (iVertex = 1; iVertex < Xcoord_Airfoil.size(); iVertex++) {
-          Cp_File << iVertex << "\t" << iVertex+1 << "\n";
-        }
-        
-        Cp_File.close();
-        
-        
-        /*--- Compute load distribution ---*/
-        
-        ForceInviscid[0] = 0.0; ForceInviscid[1] = 0.0; ForceInviscid[2] = 0.0; MomentInviscid[1] = 0.0;
-        
-        for (iVertex = 0; iVertex < Xcoord_Airfoil.size()-1; iVertex++) {
-          
-          NDPressure = 0.5*(Pressure_Airfoil[iVertex]+Pressure_Airfoil[iVertex+1]);
-          
-          Force[0] = -(Zcoord_Airfoil[iVertex+1] - Zcoord_Airfoil[iVertex])*NDPressure;
-          Force[1] = 0.0;
-          Force[2] = (Xcoord_Airfoil[iVertex+1] - Xcoord_Airfoil[iVertex])*NDPressure;
-          
-          ForceInviscid[0] += Force[0];
-          ForceInviscid[1] += Force[1];
-          ForceInviscid[2] += Force[2];
-          
-          MomentDist[0] = 0.5*(Xcoord_Airfoil[iVertex] + Xcoord_Airfoil[iVertex+1]) - Origin[0];
-          MomentDist[1] = 0.5*(Ycoord_Airfoil[iVertex] + Ycoord_Airfoil[iVertex+1]) - Origin[1];
-          MomentDist[2] = 0.5*(Zcoord_Airfoil[iVertex] + Zcoord_Airfoil[iVertex+1]) - Origin[3];
-          
-          MomentInviscid[1] += (Force[0]*MomentDist[2]-Force[2]*MomentDist[0])/RefLengthMoment;
-          
-        }
-        
-        CLift_Inv = fabs( -ForceInviscid[0]*sin(Alpha) + ForceInviscid[2]*cos(Alpha));
-        CDrag_Inv = fabs( ForceInviscid[0]*cos(Alpha)*cos(Beta) + ForceInviscid[1]*sin(Beta) + ForceInviscid[2]*sin(Alpha)*cos(Beta));
-        CMy_Inv = MomentInviscid[1];
-        
-        
-        /*--- Write load distribution ---*/
-        
-        ofstream Load_File;
-        if (iSection == 0) {
-          Load_File.open("load_distribution.dat", ios::out);
-          Load_File << "TITLE = \"Load distribution\"" << endl;
-          Load_File << "VARIABLES = \"Y\",\"C<sub>L</sub>\",\"C<sub>D</sub>\",\"C<supb>My</sub>\"" << endl;
-          Load_File << "ZONE T=\"Wing load distribution\", NODES= "<< nSection << ", ELEMENTS= " << nSection-1 << ", DATAPACKING= POINT, ZONETYPE= FELINESEG" << endl;
-        }
-        else Load_File.open("load_distribution.dat", ios::app);
-        
-        /*--- Coordinates and pressure value ---*/
-        
-        Load_File << Ycoord_Airfoil[0] <<" "<< CLift_Inv <<" "<< CDrag_Inv  <<" "<< CMy_Inv << endl;
-        
-        /*--- Basic conectivity ---*/
-        
-        if (iSection == nSection-1) {
-          for (iSection = 1; iSection < nSection; iSection++) {
-            Load_File << iSection << "\t" << iSection+1 << "\n";
-          }
-        }
-        
-        Load_File.close();
-        
-        
-      }
-      
-    }
-    
-    
-  }
-  
-  /*--- Delete dynamically allocated memory ---*/
-  
-  delete [] Plane_P0;
-  delete [] Plane_Normal;
-  delete [] CPressure;
-  
-}
-
-void COutput::SetCp_InverseDesign(CSolver *solver_container, CGeometry *geometry, CConfig *config, unsigned long iExtIter) {
-  
-  unsigned short iMarker, icommas, Boundary, iDim;
-  unsigned long iVertex, iPoint, (*Point2Vertex)[2], nPointLocal = 0, nPointGlobal = 0;
-  su2double XCoord, YCoord, ZCoord, Pressure, PressureCoeff = 0, Cp, CpTarget, *Normal = NULL, Area, PressDiff;
-  bool *PointInDomain;
-  string text_line, surfCp_filename;
-  ifstream Surface_file;
-  char buffer[50], cstr[200];
-  
-  
-  nPointLocal = geometry->GetnPoint();
-#ifdef HAVE_MPI
-  SU2_MPI::Allreduce(&nPointLocal, &nPointGlobal, 1, MPI_UNSIGNED_LONG, MPI_SUM, MPI_COMM_WORLD);
-#else
-  nPointGlobal = nPointLocal;
-#endif
-  
-  Point2Vertex = new unsigned long[nPointGlobal][2];
-  PointInDomain = new bool[nPointGlobal];
-  
-  for (iPoint = 0; iPoint < nPointGlobal; iPoint ++)
-    PointInDomain[iPoint] = false;
-  
-  for (iMarker = 0; iMarker < config->GetnMarker_All(); iMarker++) {
-    Boundary   = config->GetMarker_All_KindBC(iMarker);
-    
-    if ((Boundary == EULER_WALL             ) ||
-        (Boundary == HEAT_FLUX              ) ||
-        (Boundary == HEAT_FLUX_CATALYTIC    ) ||
-        (Boundary == HEAT_FLUX_NONCATALYTIC ) ||
-        (Boundary == ISOTHERMAL             ) ||
-        (Boundary == ISOTHERMAL_CATALYTIC   ) ||
-        (Boundary == ISOTHERMAL_NONCATALYTIC) ||
-        (Boundary == NEARFIELD_BOUNDARY)) {
-      for (iVertex = 0; iVertex < geometry->GetnVertex(iMarker); iVertex++) {
-        
-        /*--- The Pressure file uses the global numbering ---*/
-        
-#ifndef HAVE_MPI
-        iPoint = geometry->vertex[iMarker][iVertex]->GetNode();
-#else
-        iPoint = geometry->node[geometry->vertex[iMarker][iVertex]->GetNode()]->GetGlobalIndex();
-#endif
-        
-        if (geometry->vertex[iMarker][iVertex]->GetNode() < geometry->GetnPointDomain()) {
-          Point2Vertex[iPoint][0] = iMarker;
-          Point2Vertex[iPoint][1] = iVertex;
-          PointInDomain[iPoint] = true;
-          solver_container->SetCPressureTarget(iMarker, iVertex, 0.0);
-        }
-        
-      }
-    }
-  }
-  
-  /*--- Prepare to read the surface pressure files (CSV) ---*/
-  
-  surfCp_filename = "TargetCp";
-  strcpy (cstr, surfCp_filename.c_str());
-  
-  /*--- Write file name with extension if unsteady or steady ---*/
-  
-  if ((config->GetUnsteady_Simulation() && config->GetWrt_Unsteady()) ||
-      (config->GetUnsteady_Simulation() == TIME_SPECTRAL)) {
-    if ((SU2_TYPE::Int(iExtIter) >= 0)    && (SU2_TYPE::Int(iExtIter) < 10))    SPRINTF (buffer, "_0000%d.dat", SU2_TYPE::Int(iExtIter));
-    if ((SU2_TYPE::Int(iExtIter) >= 10)   && (SU2_TYPE::Int(iExtIter) < 100))   SPRINTF (buffer, "_000%d.dat",  SU2_TYPE::Int(iExtIter));
-    if ((SU2_TYPE::Int(iExtIter) >= 100)  && (SU2_TYPE::Int(iExtIter) < 1000))  SPRINTF (buffer, "_00%d.dat",   SU2_TYPE::Int(iExtIter));
-    if ((SU2_TYPE::Int(iExtIter) >= 1000) && (SU2_TYPE::Int(iExtIter) < 10000)) SPRINTF (buffer, "_0%d.dat",    SU2_TYPE::Int(iExtIter));
-    if (SU2_TYPE::Int(iExtIter) >= 10000) SPRINTF (buffer, "_%d.dat", SU2_TYPE::Int(iExtIter));
-  }
-  else
-    SPRINTF (buffer, ".dat");
-  
-  strcat (cstr, buffer);
-  
-  /*--- Read the surface pressure file ---*/
-  
-  string::size_type position;
-  
-  Surface_file.open(cstr, ios::in);
-  
-  if (!(Surface_file.fail())) {
-    
-    getline(Surface_file, text_line);
-    
-    while (getline(Surface_file, text_line)) {
-      for (icommas = 0; icommas < 50; icommas++) {
-        position = text_line.find( ",", 0 );
-        if (position!=string::npos) text_line.erase (position,1);
-      }
-      stringstream  point_line(text_line);
-      
-      if (geometry->GetnDim() == 2) point_line >> iPoint >> XCoord >> YCoord >> Pressure >> PressureCoeff;
-      if (geometry->GetnDim() == 3) point_line >> iPoint >> XCoord >> YCoord >> ZCoord >> Pressure >> PressureCoeff;
-      
-      if (PointInDomain[iPoint]) {
-        
-        /*--- Find the vertex for the Point and Marker ---*/
-        
-        iMarker = Point2Vertex[iPoint][0];
-        iVertex = Point2Vertex[iPoint][1];
-        
-        solver_container->SetCPressureTarget(iMarker, iVertex, PressureCoeff);
-        
-      }
-      
-    }
-    
-    Surface_file.close();
-    
-  }
-  
-  /*--- Compute the pressure difference ---*/
-  
-  PressDiff = 0.0;
-  for (iMarker = 0; iMarker < config->GetnMarker_All(); iMarker++) {
-    Boundary   = config->GetMarker_All_KindBC(iMarker);
-    
-    if ((Boundary == EULER_WALL             ) ||
-        (Boundary == HEAT_FLUX              ) ||
-        (Boundary == HEAT_FLUX_CATALYTIC    ) ||
-        (Boundary == HEAT_FLUX_NONCATALYTIC ) ||
-        (Boundary == ISOTHERMAL             ) ||
-        (Boundary == ISOTHERMAL_CATALYTIC   ) ||
-        (Boundary == ISOTHERMAL_NONCATALYTIC) ||
-        (Boundary == NEARFIELD_BOUNDARY)) {
-      for (iVertex = 0; iVertex < geometry->GetnVertex(iMarker); iVertex++) {
-        
-        Normal = geometry->vertex[iMarker][iVertex]->GetNormal();
-        
-        Cp = solver_container->GetCPressure(iMarker, iVertex);
-        CpTarget = solver_container->GetCPressureTarget(iMarker, iVertex);
-        
-        Area = 0.0;
-        for (iDim = 0; iDim < geometry->GetnDim(); iDim++)
-          Area += Normal[iDim]*Normal[iDim];
-        Area = sqrt(Area);
-        
-        PressDiff += Area * (CpTarget - Cp) * (CpTarget - Cp);
-      }
-      
-    }
-  }
-  
-#ifdef HAVE_MPI
-  su2double MyPressDiff = PressDiff;   PressDiff = 0.0;
-  SU2_MPI::Allreduce(&MyPressDiff, &PressDiff, 1, MPI_DOUBLE, MPI_SUM, MPI_COMM_WORLD);
-#endif
-  
-  /*--- Update the total Cp difference coeffient ---*/
-  
-  solver_container->SetTotal_CpDiff(PressDiff);
-  
-  delete[] Point2Vertex;
-  
-}
-
-void COutput::SetHeat_InverseDesign(CSolver *solver_container, CGeometry *geometry, CConfig *config, unsigned long iExtIter) {
-  
-  unsigned short iMarker, icommas, Boundary, iDim;
-  unsigned long iVertex, iPoint, (*Point2Vertex)[2], nPointLocal = 0, nPointGlobal = 0;
-  su2double XCoord, YCoord, ZCoord, PressureCoeff, HeatFlux = 0.0, HeatFluxDiff, HeatFluxTarget, *Normal = NULL, Area,
-  Pressure, Cf;
-  bool *PointInDomain;
-  string text_line, surfHeatFlux_filename;
-  ifstream Surface_file;
-  char buffer[50], cstr[200];
-  
-  
-  nPointLocal = geometry->GetnPoint();
-#ifdef HAVE_MPI
-  SU2_MPI::Allreduce(&nPointLocal, &nPointGlobal, 1, MPI_UNSIGNED_LONG, MPI_SUM, MPI_COMM_WORLD);
-#else
-  nPointGlobal = nPointLocal;
-#endif
-  
-  Point2Vertex = new unsigned long[nPointGlobal][2];
-  PointInDomain = new bool[nPointGlobal];
-  
-  for (iPoint = 0; iPoint < nPointGlobal; iPoint ++)
-    PointInDomain[iPoint] = false;
-  
-  for (iMarker = 0; iMarker < config->GetnMarker_All(); iMarker++) {
-    Boundary   = config->GetMarker_All_KindBC(iMarker);
-    
-    if ((Boundary == EULER_WALL             ) ||
-        (Boundary == HEAT_FLUX              ) ||
-        (Boundary == HEAT_FLUX_CATALYTIC    ) ||
-        (Boundary == HEAT_FLUX_NONCATALYTIC ) ||
-        (Boundary == ISOTHERMAL             ) ||
-        (Boundary == ISOTHERMAL_CATALYTIC   ) ||
-        (Boundary == ISOTHERMAL_NONCATALYTIC) ||
-        (Boundary == NEARFIELD_BOUNDARY)) {
-      for (iVertex = 0; iVertex < geometry->GetnVertex(iMarker); iVertex++) {
-        
-        /*--- The Pressure file uses the global numbering ---*/
-        
-#ifndef HAVE_MPI
-        iPoint = geometry->vertex[iMarker][iVertex]->GetNode();
-#else
-        iPoint = geometry->node[geometry->vertex[iMarker][iVertex]->GetNode()]->GetGlobalIndex();
-#endif
-        
-        if (geometry->vertex[iMarker][iVertex]->GetNode() < geometry->GetnPointDomain()) {
-          Point2Vertex[iPoint][0] = iMarker;
-          Point2Vertex[iPoint][1] = iVertex;
-          PointInDomain[iPoint] = true;
-          solver_container->SetHeatFluxTarget(iMarker, iVertex, 0.0);
-        }
-      }
-    }
-  }
-  
-  /*--- Prepare to read the surface pressure files (CSV) ---*/
-  
-  surfHeatFlux_filename = "TargetHeatFlux";
-  strcpy (cstr, surfHeatFlux_filename.c_str());
-  
-  /*--- Write file name with extension if unsteady or steady ---*/
-  
-  if ((config->GetUnsteady_Simulation() && config->GetWrt_Unsteady()) ||
-      (config->GetUnsteady_Simulation() == TIME_SPECTRAL)) {
-    if ((SU2_TYPE::Int(iExtIter) >= 0)    && (SU2_TYPE::Int(iExtIter) < 10))    SPRINTF (buffer, "_0000%d.dat", SU2_TYPE::Int(iExtIter));
-    if ((SU2_TYPE::Int(iExtIter) >= 10)   && (SU2_TYPE::Int(iExtIter) < 100))   SPRINTF (buffer, "_000%d.dat",  SU2_TYPE::Int(iExtIter));
-    if ((SU2_TYPE::Int(iExtIter) >= 100)  && (SU2_TYPE::Int(iExtIter) < 1000))  SPRINTF (buffer, "_00%d.dat",   SU2_TYPE::Int(iExtIter));
-    if ((SU2_TYPE::Int(iExtIter) >= 1000) && (SU2_TYPE::Int(iExtIter) < 10000)) SPRINTF (buffer, "_0%d.dat",    SU2_TYPE::Int(iExtIter));
-    if (SU2_TYPE::Int(iExtIter) >= 10000) SPRINTF (buffer, "_%d.dat", SU2_TYPE::Int(iExtIter));
-  }
-  else
-    SPRINTF (buffer, ".dat");
-  
-  strcat (cstr, buffer);
-  
-  /*--- Read the surface pressure file ---*/
-  
-  string::size_type position;
-  
-  Surface_file.open(cstr, ios::in);
-  
-  if (!(Surface_file.fail())) {
-    
-    getline(Surface_file, text_line);
-    
-    while (getline(Surface_file, text_line)) {
-      for (icommas = 0; icommas < 50; icommas++) {
-        position = text_line.find( ",", 0 );
-        if (position!=string::npos) text_line.erase (position,1);
-      }
-      stringstream  point_line(text_line);
-      
-      if (geometry->GetnDim() == 2) point_line >> iPoint >> XCoord >> YCoord >> Pressure >> PressureCoeff >> Cf >> HeatFlux;
-      if (geometry->GetnDim() == 3) point_line >> iPoint >> XCoord >> YCoord >> ZCoord >> Pressure >> PressureCoeff >> Cf >> HeatFlux;
-      
-      if (PointInDomain[iPoint]) {
-        
-        /*--- Find the vertex for the Point and Marker ---*/
-        
-        iMarker = Point2Vertex[iPoint][0];
-        iVertex = Point2Vertex[iPoint][1];
-        
-        solver_container->SetHeatFluxTarget(iMarker, iVertex, HeatFlux);
-        
-      }
-      
-    }
-    
-    Surface_file.close();
-  }
-  
-  /*--- Compute the pressure difference ---*/
-  
-  HeatFluxDiff = 0.0;
-  for (iMarker = 0; iMarker < config->GetnMarker_All(); iMarker++) {
-    Boundary   = config->GetMarker_All_KindBC(iMarker);
-    
-    if ((Boundary == EULER_WALL             ) ||
-        (Boundary == HEAT_FLUX              ) ||
-        (Boundary == HEAT_FLUX_CATALYTIC    ) ||
-        (Boundary == HEAT_FLUX_NONCATALYTIC ) ||
-        (Boundary == ISOTHERMAL             ) ||
-        (Boundary == ISOTHERMAL_CATALYTIC   ) ||
-        (Boundary == ISOTHERMAL_NONCATALYTIC) ||
-        (Boundary == NEARFIELD_BOUNDARY)) {
-      for (iVertex = 0; iVertex < geometry->GetnVertex(iMarker); iVertex++) {
-        
-        Normal = geometry->vertex[iMarker][iVertex]->GetNormal();
-        
-        HeatFlux = solver_container->GetHeatFlux(iMarker, iVertex);
-        HeatFluxTarget = solver_container->GetHeatFluxTarget(iMarker, iVertex);
-        
-        Area = 0.0;
-        for (iDim = 0; iDim < geometry->GetnDim(); iDim++)
-          Area += Normal[iDim]*Normal[iDim];
-        Area = sqrt(Area);
-        
-        HeatFluxDiff += Area * (HeatFluxTarget - HeatFlux) * (HeatFluxTarget - HeatFlux);
-        
-      }
-      
-    }
-  }
-  
-#ifdef HAVE_MPI
-  su2double MyHeatFluxDiff = HeatFluxDiff;   HeatFluxDiff = 0.0;
-  SU2_MPI::Allreduce(&MyHeatFluxDiff, &HeatFluxDiff, 1, MPI_DOUBLE, MPI_SUM, MPI_COMM_WORLD);
-#endif
-  
-  /*--- Update the total HeatFlux difference coeffient ---*/
-  
-  solver_container->SetTotal_HeatFluxDiff(HeatFluxDiff);
-  
-  delete[] Point2Vertex;
-  
-}
-
-void COutput::SetEquivalentArea(CSolver *solver_container, CGeometry *geometry, CConfig *config, unsigned long iExtIter) {
-  
-  ofstream EquivArea_file, FuncGrad_file;
-  unsigned short iMarker = 0, iDim;
-  short *AzimuthalAngle = NULL;
-  su2double Gamma, auxXCoord, auxYCoord, auxZCoord, InverseDesign = 0.0, DeltaX, Coord_i, Coord_j, jp1Coord, *Coord = NULL, MeanFuntion,
-  *Face_Normal = NULL, auxArea, auxPress, Mach, Beta, R_Plane, Pressure_Inf,
-  ModVelocity_Inf, Velocity_Inf[3], factor, *Xcoord = NULL, *Ycoord = NULL, *Zcoord = NULL,
-  *Pressure = NULL, *FaceArea = NULL, *EquivArea = NULL, *TargetArea = NULL, *NearFieldWeight = NULL,
-  *Weight = NULL, jFunction, jp1Function;
-  unsigned long jVertex, iVertex, iPoint, nVertex_NearField = 0, auxPoint,
-  *IdPoint = NULL, *IdDomain = NULL, auxDomain;
-  unsigned short iPhiAngle;
-  ofstream NearFieldEA_file; ifstream TargetEA_file;
-  
-  su2double XCoordBegin_OF = config->GetEA_IntLimit(0);
-  su2double XCoordEnd_OF = config->GetEA_IntLimit(1);
-  
-  unsigned short nDim = geometry->GetnDim();
-  su2double AoA = -(config->GetAoA()*PI_NUMBER/180.0);
-  su2double EAScaleFactor = config->GetEA_ScaleFactor(); // The EA Obj. Func. should be ~ force based Obj. Func.
-  
-  int rank = MESH_0;
-  
-  Mach  = config->GetMach();
-  Gamma = config->GetGamma();
-  Beta = sqrt(Mach*Mach-1.0);
-  R_Plane = fabs(config->GetEA_IntLimit(2));
-  Pressure_Inf = config->GetPressure_FreeStreamND();
-  Velocity_Inf[0] = config->GetVelocity_FreeStreamND()[0];
-  Velocity_Inf[1] = config->GetVelocity_FreeStreamND()[1];
-  Velocity_Inf[2] = config->GetVelocity_FreeStreamND()[2];
-  ModVelocity_Inf = 0;
-  for (iDim = 0; iDim < 3; iDim++)
-    ModVelocity_Inf += Velocity_Inf[iDim] * Velocity_Inf[iDim];
-  
-  factor = 4.0*sqrt(2.0*Beta*R_Plane) / (Gamma*Pressure_Inf*Mach*Mach);
-  
-#ifndef HAVE_MPI
-  
-  /*--- Compute the total number of points on the near-field ---*/
-  
-  nVertex_NearField = 0;
-  for (iMarker = 0; iMarker < config->GetnMarker_All(); iMarker++)
-    if (config->GetMarker_All_KindBC(iMarker) == NEARFIELD_BOUNDARY)
-      for (iVertex = 0; iVertex < geometry->GetnVertex(iMarker); iVertex++) {
-        iPoint = geometry->vertex[iMarker][iVertex]->GetNode();
-        Face_Normal = geometry->vertex[iMarker][iVertex]->GetNormal();
-        Coord = geometry->node[iPoint]->GetCoord();
-        
-        /*--- Using Face_Normal(z), and Coord(z) we identify only a surface,
-         note that there are 2 NEARFIELD_BOUNDARY surfaces ---*/
-        
-        if ((Face_Normal[nDim-1] > 0.0) && (Coord[nDim-1] < 0.0)) nVertex_NearField ++;
-      }
-  
-  /*--- Create an array with all the coordinates, points, pressures, face area,
-   equivalent area, and nearfield weight ---*/
-  
-  Xcoord = new su2double[nVertex_NearField];
-  Ycoord = new su2double[nVertex_NearField];
-  Zcoord = new su2double[nVertex_NearField];
-  AzimuthalAngle = new short[nVertex_NearField];
-  IdPoint = new unsigned long[nVertex_NearField];
-  IdDomain = new unsigned long[nVertex_NearField];
-  Pressure = new su2double[nVertex_NearField];
-  FaceArea = new su2double[nVertex_NearField];
-  EquivArea = new su2double[nVertex_NearField];
-  TargetArea = new su2double[nVertex_NearField];
-  NearFieldWeight = new su2double[nVertex_NearField];
-  Weight = new su2double[nVertex_NearField];
-  
-  /*--- Copy the boundary information to an array ---*/
-  
-  nVertex_NearField = 0;
-  for (iMarker = 0; iMarker < config->GetnMarker_All(); iMarker++)
-    if (config->GetMarker_All_KindBC(iMarker) == NEARFIELD_BOUNDARY)
-      for (iVertex = 0; iVertex < geometry->GetnVertex(iMarker); iVertex++) {
-        iPoint = geometry->vertex[iMarker][iVertex]->GetNode();
-        Face_Normal = geometry->vertex[iMarker][iVertex]->GetNormal();
-        Coord = geometry->node[iPoint]->GetCoord();
-        
-        if ((Face_Normal[nDim-1] > 0.0) && (Coord[nDim-1] < 0.0)) {
-          
-          IdPoint[nVertex_NearField] = iPoint;
-          Xcoord[nVertex_NearField] = geometry->node[iPoint]->GetCoord(0);
-          Ycoord[nVertex_NearField] = geometry->node[iPoint]->GetCoord(1);
-          
-          if (nDim ==2) {
-            AzimuthalAngle[nVertex_NearField] = 0;
-          }
-          
-          if (nDim == 3) {
-            Zcoord[nVertex_NearField] = geometry->node[iPoint]->GetCoord(2);
-            
-            /*--- Rotate the nearfield cylinder (AoA) only 3D ---*/
-            
-            su2double YcoordRot = Ycoord[nVertex_NearField];
-            su2double ZcoordRot = Xcoord[nVertex_NearField]*sin(AoA) + Zcoord[nVertex_NearField]*cos(AoA);
-            
-            /*--- Compute the Azimuthal angle (resolution of degress in the Azimuthal angle)---*/
-            
-            su2double AngleDouble; short AngleInt;
-            AngleDouble = fabs(atan(-YcoordRot/ZcoordRot)*180.0/PI_NUMBER);
-            
-            /*--- Fix an azimuthal line due to misalignments of the near-field ---*/
-            
-            su2double FixAzimuthalLine = config->GetFixAzimuthalLine();
-            
-            if ((AngleDouble >= FixAzimuthalLine - 0.1) && (AngleDouble <= FixAzimuthalLine + 0.1)) AngleDouble = FixAzimuthalLine - 0.1;
-            
-            AngleInt = SU2_TYPE::Short(floor(AngleDouble + 0.5));
-            if (AngleInt >= 0) AzimuthalAngle[nVertex_NearField] = AngleInt;
-            else AzimuthalAngle[nVertex_NearField] = 180 + AngleInt;
-          }
-          
-          if (AzimuthalAngle[nVertex_NearField] <= 60) {
-            Pressure[nVertex_NearField] = solver_container->node[iPoint]->GetPressure();
-            FaceArea[nVertex_NearField] = fabs(Face_Normal[nDim-1]);
-            nVertex_NearField ++;
-          }
-          
-        }
-      }
-  
-#else
-  
-  int nProcessor;
-  MPI_Comm_size(MPI_COMM_WORLD, &nProcessor);
-  MPI_Comm_rank(MPI_COMM_WORLD, &rank);
-  
-  unsigned long nLocalVertex_NearField = 0, MaxLocalVertex_NearField = 0;
-  int iProcessor;
-  
-  unsigned long *Buffer_Receive_nVertex = NULL;
-  if (rank == MASTER_NODE) {
-    Buffer_Receive_nVertex = new unsigned long [nProcessor];
-  }
-  
-  /*--- Compute the total number of points of the near-field ghost nodes ---*/
-  
-  nLocalVertex_NearField = 0;
-  for (iMarker = 0; iMarker < config->GetnMarker_All(); iMarker++)
-    if (config->GetMarker_All_KindBC(iMarker) == NEARFIELD_BOUNDARY)
-      for (iVertex = 0; iVertex < geometry->GetnVertex(iMarker); iVertex++) {
-        iPoint = geometry->vertex[iMarker][iVertex]->GetNode();
-        Face_Normal = geometry->vertex[iMarker][iVertex]->GetNormal();
-        Coord = geometry->node[iPoint]->GetCoord();
-        
-        if (geometry->node[iPoint]->GetDomain())
-          if ((Face_Normal[nDim-1] > 0.0) && (Coord[nDim-1] < 0.0))
-            nLocalVertex_NearField ++;
-      }
-  
-  unsigned long *Buffer_Send_nVertex = new unsigned long [1];
-  Buffer_Send_nVertex[0] = nLocalVertex_NearField;
-  
-  /*--- Send Near-Field vertex information --*/
-  
-  SU2_MPI::Allreduce(&nLocalVertex_NearField, &nVertex_NearField, 1, MPI_UNSIGNED_LONG, MPI_SUM, MPI_COMM_WORLD);
-  SU2_MPI::Allreduce(&nLocalVertex_NearField, &MaxLocalVertex_NearField, 1, MPI_UNSIGNED_LONG, MPI_MAX, MPI_COMM_WORLD);
-  SU2_MPI::Gather(Buffer_Send_nVertex, 1, MPI_UNSIGNED_LONG, Buffer_Receive_nVertex, 1, MPI_UNSIGNED_LONG, MASTER_NODE, MPI_COMM_WORLD);
-  delete [] Buffer_Send_nVertex;
-
-  su2double *Buffer_Send_Xcoord = new su2double[MaxLocalVertex_NearField];
-  su2double *Buffer_Send_Ycoord = new su2double[MaxLocalVertex_NearField];
-  su2double *Buffer_Send_Zcoord = new su2double[MaxLocalVertex_NearField];
-  unsigned long *Buffer_Send_IdPoint = new unsigned long [MaxLocalVertex_NearField];
-  su2double *Buffer_Send_Pressure = new su2double [MaxLocalVertex_NearField];
-  su2double *Buffer_Send_FaceArea = new su2double[MaxLocalVertex_NearField];
-  
-  su2double *Buffer_Receive_Xcoord = NULL;
-  su2double *Buffer_Receive_Ycoord = NULL;
-  su2double *Buffer_Receive_Zcoord = NULL;
-  unsigned long *Buffer_Receive_IdPoint = NULL;
-  su2double *Buffer_Receive_Pressure = NULL;
-  su2double *Buffer_Receive_FaceArea = NULL;
-  
-  if (rank == MASTER_NODE) {
-    Buffer_Receive_Xcoord = new su2double[nProcessor*MaxLocalVertex_NearField];
-    Buffer_Receive_Ycoord = new su2double[nProcessor*MaxLocalVertex_NearField];
-    Buffer_Receive_Zcoord = new su2double[nProcessor*MaxLocalVertex_NearField];
-    Buffer_Receive_IdPoint = new unsigned long[nProcessor*MaxLocalVertex_NearField];
-    Buffer_Receive_Pressure = new su2double[nProcessor*MaxLocalVertex_NearField];
-    Buffer_Receive_FaceArea = new su2double[nProcessor*MaxLocalVertex_NearField];
-  }
-  
-  unsigned long nBuffer_Xcoord = MaxLocalVertex_NearField;
-  unsigned long nBuffer_Ycoord = MaxLocalVertex_NearField;
-  unsigned long nBuffer_Zcoord = MaxLocalVertex_NearField;
-  unsigned long nBuffer_IdPoint = MaxLocalVertex_NearField;
-  unsigned long nBuffer_Pressure = MaxLocalVertex_NearField;
-  unsigned long nBuffer_FaceArea = MaxLocalVertex_NearField;
-  
-  for (iVertex = 0; iVertex < MaxLocalVertex_NearField; iVertex++) {
-    Buffer_Send_IdPoint[iVertex] = 0; Buffer_Send_Pressure[iVertex] = 0.0;
-    Buffer_Send_FaceArea[iVertex] = 0.0; Buffer_Send_Xcoord[iVertex] = 0.0;
-    Buffer_Send_Ycoord[iVertex] = 0.0; Buffer_Send_Zcoord[iVertex] = 0.0;
-  }
-  
-  /*--- Copy coordinates, index points, and pressures to the auxiliar vector --*/
-  
-  nLocalVertex_NearField = 0;
-  for (iMarker = 0; iMarker < config->GetnMarker_All(); iMarker++)
-    if (config->GetMarker_All_KindBC(iMarker) == NEARFIELD_BOUNDARY)
-      for (iVertex = 0; iVertex < geometry->GetnVertex(iMarker); iVertex++) {
-        iPoint = geometry->vertex[iMarker][iVertex]->GetNode();
-        Face_Normal = geometry->vertex[iMarker][iVertex]->GetNormal();
-        Coord = geometry->node[iPoint]->GetCoord();
-        
-        if (geometry->node[iPoint]->GetDomain())
-          if ((Face_Normal[nDim-1] > 0.0) && (Coord[nDim-1] < 0.0)) {
-            Buffer_Send_IdPoint[nLocalVertex_NearField] = iPoint;
-            Buffer_Send_Xcoord[nLocalVertex_NearField] = geometry->node[iPoint]->GetCoord(0);
-            Buffer_Send_Ycoord[nLocalVertex_NearField] = geometry->node[iPoint]->GetCoord(1);
-            Buffer_Send_Zcoord[nLocalVertex_NearField] = geometry->node[iPoint]->GetCoord(2);
-            Buffer_Send_Pressure[nLocalVertex_NearField] = solver_container->node[iPoint]->GetPressure();
-            Buffer_Send_FaceArea[nLocalVertex_NearField] = fabs(Face_Normal[nDim-1]);
-            nLocalVertex_NearField++;
-          }
-      }
-  
-  /*--- Send all the information --*/
-  
-  SU2_MPI::Gather(Buffer_Send_Xcoord, nBuffer_Xcoord, MPI_DOUBLE, Buffer_Receive_Xcoord, nBuffer_Xcoord, MPI_DOUBLE, MASTER_NODE, MPI_COMM_WORLD);
-  SU2_MPI::Gather(Buffer_Send_Ycoord, nBuffer_Ycoord, MPI_DOUBLE, Buffer_Receive_Ycoord, nBuffer_Ycoord, MPI_DOUBLE, MASTER_NODE, MPI_COMM_WORLD);
-  SU2_MPI::Gather(Buffer_Send_Zcoord, nBuffer_Zcoord, MPI_DOUBLE, Buffer_Receive_Zcoord, nBuffer_Zcoord, MPI_DOUBLE, MASTER_NODE, MPI_COMM_WORLD);
-  SU2_MPI::Gather(Buffer_Send_IdPoint, nBuffer_IdPoint, MPI_UNSIGNED_LONG, Buffer_Receive_IdPoint, nBuffer_IdPoint, MPI_UNSIGNED_LONG, MASTER_NODE, MPI_COMM_WORLD);
-  SU2_MPI::Gather(Buffer_Send_Pressure, nBuffer_Pressure, MPI_DOUBLE, Buffer_Receive_Pressure, nBuffer_Pressure, MPI_DOUBLE, MASTER_NODE, MPI_COMM_WORLD);
-  SU2_MPI::Gather(Buffer_Send_FaceArea, nBuffer_FaceArea, MPI_DOUBLE, Buffer_Receive_FaceArea, nBuffer_FaceArea, MPI_DOUBLE, MASTER_NODE, MPI_COMM_WORLD);
-  delete [] Buffer_Send_Xcoord;
-  delete [] Buffer_Send_Ycoord;
-  delete [] Buffer_Send_Zcoord;
-  delete [] Buffer_Send_IdPoint;
-  delete [] Buffer_Send_Pressure;
-  delete [] Buffer_Send_FaceArea;
-
-  if (rank == MASTER_NODE) {
-    
-    Xcoord = new su2double[nVertex_NearField];
-    Ycoord = new su2double[nVertex_NearField];
-    Zcoord = new su2double[nVertex_NearField];
-    AzimuthalAngle = new short[nVertex_NearField];
-    IdPoint = new unsigned long[nVertex_NearField];
-    IdDomain = new unsigned long[nVertex_NearField];
-    Pressure = new su2double[nVertex_NearField];
-    FaceArea = new su2double[nVertex_NearField];
-    EquivArea = new su2double[nVertex_NearField];
-    TargetArea = new su2double[nVertex_NearField];
-    NearFieldWeight = new su2double[nVertex_NearField];
-    Weight = new su2double[nVertex_NearField];
-    
-    nVertex_NearField = 0;
-    for (iProcessor = 0; iProcessor < nProcessor; iProcessor++)
-      for (iVertex = 0; iVertex < Buffer_Receive_nVertex[iProcessor]; iVertex++) {
-        Xcoord[nVertex_NearField] = Buffer_Receive_Xcoord[iProcessor*MaxLocalVertex_NearField+iVertex];
-        Ycoord[nVertex_NearField] = Buffer_Receive_Ycoord[iProcessor*MaxLocalVertex_NearField+iVertex];
-        
-        if (nDim == 2) {
-          AzimuthalAngle[nVertex_NearField] = 0;
-        }
-        
-        if (nDim == 3) {
-          Zcoord[nVertex_NearField] = Buffer_Receive_Zcoord[iProcessor*MaxLocalVertex_NearField+iVertex];
-          
-          /*--- Rotate the nearfield cylinder  ---*/
-          
-          su2double YcoordRot = Ycoord[nVertex_NearField];
-          su2double ZcoordRot = Xcoord[nVertex_NearField]*sin(AoA) + Zcoord[nVertex_NearField]*cos(AoA);
-          
-          /*--- Compute the Azimuthal angle ---*/
-          
-          su2double AngleDouble; short AngleInt;
-          AngleDouble = fabs(atan(-YcoordRot/ZcoordRot)*180.0/PI_NUMBER);
-          
-          /*--- Fix an azimuthal line due to misalignments of the near-field ---*/
-          
-          su2double FixAzimuthalLine = config->GetFixAzimuthalLine();
-          
-          if ((AngleDouble >= FixAzimuthalLine - 0.1) && (AngleDouble <= FixAzimuthalLine + 0.1))
-            AngleDouble = FixAzimuthalLine - 0.1;
-          
-          AngleInt = SU2_TYPE::Short(floor(AngleDouble + 0.5));
-          
-          if (AngleInt >= 0) AzimuthalAngle[nVertex_NearField] = AngleInt;
-          else AzimuthalAngle[nVertex_NearField] = 180 + AngleInt;
-        }
-        
-        if (AzimuthalAngle[nVertex_NearField] <= 60) {
-          IdPoint[nVertex_NearField] = Buffer_Receive_IdPoint[iProcessor*MaxLocalVertex_NearField+iVertex];
-          Pressure[nVertex_NearField] = Buffer_Receive_Pressure[iProcessor*MaxLocalVertex_NearField+iVertex];
-          FaceArea[nVertex_NearField] = Buffer_Receive_FaceArea[iProcessor*MaxLocalVertex_NearField+iVertex];
-          IdDomain[nVertex_NearField] = iProcessor;
-          nVertex_NearField++;
-        }
-        
-      }
-    
-    delete [] Buffer_Receive_nVertex;
-    
-    delete [] Buffer_Receive_Xcoord;
-    delete [] Buffer_Receive_Ycoord;
-    delete [] Buffer_Receive_Zcoord;
-    delete [] Buffer_Receive_IdPoint;
-    delete [] Buffer_Receive_Pressure;
-    delete [] Buffer_Receive_FaceArea;
-    
-  }
-  
-#endif
-  
-  if (rank == MASTER_NODE) {
-    
-    vector<short> PhiAngleList;
-    vector<short>::iterator IterPhiAngleList;
-    
-    for (iVertex = 0; iVertex < nVertex_NearField; iVertex++)
-      PhiAngleList.push_back(AzimuthalAngle[iVertex]);
-    
-    sort( PhiAngleList.begin(), PhiAngleList.end());
-    IterPhiAngleList = unique( PhiAngleList.begin(), PhiAngleList.end());
-    PhiAngleList.resize( IterPhiAngleList - PhiAngleList.begin() );
-    
-    /*--- Create vectors and distribute the values among the different PhiAngle queues ---*/
-    
-    vector<vector<su2double> > Xcoord_PhiAngle; Xcoord_PhiAngle.resize(PhiAngleList.size());
-    vector<vector<su2double> > Ycoord_PhiAngle; Ycoord_PhiAngle.resize(PhiAngleList.size());
-    vector<vector<su2double> > Zcoord_PhiAngle; Zcoord_PhiAngle.resize(PhiAngleList.size());
-    vector<vector<unsigned long> > IdPoint_PhiAngle; IdPoint_PhiAngle.resize(PhiAngleList.size());
-    vector<vector<unsigned long> > IdDomain_PhiAngle; IdDomain_PhiAngle.resize(PhiAngleList.size());
-    vector<vector<su2double> > Pressure_PhiAngle; Pressure_PhiAngle.resize(PhiAngleList.size());
-    vector<vector<su2double> > FaceArea_PhiAngle; FaceArea_PhiAngle.resize(PhiAngleList.size());
-    vector<vector<su2double> > EquivArea_PhiAngle; EquivArea_PhiAngle.resize(PhiAngleList.size());
-    vector<vector<su2double> > TargetArea_PhiAngle; TargetArea_PhiAngle.resize(PhiAngleList.size());
-    vector<vector<su2double> > NearFieldWeight_PhiAngle; NearFieldWeight_PhiAngle.resize(PhiAngleList.size());
-    vector<vector<su2double> > Weight_PhiAngle; Weight_PhiAngle.resize(PhiAngleList.size());
-    
-    /*--- Distribute the values among the different PhiAngles ---*/
-    
-    for (iVertex = 0; iVertex < nVertex_NearField; iVertex++)
-      for (iPhiAngle = 0; iPhiAngle < PhiAngleList.size(); iPhiAngle++)
-        if (AzimuthalAngle[iVertex] == PhiAngleList[iPhiAngle]) {
-          Xcoord_PhiAngle[iPhiAngle].push_back(Xcoord[iVertex]);
-          Ycoord_PhiAngle[iPhiAngle].push_back(Ycoord[iVertex]);
-          Zcoord_PhiAngle[iPhiAngle].push_back(Zcoord[iVertex]);
-          IdPoint_PhiAngle[iPhiAngle].push_back(IdPoint[iVertex]);
-          IdDomain_PhiAngle[iPhiAngle].push_back(IdDomain[iVertex]);
-          Pressure_PhiAngle[iPhiAngle].push_back(Pressure[iVertex]);
-          FaceArea_PhiAngle[iPhiAngle].push_back(FaceArea[iVertex]);
-          EquivArea_PhiAngle[iPhiAngle].push_back(EquivArea[iVertex]);
-          TargetArea_PhiAngle[iPhiAngle].push_back(TargetArea[iVertex]);
-          NearFieldWeight_PhiAngle[iPhiAngle].push_back(NearFieldWeight[iVertex]);
-          Weight_PhiAngle[iPhiAngle].push_back(Weight[iVertex]);
-        }
-    
-    /*--- Order the arrays (x Coordinate, Pressure, Point, and Domain) ---*/
-    
-    for (iPhiAngle = 0; iPhiAngle < PhiAngleList.size(); iPhiAngle++)
-      for (iVertex = 0; iVertex < Xcoord_PhiAngle[iPhiAngle].size(); iVertex++)
-        for (jVertex = 0; jVertex < Xcoord_PhiAngle[iPhiAngle].size() - 1 - iVertex; jVertex++)
-          if (Xcoord_PhiAngle[iPhiAngle][jVertex] > Xcoord_PhiAngle[iPhiAngle][jVertex+1]) {
-            auxXCoord = Xcoord_PhiAngle[iPhiAngle][jVertex]; Xcoord_PhiAngle[iPhiAngle][jVertex] = Xcoord_PhiAngle[iPhiAngle][jVertex+1]; Xcoord_PhiAngle[iPhiAngle][jVertex+1] = auxXCoord;
-            auxYCoord = Ycoord_PhiAngle[iPhiAngle][jVertex]; Ycoord_PhiAngle[iPhiAngle][jVertex] = Ycoord_PhiAngle[iPhiAngle][jVertex+1]; Ycoord_PhiAngle[iPhiAngle][jVertex+1] = auxYCoord;
-            auxZCoord = Zcoord_PhiAngle[iPhiAngle][jVertex]; Zcoord_PhiAngle[iPhiAngle][jVertex] = Zcoord_PhiAngle[iPhiAngle][jVertex+1]; Zcoord_PhiAngle[iPhiAngle][jVertex+1] = auxZCoord;
-            auxPress = Pressure_PhiAngle[iPhiAngle][jVertex]; Pressure_PhiAngle[iPhiAngle][jVertex] = Pressure_PhiAngle[iPhiAngle][jVertex+1]; Pressure_PhiAngle[iPhiAngle][jVertex+1] = auxPress;
-            auxArea = FaceArea_PhiAngle[iPhiAngle][jVertex]; FaceArea_PhiAngle[iPhiAngle][jVertex] = FaceArea_PhiAngle[iPhiAngle][jVertex+1]; FaceArea_PhiAngle[iPhiAngle][jVertex+1] = auxArea;
-            auxPoint = IdPoint_PhiAngle[iPhiAngle][jVertex]; IdPoint_PhiAngle[iPhiAngle][jVertex] = IdPoint_PhiAngle[iPhiAngle][jVertex+1]; IdPoint_PhiAngle[iPhiAngle][jVertex+1] = auxPoint;
-            auxDomain = IdDomain_PhiAngle[iPhiAngle][jVertex]; IdDomain_PhiAngle[iPhiAngle][jVertex] = IdDomain_PhiAngle[iPhiAngle][jVertex+1]; IdDomain_PhiAngle[iPhiAngle][jVertex+1] = auxDomain;
-          }
-    
-    
-    /*--- Check that all the azimuth lists have the same size ---*/
-    
-    unsigned short nVertex = Xcoord_PhiAngle[0].size();
-    for (iPhiAngle = 0; iPhiAngle < PhiAngleList.size(); iPhiAngle++) {
-      unsigned short nVertex_aux = Xcoord_PhiAngle[iPhiAngle].size();
-      if (nVertex_aux != nVertex) cout <<"Be careful!!! one azimuth list is shorter than the other"<< endl;
-      nVertex = min(nVertex, nVertex_aux);
-    }
-    
-    /*--- Compute equivalent area distribution at each azimuth angle ---*/
-    
-    for (iPhiAngle = 0; iPhiAngle < PhiAngleList.size(); iPhiAngle++) {
-      EquivArea_PhiAngle[iPhiAngle][0] = 0.0;
-      for (iVertex = 1; iVertex < EquivArea_PhiAngle[iPhiAngle].size(); iVertex++) {
-        EquivArea_PhiAngle[iPhiAngle][iVertex] = 0.0;
-        
-        Coord_i = Xcoord_PhiAngle[iPhiAngle][iVertex]*cos(AoA) - Zcoord_PhiAngle[iPhiAngle][iVertex]*sin(AoA);
-        
-        for (jVertex = 0; jVertex < iVertex-1; jVertex++) {
-          
-          Coord_j = Xcoord_PhiAngle[iPhiAngle][jVertex]*cos(AoA) - Zcoord_PhiAngle[iPhiAngle][jVertex]*sin(AoA);
-          jp1Coord = Xcoord_PhiAngle[iPhiAngle][jVertex+1]*cos(AoA) - Zcoord_PhiAngle[iPhiAngle][jVertex+1]*sin(AoA);
-          
-          jFunction = factor*(Pressure_PhiAngle[iPhiAngle][jVertex] - Pressure_Inf)*sqrt(Coord_i-Coord_j);
-          jp1Function = factor*(Pressure_PhiAngle[iPhiAngle][jVertex+1] - Pressure_Inf)*sqrt(Coord_i-jp1Coord);
-          
-          DeltaX = (jp1Coord-Coord_j);
-          MeanFuntion = 0.5*(jp1Function + jFunction);
-          EquivArea_PhiAngle[iPhiAngle][iVertex] += DeltaX * MeanFuntion;
-        }
-      }
-    }
-    
-    /*--- Create a file with the equivalent area distribution at each azimuthal angle ---*/
-    
-    NearFieldEA_file.precision(15);
-    NearFieldEA_file.open("Equivalent_Area.dat", ios::out);
-    NearFieldEA_file << "TITLE = \"Equivalent Area evaluation at each azimuthal angle\"" << endl;
-    
-    if (config->GetSystemMeasurements() == US)
-      NearFieldEA_file << "VARIABLES = \"Height (in) at r="<< R_Plane*12.0 << " in. (cyl. coord. system)\"";
-    else
-      NearFieldEA_file << "VARIABLES = \"Height (m) at r="<< R_Plane << " m. (cylindrical coordinate system)\"";
-    
-    for (iPhiAngle = 0; iPhiAngle < PhiAngleList.size(); iPhiAngle++) {
-      if (config->GetSystemMeasurements() == US)
-        NearFieldEA_file << ", \"Equivalent Area (ft<sup>2</sup>), <greek>F</greek>= " << PhiAngleList[iPhiAngle] << " deg.\"";
-      else
-        NearFieldEA_file << ", \"Equivalent Area (m<sup>2</sup>), <greek>F</greek>= " << PhiAngleList[iPhiAngle] << " deg.\"";
-    }
-    
-    NearFieldEA_file << endl;
-    for (iVertex = 0; iVertex < EquivArea_PhiAngle[0].size(); iVertex++) {
-      
-      su2double XcoordRot = Xcoord_PhiAngle[0][iVertex]*cos(AoA) - Zcoord_PhiAngle[0][iVertex]*sin(AoA);
-      su2double XcoordRot_init = Xcoord_PhiAngle[0][0]*cos(AoA) - Zcoord_PhiAngle[0][0]*sin(AoA);
-      
-      if (config->GetSystemMeasurements() == US)
-        NearFieldEA_file << scientific << (XcoordRot - XcoordRot_init) * 12.0;
-      else
-        NearFieldEA_file << scientific << (XcoordRot - XcoordRot_init);
-      
-      for (iPhiAngle = 0; iPhiAngle < PhiAngleList.size(); iPhiAngle++) {
-        NearFieldEA_file << scientific << ", " << EquivArea_PhiAngle[iPhiAngle][iVertex];
-      }
-      
-      NearFieldEA_file << endl;
-      
-    }
-    NearFieldEA_file.close();
-    
-    /*--- Read target equivalent area from the configuration file,
-     this first implementation requires a complete table (same as the original
-     EA table). so... no interpolation. ---*/
-    
-    vector<vector<su2double> > TargetArea_PhiAngle_Trans;
-    TargetEA_file.open("TargetEA.dat", ios::in);
-    
-    if (TargetEA_file.fail()) {
-      if (iExtIter == 0) { cout << "There is no Target Equivalent Area file (TargetEA.dat)!!"<< endl;
-        cout << "Using default parameters (Target Equiv Area = 0.0)" << endl;
-      }
-      /*--- Set the table to 0 ---*/
-      for (iPhiAngle = 0; iPhiAngle < PhiAngleList.size(); iPhiAngle++)
-        for (iVertex = 0; iVertex < TargetArea_PhiAngle[iPhiAngle].size(); iVertex++)
-          TargetArea_PhiAngle[iPhiAngle][iVertex] = 0.0;
-    }
-    else {
-      
-      /*--- skip header lines ---*/
-      
-      string line;
-      getline(TargetEA_file, line);
-      getline(TargetEA_file, line);
-      
-      while (TargetEA_file) {
-        
-        string line;
-        getline(TargetEA_file, line);
-        istringstream is(line);
-        vector<su2double> row;
-        unsigned short iter = 0;
-        
-        while (is.good()) {
-          string token;
-          getline(is, token,',');
-          
-          istringstream js(token);
-          
-          su2double data;
-          js >> data;
-          
-          /*--- The first element in the table is the coordinate (in or m)---*/
-          
-          if (iter != 0) row.push_back(data);
-          iter++;
-          
-        }
-        TargetArea_PhiAngle_Trans.push_back(row);
-      }
-      
-      for (iPhiAngle = 0; iPhiAngle < PhiAngleList.size(); iPhiAngle++)
-        for (iVertex = 0; iVertex < EquivArea_PhiAngle[iPhiAngle].size(); iVertex++)
-          TargetArea_PhiAngle[iPhiAngle][iVertex] = TargetArea_PhiAngle_Trans[iVertex][iPhiAngle];
-      
-    }
-    
-    /*--- Divide by the number of Phi angles in the nearfield ---*/
-    
-    su2double PhiFactor = 1.0/su2double(PhiAngleList.size());
-    
-    /*--- Evaluate the objective function ---*/
-    
-    InverseDesign = 0;
-    for (iPhiAngle = 0; iPhiAngle < PhiAngleList.size(); iPhiAngle++)
-      for (iVertex = 0; iVertex < EquivArea_PhiAngle[iPhiAngle].size(); iVertex++) {
-        Weight_PhiAngle[iPhiAngle][iVertex] = 1.0;
-        Coord_i = Xcoord_PhiAngle[iPhiAngle][iVertex];
-        
-        su2double Difference = EquivArea_PhiAngle[iPhiAngle][iVertex]-TargetArea_PhiAngle[iPhiAngle][iVertex];
-        su2double percentage = fabs(Difference)*100/fabs(TargetArea_PhiAngle[iPhiAngle][iVertex]);
-        
-        if ((percentage < 0.1) || (Coord_i < XCoordBegin_OF) || (Coord_i > XCoordEnd_OF)) Difference = 0.0;
-        
-        InverseDesign += EAScaleFactor*PhiFactor*Weight_PhiAngle[iPhiAngle][iVertex]*Difference*Difference;
-        
-      }
-    
-    /*--- Evaluate the weight of the nearfield pressure (adjoint input) ---*/
-    
-    for (iPhiAngle = 0; iPhiAngle < PhiAngleList.size(); iPhiAngle++)
-      for (iVertex = 0; iVertex < EquivArea_PhiAngle[iPhiAngle].size(); iVertex++) {
-        Coord_i = Xcoord_PhiAngle[iPhiAngle][iVertex];
-        NearFieldWeight_PhiAngle[iPhiAngle][iVertex] = 0.0;
-        for (jVertex = iVertex; jVertex < EquivArea_PhiAngle[iPhiAngle].size(); jVertex++) {
-          Coord_j = Xcoord_PhiAngle[iPhiAngle][jVertex];
-          Weight_PhiAngle[iPhiAngle][iVertex] = 1.0;
-          
-          su2double Difference = EquivArea_PhiAngle[iPhiAngle][jVertex]-TargetArea_PhiAngle[iPhiAngle][jVertex];
-          su2double percentage = fabs(Difference)*100/fabs(TargetArea_PhiAngle[iPhiAngle][jVertex]);
-          
-          if ((percentage < 0.1) || (Coord_j < XCoordBegin_OF) || (Coord_j > XCoordEnd_OF)) Difference = 0.0;
-          
-          NearFieldWeight_PhiAngle[iPhiAngle][iVertex] += EAScaleFactor*PhiFactor*Weight_PhiAngle[iPhiAngle][iVertex]*2.0*Difference*factor*sqrt(Coord_j-Coord_i);
-        }
-      }
-    
-    /*--- Write the Nearfield pressure at each Azimuthal PhiAngle ---*/
-    
-    EquivArea_file.precision(15);
-    EquivArea_file.open("nearfield_flow.dat", ios::out);
-    EquivArea_file << "TITLE = \"Equivalent Area evaluation at each azimuthal angle\"" << endl;
-    
-    if (config->GetSystemMeasurements() == US)
-      EquivArea_file << "VARIABLES = \"Height (in) at r="<< R_Plane*12.0 << " in. (cyl. coord. system)\",\"Equivalent Area (ft<sup>2</sup>)\",\"Target Equivalent Area (ft<sup>2</sup>)\",\"Cp\"" << endl;
-    else
-      EquivArea_file << "VARIABLES = \"Height (m) at r="<< R_Plane << " m. (cylindrical coordinate system)\",\"Equivalent Area (m<sup>2</sup>)\",\"Target Equivalent Area (m<sup>2</sup>)\",\"Cp\"" << endl;
-    
-    for (iPhiAngle = 0; iPhiAngle < PhiAngleList.size(); iPhiAngle++) {
-      EquivArea_file << fixed << "ZONE T= \"<greek>F</greek>=" << PhiAngleList[iPhiAngle] << " deg.\"" << endl;
-      for (iVertex = 0; iVertex < Xcoord_PhiAngle[iPhiAngle].size(); iVertex++) {
-        
-        su2double XcoordRot = Xcoord_PhiAngle[0][iVertex]*cos(AoA) - Zcoord_PhiAngle[0][iVertex]*sin(AoA);
-        su2double XcoordRot_init = Xcoord_PhiAngle[0][0]*cos(AoA) - Zcoord_PhiAngle[0][0]*sin(AoA);
-        
-        if (config->GetSystemMeasurements() == US)
-          EquivArea_file << scientific << (XcoordRot - XcoordRot_init) * 12.0;
-        else
-          EquivArea_file << scientific << (XcoordRot - XcoordRot_init);
-        
-        EquivArea_file << scientific << ", " << EquivArea_PhiAngle[iPhiAngle][iVertex]
-        << ", " << TargetArea_PhiAngle[iPhiAngle][iVertex] << ", " << (Pressure_PhiAngle[iPhiAngle][iVertex]-Pressure_Inf)/Pressure_Inf << endl;
-      }
-    }
-    
-    EquivArea_file.close();
-    
-    /*--- Write Weight file for adjoint computation ---*/
-    
-    FuncGrad_file.precision(15);
-    FuncGrad_file.open("WeightNF.dat", ios::out);
-    
-    FuncGrad_file << scientific << "-1.0";
-    for (iPhiAngle = 0; iPhiAngle < PhiAngleList.size(); iPhiAngle++)
-      FuncGrad_file << scientific << "\t" << PhiAngleList[iPhiAngle];
-    FuncGrad_file << endl;
-    
-    for (iVertex = 0; iVertex < NearFieldWeight_PhiAngle[0].size(); iVertex++) {
-      su2double XcoordRot = Xcoord_PhiAngle[0][iVertex]*cos(AoA) - Zcoord_PhiAngle[0][iVertex]*sin(AoA);
-      FuncGrad_file << scientific << XcoordRot;
-      for (iPhiAngle = 0; iPhiAngle < PhiAngleList.size(); iPhiAngle++)
-        FuncGrad_file << scientific << "\t" << NearFieldWeight_PhiAngle[iPhiAngle][iVertex];
-      FuncGrad_file << endl;
-    }
-    FuncGrad_file.close();
-    
-    /*--- Delete structures ---*/
-    
-    delete [] Xcoord; delete [] Ycoord; delete [] Zcoord;
-    delete [] AzimuthalAngle; delete [] IdPoint; delete [] IdDomain;
-    delete [] Pressure; delete [] FaceArea;
-    delete [] EquivArea; delete [] TargetArea;
-    delete [] NearFieldWeight; delete [] Weight;
-    
-  }
-  
-#ifndef HAVE_MPI
-  
-  /*--- Store the value of the NearField coefficient ---*/
-  
-  solver_container->SetTotal_CEquivArea(InverseDesign);
-  
-#else
-  
-  /*--- Send the value of the NearField coefficient to all the processors ---*/
-  
-  SU2_MPI::Bcast(&InverseDesign, 1, MPI_DOUBLE, MASTER_NODE, MPI_COMM_WORLD);
-  
-  /*--- Store the value of the NearField coefficient ---*/
-  
-  solver_container->SetTotal_CEquivArea(InverseDesign);
-  
-#endif
-  
-}
-
+              break;
+
+            case TNE2_EULER: case TNE2_NAVIER_STOKES:
+            case ADJ_TNE2_EULER: case ADJ_TNE2_NAVIER_STOKES:
+              cout << endl << "Min Delta Time: " << solver_container[val_iZone][MESH_0][TNE2_SOL]->GetMin_Delta_Time()<< ". Max Delta Time: " << solver_container[val_iZone][MESH_0][TNE2_SOL]->GetMax_Delta_Time() << ".";
+              break;
+
+            case DISC_ADJ_EULER: case DISC_ADJ_NAVIER_STOKES: case DISC_ADJ_RANS:
+               cout << endl;
+               cout << "------------------------ Discrete Adjoint Summary -----------------------" << endl;
+               cout << "Total Geometry Sensitivity (updated every "  << config[val_iZone]->GetWrt_Sol_Freq() << " iterations): ";
+               cout.precision(4);
+               cout.setf(ios::scientific, ios::floatfield);
+               cout << Total_Sens_Geo;
+               cout << endl << "-------------------------------------------------------------------------" << endl;
+              break;
+          }
+        }
+        else {
+          if (flow) {
+            cout << endl << "Min DT: " << solver_container[val_iZone][FinestMesh][FLOW_SOL]->GetMin_Delta_Time()<<
+            ".Max DT: " << solver_container[val_iZone][FinestMesh][FLOW_SOL]->GetMax_Delta_Time() <<
+            ".Dual Time step: " << config[val_iZone]->GetDelta_UnstTimeND() << ".";
+          }
+          else {
+            cout << endl << "Dual Time step: " << config[val_iZone]->GetDelta_UnstTimeND() << ".";
+          }
+        }
+        
+        switch (config[val_iZone]->GetKind_Solver()) {
+          case EULER :                  case NAVIER_STOKES:
+            
+            /*--- Visualize the maximum residual ---*/
+            iPointMaxResid = solver_container[val_iZone][FinestMesh][FLOW_SOL]->GetPoint_Max(0);
+            Coord = solver_container[val_iZone][FinestMesh][FLOW_SOL]->GetPoint_Max_Coord(0);
+            
+            cout << endl << "----------------------- Residual Evolution Summary ----------------------" << endl;
+
+            cout << "log10[Maximum residual]: " << log10(solver_container[val_iZone][FinestMesh][FLOW_SOL]->GetRes_Max(0)) << "." << endl;
+            
+            if (config[val_iZone]->GetSystemMeasurements() == SI) {
+              cout <<"Maximum residual point " << iPointMaxResid << ", located at (" << Coord[0] << ", " << Coord[1];
+              if (nDim == 3) cout << ", " << Coord[2];
+              cout <<   ")." << endl;
+            }
+            else {
+              cout <<"Maximum residual point " << iPointMaxResid << ", located at (" << Coord[0]*12.0 << ", " << Coord[1]*12.0;
+              if (nDim == 3) cout << ", " << Coord[2]*12.0;
+              cout <<   ")." << endl;
+            }
+            
+            /*--- Print out the number of non-physical points and reconstructions ---*/
+            
+            if (config[val_iZone]->GetNonphysical_Points() > 0)
+              cout << "There are " << config[val_iZone]->GetNonphysical_Points() << " non-physical points in the solution." << endl;
+            if (config[val_iZone]->GetNonphysical_Reconstr() > 0)
+              cout << "There are " << config[val_iZone]->GetNonphysical_Reconstr() << " non-physical states in the upwind reconstruction." << endl;
+            
+            cout << "-------------------------------------------------------------------------" << endl;
+
+            if (!Unsteady) cout << endl << " Iter" << "    Time(s)";
+            else cout << endl << " IntIter" << " ExtIter";
+            
+//            if (!fluid_structure) {
+              if (incompressible) cout << "   Res[Press]" << "     Res[Velx]" << "   CLift(Total)" << "   CDrag(Total)" << endl;
+              else if (freesurface) cout << "   Res[Press]" << "     Res[Dist]" << "   CLift(Total)" << "     CLevelSet" << endl;
+              else if (rotating_frame && nDim == 3) cout << "     Res[Rho]" << "     Res[RhoE]" << " CThrust(Total)" << " CTorque(Total)" << endl;
+              else if (aeroelastic) cout << "     Res[Rho]" << "     Res[RhoE]" << "   CLift(Total)" << "   CDrag(Total)" << "         plunge" << "          pitch" << endl;
+              else if (equiv_area) cout << "     Res[Rho]" << "   CLift(Total)" << "   CDrag(Total)" << "    CPress(N-F)" << endl;
+              else if (turbo)
+            	  switch (config[ZONE_0]->GetKind_TurboPerf(0)) {
+					case BLADE:
+						cout << "     Res[Rho]" << "     Res[RhoE]"  << "  KineticLoss(%)" << "  D_MassFlow(%)" << endl;
+						break;
+					case STAGE: case TURBINE:
+						cout << "     Res[Rho]" << "     Res[RhoE]"  << " TSEfficiency(%)" << " Outlet Pressure" << endl;
+						break;
+					default:
+						break;
+              }
+              else cout << "     Res[Rho]" << "     Res[RhoE]" << "   CLift(Total)" << "   CDrag(Total)" << endl;
+//            }
+//            else if (fluid_structure) cout << "     Res[Rho]" << "   Res[Displx]" << "   CLift(Total)" << "   CDrag(Total)" << endl;
+            
+            break;
+            
+          case TNE2_EULER :  case TNE2_NAVIER_STOKES:
+            
+            /*--- Visualize the maximum residual ---*/
+            iPointMaxResid = solver_container[val_iZone][FinestMesh][TNE2_SOL]->GetPoint_Max(0);
+            Coord = solver_container[val_iZone][FinestMesh][TNE2_SOL]->GetPoint_Max_Coord(0);
+            cout << endl << "log10[Maximum residual]: " << log10(solver_container[val_iZone][FinestMesh][TNE2_SOL]->GetRes_Max(0)) << "." << endl;
+            if (config[val_iZone]->GetSystemMeasurements() == SI) {
+              cout <<"Maximum residual point " << iPointMaxResid << ", located at (" << Coord[0] << ", " << Coord[1];
+              if (nDim == 3) cout << ", " << Coord[2];
+              cout <<   ")." << endl;
+            }
+            else {
+              cout <<"Maximum residual point " << iPointMaxResid << ", located at (" << Coord[0]*12.0 << ", " << Coord[1]*12.0;
+              if (nDim == 3) cout << ", " << Coord[2]*12.0;
+              cout <<   ")." << endl;
+            }
+            
+            if (!Unsteady) cout << endl << " Iter" << "    Time(s)";
+            else cout << endl << " IntIter" << " ExtIter";
+            
+            cout << "     Res[Rho]" << "     Res[RhoE]" << "   Res[RhoEve]" << "   CDrag(Total)";
+            if (config[val_iZone]->GetKind_Solver() == TNE2_NAVIER_STOKES)
+              cout << "   HeatLoad(Total)" << endl;
+            else cout << endl;
+            break;
+            
+          case RANS :
+            
+            /*--- Visualize the maximum residual ---*/
+            iPointMaxResid = solver_container[val_iZone][FinestMesh][FLOW_SOL]->GetPoint_Max(0);
+            Coord = solver_container[val_iZone][FinestMesh][FLOW_SOL]->GetPoint_Max_Coord(0);
+            
+            cout << endl << "----------------------- Residual Evolution Summary ----------------------" << endl;
+
+            cout << "log10[Maximum residual]: " << log10(solver_container[val_iZone][FinestMesh][FLOW_SOL]->GetRes_Max(0)) << "." << endl;
+            if (config[val_iZone]->GetSystemMeasurements() == SI) {
+              cout <<"Maximum residual point " << iPointMaxResid << ", located at (" << Coord[0] << ", " << Coord[1];
+              if (nDim == 3) cout << ", " << Coord[2];
+              cout <<   ")." << endl;
+            }
+            else {
+              cout <<"Maximum residual point " << iPointMaxResid << ", located at (" << Coord[0]*12.0 << ", " << Coord[1]*12.0;
+              if (nDim == 3) cout << ", " << Coord[2]*12.0;
+              cout <<   ")." << endl;
+            }
+            cout <<"Maximum Omega " << solver_container[val_iZone][FinestMesh][FLOW_SOL]->GetOmega_Max() << ", maximum Strain Rate " << solver_container[val_iZone][FinestMesh][FLOW_SOL]->GetStrainMag_Max() << "." << endl;
+            
+            /*--- Print out the number of non-physical points and reconstructions ---*/
+            if (config[val_iZone]->GetNonphysical_Points() > 0)
+              cout << "There are " << config[val_iZone]->GetNonphysical_Points() << " non-physical points in the solution." << endl;
+            if (config[val_iZone]->GetNonphysical_Reconstr() > 0)
+              cout << "There are " << config[val_iZone]->GetNonphysical_Reconstr() << " non-physical states in the upwind reconstruction." << endl;
+            
+            cout << "-------------------------------------------------------------------------" << endl;
+
+            if (!Unsteady) cout << endl << " Iter" << "    Time(s)";
+            else cout << endl << " IntIter" << " ExtIter";
+            if (incompressible || freesurface) cout << "   Res[Press]";
+            else cout << "      Res[Rho]";//, cout << "     Res[RhoE]";
+            
+            switch (config[val_iZone]->GetKind_Turb_Model()) {
+              case SA:	   cout << "       Res[nu]"; break;
+              case SA_NEG: cout << "       Res[nu]"; break;
+              case ML:	   cout << "       Res[nu]"; break;
+              case SST:	   cout << "     Res[kine]" << "     Res[omega]"; break;
+            }
+            
+            if (transition) { cout << "      Res[Int]" << "       Res[Re]"; }
+            else if (rotating_frame && nDim == 3 ) cout << "   CThrust(Total)" << "   CTorque(Total)" << endl;
+            else if (aeroelastic) cout << "   CLift(Total)" << "   CDrag(Total)" << "         plunge" << "          pitch" << endl;
+            else if (equiv_area) cout << "   CLift(Total)" << "   CDrag(Total)" << "    CPress(N-F)" << endl;
+            else if (turbo)
+            	switch (config[ZONE_0]->GetKind_TurboPerf(0)) {
+					case BLADE:
+						cout << "  KineticLoss(%)" << "  D_MassFlow(%)" << endl;
+            	        break;
+					case STAGE: case TURBINE:
+						cout << " TSEfficiency(%)" << " Outlet Pressure" << endl;
+            			break;
+            	    default:
+            	    	break;
+            	}
+
+            else cout << "   CLift(Total)"   << "   CDrag(Total)"   << endl;
+            
+            break;
+            
+          case WAVE_EQUATION :
+            if (!Unsteady) cout << endl << " Iter" << "    Time(s)";
+            else cout << endl << " IntIter" << "  ExtIter";
+            
+            cout << "      Res[Wave]" << "   CWave(Total)"<<  endl;
+            break;
+            
+          case HEAT_EQUATION :
+            if (!Unsteady) cout << endl << " Iter" << "    Time(s)";
+            else cout << endl << " IntIter" << "  ExtIter";
+            
+            cout << "      Res[Heat]" << "   CHeat(Total)"<<  endl;
+            break;
+            
+          case LINEAR_ELASTICITY :
+            if (!Unsteady) cout << endl << " Iter" << "    Time(s)";
+            else cout << endl << " IntIter" << "  ExtIter";
+            
+            if (nDim == 2) cout << "    Res[Displx]" << "    Res[Disply]" << "   CFEA(Total)"<<  endl;
+            if (nDim == 3) cout << "    Res[Displx]" << "    Res[Disply]" << "    Res[Displz]" << "   CFEA(Total)"<<  endl;
+            break;
+            
+          case ADJ_EULER :              case ADJ_NAVIER_STOKES :
+          case DISC_ADJ_EULER:          case DISC_ADJ_NAVIER_STOKES:
+            
+            /*--- Visualize the maximum residual ---*/
+            iPointMaxResid = solver_container[val_iZone][FinestMesh][ADJFLOW_SOL]->GetPoint_Max(0);
+            Coord = solver_container[val_iZone][FinestMesh][ADJFLOW_SOL]->GetPoint_Max_Coord(0);
+            cout << endl << "log10[Maximum residual]: " << log10(solver_container[val_iZone][FinestMesh][ADJFLOW_SOL]->GetRes_Max(0)) << "." << endl;
+            if (config[val_iZone]->GetSystemMeasurements() == SI) {
+              cout <<"Maximum residual point " << iPointMaxResid << ", located at (" << Coord[0] << ", " << Coord[1];
+              if (nDim == 3) cout << ", " << Coord[2];
+              cout <<   ")." << endl;
+            }
+            else {
+              cout <<"Maximum residual point " << iPointMaxResid << ", located at (" << Coord[0]*12.0 << ", " << Coord[1]*12.0;
+              if (nDim == 3) cout << ", " << Coord[2]*12.0;
+              cout <<   ")." << endl;
+            }
+            
+            /*--- Print out the number of non-physical points and reconstructions ---*/
+            if (config[val_iZone]->GetNonphysical_Points() > 0)
+              cout << "There are " << config[val_iZone]->GetNonphysical_Points() << " non-physical points in the solution." << endl;
+
+            if (!Unsteady) cout << endl << " Iter" << "    Time(s)";
+            else cout << endl << " IntIter" << "  ExtIter";
+            
+            if (incompressible || freesurface) cout << "   Res[Psi_Press]" << "   Res[Psi_Velx]";
+            else cout << "   Res[Psi_Rho]" << "     Res[Psi_E]";
+            if (disc_adj){
+              cout << "    Sens_Press" << "     Sens_Mach" << endl;
+            } else {
+              cout << "      Sens_Geo" << "     Sens_Mach" << endl;
+            }
+            if (freesurface) {
+              cout << "   Res[Psi_Press]" << "   Res[Psi_Dist]" << "    Sens_Geo" << "   Sens_Mach" << endl;
+            }
+            break;
+            
+          case ADJ_RANS : case DISC_ADJ_RANS:
+            
+            /*--- Visualize the maximum residual ---*/
+            iPointMaxResid = solver_container[val_iZone][FinestMesh][ADJFLOW_SOL]->GetPoint_Max(0);
+            Coord = solver_container[val_iZone][FinestMesh][ADJFLOW_SOL]->GetPoint_Max_Coord(0);
+            cout << endl << "log10[Maximum residual]: " << log10(solver_container[val_iZone][FinestMesh][ADJFLOW_SOL]->GetRes_Max(0)) << "." << endl;
+            if (config[val_iZone]->GetSystemMeasurements() == SI) {
+              cout <<"Maximum residual point " << iPointMaxResid << ", located at (" << Coord[0] << ", " << Coord[1];
+              if (nDim == 3) cout << ", " << Coord[2];
+              cout <<   ")." << endl;
+            }
+            else {
+              cout <<"Maximum residual point " << iPointMaxResid << ", located at (" << Coord[0]*12.0 << ", " << Coord[1]*12.0;
+              if (nDim == 3) cout << ", " << Coord[2]*12.0;
+              cout <<   ")." << endl;
+            }
+            
+            /*--- Print out the number of non-physical points and reconstructions ---*/
+            if (config[val_iZone]->GetNonphysical_Points() > 0)
+              cout << "There are " << config[val_iZone]->GetNonphysical_Points() << " non-physical points in the solution." << endl;
+
+            if (!Unsteady) cout << endl << " Iter" << "    Time(s)";
+            else cout << endl << " IntIter" << "  ExtIter";
+            
+            if (incompressible || freesurface) cout << "     Res[Psi_Press]";
+            else cout << "     Res[Psi_Rho]";
+            
+            if (!config[val_iZone]->GetFrozen_Visc()) {
+              cout << "      Res[Psi_nu]";
+            }
+            else {
+              if (incompressible || freesurface) cout << "   Res[Psi_Velx]";
+              else cout << "     Res[Psi_E]";
+            }
+            if (disc_adj){
+              cout << "    Sens_Press" << "     Sens_Mach" << endl;
+            } else {
+              cout << "      Sens_Geo" << "     Sens_Mach" << endl;
+            }
+            if (freesurface) {
+              cout << "   Res[Psi_Press]" << "   Res[Psi_Dist]" << "    Sens_Geo" << "   Sens_Mach" << endl;
+            }
+            break;
+            
+          case ADJ_TNE2_EULER :              case ADJ_TNE2_NAVIER_STOKES :
+            
+            /*--- Visualize the maximum residual ---*/
+            iPointMaxResid = solver_container[val_iZone][FinestMesh][ADJTNE2_SOL]->GetPoint_Max(0);
+            Coord = solver_container[val_iZone][FinestMesh][ADJTNE2_SOL]->GetPoint_Max_Coord(0);
+            cout << endl << "log10[Maximum residual]: " << log10(solver_container[val_iZone][FinestMesh][ADJTNE2_SOL]->GetRes_Max(0)) << "." << endl;
+            if (config[val_iZone]->GetSystemMeasurements() == SI) {
+              cout <<"Maximum residual point " << iPointMaxResid << ", located at (" << Coord[0] << ", " << Coord[1];
+              if (nDim == 3) cout << ", " << Coord[2];
+              cout <<   ")." << endl;
+            }
+            else {
+              cout <<"Maximum residual point " << iPointMaxResid << ", located at (" << Coord[0]*12.0 << ", " << Coord[1]*12.0;
+              if (nDim == 3) cout << ", " << Coord[2]*12.0;
+              cout <<   ")." << endl;
+            }
+            
+            if (!Unsteady) cout << endl << " Iter" << "    Time(s)";
+            else cout << endl << " IntIter" << "  ExtIter";
+            
+            cout << "   Res[Psi_Rho]" << "     Res[Psi_E]" << "   Res[Psi_Eve]" << "     Sens_Geo" << "    Sens_Mach" << endl;
+            
+            break;
+            
+        }
+        
+      }
+      
+      /*--- Write the solution on the screen and history file ---*/
+      cout.precision(6);
+      cout.setf(ios::fixed, ios::floatfield);
+      
+      if (!Unsteady) {
+        cout.width(5); cout << iExtIter;
+        cout.width(11); cout << timeiter;
+        
+      } else {
+        cout.width(8); cout << iIntIter;
+        cout.width(8); cout << iExtIter;
+      }
+      
+      switch (config[val_iZone]->GetKind_Solver()) {
+        case EULER : case NAVIER_STOKES:
+          
+          if (!DualTime_Iteration) {
+            if (compressible) ConvHist_file[0] << begin << direct_coeff << flow_resid;
+            if (incompressible) ConvHist_file[0] << begin << direct_coeff << flow_resid;
+            if (freesurface) ConvHist_file[0] << begin << direct_coeff << flow_resid << levelset_resid << end;
+//            if (fluid_structure) ConvHist_file[0] << fea_resid;
+            if (aeroelastic) ConvHist_file[0] << aeroelastic_coeff;
+            if (output_per_surface) ConvHist_file[0] << monitoring_coeff;
+            if (output_1d) ConvHist_file[0] << oneD_outputs;
+            if (output_massflow and !output_1d) ConvHist_file[0] << massflow_outputs;
+            if (direct_diff != NO_DERIVATIVE) ConvHist_file[0] << d_direct_coeff;
+            ConvHist_file[0] << end;
+            ConvHist_file[0].flush();
+          }
+          
+          cout.precision(6);
+          cout.setf(ios::fixed, ios::floatfield);
+          cout.width(13); cout << log10(residual_flow[0]);
+//          if (!fluid_structure && !equiv_area) {
+          if (!equiv_area) {
+            if (compressible) {
+              if (nDim == 2 ) { cout.width(14); cout << log10(residual_flow[3]); }
+              else { cout.width(14); cout << log10(residual_flow[4]); }
+            }
+            if (incompressible) { cout.width(14); cout << log10(residual_flow[1]); }
+            if (freesurface) { cout.width(14); cout << log10(residual_levelset[0]); }
+          }
+//          else if (fluid_structure) { cout.width(14); cout << log10(residual_fea[0]); }
+          
+          if (rotating_frame && nDim == 3 ) {
+            cout.setf(ios::scientific, ios::floatfield);
+            cout.width(15); cout << Total_CT;
+            cout.width(15); cout << Total_CQ;
+            cout.unsetf(ios_base::floatfield);
+          }
+          else if (equiv_area) { cout.width(15); cout << min(10000.0, max(-10000.0, Total_CLift)); cout.width(15); cout << min(10000.0, max(-10000.0, Total_CDrag)); cout.width(15);
+            cout.precision(4);
+            cout.setf(ios::scientific, ios::floatfield);
+            cout << Total_CNearFieldOF; }
+          else if (freesurface) { cout.width(15); cout << Total_CLift; cout.width(15); cout << Total_CFreeSurface; }
+          else if (turbo) {
+			cout.setf(ios::scientific, ios::floatfield);
+			switch (config[ZONE_0]->GetKind_TurboPerf(0)) {
+				case BLADE:
+					cout.width(15); cout << KineticEnergyLoss[0]*100.0;
+					cout.width(15); cout << abs((MassFlowIn[0] + MassFlowOut[0])/MassFlowIn[0])*100.0;
+					break;
+				case STAGE: case TURBINE:
+					cout.width(15); cout << TotalStaticEfficiency[0]*100.0;
+					cout.width(15); cout << PressureOut[0];
+					break;
+				default:
+					break;
+			}
+			cout.unsetf(ios_base::floatfield);
+          }
+          else { cout.width(15); cout << min(10000.0, max(-10000.0, Total_CLift)); cout.width(15); cout << min(10000.0, max(-10000.0, Total_CDrag)); }
+          if (aeroelastic) {
+            cout.setf(ios::scientific, ios::floatfield);
+            cout.width(15); cout << aeroelastic_plunge[0]; //Only output the first marker being monitored to the console.
+            cout.width(15); cout << aeroelastic_pitch[0];
+            cout.unsetf(ios_base::floatfield);
+          }
+          cout << endl;
+          
+          break;
+          
+        case RANS :
+          
+          if (!DualTime_Iteration) {
+            ConvHist_file[0] << begin << direct_coeff << flow_resid << turb_resid;
+            if (aeroelastic) ConvHist_file[0] << aeroelastic_coeff;
+            if (output_per_surface) ConvHist_file[0] << monitoring_coeff;
+            if (output_1d) ConvHist_file[0] << oneD_outputs;
+            if (output_massflow and !output_1d) ConvHist_file[0] << massflow_outputs;
+            if (direct_diff != NO_DERIVATIVE) ConvHist_file[0] << d_direct_coeff;
+            ConvHist_file[0] << end;
+            ConvHist_file[0].flush();
+          }
+          
+          cout.precision(6);
+          cout.setf(ios::fixed, ios::floatfield);
+          
+          if (incompressible || freesurface) cout.width(13);
+         else  cout.width(14);
+         cout << log10(residual_flow[0]);
+//          else  cout.width(14),
+//                 cout << log10(residual_flow[0]),
+//                 cout.width(14);
+//          if ( nDim==2 ) cout << log10(residual_flow[3]);
+//          if ( nDim==3 ) cout << log10(residual_flow[4]);
+          
+          switch(nVar_Turb) {
+            case 1: cout.width(14); cout << log10(residual_turbulent[0]); break;
+            case 2: cout.width(14); cout << log10(residual_turbulent[0]);
+              cout.width(15); cout << log10(residual_turbulent[1]); break;
+          }
+          
+          if (transition) { cout.width(14); cout << log10(residual_transition[0]); cout.width(14); cout << log10(residual_transition[1]); }
+          
+          if (rotating_frame && nDim == 3 ) {
+            cout.setf(ios::scientific, ios::floatfield);
+            cout.width(15); cout << Total_CT; cout.width(15);
+            cout << Total_CQ;
+            cout.unsetf(ios_base::floatfield);
+          }
+          else if (equiv_area) { cout.width(15); cout << min(10000.0, max(-10000.0, Total_CLift)); cout.width(15); cout << min(10000.0, max(-10000.0, Total_CDrag)); cout.width(15);
+            cout.precision(4);
+            cout.setf(ios::scientific, ios::floatfield);
+            cout << Total_CNearFieldOF; }
+          else if (turbo) {
+        	cout.setf(ios::scientific, ios::floatfield);
+        	switch (config[ZONE_0]->GetKind_TurboPerf(0)) {
+        		case BLADE:
+        			cout.width(15); cout << KineticEnergyLoss[0]*100.0;
+        			cout.width(15); cout << abs((MassFlowIn[0] + MassFlowOut[0])/MassFlowIn[0])*100.0;
+        			break;
+        		case STAGE: case TURBINE:
+        			cout.width(15); cout << TotalStaticEfficiency[0]*100.0;
+					cout.width(15); cout << PressureOut[0];
+					break;
+        		default:
+        			break;
+        	}
+		    cout.unsetf(ios_base::floatfield);
+		  }
+          else { cout.width(15); cout << min(10000.0, max(-10000.0, Total_CLift)); cout.width(15); cout << min(10000.0, max(-10000.0, Total_CDrag)); }
+          
+          if (aeroelastic) {
+            cout.setf(ios::scientific, ios::floatfield);
+            cout.width(15); cout << aeroelastic_plunge[0]; //Only output the first marker being monitored to the console.
+            cout.width(15); cout << aeroelastic_pitch[0];
+            cout.unsetf(ios_base::floatfield);
+          }
+          cout << endl;
+          
+          if (freesurface) {
+            if (!DualTime_Iteration) {
+              ConvHist_file[0] << begin << direct_coeff << flow_resid << levelset_resid << end;
+              ConvHist_file[0].flush();
+            }
+            
+            cout.precision(6);
+            cout.setf(ios::fixed, ios::floatfield);
+            cout.width(13); cout << log10(residual_flow[0]);
+            cout.width(14); cout << log10(residual_levelset[0]);
+            cout.width(15); cout << Total_CLift;
+            cout.width(14); cout << Total_CFreeSurface;
+            
+            cout << endl;
+          }
+          
+          break;
+          
+        case TNE2_EULER : case TNE2_NAVIER_STOKES:
+          
+          if (!DualTime_Iteration) {
+            ConvHist_file[0] << begin << direct_coeff << flow_resid;
+            ConvHist_file[0] << end;
+            ConvHist_file[0].flush();
+          }
+          
+          cout.precision(6);
+          cout.setf(ios::fixed, ios::floatfield);
+          cout.width(13); cout << log10(residual_TNE2[0]);
+          cout.width(14); cout << log10(residual_TNE2[nSpecies+nDim]);
+          cout.width(14); cout << log10(residual_TNE2[nSpecies+nDim+1]);
+          cout.width(15); cout << Total_CDrag;
+          if (config[val_iZone]->GetKind_Solver() == TNE2_NAVIER_STOKES) {
+            cout.precision(1);
+            cout.width(11); cout << Total_MaxHeat;
+          }
+          cout << endl;
+          break;
+          
+        case WAVE_EQUATION:
+          
+          if (!DualTime_Iteration) {
+            ConvHist_file[0] << begin << wave_coeff << wave_resid << end;
+            ConvHist_file[0].flush();
+          }
+          
+          cout.precision(6);
+          cout.setf(ios::fixed, ios::floatfield);
+          cout.width(14); cout << log10(residual_wave[0]);
+          cout.width(14); cout << Total_CWave;
+          cout << endl;
+          break;
+          
+        case HEAT_EQUATION:
+          
+          if (!DualTime_Iteration) {
+            ConvHist_file[0] << begin << heat_coeff << heat_resid << end;
+            ConvHist_file[0].flush();
+          }
+          
+          cout.precision(6);
+          cout.setf(ios::fixed, ios::floatfield);
+          cout.width(14); cout << log10(residual_heat[0]);
+          cout.width(14); cout << Total_CHeat;
+          cout << endl;
+          break;
+          
+        case LINEAR_ELASTICITY:
+          
+          if (!DualTime_Iteration) {
+            ConvHist_file[0] << begin << fea_coeff << fea_resid << end;
+            ConvHist_file[0].flush();
+          }
+          
+          cout.precision(6);
+          cout.setf(ios::fixed, ios::floatfield);
+          cout.width(15); cout << log10(residual_fea[0]);
+          cout.width(15); cout << log10(residual_fea[1]);
+          if (nDim == 3) { cout.width(15); cout << log10(residual_fea[2]); }
+          cout.precision(4);
+          cout.setf(ios::scientific, ios::floatfield);
+          cout.width(14); cout << Total_CFEA;
+          cout << endl;
+          break;
+          
+        case ADJ_EULER :              case ADJ_NAVIER_STOKES :
+        case DISC_ADJ_EULER:          case DISC_ADJ_NAVIER_STOKES:
+          
+          if (!DualTime_Iteration) {
+            ConvHist_file[0] << begin << adjoint_coeff << adj_flow_resid << end;
+            ConvHist_file[0].flush();
+          }
+          
+          cout.precision(6);
+          cout.setf(ios::fixed, ios::floatfield);
+          if (compressible) {
+            cout.width(15); cout << log10(residual_adjflow[0]);
+            cout.width(15); cout << log10(residual_adjflow[nDim+1]);
+          }
+          if (incompressible || freesurface) {
+            cout.width(17); cout << log10(residual_adjflow[0]);
+            cout.width(16); cout << log10(residual_adjflow[1]);
+          }
+
+          if (disc_adj){
+            cout.precision(4);
+            cout.setf(ios::scientific, ios::floatfield);
+            cout.width(14); cout << Total_Sens_Press;
+            cout.width(14); cout << Total_Sens_Mach;
+          }else{
+            cout.precision(4);
+            cout.setf(ios::scientific, ios::floatfield);
+            cout.width(14); cout << Total_Sens_Geo;
+            cout.width(14); cout << Total_Sens_Mach;
+          }
+          cout << endl;
+          cout.unsetf(ios_base::floatfield);
+          
+          if (freesurface) {
+            if (!DualTime_Iteration) {
+              ConvHist_file[0] << begin << adjoint_coeff << adj_flow_resid << adj_levelset_resid << end;
+              ConvHist_file[0].flush();
+            }
+            
+            cout.precision(6);
+            cout.setf(ios::fixed, ios::floatfield);
+            cout.width(17); cout << log10(residual_adjflow[0]);
+            cout.width(16); cout << log10(residual_adjlevelset[0]);
+            cout.precision(3);
+            cout.setf(ios::scientific, ios::floatfield);
+            cout.width(12); cout << Total_Sens_Geo;
+            cout.width(12); cout << Total_Sens_Mach;
+            cout.unsetf(ios_base::floatfield);
+            cout << endl;
+          }
+          
+          break;
+          
+        case ADJ_RANS : case DISC_ADJ_RANS:
+          
+          if (!DualTime_Iteration) {
+            ConvHist_file[0] << begin << adjoint_coeff << adj_flow_resid;
+            if (!config[val_iZone]->GetFrozen_Visc())
+              ConvHist_file[0] << adj_turb_resid;
+            ConvHist_file[0] << end;
+            ConvHist_file[0].flush();
+          }
+          
+          cout.precision(6);
+          cout.setf(ios::fixed, ios::floatfield);
+          cout.width(17); cout << log10(residual_adjflow[0]);
+          if (!config[val_iZone]->GetFrozen_Visc()) {
+            cout.width(17); cout << log10(residual_adjturbulent[0]);
+          }
+          else {
+            if (compressible) {
+              if (geometry[val_iZone][FinestMesh]->GetnDim() == 2 ) { cout.width(15); cout << log10(residual_adjflow[3]); }
+              else { cout.width(15); cout << log10(residual_adjflow[4]); }
+            }
+            if (incompressible || freesurface) {
+              cout.width(15); cout << log10(residual_adjflow[1]);
+            }
+          }
+
+          if (disc_adj){
+            cout.precision(4);
+            cout.setf(ios::scientific, ios::floatfield);
+            cout.width(14); cout << Total_Sens_Press;
+            cout.width(14); cout << Total_Sens_Mach;
+          }else{
+            cout.precision(4);
+            cout.setf(ios::scientific, ios::floatfield);
+            cout.width(14); cout << Total_Sens_Geo;
+            cout.width(14); cout << Total_Sens_Mach;
+          }
+          cout << endl;
+          cout.unsetf(ios_base::floatfield);
+          if (freesurface) {
+            if (!DualTime_Iteration) {
+              ConvHist_file[0] << begin << adjoint_coeff << adj_flow_resid << adj_levelset_resid;
+              ConvHist_file[0] << end;
+              ConvHist_file[0].flush();
+            }
+            
+            cout.precision(6);
+            cout.setf(ios::fixed, ios::floatfield);
+            cout.width(17); cout << log10(residual_adjflow[0]);
+            cout.width(16); cout << log10(residual_adjlevelset[0]);
+            
+            cout.precision(4);
+            cout.setf(ios::scientific, ios::floatfield);
+            cout.width(12); cout << Total_Sens_Geo;
+            cout.width(12); cout << Total_Sens_Mach;
+            cout << endl;
+            cout.unsetf(ios_base::floatfield);
+          }
+          
+          break;
+          
+        case ADJ_TNE2_EULER :              case ADJ_TNE2_NAVIER_STOKES :
+          
+          if (!DualTime_Iteration) {
+            ConvHist_file[0] << begin << adjoint_coeff << adj_flow_resid << end;
+            ConvHist_file[0].flush();
+          }
+          
+          cout.precision(6);
+          cout.setf(ios::fixed, ios::floatfield);
+          cout.width(15); cout << log10(residual_adjTNE2[0]);
+          cout.width(15); cout << log10(residual_adjTNE2[nSpecies+nDim]);
+          cout.width(15); cout << log10(residual_adjTNE2[nSpecies+nDim+1]);
+          
+          cout.precision(4);
+          cout.setf(ios::scientific, ios::floatfield);
+          cout.width(14); cout << Total_Sens_Geo;
+          cout.width(14); cout << Total_Sens_Mach;
+          cout << endl;
+          cout.unsetf(ios_base::floatfield);
+          
+          break;
+          
+          
+      }
+      cout.unsetf(ios::fixed);
+      
+      delete [] residual_flow;
+      delete [] residual_turbulent;
+      delete [] residual_transition;
+      delete [] residual_TNE2;
+      delete [] residual_levelset;
+      delete [] residual_wave;
+      delete [] residual_fea;
+      delete [] residual_heat;
+      
+      delete [] residual_adjflow;
+      delete [] residual_adjturbulent;
+      delete [] residual_adjTNE2;
+      delete [] residual_adjlevelset;
+      
+      delete [] Surface_CLift;
+      delete [] Surface_CDrag;
+      delete [] Surface_CSideForce;
+      delete [] Surface_CEff;
+      delete [] Surface_CFx;
+      delete [] Surface_CFy;
+      delete [] Surface_CFz;
+      delete [] Surface_CMx;
+      delete [] Surface_CMy;
+      delete [] Surface_CMz;
+      delete [] aeroelastic_pitch;
+      delete [] aeroelastic_plunge;
+
+      delete [] TotalStaticEfficiency;
+      delete [] TotalTotalEfficiency;
+      delete [] KineticEnergyLoss;
+      delete [] TotalPressureLoss;
+      delete [] MassFlowIn;
+      delete [] MassFlowOut;
+      delete [] FlowAngleIn;
+      delete [] FlowAngleOut;
+      delete [] EulerianWork;
+      delete []	TotalEnthalpyIn;
+      delete [] PressureRatio;
+      delete [] PressureOut;
+      delete [] EnthalpyOut;
+      delete [] MachIn;
+      delete [] MachOut;
+      delete [] NormalMachIn;
+      delete [] NormalMachOut;
+      delete [] VelocityOutIs;
+    }
+  }
+}
+
+void COutput::SetCFL_Number(CSolver ****solver_container, CConfig **config, unsigned short val_iZone) {
+  
+  su2double CFLFactor = 1.0, power = 1.0, CFL = 0.0, CFLMin = 0.0, CFLMax = 0.0, Div = 1.0, Diff = 0.0, MGFactor[100];
+  unsigned short iMesh;
+  
+  unsigned short FinestMesh = config[val_iZone]->GetFinestMesh();
+  unsigned long ExtIter = config[val_iZone]->GetExtIter();
+
+  RhoRes_New = solver_container[val_iZone][FinestMesh][FLOW_SOL]->GetRes_RMS(0);
+  switch( config[val_iZone]->GetKind_Solver()){
+    case ADJ_EULER : case ADJ_NAVIER_STOKES: case ADJ_RANS: case ADJ_TNE2_EULER: case ADJ_TNE2_NAVIER_STOKES:
+      RhoRes_New = solver_container[val_iZone][FinestMesh][ADJFLOW_SOL]->GetRes_RMS(0);
+      break;
+  }
+
+  if (RhoRes_New < EPS) RhoRes_New = EPS;
+  if (RhoRes_Old < EPS) RhoRes_Old = RhoRes_New;
+  
+  Div = RhoRes_Old/RhoRes_New;
+  Diff = RhoRes_New-RhoRes_Old;
+  
+  /*--- Compute MG factor ---*/
+  
+  for (iMesh = 0; iMesh <= config[val_iZone]->GetnMGLevels(); iMesh++) {
+    if (iMesh == MESH_0) MGFactor[iMesh] = 1.0;
+    else MGFactor[iMesh] = MGFactor[iMesh-1] * config[val_iZone]->GetCFL(iMesh)/config[val_iZone]->GetCFL(iMesh-1);
+  }
+  
+  if (Div < 1.0) power = config[val_iZone]->GetCFL_AdaptParam(0);
+  else power = config[val_iZone]->GetCFL_AdaptParam(1);
+  
+  /*--- Detect a stall in the residual ---*/
+  
+  if ((fabs(Diff) <= RhoRes_New*1E-8) && (ExtIter != 0)) { Div = 0.1; power = config[val_iZone]->GetCFL_AdaptParam(1); }
+  
+  CFLMin = config[val_iZone]->GetCFL_AdaptParam(2);
+  CFLMax = config[val_iZone]->GetCFL_AdaptParam(3);
+  
+  CFLFactor = pow(Div, power);
+  
+  for (iMesh = 0; iMesh <= config[val_iZone]->GetnMGLevels(); iMesh++) {
+    CFL = config[val_iZone]->GetCFL(iMesh);
+    CFL *= CFLFactor;
+    
+    if ((iMesh == MESH_0) && (CFL <= CFLMin)) {
+      for (iMesh = 0; iMesh <= config[val_iZone]->GetnMGLevels(); iMesh++) {
+        config[val_iZone]->SetCFL(iMesh, 1.001*CFLMin*MGFactor[iMesh]);
+      }
+      break;
+    }
+    if ((iMesh == MESH_0) && (CFL >= CFLMax)) {
+      for (iMesh = 0; iMesh <= config[val_iZone]->GetnMGLevels(); iMesh++)
+        config[val_iZone]->SetCFL(iMesh, 0.999*CFLMax*MGFactor[iMesh]);
+      break;
+    }
+    
+    config[val_iZone]->SetCFL(iMesh, CFL);
+    
+  }
+  
+  RhoRes_Old = solver_container[val_iZone][FinestMesh][FLOW_SOL]->GetRes_RMS(0);
+  switch( config[val_iZone]->GetKind_Solver()){
+      case ADJ_EULER : case ADJ_NAVIER_STOKES: case ADJ_RANS: case ADJ_TNE2_EULER: case ADJ_TNE2_NAVIER_STOKES:
+        RhoRes_Old = solver_container[val_iZone][FinestMesh][ADJFLOW_SOL]->GetRes_RMS(0);
+        break;
+    }
+  
+}
+
+
+void COutput::SetForces_Breakdown(CGeometry ***geometry,
+                                  CSolver ****solver_container,
+                                  CConfig **config,
+                                  CIntegration ***integration,
+                                  unsigned short val_iZone) {
+  
+  char cstr[200];
+  unsigned short iMarker_Monitoring;
+  ofstream Breakdown_file;
+  
+  int rank = MASTER_NODE;
+  bool compressible       = (config[val_iZone]->GetKind_Regime() == COMPRESSIBLE);
+  bool incompressible     = (config[val_iZone]->GetKind_Regime() == INCOMPRESSIBLE);
+  bool freesurface        = (config[val_iZone]->GetKind_Regime() == FREESURFACE);
+  bool unsteady           = (config[val_iZone]->GetUnsteady_Simulation() != NO);
+  bool viscous            = config[val_iZone]->GetViscous();
+  bool grid_movement      = config[val_iZone]->GetGrid_Movement();
+  bool gravity            = config[val_iZone]->GetGravityForce();
+  bool turbulent          = config[val_iZone]->GetKind_Solver() == RANS;
+
+#ifdef HAVE_MPI
+  MPI_Comm_rank(MPI_COMM_WORLD, &rank);
+#endif
+  
+  unsigned short FinestMesh = config[val_iZone]->GetFinestMesh();
+  unsigned short nDim = geometry[val_iZone][FinestMesh]->GetnDim();
+  bool flow = ((config[val_iZone]->GetKind_Solver() == EULER) || (config[val_iZone]->GetKind_Solver() == NAVIER_STOKES) ||
+               (config[val_iZone]->GetKind_Solver() == RANS));
+  
+  /*--- Output the mean flow solution using only the master node ---*/
+  
+  if ((rank == MASTER_NODE) && (flow)) {
+    
+    cout << "Writing the forces breakdown file." << endl;
+
+    /*--- Initialize variables to store information from all domains (direct solution) ---*/
+    
+    su2double Total_CLift = 0.0, Total_CDrag = 0.0, Total_CSideForce = 0.0, Total_CMx = 0.0, Total_CMy = 0.0, Total_CMz = 0.0, Total_CEff = 0.0, Total_CFx = 0.0, Total_CFy = 0.0, Total_CFz = 0.0,
+    Inv_CLift = 0.0, Inv_CDrag = 0.0, Inv_CSideForce = 0.0, Inv_CMx = 0.0, Inv_CMy = 0.0, Inv_CMz = 0.0, Inv_CEff = 0.0, Inv_CFx = 0.0, Inv_CFy = 0.0, Inv_CFz = 0.0,
+    *Surface_CLift = NULL, *Surface_CDrag = NULL, *Surface_CSideForce = NULL, *Surface_CEff = NULL, *Surface_CFx = NULL, *Surface_CFy = NULL,  *Surface_CFz = NULL, *Surface_CMx = NULL, *Surface_CMy = NULL, *Surface_CMz = NULL,
+    *Surface_CLift_Inv = NULL, *Surface_CDrag_Inv = NULL, *Surface_CSideForce_Inv = NULL, *Surface_CEff_Inv = NULL, *Surface_CFx_Inv = NULL, *Surface_CFy_Inv = NULL,  *Surface_CFz_Inv = NULL, *Surface_CMx_Inv = NULL, *Surface_CMy_Inv = NULL, *Surface_CMz_Inv = NULL;
+    time_t now = time(0);
+    string dt = ctime(&now); dt[24] = '.';
+
+    /*--- Allocate memory for the coefficients being monitored ---*/
+    
+    Surface_CLift      = new su2double[config[ZONE_0]->GetnMarker_Monitoring()];
+    Surface_CDrag      = new su2double[config[ZONE_0]->GetnMarker_Monitoring()];
+    Surface_CSideForce = new su2double[config[ZONE_0]->GetnMarker_Monitoring()];
+    Surface_CEff       = new su2double[config[ZONE_0]->GetnMarker_Monitoring()];
+    Surface_CFx        = new su2double[config[ZONE_0]->GetnMarker_Monitoring()];
+    Surface_CFy        = new su2double[config[ZONE_0]->GetnMarker_Monitoring()];
+    Surface_CFz        = new su2double[config[ZONE_0]->GetnMarker_Monitoring()];
+    Surface_CMx        = new su2double[config[ZONE_0]->GetnMarker_Monitoring()];
+    Surface_CMy        = new su2double[config[ZONE_0]->GetnMarker_Monitoring()];
+    Surface_CMz        = new su2double[config[ZONE_0]->GetnMarker_Monitoring()];
+    
+    Surface_CLift_Inv      = new su2double[config[ZONE_0]->GetnMarker_Monitoring()];
+    Surface_CDrag_Inv      = new su2double[config[ZONE_0]->GetnMarker_Monitoring()];
+    Surface_CSideForce_Inv = new su2double[config[ZONE_0]->GetnMarker_Monitoring()];
+    Surface_CEff_Inv       = new su2double[config[ZONE_0]->GetnMarker_Monitoring()];
+    Surface_CFx_Inv        = new su2double[config[ZONE_0]->GetnMarker_Monitoring()];
+    Surface_CFy_Inv        = new su2double[config[ZONE_0]->GetnMarker_Monitoring()];
+    Surface_CFz_Inv        = new su2double[config[ZONE_0]->GetnMarker_Monitoring()];
+    Surface_CMx_Inv        = new su2double[config[ZONE_0]->GetnMarker_Monitoring()];
+    Surface_CMy_Inv        = new su2double[config[ZONE_0]->GetnMarker_Monitoring()];
+    Surface_CMz_Inv        = new su2double[config[ZONE_0]->GetnMarker_Monitoring()];
+
+    /*--- Flow solution coefficients ---*/
+    
+    Total_CLift       = solver_container[val_iZone][FinestMesh][FLOW_SOL]->GetTotal_CLift();
+    Total_CDrag       = solver_container[val_iZone][FinestMesh][FLOW_SOL]->GetTotal_CDrag();
+    Total_CSideForce  = solver_container[val_iZone][FinestMesh][FLOW_SOL]->GetTotal_CSideForce();
+    Total_CEff        = solver_container[val_iZone][FinestMesh][FLOW_SOL]->GetTotal_CEff();
+    Total_CMx         = solver_container[val_iZone][FinestMesh][FLOW_SOL]->GetTotal_CMx();
+    Total_CMy         = solver_container[val_iZone][FinestMesh][FLOW_SOL]->GetTotal_CMy();
+    Total_CMz         = solver_container[val_iZone][FinestMesh][FLOW_SOL]->GetTotal_CMz();
+    Total_CFx         = solver_container[val_iZone][FinestMesh][FLOW_SOL]->GetTotal_CFx();
+    Total_CFy         = solver_container[val_iZone][FinestMesh][FLOW_SOL]->GetTotal_CFy();
+    Total_CFz         = solver_container[val_iZone][FinestMesh][FLOW_SOL]->GetTotal_CFz();
+    
+    /*--- Flow inviscid solution coefficients ---*/
+    
+    Inv_CLift       = solver_container[val_iZone][FinestMesh][FLOW_SOL]->GetAllBound_CLift_Inv();
+    Inv_CDrag       = solver_container[val_iZone][FinestMesh][FLOW_SOL]->GetAllBound_CDrag_Inv();
+    Inv_CSideForce  = solver_container[val_iZone][FinestMesh][FLOW_SOL]->GetAllBound_CSideForce_Inv();
+    Inv_CEff        = solver_container[val_iZone][FinestMesh][FLOW_SOL]->GetAllBound_CEff_Inv();
+    Inv_CMx         = solver_container[val_iZone][FinestMesh][FLOW_SOL]->GetAllBound_CMx_Inv();
+    Inv_CMy         = solver_container[val_iZone][FinestMesh][FLOW_SOL]->GetAllBound_CMy_Inv();
+    Inv_CMz         = solver_container[val_iZone][FinestMesh][FLOW_SOL]->GetAllBound_CMz_Inv();
+    Inv_CFx         = solver_container[val_iZone][FinestMesh][FLOW_SOL]->GetAllBound_CFx_Inv();
+    Inv_CFy         = solver_container[val_iZone][FinestMesh][FLOW_SOL]->GetAllBound_CFy_Inv();
+    Inv_CFz         = solver_container[val_iZone][FinestMesh][FLOW_SOL]->GetAllBound_CFz_Inv();
+    
+    /*--- Look over the markers being monitored and get the desired values ---*/
+    
+    for (iMarker_Monitoring = 0; iMarker_Monitoring < config[ZONE_0]->GetnMarker_Monitoring(); iMarker_Monitoring++) {
+      Surface_CLift[iMarker_Monitoring]      = solver_container[val_iZone][FinestMesh][FLOW_SOL]->GetSurface_CLift(iMarker_Monitoring);
+      Surface_CDrag[iMarker_Monitoring]      = solver_container[val_iZone][FinestMesh][FLOW_SOL]->GetSurface_CDrag(iMarker_Monitoring);
+      Surface_CSideForce[iMarker_Monitoring] = solver_container[val_iZone][FinestMesh][FLOW_SOL]->GetSurface_CSideForce(iMarker_Monitoring);
+      Surface_CEff[iMarker_Monitoring]       = solver_container[val_iZone][FinestMesh][FLOW_SOL]->GetSurface_CEff(iMarker_Monitoring);
+      Surface_CFx[iMarker_Monitoring]        = solver_container[val_iZone][FinestMesh][FLOW_SOL]->GetSurface_CFx(iMarker_Monitoring);
+      Surface_CFy[iMarker_Monitoring]        = solver_container[val_iZone][FinestMesh][FLOW_SOL]->GetSurface_CFy(iMarker_Monitoring);
+      Surface_CFz[iMarker_Monitoring]        = solver_container[val_iZone][FinestMesh][FLOW_SOL]->GetSurface_CFz(iMarker_Monitoring);
+      Surface_CMx[iMarker_Monitoring]        = solver_container[val_iZone][FinestMesh][FLOW_SOL]->GetSurface_CMx(iMarker_Monitoring);
+      Surface_CMy[iMarker_Monitoring]        = solver_container[val_iZone][FinestMesh][FLOW_SOL]->GetSurface_CMy(iMarker_Monitoring);
+      Surface_CMz[iMarker_Monitoring]        = solver_container[val_iZone][FinestMesh][FLOW_SOL]->GetSurface_CMz(iMarker_Monitoring);
+      
+      Surface_CLift_Inv[iMarker_Monitoring]      = solver_container[val_iZone][FinestMesh][FLOW_SOL]->GetSurface_CLift_Inv(iMarker_Monitoring);
+      Surface_CDrag_Inv[iMarker_Monitoring]      = solver_container[val_iZone][FinestMesh][FLOW_SOL]->GetSurface_CDrag_Inv(iMarker_Monitoring);
+      Surface_CSideForce_Inv[iMarker_Monitoring] = solver_container[val_iZone][FinestMesh][FLOW_SOL]->GetSurface_CSideForce_Inv(iMarker_Monitoring);
+      Surface_CEff_Inv[iMarker_Monitoring]       = solver_container[val_iZone][FinestMesh][FLOW_SOL]->GetSurface_CEff_Inv(iMarker_Monitoring);
+      Surface_CFx_Inv[iMarker_Monitoring]        = solver_container[val_iZone][FinestMesh][FLOW_SOL]->GetSurface_CFx_Inv(iMarker_Monitoring);
+      Surface_CFy_Inv[iMarker_Monitoring]        = solver_container[val_iZone][FinestMesh][FLOW_SOL]->GetSurface_CFy_Inv(iMarker_Monitoring);
+      Surface_CFz_Inv[iMarker_Monitoring]        = solver_container[val_iZone][FinestMesh][FLOW_SOL]->GetSurface_CFz_Inv(iMarker_Monitoring);
+      Surface_CMx_Inv[iMarker_Monitoring]        = solver_container[val_iZone][FinestMesh][FLOW_SOL]->GetSurface_CMx_Inv(iMarker_Monitoring);
+      Surface_CMy_Inv[iMarker_Monitoring]        = solver_container[val_iZone][FinestMesh][FLOW_SOL]->GetSurface_CMy_Inv(iMarker_Monitoring);
+      Surface_CMz_Inv[iMarker_Monitoring]        = solver_container[val_iZone][FinestMesh][FLOW_SOL]->GetSurface_CMz_Inv(iMarker_Monitoring);
+    }
+    
+    /*--- Write file name with extension ---*/
+    
+    string filename = config[val_iZone]->GetBreakdown_FileName();
+    strcpy (cstr, filename.data());
+
+    Breakdown_file.open(cstr, ios::out);
+    
+    Breakdown_file << endl <<"-------------------------------------------------------------------------" << endl;
+    Breakdown_file <<"|    ___ _   _ ___                                                      |" << endl;
+    Breakdown_file <<"|   / __| | | |_  )   Release 4.0.1  \"Cardinal\"                         |" << endl;
+    Breakdown_file <<"|   \\__ \\ |_| |/ /                                                      |" << endl;
+    Breakdown_file <<"|   |___/\\___//___|   Suite (Computational Fluid Dynamics Code)         |" << endl;
+    Breakdown_file << "|                                                                       |" << endl;
+    Breakdown_file << "|   Local date and time: " << dt << "                      |" << endl;
+    Breakdown_file <<"-------------------------------------------------------------------------" << endl;
+    Breakdown_file << "| SU2 Lead Dev.: Dr. Francisco Palacios, Francisco.D.Palacios@boeing.com|" << endl;
+    Breakdown_file << "|                Dr. Thomas D. Economon, economon@stanford.edu          |" << endl;
+    Breakdown_file <<"-------------------------------------------------------------------------" << endl;
+    Breakdown_file << "| SU2 Developers:                                                       |" << endl;
+    Breakdown_file << "| - Prof. Juan J. Alonso's group at Stanford University.                |" << endl;
+    Breakdown_file << "| - Prof. Piero Colonna's group at Delft University of Technology.      |" << endl;
+    Breakdown_file << "| - Prof. Nicolas R. Gauger's group at Kaiserslautern U. of Technology. |" << endl;
+    Breakdown_file << "| - Prof. Alberto Guardone's group at Polytechnic University of Milan.  |" << endl;
+    Breakdown_file << "| - Prof. Rafael Palacios' group at Imperial College London.            |" << endl;
+    Breakdown_file <<"-------------------------------------------------------------------------" << endl;
+    Breakdown_file << "| Copyright (C) 2012-2015 SU2, the open-source CFD code.                |" << endl;
+    Breakdown_file << "|                                                                       |" << endl;
+    Breakdown_file << "| SU2 is free software; you can redistribute it and/or                  |" << endl;
+    Breakdown_file << "| modify it under the terms of the GNU Lesser General Public            |" << endl;
+    Breakdown_file << "| License as published by the Free Software Foundation; either          |" << endl;
+    Breakdown_file << "| version 2.1 of the License, or (at your option) any later version.    |" << endl;
+    Breakdown_file << "|                                                                       |" << endl;
+    Breakdown_file << "| SU2 is distributed in the hope that it will be useful,                |" << endl;
+    Breakdown_file << "| but WITHOUT ANY WARRANTY; without even the implied warranty of        |" << endl;
+    Breakdown_file << "| MERCHANTABILITY or FITNESS FOR A PARTICULAR PURPOSE. See the GNU      |" << endl;
+    Breakdown_file << "| Lesser General Public License for more details.                       |" << endl;
+    Breakdown_file << "|                                                                       |" << endl;
+    Breakdown_file << "| You should have received a copy of the GNU Lesser General Public      |" << endl;
+    Breakdown_file << "| License along with SU2. If not, see <http://www.gnu.org/licenses/>.   |" << endl;
+    Breakdown_file <<"-------------------------------------------------------------------------" << endl;
+    
+    Breakdown_file.precision(6);
+    
+    Breakdown_file << endl << endl <<"Problem definition:" << endl << endl;
+    
+    if (compressible) {
+      if (viscous) {
+        Breakdown_file << "Viscous flow: Computing pressure using the ideal gas law" << endl;
+        Breakdown_file << "based on the free-stream temperature and a density computed" << endl;
+        Breakdown_file << "from the Reynolds number." << endl;
+      } else {
+        Breakdown_file << "Inviscid flow: Computing density based on free-stream" << endl;
+        Breakdown_file << "temperature and pressure using the ideal gas law." << endl;
+      }
+    }
+    
+    if (grid_movement) Breakdown_file << "Force coefficients computed using MACH_MOTION." << endl;
+    else Breakdown_file << "Force coefficients computed using free-stream values." << endl;
+    
+    if (incompressible || freesurface) {
+      Breakdown_file << "Viscous and Inviscid flow: rho_ref, and vel_ref" << endl;
+      Breakdown_file << "are based on the free-stream values, p_ref = rho_ref*vel_ref^2." << endl;
+      Breakdown_file << "The free-stream value of the pressure is 0." << endl;
+      Breakdown_file << "Mach number: "<< config[val_iZone]->GetMach() << ", computed using the Bulk modulus." << endl;
+      Breakdown_file << "Angle of attack (deg): "<< config[val_iZone]->GetAoA() << ", computed using the the free-stream velocity." << endl;
+      Breakdown_file << "Side slip angle (deg): "<< config[val_iZone]->GetAoS() << ", computed using the the free-stream velocity." << endl;
+      if (viscous) Breakdown_file << "Reynolds number: " << config[val_iZone]->GetReynolds() << ", computed using free-stream values."<< endl;
+      Breakdown_file << "Only dimensional computation, the grid should be dimensional." << endl;
+    }
+    
+    Breakdown_file <<"-- Input conditions:"<< endl;
+    
+    if (compressible) {
+      switch (config[val_iZone]->GetKind_FluidModel()) {
+          
+        case STANDARD_AIR:
+          Breakdown_file << "Fluid Model: STANDARD_AIR "<< endl;
+          Breakdown_file << "Specific gas constant: " << config[val_iZone]->GetGas_Constant();
+          if (config[val_iZone]->GetSystemMeasurements() == SI) Breakdown_file << " N.m/kg.K." << endl;
+          else if (config[val_iZone]->GetSystemMeasurements() == US) Breakdown_file << " lbf.ft/slug.R." << endl;
+          Breakdown_file << "Specific gas constant (non-dim): " << config[val_iZone]->GetGas_ConstantND()<< endl;
+          Breakdown_file << "Specific Heat Ratio: 1.4000 "<< endl;
+          break;
+          
+        case IDEAL_GAS:
+          Breakdown_file << "Fluid Model: IDEAL_GAS "<< endl;
+          Breakdown_file << "Specific gas constant: " << config[val_iZone]->GetGas_Constant() << " N.m/kg.K." << endl;
+          Breakdown_file << "Specific gas constant (non-dim): " << config[val_iZone]->GetGas_ConstantND()<< endl;
+          Breakdown_file << "Specific Heat Ratio: "<< config[val_iZone]->GetGamma() << endl;
+          break;
+          
+        case VW_GAS:
+          Breakdown_file << "Fluid Model: Van der Waals "<< endl;
+          Breakdown_file << "Specific gas constant: " << config[val_iZone]->GetGas_Constant() << " N.m/kg.K." << endl;
+          Breakdown_file << "Specific gas constant (non-dim): " << config[val_iZone]->GetGas_ConstantND()<< endl;
+          Breakdown_file << "Specific Heat Ratio: "<< config[val_iZone]->GetGamma() << endl;
+          Breakdown_file << "Critical Pressure:   " << config[val_iZone]->GetPressure_Critical()  << " Pa." << endl;
+          Breakdown_file << "Critical Temperature:  " << config[val_iZone]->GetTemperature_Critical() << " K." << endl;
+          Breakdown_file << "Critical Pressure (non-dim):   " << config[val_iZone]->GetPressure_Critical() /config[val_iZone]->GetPressure_Ref() << endl;
+          Breakdown_file << "Critical Temperature (non-dim) :  " << config[val_iZone]->GetTemperature_Critical() /config[val_iZone]->GetTemperature_Ref() << endl;
+          break;
+          
+        case PR_GAS:
+          Breakdown_file << "Fluid Model: Peng-Robinson "<< endl;
+          Breakdown_file << "Specific gas constant: " << config[val_iZone]->GetGas_Constant() << " N.m/kg.K." << endl;
+          Breakdown_file << "Specific gas constant(non-dim): " << config[val_iZone]->GetGas_ConstantND()<< endl;
+          Breakdown_file << "Specific Heat Ratio: "<< config[val_iZone]->GetGamma() << endl;
+          Breakdown_file << "Critical Pressure:   " << config[val_iZone]->GetPressure_Critical()  << " Pa." << endl;
+          Breakdown_file << "Critical Temperature:  " << config[val_iZone]->GetTemperature_Critical() << " K." << endl;
+          Breakdown_file << "Critical Pressure (non-dim):   " << config[val_iZone]->GetPressure_Critical() /config[val_iZone]->GetPressure_Ref() << endl;
+          Breakdown_file << "Critical Temperature (non-dim) :  " << config[val_iZone]->GetTemperature_Critical() /config[val_iZone]->GetTemperature_Ref() << endl;
+          break;
+      }
+      
+      if (viscous) {
+        
+        switch (config[val_iZone]->GetKind_ViscosityModel()) {
+            
+          case CONSTANT_VISCOSITY:
+            Breakdown_file << "Viscosity Model: CONSTANT_VISCOSITY  "<< endl;
+            Breakdown_file << "Laminar Viscosity: " << config[val_iZone]->GetMu_ConstantND()*config[val_iZone]->GetViscosity_Ref();
+            if (config[val_iZone]->GetSystemMeasurements() == SI) Breakdown_file << " N.s/m^2." << endl;
+            else if (config[val_iZone]->GetSystemMeasurements() == US) Breakdown_file << " lbf.s/ft^2." << endl;
+            Breakdown_file << "Laminar Viscosity (non-dim): " << config[val_iZone]->GetMu_ConstantND()<< endl;
+            break;
+            
+          case SUTHERLAND:
+            Breakdown_file << "Viscosity Model: SUTHERLAND "<< endl;
+            Breakdown_file << "Ref. Laminar Viscosity: " << config[val_iZone]->GetMu_RefND()*config[val_iZone]->GetViscosity_Ref();
+            if (config[val_iZone]->GetSystemMeasurements() == SI) Breakdown_file << " N.s/m^2." << endl;
+            else if (config[val_iZone]->GetSystemMeasurements() == US) Breakdown_file << " lbf.s/ft^2." << endl;
+            Breakdown_file << "Ref. Temperature: " << config[val_iZone]->GetMu_Temperature_RefND()*config[val_iZone]->GetTemperature_Ref();
+            if (config[val_iZone]->GetSystemMeasurements() == SI) Breakdown_file << " K." << endl;
+            else if (config[val_iZone]->GetSystemMeasurements() == US) Breakdown_file << " R." << endl;
+            Breakdown_file << "Sutherland Constant: "<< config[val_iZone]->GetMu_SND()*config[val_iZone]->GetTemperature_Ref();
+            if (config[val_iZone]->GetSystemMeasurements() == SI) Breakdown_file << " K." << endl;
+            else if (config[val_iZone]->GetSystemMeasurements() == US) Breakdown_file << " R." << endl;
+            Breakdown_file << "Laminar Viscosity (non-dim): " << config[val_iZone]->GetMu_ConstantND()<< endl;
+            Breakdown_file << "Ref. Temperature (non-dim): " << config[val_iZone]->GetMu_Temperature_RefND()<< endl;
+            Breakdown_file << "Sutherland constant (non-dim): "<< config[val_iZone]->GetMu_SND()<< endl;
+            break;
+            
+        }
+        switch (config[val_iZone]->GetKind_ConductivityModel()) {
+            
+          case CONSTANT_PRANDTL:
+            Breakdown_file << "Conductivity Model: CONSTANT_PRANDTL  "<< endl;
+            Breakdown_file << "Prandtl: " << config[val_iZone]->GetPrandtl_Lam()<< endl;
+            break;
+            
+          case CONSTANT_CONDUCTIVITY:
+            Breakdown_file << "Conductivity Model: CONSTANT_CONDUCTIVITY "<< endl;
+            Breakdown_file << "Molecular Conductivity: " << config[val_iZone]->GetKt_ConstantND()*config[val_iZone]->GetConductivity_Ref()<< " W/m^2.K." << endl;
+            Breakdown_file << "Molecular Conductivity (non-dim): " << config[val_iZone]->GetKt_ConstantND()<< endl;
+            break;
+            
+        }
+      }
+    }
+    
+    if (incompressible || freesurface) {
+      Breakdown_file << "Bulk modulus: " << config[val_iZone]->GetBulk_Modulus();
+      if (config[val_iZone]->GetSystemMeasurements() == SI) Breakdown_file << " Pa." << endl;
+      else if (config[val_iZone]->GetSystemMeasurements() == US) Breakdown_file << " psf." << endl;
+      Breakdown_file << "Artificial compressibility factor: " << config[val_iZone]->GetArtComp_Factor();
+      if (config[val_iZone]->GetSystemMeasurements() == SI) Breakdown_file << " Pa." << endl;
+      else if (config[val_iZone]->GetSystemMeasurements() == US) Breakdown_file << " psf." << endl;
+    }
+    
+    Breakdown_file << "Free-stream static pressure: " << config[val_iZone]->GetPressure_FreeStream();
+    if (config[val_iZone]->GetSystemMeasurements() == SI) Breakdown_file << " Pa." << endl;
+    else if (config[val_iZone]->GetSystemMeasurements() == US) Breakdown_file << " psf." << endl;
+    
+    Breakdown_file << "Free-stream total pressure: " << config[val_iZone]->GetPressure_FreeStream() * pow( 1.0+config[val_iZone]->GetMach()*config[val_iZone]->GetMach()*0.5*(config[val_iZone]->GetGamma()-1.0), config[val_iZone]->GetGamma()/(config[val_iZone]->GetGamma()-1.0) );
+    if (config[val_iZone]->GetSystemMeasurements() == SI) Breakdown_file << " Pa." << endl;
+    else if (config[val_iZone]->GetSystemMeasurements() == US) Breakdown_file << " psf." << endl;
+    
+    if (compressible) {
+      Breakdown_file << "Free-stream temperature: " << config[val_iZone]->GetTemperature_FreeStream();
+      if (config[val_iZone]->GetSystemMeasurements() == SI) Breakdown_file << " K." << endl;
+      else if (config[val_iZone]->GetSystemMeasurements() == US) Breakdown_file << " R." << endl;
+    }
+    
+    Breakdown_file << "Free-stream density: " << config[val_iZone]->GetDensity_FreeStream();
+    if (config[val_iZone]->GetSystemMeasurements() == SI) Breakdown_file << " kg/m^3." << endl;
+    else if (config[val_iZone]->GetSystemMeasurements() == US) Breakdown_file << " slug/ft^3." << endl;
+    
+    if (nDim == 2) {
+      Breakdown_file << "Free-stream velocity: (" << config[val_iZone]->GetVelocity_FreeStream()[0] << ", ";
+      Breakdown_file << config[val_iZone]->GetVelocity_FreeStream()[1] << ")";
+    }
+    if (nDim == 3) {
+      Breakdown_file << "Free-stream velocity: (" << config[val_iZone]->GetVelocity_FreeStream()[0] << ", ";
+      Breakdown_file << config[val_iZone]->GetVelocity_FreeStream()[1] << ", " << config[val_iZone]->GetVelocity_FreeStream()[2] << ")";
+    }
+    if (config[val_iZone]->GetSystemMeasurements() == SI) Breakdown_file << " m/s. ";
+    else if (config[val_iZone]->GetSystemMeasurements() == US) Breakdown_file << " ft/s. ";
+    
+    Breakdown_file << "Magnitude: "	<< config[val_iZone]->GetModVel_FreeStream();
+    if (config[val_iZone]->GetSystemMeasurements() == SI) Breakdown_file << " m/s." << endl;
+    else if (config[val_iZone]->GetSystemMeasurements() == US) Breakdown_file << " ft/s." << endl;
+    
+    if (compressible) {
+      Breakdown_file << "Free-stream total energy per unit mass: " << config[val_iZone]->GetEnergy_FreeStream();
+      if (config[val_iZone]->GetSystemMeasurements() == SI) Breakdown_file << " m^2/s^2." << endl;
+      else if (config[val_iZone]->GetSystemMeasurements() == US) Breakdown_file << " ft^2/s^2." << endl;
+    }
+    
+    if (viscous) {
+      Breakdown_file << "Free-stream viscosity: " << config[val_iZone]->GetViscosity_FreeStream();
+      if (config[val_iZone]->GetSystemMeasurements() == SI) Breakdown_file << " N.s/m^2." << endl;
+      else if (config[val_iZone]->GetSystemMeasurements() == US) Breakdown_file << " lbf.s/ft^2." << endl;
+      if (turbulent) {
+        Breakdown_file << "Free-stream turb. kinetic energy per unit mass: " << config[val_iZone]->GetTke_FreeStream();
+        if (config[val_iZone]->GetSystemMeasurements() == SI) Breakdown_file << " m^2/s^2." << endl;
+        else if (config[val_iZone]->GetSystemMeasurements() == US) Breakdown_file << " ft^2/s^2." << endl;
+        Breakdown_file << "Free-stream specific dissipation: " << config[val_iZone]->GetOmega_FreeStream();
+        if (config[val_iZone]->GetSystemMeasurements() == SI) Breakdown_file << " 1/s." << endl;
+        else if (config[val_iZone]->GetSystemMeasurements() == US) Breakdown_file << " 1/s." << endl;
+      }
+    }
+    
+    if (unsteady) { Breakdown_file << "Total time: " << config[val_iZone]->GetTotal_UnstTime() << " s. Time step: " << config[val_iZone]->GetDelta_UnstTime() << " s." << endl; }
+    
+    /*--- Print out reference values. ---*/
+    
+    Breakdown_file <<"-- Reference values:"<< endl;
+    
+    if (compressible) {
+      Breakdown_file << "Reference specific gas constant: " << config[val_iZone]->GetGas_Constant_Ref();
+      if (config[val_iZone]->GetSystemMeasurements() == SI) Breakdown_file << " N.m/kg.K." << endl;
+      else if (config[val_iZone]->GetSystemMeasurements() == US) Breakdown_file << " lbf.ft/slug.R." << endl;
+    }
+    
+    Breakdown_file << "Reference pressure: " << config[val_iZone]->GetPressure_Ref();
+    if (config[val_iZone]->GetSystemMeasurements() == SI) Breakdown_file << " Pa." << endl;
+    else if (config[val_iZone]->GetSystemMeasurements() == US) Breakdown_file << " psf." << endl;
+    
+    if (compressible) {
+      Breakdown_file << "Reference temperature: " << config[val_iZone]->GetTemperature_Ref();
+      if (config[val_iZone]->GetSystemMeasurements() == SI) Breakdown_file << " K." << endl;
+      else if (config[val_iZone]->GetSystemMeasurements() == US) Breakdown_file << " R." << endl;
+    }
+    
+    Breakdown_file << "Reference density: " << config[val_iZone]->GetDensity_Ref();
+    if (config[val_iZone]->GetSystemMeasurements() == SI) Breakdown_file << " kg/m^3." << endl;
+    else if (config[val_iZone]->GetSystemMeasurements() == US) Breakdown_file << " slug/ft^3." << endl;
+    
+    Breakdown_file << "Reference velocity: " << config[val_iZone]->GetVelocity_Ref();
+    if (config[val_iZone]->GetSystemMeasurements() == SI) Breakdown_file << " m/s." << endl;
+    else if (config[val_iZone]->GetSystemMeasurements() == US) Breakdown_file << " ft/s." << endl;
+    
+    if (compressible) {
+      Breakdown_file << "Reference energy per unit mass: " << config[val_iZone]->GetEnergy_Ref();
+      if (config[val_iZone]->GetSystemMeasurements() == SI) Breakdown_file << " m^2/s^2." << endl;
+      else if (config[val_iZone]->GetSystemMeasurements() == US) Breakdown_file << " ft^2/s^2." << endl;
+    }
+    
+    if (incompressible || freesurface) {
+      Breakdown_file << "Reference length: " << config[val_iZone]->GetLength_Ref();
+      if (config[val_iZone]->GetSystemMeasurements() == SI) Breakdown_file << " m." << endl;
+      else if (config[val_iZone]->GetSystemMeasurements() == US) Breakdown_file << " in." << endl;
+    }
+    
+    if (viscous) {
+      Breakdown_file << "Reference viscosity: " << config[val_iZone]->GetViscosity_Ref();
+      if (config[val_iZone]->GetSystemMeasurements() == SI) Breakdown_file << " N.s/m^2." << endl;
+      else if (config[val_iZone]->GetSystemMeasurements() == US) Breakdown_file << " lbf.s/ft^2." << endl;
+      Breakdown_file << "Reference conductivity: " << config[val_iZone]->GetConductivity_Ref();
+      if (config[val_iZone]->GetSystemMeasurements() == SI) Breakdown_file << " W/m^2.K." << endl;
+      else if (config[val_iZone]->GetSystemMeasurements() == US) Breakdown_file << " lbf/ft.s.R." << endl;
+    }
+    
+    
+    if (unsteady) Breakdown_file << "Reference time: " << config[val_iZone]->GetTime_Ref() <<" s." << endl;
+    
+    /*--- Print out resulting non-dim values here. ---*/
+    
+    Breakdown_file << "-- Resulting non-dimensional state:" << endl;
+    Breakdown_file << "Mach number (non-dim): " << config[val_iZone]->GetMach() << endl;
+    if (viscous) {
+      Breakdown_file << "Reynolds number (non-dim): " << config[val_iZone]->GetReynolds() <<". Re length: " << config[val_iZone]->GetLength_Reynolds();
+      if (config[val_iZone]->GetSystemMeasurements() == SI) Breakdown_file << " m." << endl;
+      else if (config[val_iZone]->GetSystemMeasurements() == US) Breakdown_file << " ft." << endl;
+    }
+    if (gravity) {
+      Breakdown_file << "Froude number (non-dim): " << config[val_iZone]->GetFroude() << endl;
+      Breakdown_file << "Lenght of the baseline wave (non-dim): " << 2.0*PI_NUMBER*config[val_iZone]->GetFroude()*config[val_iZone]->GetFroude() << endl;
+    }
+    
+    if (compressible) {
+      Breakdown_file << "Specific gas constant (non-dim): " << config[val_iZone]->GetGas_ConstantND() << endl;
+      Breakdown_file << "Free-stream temperature (non-dim): " << config[val_iZone]->GetTemperature_FreeStreamND() << endl;
+    }
+    
+    Breakdown_file << "Free-stream pressure (non-dim): " << config[val_iZone]->GetPressure_FreeStreamND() << endl;
+    
+    Breakdown_file << "Free-stream density (non-dim): " << config[val_iZone]->GetDensity_FreeStreamND() << endl;
+    
+    if (nDim == 2) {
+      Breakdown_file << "Free-stream velocity (non-dim): (" << config[val_iZone]->GetVelocity_FreeStreamND()[0] << ", ";
+      Breakdown_file << config[val_iZone]->GetVelocity_FreeStreamND()[1] << "). ";
+    } else {
+      Breakdown_file << "Free-stream velocity (non-dim): (" << config[val_iZone]->GetVelocity_FreeStreamND()[0] << ", ";
+      Breakdown_file << config[val_iZone]->GetVelocity_FreeStreamND()[1] << ", " << config[val_iZone]->GetVelocity_FreeStreamND()[2] << "). ";
+    }
+    Breakdown_file << "Magnitude: "	 << config[val_iZone]->GetModVel_FreeStreamND() << endl;
+    
+    if (compressible)
+      Breakdown_file << "Free-stream total energy per unit mass (non-dim): " << config[val_iZone]->GetEnergy_FreeStreamND() << endl;
+    
+    if (viscous) {
+      Breakdown_file << "Free-stream viscosity (non-dim): " << config[val_iZone]->GetViscosity_FreeStreamND() << endl;
+      if (turbulent) {
+        Breakdown_file << "Free-stream turb. kinetic energy (non-dim): " << config[val_iZone]->GetTke_FreeStreamND() << endl;
+        Breakdown_file << "Free-stream specific dissipation (non-dim): " << config[val_iZone]->GetOmega_FreeStreamND() << endl;
+      }
+    }
+    
+    if (unsteady) {
+      Breakdown_file << "Total time (non-dim): " << config[val_iZone]->GetTotal_UnstTimeND() << endl;
+      Breakdown_file << "Time step (non-dim): " << config[val_iZone]->GetDelta_UnstTimeND() << endl;
+    }
+    
+    Breakdown_file << endl << endl <<"Forces breakdown:" << endl << endl;
+    
+    Breakdown_file << "Total CL:    ";
+    Breakdown_file.width(11); Breakdown_file << Total_CLift;
+    Breakdown_file << " | Pressure Component (";
+    Breakdown_file.width(5); Breakdown_file << SU2_TYPE::Int((Inv_CLift*100.0)/(Total_CLift+EPS));
+    Breakdown_file << "%): ";
+    Breakdown_file.width(11); Breakdown_file << Inv_CLift;
+    Breakdown_file << " | Friction Component (";
+    Breakdown_file.width(5); Breakdown_file << SU2_TYPE::Int(100.0-(Inv_CLift*100.0)/(Total_CLift+EPS));
+    Breakdown_file << "%): ";
+    Breakdown_file.width(11); Breakdown_file << Total_CLift-Inv_CLift << endl;
+    
+    Breakdown_file << "Total CD:    ";
+    Breakdown_file.width(11); Breakdown_file << Total_CDrag;
+    Breakdown_file << " | Pressure Component (";
+    Breakdown_file.width(5); Breakdown_file << SU2_TYPE::Int((Inv_CDrag*100.0)/(Total_CDrag+EPS)) << "%): ";;
+    Breakdown_file.width(11); Breakdown_file << Inv_CDrag;
+    Breakdown_file << " | Friction Component (";
+    Breakdown_file.width(5); Breakdown_file << SU2_TYPE::Int(100.0-(Inv_CDrag*100.0)/(Total_CDrag+EPS));
+    Breakdown_file << "%): ";
+    Breakdown_file.width(11); Breakdown_file << Total_CDrag-Inv_CDrag << endl;
+    
+    if (nDim == 3) {
+      Breakdown_file << "Total CSF:   ";
+      Breakdown_file.width(11); Breakdown_file << Total_CSideForce;
+      Breakdown_file << " | Pressure Component (";
+      Breakdown_file.width(5); Breakdown_file << SU2_TYPE::Int((Inv_CSideForce*100.0)/(Total_CSideForce+EPS));
+      Breakdown_file << "%): ";
+      Breakdown_file.width(11); Breakdown_file << Inv_CSideForce;
+      Breakdown_file << " | Friction Component (";
+      Breakdown_file.width(5); Breakdown_file << SU2_TYPE::Int(100.0-(Inv_CSideForce*100.0)/(Total_CSideForce+EPS));
+      Breakdown_file << "%): ";
+      Breakdown_file.width(11); Breakdown_file << Total_CSideForce-Inv_CSideForce << endl;
+    }
+
+    Breakdown_file << "Total CL/CD: ";
+    Breakdown_file.width(11); Breakdown_file << Total_CEff;
+    Breakdown_file << " | Pressure Component (";
+    Breakdown_file.width(5); Breakdown_file << SU2_TYPE::Int((Inv_CEff*100.0)/(Total_CEff+EPS));
+    Breakdown_file << "%): ";
+    Breakdown_file.width(11); Breakdown_file << Inv_CEff;
+    Breakdown_file << " | Friction Component (";
+    Breakdown_file.width(5); Breakdown_file << SU2_TYPE::Int(100.0-(Inv_CEff*100.0)/(Total_CEff+EPS));
+    Breakdown_file << "%): ";
+    Breakdown_file.width(11); Breakdown_file << Total_CEff-Inv_CEff << endl;
+
+    if (nDim == 3) {
+      Breakdown_file << "Total CMx:   ";
+      Breakdown_file.width(11); Breakdown_file << Total_CMx;
+      Breakdown_file << " | Pressure Component (";
+      Breakdown_file.width(5); Breakdown_file << SU2_TYPE::Int((Inv_CMx*100.0)/(Total_CMx+EPS));
+      Breakdown_file << "%): ";
+      Breakdown_file.width(11); Breakdown_file << Inv_CMx;
+      Breakdown_file << " | Friction Component (";
+      Breakdown_file.width(5); Breakdown_file << SU2_TYPE::Int(100.0-(Inv_CMx*100.0)/(Total_CMx+EPS));
+      Breakdown_file << "%): ";
+      Breakdown_file.width(11); Breakdown_file << Total_CMx-Inv_CMx << endl;
+      
+      Breakdown_file << "Total CMy:   ";
+      Breakdown_file.width(11); Breakdown_file << Total_CMy;
+      Breakdown_file << " | Pressure Component (";
+      Breakdown_file.width(5); Breakdown_file << SU2_TYPE::Int((Inv_CMy*100.0)/(Total_CMy+EPS));
+      Breakdown_file << "%): ";
+      Breakdown_file.width(11); Breakdown_file << Inv_CMy;
+      Breakdown_file << " | Friction Component (";
+      Breakdown_file.width(5); Breakdown_file << SU2_TYPE::Int(100.0-(Inv_CMy*100.0)/(Total_CMy+EPS));
+      Breakdown_file << "%): ";
+      Breakdown_file.width(11); Breakdown_file << Total_CMy-Inv_CMy << endl;
+    }
+
+    Breakdown_file << "Total CMz:   ";
+    Breakdown_file.width(11); Breakdown_file << Total_CMz;
+    Breakdown_file << " | Pressure Component (";
+    Breakdown_file.width(5); Breakdown_file << SU2_TYPE::Int((Inv_CMz*100.0)/(Total_CMz+EPS));
+    Breakdown_file << "%): ";
+    Breakdown_file.width(11); Breakdown_file << Inv_CMz;
+    Breakdown_file << " | Friction Component (";
+    Breakdown_file.width(5); Breakdown_file << SU2_TYPE::Int(100.0-(Inv_CMz*100.0)/(Total_CMz+EPS));
+    Breakdown_file << "%): ";
+    Breakdown_file.width(11); Breakdown_file << Total_CMz-Inv_CMz << endl;
+
+    Breakdown_file << "Total CFx:   ";
+    Breakdown_file.width(11); Breakdown_file << Total_CFx;
+    Breakdown_file << " | Pressure Component (";
+    Breakdown_file.width(5); Breakdown_file << SU2_TYPE::Int((Inv_CFx*100.0)/(Total_CFx+EPS));
+    Breakdown_file << "%): ";
+    Breakdown_file.width(11); Breakdown_file << Inv_CFx;
+    Breakdown_file << " | Friction Component (";
+    Breakdown_file.width(5); Breakdown_file << SU2_TYPE::Int(100.0-(Inv_CFx*100.0)/(Total_CFx+EPS));
+    Breakdown_file << "%): ";
+    Breakdown_file.width(11); Breakdown_file << Total_CFx-Inv_CFx << endl;
+
+    Breakdown_file << "Total CFy:   ";
+    Breakdown_file.width(11); Breakdown_file << Total_CFy;
+    Breakdown_file << " | Pressure Component (";
+    Breakdown_file.width(5); Breakdown_file << SU2_TYPE::Int((Inv_CFy*100.0)/(Total_CFy+EPS));
+    Breakdown_file << "%): ";
+    Breakdown_file.width(11); Breakdown_file << Inv_CFy;
+    Breakdown_file << " | Friction Component (";
+    Breakdown_file.width(5); Breakdown_file << SU2_TYPE::Int(100.0-(Inv_CFy*100.0)/(Total_CFy+EPS));
+    Breakdown_file << "%): ";
+    Breakdown_file.width(11); Breakdown_file << Total_CFy-Inv_CFy << endl;
+
+    if (nDim == 3) {
+      Breakdown_file << "Total CFz:   ";
+      Breakdown_file.width(11); Breakdown_file << Total_CFz;
+      Breakdown_file << " | Pressure Component (";
+      Breakdown_file.width(5); Breakdown_file << SU2_TYPE::Int((Inv_CFz*100.0)/(Total_CFz+EPS));
+      Breakdown_file << "%): ";
+      Breakdown_file.width(11); Breakdown_file << Inv_CFz;
+      Breakdown_file << " | Friction Component (";
+      Breakdown_file.width(5); Breakdown_file << SU2_TYPE::Int(100.0-(Inv_CFz*100.0)/(Total_CFz+EPS));
+      Breakdown_file << "%): ";
+      Breakdown_file.width(11); Breakdown_file << Total_CFz-Inv_CFz << endl;
+    }
+    
+    Breakdown_file << endl << endl;
+
+    for (iMarker_Monitoring = 0; iMarker_Monitoring < config[val_iZone]->GetnMarker_Monitoring(); iMarker_Monitoring++) {
+      
+      Breakdown_file << "Surface name: " << config[val_iZone]->GetMarker_Monitoring(iMarker_Monitoring) << endl << endl;
+      
+      Breakdown_file << "Total CL    (";
+      Breakdown_file.width(5); Breakdown_file << SU2_TYPE::Int((Surface_CLift[iMarker_Monitoring]*100.0)/(Total_CLift+EPS));
+      Breakdown_file << "%): ";
+      Breakdown_file.width(11); Breakdown_file << Surface_CLift[iMarker_Monitoring];
+      Breakdown_file << " | Pressure Component (";
+      Breakdown_file.width(5); Breakdown_file << SU2_TYPE::Int((Surface_CLift_Inv[iMarker_Monitoring]*100.0)/(Surface_CLift[iMarker_Monitoring]+EPS));
+      Breakdown_file << "%): ";
+      Breakdown_file.width(11); Breakdown_file << Surface_CLift_Inv[iMarker_Monitoring];
+      Breakdown_file << " | Friction Component (";
+      Breakdown_file.width(5); Breakdown_file << SU2_TYPE::Int(100.0-(Surface_CLift_Inv[iMarker_Monitoring]*100.0)/(Surface_CLift[iMarker_Monitoring]+EPS));
+      Breakdown_file << "%): ";
+      Breakdown_file.width(11); Breakdown_file << Surface_CLift[iMarker_Monitoring]-Surface_CLift_Inv[iMarker_Monitoring] << endl;
+
+      Breakdown_file << "Total CD    (";
+      Breakdown_file.width(5); Breakdown_file << SU2_TYPE::Int((Surface_CDrag[iMarker_Monitoring]*100.0)/(Total_CDrag+EPS));
+      Breakdown_file << "%): ";
+      Breakdown_file.width(11); Breakdown_file << Surface_CDrag[iMarker_Monitoring];
+      Breakdown_file << " | Pressure Component (";
+      Breakdown_file.width(5); Breakdown_file << SU2_TYPE::Int((Surface_CDrag_Inv[iMarker_Monitoring]*100.0)/(Surface_CDrag[iMarker_Monitoring]+EPS));
+      Breakdown_file << "%): ";
+      Breakdown_file.width(11); Breakdown_file << Surface_CDrag_Inv[iMarker_Monitoring];
+      Breakdown_file << " | Friction Component (";
+      Breakdown_file.width(5); Breakdown_file << SU2_TYPE::Int(100.0-(Surface_CDrag_Inv[iMarker_Monitoring]*100.0)/(Surface_CDrag[iMarker_Monitoring]+EPS));
+      Breakdown_file << "%): ";
+      Breakdown_file.width(11); Breakdown_file << Surface_CDrag[iMarker_Monitoring]-Surface_CDrag_Inv[iMarker_Monitoring] << endl;
+      
+      if (nDim == 3) {
+        Breakdown_file << "Total CSF   (";
+        Breakdown_file.width(5); Breakdown_file << SU2_TYPE::Int((Surface_CSideForce[iMarker_Monitoring]*100.0)/(Total_CSideForce+EPS));
+        Breakdown_file << "%): ";
+        Breakdown_file.width(11); Breakdown_file << Surface_CSideForce[iMarker_Monitoring];
+        Breakdown_file << " | Pressure Component (";
+        Breakdown_file.width(5); Breakdown_file << SU2_TYPE::Int((Surface_CSideForce_Inv[iMarker_Monitoring]*100.0)/(Surface_CSideForce[iMarker_Monitoring]+EPS));
+        Breakdown_file << "%): ";
+        Breakdown_file.width(11); Breakdown_file << Surface_CSideForce_Inv[iMarker_Monitoring];
+        Breakdown_file << " | Friction Component (";
+        Breakdown_file.width(5); Breakdown_file << SU2_TYPE::Int(100.0-(Surface_CSideForce_Inv[iMarker_Monitoring]*100.0)/(Surface_CSideForce[iMarker_Monitoring]+EPS));
+        Breakdown_file << "%): ";
+        Breakdown_file.width(11); Breakdown_file << Surface_CSideForce[iMarker_Monitoring]-Surface_CSideForce_Inv[iMarker_Monitoring] << endl;
+      }
+      
+      Breakdown_file << "Total CL/CD (";
+      Breakdown_file.width(5); Breakdown_file << SU2_TYPE::Int((Surface_CEff[iMarker_Monitoring]*100.0)/(Total_CEff+EPS));
+      Breakdown_file << "%): ";
+      Breakdown_file.width(11); Breakdown_file << Surface_CEff[iMarker_Monitoring];
+      Breakdown_file << " | Pressure Component (";
+      Breakdown_file.width(5); Breakdown_file << SU2_TYPE::Int((Surface_CEff_Inv[iMarker_Monitoring]*100.0)/(Surface_CEff[iMarker_Monitoring]+EPS));
+      Breakdown_file << "%): ";
+      Breakdown_file.width(11); Breakdown_file << Surface_CEff_Inv[iMarker_Monitoring];
+      Breakdown_file << " | Friction Component (";
+      Breakdown_file.width(5); Breakdown_file << SU2_TYPE::Int(100.0-(Surface_CEff_Inv[iMarker_Monitoring]*100.0)/(Surface_CEff[iMarker_Monitoring]+EPS));
+      Breakdown_file << "%): ";
+
+      Breakdown_file.width(11); Breakdown_file << Surface_CEff[iMarker_Monitoring]-Surface_CEff_Inv[iMarker_Monitoring] << endl;
+      
+      if (nDim == 3) {
+        
+        Breakdown_file << "Total CMx   (";
+        Breakdown_file.width(5); Breakdown_file << SU2_TYPE::Int((Surface_CMx[iMarker_Monitoring]*100.0)/(Total_CMx+EPS));
+        Breakdown_file << "%): ";
+        Breakdown_file.width(11); Breakdown_file << Surface_CMx[iMarker_Monitoring];
+        Breakdown_file << " | Pressure Component (";
+        Breakdown_file.width(5); Breakdown_file << SU2_TYPE::Int((Surface_CMx_Inv[iMarker_Monitoring]*100.0)/(Surface_CMx[iMarker_Monitoring]+EPS));
+        Breakdown_file << "%): ";
+        Breakdown_file.width(11); Breakdown_file << Surface_CMx_Inv[iMarker_Monitoring];
+        Breakdown_file << " | Friction Component (";
+        Breakdown_file.width(5); Breakdown_file << SU2_TYPE::Int(100.0-(Surface_CMx_Inv[iMarker_Monitoring]*100.0)/(Surface_CMx[iMarker_Monitoring]+EPS));
+        Breakdown_file << "%): ";
+        Breakdown_file.width(11); Breakdown_file << Surface_CMx[iMarker_Monitoring]-Surface_CMx_Inv[iMarker_Monitoring] << endl;
+        
+        Breakdown_file << "Total CMy   (";
+        Breakdown_file.width(5); Breakdown_file << SU2_TYPE::Int((Surface_CMy[iMarker_Monitoring]*100.0)/(Total_CMy+EPS));
+        Breakdown_file << "%): ";
+        Breakdown_file.width(11); Breakdown_file << Surface_CMy[iMarker_Monitoring];
+        Breakdown_file << " | Pressure Component (";
+        Breakdown_file.width(5); Breakdown_file << SU2_TYPE::Int((Surface_CMy_Inv[iMarker_Monitoring]*100.0)/(Surface_CMy[iMarker_Monitoring]+EPS));
+        Breakdown_file << "%): ";
+        Breakdown_file.width(11); Breakdown_file << Surface_CMy_Inv[iMarker_Monitoring];
+        Breakdown_file << " | Friction Component (";
+        Breakdown_file.width(5); Breakdown_file << SU2_TYPE::Int(100.0-(Surface_CMy_Inv[iMarker_Monitoring]*100.0)/(Surface_CMy[iMarker_Monitoring]+EPS));
+        Breakdown_file << "%): ";
+        Breakdown_file.width(11); Breakdown_file << Surface_CMy[iMarker_Monitoring]-Surface_CMy_Inv[iMarker_Monitoring] << endl;
+      }
+      
+      Breakdown_file << "Total CMz   (";
+      Breakdown_file.width(5); Breakdown_file << SU2_TYPE::Int((Surface_CMz[iMarker_Monitoring]*100.0)/(Total_CMz+EPS));
+      Breakdown_file << "%): ";
+      Breakdown_file.width(11); Breakdown_file << Surface_CMz[iMarker_Monitoring];
+      Breakdown_file << " | Pressure Component (";
+      Breakdown_file.width(5); Breakdown_file << SU2_TYPE::Int((Surface_CMz_Inv[iMarker_Monitoring]*100.0)/(Surface_CMz[iMarker_Monitoring]+EPS));
+      Breakdown_file << "%): ";
+      Breakdown_file.width(11); Breakdown_file << Surface_CMz_Inv[iMarker_Monitoring];
+      Breakdown_file << " | Friction Component (";
+      Breakdown_file.width(5); Breakdown_file << SU2_TYPE::Int(100.0-(Surface_CMz_Inv[iMarker_Monitoring]*100.0)/(Surface_CMz[iMarker_Monitoring]+EPS));
+      Breakdown_file << "%): ";
+      Breakdown_file.width(11); Breakdown_file << Surface_CMz[iMarker_Monitoring]-Surface_CMz_Inv[iMarker_Monitoring] << endl;
+      
+      Breakdown_file << "Total CFx   (";
+      Breakdown_file.width(5); Breakdown_file << SU2_TYPE::Int((Surface_CFx[iMarker_Monitoring]*100.0)/(Total_CFx+EPS));
+      Breakdown_file << "%): ";
+      Breakdown_file.width(11); Breakdown_file << Surface_CFx[iMarker_Monitoring];
+      Breakdown_file << " | Pressure Component (";
+      Breakdown_file.width(5); Breakdown_file << SU2_TYPE::Int((Surface_CFx_Inv[iMarker_Monitoring]*100.0)/(Surface_CFx[iMarker_Monitoring]+EPS));
+      Breakdown_file << "%): ";
+      Breakdown_file.width(11); Breakdown_file << Surface_CFx_Inv[iMarker_Monitoring];
+      Breakdown_file << " | Friction Component (";
+      Breakdown_file.width(5); Breakdown_file << SU2_TYPE::Int(100.0-(Surface_CFx_Inv[iMarker_Monitoring]*100.0)/(Surface_CFx[iMarker_Monitoring]+EPS));
+      Breakdown_file << "%): ";
+      Breakdown_file.width(11); Breakdown_file << Surface_CFx[iMarker_Monitoring]-Surface_CFx_Inv[iMarker_Monitoring] << endl;
+      
+      Breakdown_file << "Total CFy   (";
+      Breakdown_file.width(5); Breakdown_file << SU2_TYPE::Int((Surface_CFy[iMarker_Monitoring]*100.0)/(Total_CFy+EPS));
+      Breakdown_file << "%): ";
+      Breakdown_file.width(11); Breakdown_file << Surface_CFy[iMarker_Monitoring];
+      Breakdown_file << " | Pressure Component (";
+      Breakdown_file.width(5); Breakdown_file << SU2_TYPE::Int((Surface_CFy_Inv[iMarker_Monitoring]*100.0)/(Surface_CFy[iMarker_Monitoring]+EPS));
+      Breakdown_file << "%): ";
+      Breakdown_file.width(11); Breakdown_file << Surface_CFy_Inv[iMarker_Monitoring];
+      Breakdown_file << " | Friction Component (";
+      Breakdown_file.width(5); Breakdown_file << SU2_TYPE::Int(100.0-(Surface_CFy_Inv[iMarker_Monitoring]*100.0)/(Surface_CFy[iMarker_Monitoring]+EPS));
+      Breakdown_file << "%): ";
+      Breakdown_file.width(11); Breakdown_file << Surface_CFy[iMarker_Monitoring]-Surface_CFy_Inv[iMarker_Monitoring] << endl;
+      
+      if (nDim == 3) {
+        Breakdown_file << "Total CFz   (";
+        Breakdown_file.width(5); Breakdown_file << SU2_TYPE::Int((Surface_CFz[iMarker_Monitoring]*100.0)/(Total_CFz+EPS));
+        Breakdown_file << "%): ";
+        Breakdown_file.width(11); Breakdown_file << Surface_CFz[iMarker_Monitoring];
+        Breakdown_file << " | Pressure Component (";
+        Breakdown_file.width(5); Breakdown_file << SU2_TYPE::Int((Surface_CFz_Inv[iMarker_Monitoring]*100.0)/(Surface_CFz[iMarker_Monitoring]+EPS));
+        Breakdown_file << "%): ";
+        Breakdown_file.width(11); Breakdown_file << Surface_CFz_Inv[iMarker_Monitoring];
+        Breakdown_file << " | Friction Component (";
+        Breakdown_file.width(5); Breakdown_file << SU2_TYPE::Int(100.0-(Surface_CFz_Inv[iMarker_Monitoring]*100.0)/(Surface_CFz[iMarker_Monitoring]+EPS));
+        Breakdown_file << "%): ";
+        Breakdown_file.width(11); Breakdown_file << Surface_CFz[iMarker_Monitoring]-Surface_CFz_Inv[iMarker_Monitoring] << endl;
+      }
+      
+      Breakdown_file << endl;
+
+    }
+    
+    delete [] Surface_CLift;
+    delete [] Surface_CDrag;
+    delete [] Surface_CSideForce;
+    delete [] Surface_CEff;
+    delete [] Surface_CFx;
+    delete [] Surface_CFy;
+    delete [] Surface_CFz;
+    delete [] Surface_CMx;
+    delete [] Surface_CMy;
+    delete [] Surface_CMz;
+    
+    delete [] Surface_CLift_Inv;
+    delete [] Surface_CDrag_Inv;
+    delete [] Surface_CSideForce_Inv;
+    delete [] Surface_CEff_Inv;
+    delete [] Surface_CFx_Inv;
+    delete [] Surface_CFy_Inv;
+    delete [] Surface_CFz_Inv;
+    delete [] Surface_CMx_Inv;
+    delete [] Surface_CMy_Inv;
+    delete [] Surface_CMz_Inv;
+    
+    Breakdown_file.close();
+    
+  }
+  
+}
+
+void COutput::SetResult_Files(CSolver ****solver_container, CGeometry ***geometry, CConfig **config,
+                              unsigned long iExtIter, unsigned short val_nZone) {
+  
+  int rank = MASTER_NODE;
+  
+#ifdef HAVE_MPI
+  int size;
+  MPI_Comm_rank(MPI_COMM_WORLD, &rank);
+#endif
+  
+  unsigned short iZone;
+  
+  for (iZone = 0; iZone < val_nZone; iZone++) {
+    
+    /*--- Flags identifying the types of files to be written. ---*/
+    
+    bool Wrt_Vol = config[iZone]->GetWrt_Vol_Sol();
+    bool Wrt_Srf = config[iZone]->GetWrt_Srf_Sol();
+    
+#ifdef HAVE_MPI
+    /*--- Do not merge the volume solutions if we are running in parallel.
+     Force the use of SU2_SOL to merge the volume sols in this case. ---*/
+    
+    MPI_Comm_size(MPI_COMM_WORLD, &size);
+    if (size > SINGLE_NODE) {
+      Wrt_Vol = false;
+      Wrt_Srf = false;
+    }
+#endif
+    
+    bool Wrt_Csv = config[iZone]->GetWrt_Csv_Sol();
+    
+    if (rank == MASTER_NODE) cout << endl << "Writing comma-separated values (CSV) surface files." << endl;
+
+    switch (config[iZone]->GetKind_Solver()) {
+        
+      case EULER : case NAVIER_STOKES : case RANS :
+        
+        if (Wrt_Csv) SetSurfaceCSV_Flow(config[iZone], geometry[iZone][MESH_0], solver_container[iZone][MESH_0][FLOW_SOL], iExtIter, iZone);
+        break;
+        
+      case TNE2_EULER : case TNE2_NAVIER_STOKES :
+        
+        if (Wrt_Csv) SetSurfaceCSV_Flow(config[iZone], geometry[iZone][MESH_0], solver_container[iZone][MESH_0][TNE2_SOL], iExtIter, iZone);
+        break;
+        
+      case ADJ_EULER : case ADJ_NAVIER_STOKES : case ADJ_RANS : case DISC_ADJ_EULER: case DISC_ADJ_NAVIER_STOKES: case DISC_ADJ_RANS:
+        if (Wrt_Csv) SetSurfaceCSV_Adjoint(config[iZone], geometry[iZone][MESH_0], solver_container[iZone][MESH_0][ADJFLOW_SOL], solver_container[iZone][MESH_0][FLOW_SOL], iExtIter, iZone);
+        break;
+        
+      case ADJ_TNE2_EULER : case ADJ_TNE2_NAVIER_STOKES :
+        if (Wrt_Csv) SetSurfaceCSV_Adjoint(config[iZone], geometry[iZone][MESH_0], solver_container[iZone][MESH_0][ADJTNE2_SOL], solver_container[iZone][MESH_0][TNE2_SOL], iExtIter, iZone);
+        break;
+        
+      case LIN_EULER : case LIN_NAVIER_STOKES :
+        if (Wrt_Csv) SetSurfaceCSV_Linearized(config[iZone], geometry[iZone][MESH_0], solver_container[iZone][MESH_0][LINFLOW_SOL], config[iZone]->GetSurfLinCoeff_FileName(), iExtIter);
+        break;
+    }
+    
+    /*--- Get the file output format ---*/
+    
+    unsigned short FileFormat = config[iZone]->GetOutput_FileFormat();
+    
+    /*--- Merge the node coordinates and connectivity, if necessary. This
+     is only performed if a volume solution file is requested, and it
+     is active by default. ---*/
+    
+    if (Wrt_Vol || Wrt_Srf) {
+      if (rank == MASTER_NODE) cout << "Merging connectivities in the Master node." << endl;
+      MergeConnectivity(config[iZone], geometry[iZone][MESH_0], iZone);
+    }
+    
+    /*--- Merge coordinates of all grid nodes (excluding ghost points).
+     The grid coordinates are always merged and included first in the
+     restart files. ---*/
+    
+    if (rank == MASTER_NODE) cout << "Merging coordinates in the Master node." << endl;
+    MergeCoordinates(config[iZone], geometry[iZone][MESH_0]);
+
+    if ((rank == MASTER_NODE) && (Wrt_Vol || Wrt_Srf)) {
+      if (FileFormat == TECPLOT_BINARY) {
+        if (rank == MASTER_NODE) cout << "Writing Tecplot binary volume and surface mesh files." << endl;
+        SetTecplotBinary_DomainMesh(config[iZone], geometry[iZone][MESH_0], iZone);
+        SetTecplotBinary_SurfaceMesh(config[iZone], geometry[iZone][MESH_0], iZone);
+        if (!wrote_base_file)
+          DeallocateConnectivity(config[iZone], geometry[iZone][MESH_0], false);
+        if (!wrote_surf_file)
+          DeallocateConnectivity(config[iZone], geometry[iZone][MESH_0], wrote_surf_file);
+      }
+    }
+    
+    /*--- Merge the solution data needed for volume solutions and restarts ---*/
+    
+    if (rank == MASTER_NODE) cout << "Merging solution in the Master node." << endl;
+    MergeSolution(config[iZone], geometry[iZone][MESH_0], solver_container[iZone][MESH_0], iZone);
+    
+    /*--- Write restart, or Tecplot files using the merged data.
+     This data lives only on the master, and these routines are currently
+     executed by the master proc alone (as if in serial). ---*/
+    
+    if (rank == MASTER_NODE) {
+      
+      /*--- Write a native restart file ---*/
+      
+      if (rank == MASTER_NODE) cout << "Writing SU2 native restart file." << endl;
+      SetRestart(config[iZone], geometry[iZone][MESH_0], solver_container[iZone][MESH_0] , iZone);
+      
+      if (Wrt_Vol) {
+        
+        switch (FileFormat) {
+            
+          case TECPLOT:
+            
+            /*--- Write a Tecplot ASCII file ---*/
+            
+            if (rank == MASTER_NODE) cout << "Writing Tecplot ASCII file volume solution file." << endl;
+            SetTecplotASCII(config[iZone], geometry[iZone][MESH_0], solver_container[iZone][MESH_0], iZone, val_nZone, false);
+            DeallocateConnectivity(config[iZone], geometry[iZone][MESH_0], false);
+            break;
+            
+          case FIELDVIEW:
+            
+            /*--- Write a FieldView ASCII file ---*/
+            
+            if (rank == MASTER_NODE) cout << "Writing FieldView ASCII file volume solution file." << endl;
+            SetFieldViewASCII(config[iZone], geometry[iZone][MESH_0], iZone, val_nZone);
+            DeallocateConnectivity(config[iZone], geometry[iZone][MESH_0], false);
+            break;
+            
+          case TECPLOT_BINARY:
+            
+            /*--- Write a Tecplot binary solution file ---*/
+            
+            if (rank == MASTER_NODE) cout << "Writing Tecplot binary volume solution file." << endl;
+            SetTecplotBinary_DomainSolution(config[iZone], geometry[iZone][MESH_0], iZone);
+            break;
+            
+          case FIELDVIEW_BINARY:
+            
+            /*--- Write a FieldView binary file ---*/
+            
+            if (rank == MASTER_NODE) cout << "Writing FieldView binary file volume solution file." << endl;
+            SetFieldViewBinary(config[iZone], geometry[iZone][MESH_0], iZone, val_nZone);
+            DeallocateConnectivity(config[iZone], geometry[iZone][MESH_0], false);
+            break;
+
+          case PARAVIEW:
+            
+            /*--- Write a Paraview ASCII file ---*/
+            
+            if (rank == MASTER_NODE) cout << "Writing Paraview ASCII volume solution file." << endl;
+            SetParaview_ASCII(config[iZone], geometry[iZone][MESH_0], iZone, val_nZone, false);
+            DeallocateConnectivity(config[iZone], geometry[iZone][MESH_0], false);
+            break;
+            
+          default:
+            break;
+        }
+        
+      }
+      
+      if (Wrt_Srf) {
+        
+        switch (FileFormat) {
+            
+          case TECPLOT:
+            
+            /*--- Write a Tecplot ASCII file ---*/
+            
+            if (rank == MASTER_NODE) cout << "Writing Tecplot ASCII surface solution file." << endl;
+            SetTecplotASCII(config[iZone], geometry[iZone][MESH_0], solver_container[iZone][MESH_0] , iZone, val_nZone, true);
+            DeallocateConnectivity(config[iZone], geometry[iZone][MESH_0], true);
+            break;
+            
+          case TECPLOT_BINARY:
+            
+            /*--- Write a Tecplot binary solution file ---*/
+            
+            if (rank == MASTER_NODE) cout << "Writing Tecplot binary surface solution file." << endl;
+            SetTecplotBinary_SurfaceSolution(config[iZone], geometry[iZone][MESH_0], iZone);
+            break;
+            
+          case PARAVIEW:
+            
+            /*--- Write a Paraview ASCII file ---*/
+            
+            if (rank == MASTER_NODE) cout << "Writing Paraview ASCII surface solution file." << endl;
+            SetParaview_ASCII(config[iZone], geometry[iZone][MESH_0], iZone, val_nZone, true);
+            DeallocateConnectivity(config[iZone], geometry[iZone][MESH_0], true);
+            break;
+            
+          default:
+            break;
+        }
+        
+      }
+      
+      /*--- Release memory needed for merging the solution data. ---*/
+      
+      DeallocateCoordinates(config[iZone], geometry[iZone][MESH_0]);
+      DeallocateSolution(config[iZone], geometry[iZone][MESH_0]);
+      
+    }
+    
+    /*--- Final broadcast (informing other procs that the base output
+     file was written). ---*/
+    
+#ifdef HAVE_MPI
+    SU2_MPI::Bcast(&wrote_base_file, 1, MPI_UNSIGNED_SHORT, MASTER_NODE, MPI_COMM_WORLD);
+    SU2_MPI::Bcast(&wrote_surf_file, 1, MPI_UNSIGNED_SHORT, MASTER_NODE, MPI_COMM_WORLD);
+#endif
+    
+  }
+}
+
+void COutput::SetBaselineResult_Files(CSolver **solver, CGeometry **geometry, CConfig **config,
+                                      unsigned long iExtIter, unsigned short val_nZone) {
+
+  int rank = MASTER_NODE;
+  int size = SINGLE_NODE;
+  
+#ifdef HAVE_MPI
+  MPI_Comm_rank(MPI_COMM_WORLD, &rank);
+  MPI_Comm_size(MPI_COMM_WORLD, &size);
+#endif
+  
+  unsigned short iZone;
+  
+  for (iZone = 0; iZone < val_nZone; iZone++) {
+    
+    /*--- Flags identifying the types of files to be written. ---*/
+    
+    bool Low_MemoryOutput = config[iZone]->GetLow_MemoryOutput();
+    bool Wrt_Vol = config[iZone]->GetWrt_Vol_Sol();
+    bool Wrt_Srf = config[iZone]->GetWrt_Srf_Sol();
+    
+    /*--- Get the file output format ---*/
+    
+    unsigned short FileFormat = config[iZone]->GetOutput_FileFormat();
+    
+    /*--- Merge the node coordinates and connectivity if necessary. This
+     is only performed if a volume solution file is requested, and it
+     is active by default. ---*/
+    
+    if ((Wrt_Vol || Wrt_Srf) && (!Low_MemoryOutput)) {
+      if (rank == MASTER_NODE) cout << "Merging connectivities in the Master node." << endl;
+      MergeConnectivity(config[iZone], geometry[iZone], iZone);
+    }
+    
+    /*--- Merge the solution data needed for volume solutions and restarts ---*/
+    
+    if ((Wrt_Vol || Wrt_Srf) && (!Low_MemoryOutput)) {
+      if (rank == MASTER_NODE) cout << "Merging solution in the Master node." << endl;
+      MergeBaselineSolution(config[iZone], geometry[iZone], solver[iZone], iZone);
+    }
+    
+    /*--- Write restart, Tecplot or Paraview files using the merged data.
+     This data lives only on the master, and these routines are currently
+     executed by the master proc alone (as if in serial). ---*/
+    
+    if (!Low_MemoryOutput) {
+      
+      if (rank == MASTER_NODE) {
+        
+        if (Wrt_Vol) {
+          
+          switch (FileFormat) {
+              
+            case TECPLOT:
+              
+              /*--- Write a Tecplot ASCII file ---*/
+              
+              if (rank == MASTER_NODE) cout << "Writing Tecplot ASCII file (volume grid)." << endl;
+              SetTecplotASCII(config[iZone], geometry[iZone], solver, iZone, val_nZone, false);
+              DeallocateConnectivity(config[iZone], geometry[iZone], false);
+              break;
+              
+            case FIELDVIEW:
+              
+              /*--- Write a FieldView ASCII file ---*/
+              
+              if (rank == MASTER_NODE) cout << "Writing FieldView ASCII file (volume grid)." << endl;
+              SetFieldViewASCII(config[iZone], geometry[iZone], iZone, val_nZone);
+              DeallocateConnectivity(config[iZone], geometry[iZone], false);
+              break;
+              
+            case TECPLOT_BINARY:
+              
+              /*--- Write a Tecplot binary solution file ---*/
+              
+              if (rank == MASTER_NODE) cout << "Writing Tecplot Binary file (volume grid)." << endl;
+              SetTecplotBinary_DomainMesh(config[iZone], geometry[iZone], iZone);
+              SetTecplotBinary_DomainSolution(config[iZone], geometry[iZone], iZone);
+              break;
+              
+            case FIELDVIEW_BINARY:
+              
+              /*--- Write a binary binary file ---*/
+              
+              if (rank == MASTER_NODE) cout << "Writing FieldView ASCII file (volume grid)." << endl;
+              SetFieldViewBinary(config[iZone], geometry[iZone], iZone, val_nZone);
+              DeallocateConnectivity(config[iZone], geometry[iZone], false);
+              break;
+
+            case PARAVIEW:
+              
+              /*--- Write a Paraview ASCII file ---*/
+              
+              if (rank == MASTER_NODE) cout << "Writing Paraview ASCII file (volume grid)." << endl;
+              SetParaview_ASCII(config[iZone], geometry[iZone], iZone, val_nZone, false);
+              DeallocateConnectivity(config[iZone], geometry[iZone], false);
+              break;
+              
+            default:
+              break;
+          }
+          
+        }
+        
+        if (Wrt_Srf) {
+                    
+          switch (FileFormat) {
+              
+            case TECPLOT:
+              
+              /*--- Write a Tecplot ASCII file ---*/
+              
+              if (rank == MASTER_NODE) cout << "Writing Tecplot ASCII file (surface grid)." << endl;
+              SetTecplotASCII(config[iZone], geometry[iZone], solver, iZone, val_nZone, true);
+              DeallocateConnectivity(config[iZone], geometry[iZone], true);
+              break;
+              
+            case TECPLOT_BINARY:
+              
+              /*--- Write a Tecplot binary solution file ---*/
+              
+              if (rank == MASTER_NODE) cout << "Writing Tecplot Binary file (surface grid)." << endl;
+              SetTecplotBinary_SurfaceMesh(config[iZone], geometry[iZone], iZone);
+              SetTecplotBinary_SurfaceSolution(config[iZone], geometry[iZone], iZone);
+              break;
+              
+            case PARAVIEW:
+              
+              /*--- Write a Paraview ASCII file ---*/
+              
+              if (rank == MASTER_NODE) cout << "Writing Paraview ASCII file (surface grid)." << endl;
+              SetParaview_ASCII(config[iZone], geometry[iZone], iZone, val_nZone, true);
+              DeallocateConnectivity(config[iZone], geometry[iZone], true);
+              break;
+              
+            default:
+              break;
+          }
+        }
+        
+        if (FileFormat == TECPLOT_BINARY) {
+          if (!wrote_base_file)
+            DeallocateConnectivity(config[iZone], geometry[iZone], false);
+          if (!wrote_surf_file)
+            DeallocateConnectivity(config[iZone], geometry[iZone], wrote_surf_file);
+        }
+        
+        if (Wrt_Vol || Wrt_Srf)
+          DeallocateSolution(config[iZone], geometry[iZone]);
+      }
+      
+    }
+  
+    else {
+      
+      if (Wrt_Vol) {
+        
+        if (rank == MASTER_NODE) cout << "Writing Tecplot ASCII file (volume grid)." << endl;
+        char buffer_char[50], out_file[MAX_STRING_SIZE];
+        
+        string filename;
+        if (!config[iZone]->GetAdjoint()) filename = config[iZone]->GetFlow_FileName();
+        else filename = config[iZone]->GetAdj_FileName();
+
+        if (size > 1) {
+          SPRINTF (buffer_char, "_%d", SU2_TYPE::Int(rank+1));
+          filename = filename + buffer_char;
+        }
+        
+        SPRINTF (buffer_char, ".dat");
+        strcpy(out_file, filename.c_str()); strcat(out_file, buffer_char);
+        SetTecplotASCII_LowMemory(config[iZone], geometry[iZone], solver, out_file, false);
+      }
+      
+      if (Wrt_Srf) {
+        
+        if (rank == MASTER_NODE) cout << "Writing Tecplot ASCII file (surface grid)." << endl;
+        char buffer_char[50], out_file[MAX_STRING_SIZE];
+        
+        string filename;
+        if (!config[iZone]->GetAdjoint()) filename = config[iZone]->GetSurfFlowCoeff_FileName();
+        else filename = config[iZone]->GetSurfAdjCoeff_FileName();
+
+        if (size > 1) {
+          SPRINTF (buffer_char, "_%d", SU2_TYPE::Int(rank+1));
+          filename = filename + buffer_char;
+        }
+        
+        SPRINTF (buffer_char, ".dat");
+        strcpy(out_file, filename.c_str()); strcat(out_file, buffer_char);
+        SetTecplotASCII_LowMemory(config[iZone], geometry[iZone], solver, out_file, true);
+      }
+
+    }
+    
+    /*--- Final broadcast (informing other procs that the base output
+     file was written). ---*/
+    
+#ifdef HAVE_MPI
+    SU2_MPI::Bcast(&wrote_base_file, 1, MPI_UNSIGNED_SHORT, MASTER_NODE, MPI_COMM_WORLD);
+#endif
+    
+  }
+}
+
+void COutput::SetMesh_Files(CGeometry **geometry, CConfig **config, unsigned short val_nZone, bool new_file, bool su2_file) {
+  
+  int rank = MASTER_NODE;
+#ifdef HAVE_MPI
+  MPI_Comm_rank(MPI_COMM_WORLD, &rank);
+#endif
+  
+  unsigned short iZone;
+  
+  for (iZone = 0; iZone < val_nZone; iZone++) {
+    
+    /*--- Flags identifying the types of files to be written. ---*/
+    
+    bool Wrt_Vol = config[iZone]->GetWrt_Vol_Sol() && config[iZone]->GetVisualize_Deformation();
+    bool Wrt_Srf = config[iZone]->GetWrt_Srf_Sol() && config[iZone]->GetVisualize_Deformation();;
+    
+    /*--- Merge the node coordinates and connectivity if necessary. This
+     is only performed if a volume solution file is requested, and it
+     is active by default. ---*/
+    
+    if (rank == MASTER_NODE) cout <<"Merging grid connectivity." << endl;
+    MergeConnectivity(config[iZone], geometry[iZone], iZone);
+    
+    /*--- Merge coordinates of all grid nodes (excluding ghost points).
+     The grid coordinates are always merged and included first in the
+     restart files. ---*/
+    
+    if (rank == MASTER_NODE) cout <<"Merging grid coordinates." << endl;
+    MergeCoordinates(config[iZone], geometry[iZone]);
+    
+    /*--- Write restart, Tecplot or Paraview files using the merged data.
+     This data lives only on the master, and these routines are currently
+     executed by the master proc alone (as if in serial). ---*/
+    
+    if (rank == MASTER_NODE) {
+      
+      if (Wrt_Vol) {
+        
+        if (rank == MASTER_NODE) cout <<"Writing volume mesh file." << endl;
+        
+        /*--- Write a Tecplot ASCII file ---*/
+        if (config[iZone]->GetOutput_FileFormat()==PARAVIEW) SetParaview_MeshASCII(config[iZone], geometry[iZone], iZone,  val_nZone, false,new_file);
+        else SetTecplotASCII_Mesh(config[iZone], geometry[iZone], false, new_file);
+        
+      }
+      
+      if (Wrt_Srf) {
+        
+        if (rank == MASTER_NODE) cout <<"Writing surface mesh file." << endl;
+        
+        /*--- Write a Tecplot ASCII file ---*/
+        if (config[iZone]->GetOutput_FileFormat()==PARAVIEW) SetParaview_MeshASCII(config[iZone], geometry[iZone], iZone,  val_nZone, true,new_file);
+        else SetTecplotASCII_Mesh(config[iZone], geometry[iZone], true, new_file);
+        
+
+      }
+
+      if (rank == MASTER_NODE) cout <<"Writing .su2 file." << endl;
+      
+      /*--- Write a .su2 ASCII file ---*/
+      
+      if (su2_file) SetSU2_MeshASCII(config[iZone], geometry[iZone]);
+      
+      /*--- Deallocate connectivity ---*/
+
+      DeallocateConnectivity(config[iZone], geometry[iZone], true);
+      
+    }
+    
+    /*--- Final broadcast (informing other procs that the base output
+     file was written). ---*/
+    
+#ifdef HAVE_MPI
+    SU2_MPI::Bcast(&wrote_base_file, 1, MPI_UNSIGNED_SHORT, MASTER_NODE, MPI_COMM_WORLD);
+#endif
+    
+  }
+}
+
+void COutput::SetMassFlowRate(CSolver *solver_container, CGeometry *geometry, CConfig *config) {
+  unsigned short iDim, iMarker_monitor, iMarker;
+  unsigned long iVertex, iPoint;
+  su2double Vector[3], Total_Mdot=0.0;
+  unsigned short nDim = geometry->GetnDim();
+
+  for (iMarker = 0; iMarker< config->GetnMarker_All(); iMarker++) {
+    iMarker_monitor = config->GetMarker_All_Monitoring(iMarker);
+    if (iMarker_monitor){
+      for (iVertex = 0; iVertex < geometry->nVertex[ iMarker ]; iVertex++) {
+        iPoint = geometry->vertex[iMarker][iVertex]->GetNode();
+
+        if (geometry->node[iPoint]->GetDomain()) {
+          geometry->vertex[iMarker][iVertex]->GetNormal(Vector);
+
+          for (iDim = 0; iDim < nDim; iDim++)
+            Total_Mdot -= Vector[iDim]*(solver_container->node[iPoint]->GetSolution(iDim+1));
+        }
+      }
+    }
+  }
+
+#ifdef HAVE_MPI
+  /*--- Add AllBound information using all the nodes ---*/
+  su2double My_Total_Mdot    = Total_Mdot;    Total_Mdot = 0.0;
+  SU2_MPI::Allreduce(&My_Total_Mdot, &Total_Mdot, 1, MPI_DOUBLE, MPI_SUM, MPI_COMM_WORLD);
+#endif
+  /*--- Set the output: reusing same variable from OneDimensionalOutput code ---*/
+  solver_container->SetOneD_MassFlowRate(Total_Mdot);
+}
+
+void COutput::OneDimensionalOutput(CSolver *solver_container, CGeometry *geometry, CConfig *config) {
+  
+  unsigned long iVertex, iPoint;
+  unsigned short iDim, iMarker, Out1D;
+  su2double *Normal = NULL, Area = 0.0, OverArea = 0.0, UnitNormal[3],
+  Stag_Pressure, Mach, Temperature, Pressure = 0.0, Density = 0.0, Velocity2, Enthalpy, RhoU, U,// local values at each node (Velocity2 = V^2). U = normal velocity
+  SumPressure = 0.0, SumStagPressure = 0.0, SumArea = 0.0, SumMach = 0.0, SumTemperature = 0.0, SumForUref = 0.0, SumRhoU = 0.0, SumEnthalpy = 0.0,// sum of (local value ) * (dA) (integral)
+  AveragePressure = 0.0, AverageMach = 0.0, AverageTemperature = 0.0, MassFlowRate = 0.0, // Area Averaged value ( sum / A )
+  VelocityRef = 0.0, EnthalpyRef = 0.0, DensityRef = 0.0, PressureRef = 0.0; // Flux conserved values. TemperatureRef follows ideal gas
+  
+  bool compressible = (config->GetKind_Regime() == COMPRESSIBLE);
+  bool incompressible = (config->GetKind_Regime() == INCOMPRESSIBLE);
+  bool freesurface = (config->GetKind_Regime() == FREESURFACE);
+  su2double Gamma = config->GetGamma();
+  unsigned short nDim = geometry->GetnDim();
+  
+  
+  /*--- Loop over the markers ---*/
+  
+  for (iMarker = 0; iMarker < config->GetnMarker_All(); iMarker++) {
+    
+    Out1D = config->GetMarker_All_Out_1D(iMarker);
+    
+    /*--- Loop over the vertices to compute the output ---*/
+    
+    
+    if (Out1D == YES) {
+      
+      for (iVertex = 0; iVertex < geometry->GetnVertex(iMarker); iVertex++) {
+        
+        iPoint = geometry->vertex[iMarker][iVertex]->GetNode();
+        
+        /*--- Find the normal direction ---*/
+        
+        if (geometry->node[iPoint]->GetDomain()) {
+          
+          
+          /*--- Compute area, and unitary normal ---*/
+          Normal = geometry->vertex[iMarker][iVertex]->GetNormal();
+          Area = 0.0; for (iDim = 0; iDim < nDim; iDim++) Area += Normal[iDim]*Normal[iDim]; Area = sqrt(Area);
+          for (iDim = 0; iDim < nDim; iDim++) UnitNormal[iDim] = -Normal[iDim]/Area;
+          
+          if (compressible) {
+            Pressure = solver_container->node[iPoint]->GetPressure();
+            Density = solver_container->node[iPoint]->GetDensity();
+          }
+          if (incompressible || freesurface) {
+            Pressure = solver_container->node[iPoint]->GetPressureInc();
+            Density = solver_container->node[iPoint]->GetDensityInc();
+          }
+          
+          /*-- Find velocity normal to the marked surface/opening --*/
+          
+          U = 0.0;
+          for (iDim = 0; iDim < geometry->GetnDim(); iDim++) {
+            U += UnitNormal[iDim]*solver_container->node[iPoint]->GetVelocity(iDim);
+          }
+          
+          Enthalpy = solver_container->node[iPoint]->GetEnthalpy();
+          Velocity2 = solver_container->node[iPoint]->GetVelocity2();
+          Temperature = solver_container->node[iPoint]->GetTemperature();
+          
+          Mach = (sqrt(Velocity2))/ solver_container->node[iPoint]->GetSoundSpeed();
+          Stag_Pressure = Pressure*pow((1.0+((Gamma-1.0)/2.0)*pow(Mach, 2.0)),(Gamma/(Gamma-1.0)));
+          
+          RhoU = U*Density;
+          SumStagPressure += Stag_Pressure * Area;
+          SumArea += Area;
+          SumMach += Mach*Area;
+          SumPressure += Pressure * Area;
+          SumTemperature += Temperature*Area;
+          SumRhoU += RhoU*Area;
+          SumForUref+=RhoU*U*U*Area;
+          SumEnthalpy+=RhoU*Enthalpy*Area;
+          
+        }
+      }
+      
+      if (SumRhoU != 0.0) { // To avoid division by 0
+        
+        OverArea = 1.0/SumArea;
+        AveragePressure += abs(SumStagPressure*OverArea);
+        AverageMach += abs(SumMach*OverArea);
+        AverageTemperature += abs(SumTemperature*OverArea);
+        MassFlowRate += SumRhoU;
+        PressureRef += abs(SumPressure*OverArea);
+        VelocityRef += abs(sqrt(abs(SumForUref/SumRhoU)));
+        EnthalpyRef +=abs(SumEnthalpy/SumRhoU);
+        DensityRef +=abs(PressureRef*Gamma/(Gamma-1)/(EnthalpyRef-0.5*VelocityRef*VelocityRef));
+        
+      }
+      
+    }
+    
+  }
+  
+#ifdef HAVE_MPI
+  
+  /*--- Add AllBound information using all the nodes ---*/
+  
+  su2double My_AveragePressure     = AveragePressure;    AveragePressure = 0.0;
+  su2double My_AverageMach         = AverageMach;        AverageMach = 0.0;
+  su2double My_AverageTemperature  = AverageTemperature; AverageTemperature = 0.0;
+  su2double My_MassFlowRate        = MassFlowRate;       MassFlowRate = 0.0;
+  su2double My_PressureRef         = PressureRef;        PressureRef = 0.0;
+  su2double My_VelocityRef         = VelocityRef;        VelocityRef = 0.0;
+  su2double My_EnthalpyRef         = EnthalpyRef;        EnthalpyRef = 0.0;
+  su2double My_DensityRef          = DensityRef;         DensityRef = 0.0;
+  
+  SU2_MPI::Allreduce(&My_AveragePressure, &AveragePressure, 1, MPI_DOUBLE, MPI_SUM, MPI_COMM_WORLD);
+  SU2_MPI::Allreduce(&My_AverageMach, &AverageMach, 1, MPI_DOUBLE, MPI_SUM, MPI_COMM_WORLD);
+  SU2_MPI::Allreduce(&My_AverageTemperature, &AverageTemperature, 1, MPI_DOUBLE, MPI_SUM, MPI_COMM_WORLD);
+  SU2_MPI::Allreduce(&My_MassFlowRate, &MassFlowRate, 1, MPI_DOUBLE, MPI_SUM, MPI_COMM_WORLD);
+  SU2_MPI::Allreduce(&My_PressureRef, &PressureRef, 1, MPI_DOUBLE, MPI_SUM, MPI_COMM_WORLD);
+  SU2_MPI::Allreduce(&My_VelocityRef, &VelocityRef, 1, MPI_DOUBLE, MPI_SUM, MPI_COMM_WORLD);
+  SU2_MPI::Allreduce(&My_EnthalpyRef , &EnthalpyRef , 1, MPI_DOUBLE, MPI_SUM, MPI_COMM_WORLD);
+  SU2_MPI::Allreduce(&My_DensityRef , &DensityRef , 1, MPI_DOUBLE, MPI_SUM, MPI_COMM_WORLD);
+  
+#endif
+  
+  /*--- Set the 1D output ---*/
+  
+  solver_container->SetOneD_TotalPress(AveragePressure);
+  solver_container->SetOneD_Mach(AverageMach);
+  solver_container->SetOneD_Temp(AverageTemperature);
+  solver_container->SetOneD_MassFlowRate(MassFlowRate);
+  
+  solver_container->SetOneD_FluxAvgPress(PressureRef);
+  solver_container->SetOneD_FluxAvgDensity(DensityRef);
+  solver_container->SetOneD_FluxAvgVelocity(VelocityRef);
+  solver_container->SetOneD_FluxAvgEntalpy(EnthalpyRef);
+  
+}
+
+void COutput::SetForceSections(CSolver *solver_container, CGeometry *geometry, CConfig *config, unsigned long iExtIter) {
+  
+  short iSection, nSection;
+  unsigned long iVertex, iPoint;
+  su2double *Plane_P0, *Plane_Normal, MinPlane, MaxPlane, *CPressure, MinXCoord, MaxXCoord, Force[3], ForceInviscid[3],
+  MomentInviscid[3] = {0.0,0.0,0.0}, MomentDist[3] = {0.0,0.0,0.0}, RefDensity, RefPressure, RefAreaCoeff, *Velocity_Inf, Gas_Constant, Mach2Vel, Mach_Motion, Gamma, RefVel2 = 0.0, factor, NDPressure, *Origin, RefLengthMoment, Alpha, Beta, CDrag_Inv, CLift_Inv, CMy_Inv;
+  vector<su2double> Xcoord_Airfoil, Ycoord_Airfoil, Zcoord_Airfoil, Pressure_Airfoil;
+  string Marker_Tag, Slice_Filename, Slice_Ext;
+  ofstream Cp_File;
+  unsigned short iDim;
+  
+  bool grid_movement = config->GetGrid_Movement();
+  bool compressible = (config->GetKind_Regime() == COMPRESSIBLE);
+  bool incompressible = (config->GetKind_Regime() == INCOMPRESSIBLE);
+  bool freesurface = (config->GetKind_Regime() == FREESURFACE);
+  
+  Plane_P0 = new su2double [3];
+  Plane_Normal = new su2double [3];
+  CPressure = new su2double[geometry->GetnPoint()];
+  
+  /*--- Compute some reference quantities and necessary values ---*/
+  RefDensity = solver_container->GetDensity_Inf();
+  RefPressure = solver_container->GetPressure_Inf();
+  RefAreaCoeff = config->GetRefAreaCoeff();
+  Velocity_Inf = solver_container->GetVelocity_Inf();
+  Gamma = config->GetGamma();
+  Origin = config->GetRefOriginMoment(0);
+  RefLengthMoment  = config->GetRefLengthMoment();
+  Alpha            = config->GetAoA()*PI_NUMBER/180.0;
+  Beta             = config->GetAoS()*PI_NUMBER/180.0;
+  
+  if (grid_movement) {
+    Gas_Constant = config->GetGas_ConstantND();
+    Mach2Vel = sqrt(Gamma*Gas_Constant*config->GetTemperature_FreeStreamND());
+    Mach_Motion = config->GetMach_Motion();
+    RefVel2 = (Mach_Motion*Mach2Vel)*(Mach_Motion*Mach2Vel);
+  }
+  else {
+    RefVel2 = 0.0;
+    for (iDim = 0; iDim < geometry->GetnDim(); iDim++)
+      RefVel2  += Velocity_Inf[iDim]*Velocity_Inf[iDim];
+  }
+  factor = 1.0 / (0.5*RefDensity*RefAreaCoeff*RefVel2);
+  
+  int rank = MASTER_NODE;
+#ifdef HAVE_MPI
+  MPI_Comm_rank(MPI_COMM_WORLD, &rank);
+#endif
+  
+  if (geometry->GetnDim() == 3) {
+    
+    /*--- Copy the pressure to an auxiliar structure ---*/
+    
+    for (iPoint = 0; iPoint < geometry->GetnPoint(); iPoint++) {
+      if (compressible) {
+        CPressure[iPoint] = (solver_container->node[iPoint]->GetPressure() - RefPressure)*factor*RefAreaCoeff;
+      }
+      if (incompressible || freesurface) {
+        CPressure[iPoint] = (solver_container->node[iPoint]->GetPressureInc() - RefPressure)*factor*RefAreaCoeff;
+      }
+    }
+    
+    nSection = config->GetnSections();
+    
+    for (iSection = 0; iSection < nSection; iSection++) {
+      
+      /*--- Read the values from the config file ---*/
+      
+      MinPlane = config->GetSection_Location(0); MaxPlane = config->GetSection_Location(1);
+      MinXCoord = -1E6; MaxXCoord = 1E6;
+      
+      Plane_Normal[0] = 0.0;    Plane_P0[0] = 0.0;
+      Plane_Normal[1] = 0.0;    Plane_P0[1] = 0.0;
+      Plane_Normal[2] = 0.0;    Plane_P0[2] = 0.0;
+      
+      Plane_Normal[config->GetAxis_Orientation()] = 1.0;
+      Plane_P0[config->GetAxis_Orientation()] = MinPlane + iSection*(MaxPlane - MinPlane)/su2double(nSection-1);
+      
+      /*--- Compute the airfoil sections (note that we feed in the Cp) ---*/
+      
+      geometry->ComputeAirfoil_Section(Plane_P0, Plane_Normal,
+                                       MinXCoord, MaxXCoord, CPressure,
+                                       Xcoord_Airfoil, Ycoord_Airfoil,
+                                       Zcoord_Airfoil, Pressure_Airfoil, true,
+                                       config);
+      
+      if ((rank == MASTER_NODE) && (Xcoord_Airfoil.size() == 0)) {
+        cout << "Please check the config file, the section "<< iSection+1 <<" has not been detected." << endl;
+      }
+      
+      /*--- Output the pressure on each section (tecplot format) ---*/
+      
+      if ((rank == MASTER_NODE) && (Xcoord_Airfoil.size() != 0)) {
+        
+        /*--- Write Cp at each section ---*/
+        
+        ofstream Cp_File;
+        if (iSection == 0) {
+          Cp_File.open("cp_sections.dat", ios::out);
+          Cp_File << "TITLE = \"Airfoil sections\"" << endl;
+          Cp_File << "VARIABLES = \"X\",\"Y\",\"Z\",\"Cp\"" << endl;
+        }
+        else Cp_File.open("cp_sections.dat", ios::app);
+        
+        Cp_File << "ZONE T=\"SECTION_"<< (iSection+1) << "\", NODES= "<< Xcoord_Airfoil.size() << ", ELEMENTS= " << Xcoord_Airfoil.size()-1 << ", DATAPACKING= POINT, ZONETYPE= FELINESEG" << endl;
+        
+        /*--- Coordinates and pressure value ---*/
+        
+        if (config->GetSystemMeasurements() == SI) {
+          for (iVertex = 0; iVertex < Xcoord_Airfoil.size(); iVertex++) {
+            Cp_File << Xcoord_Airfoil[iVertex] <<" "<< Ycoord_Airfoil[iVertex] <<" "<< Zcoord_Airfoil[iVertex] <<" "<< Pressure_Airfoil[iVertex] <<  endl;
+          }
+        }
+        if (config->GetSystemMeasurements() == US) {
+          for (iVertex = 0; iVertex < Xcoord_Airfoil.size(); iVertex++) {
+            Cp_File << Xcoord_Airfoil[iVertex]*12.0 <<" "<< Ycoord_Airfoil[iVertex]*12.0 <<" "<< Zcoord_Airfoil[iVertex]*12.0 <<" "<< Pressure_Airfoil[iVertex] <<  endl;
+          }
+        }
+        
+        /*--- Basic conectivity ---*/
+        
+        for (iVertex = 1; iVertex < Xcoord_Airfoil.size(); iVertex++) {
+          Cp_File << iVertex << "\t" << iVertex+1 << "\n";
+        }
+        
+        Cp_File.close();
+        
+        
+        /*--- Compute load distribution ---*/
+        
+        ForceInviscid[0] = 0.0; ForceInviscid[1] = 0.0; ForceInviscid[2] = 0.0; MomentInviscid[1] = 0.0;
+        
+        for (iVertex = 0; iVertex < Xcoord_Airfoil.size()-1; iVertex++) {
+          
+          NDPressure = 0.5*(Pressure_Airfoil[iVertex]+Pressure_Airfoil[iVertex+1]);
+          
+          Force[0] = -(Zcoord_Airfoil[iVertex+1] - Zcoord_Airfoil[iVertex])*NDPressure;
+          Force[1] = 0.0;
+          Force[2] = (Xcoord_Airfoil[iVertex+1] - Xcoord_Airfoil[iVertex])*NDPressure;
+          
+          ForceInviscid[0] += Force[0];
+          ForceInviscid[1] += Force[1];
+          ForceInviscid[2] += Force[2];
+          
+          MomentDist[0] = 0.5*(Xcoord_Airfoil[iVertex] + Xcoord_Airfoil[iVertex+1]) - Origin[0];
+          MomentDist[1] = 0.5*(Ycoord_Airfoil[iVertex] + Ycoord_Airfoil[iVertex+1]) - Origin[1];
+          MomentDist[2] = 0.5*(Zcoord_Airfoil[iVertex] + Zcoord_Airfoil[iVertex+1]) - Origin[3];
+          
+          MomentInviscid[1] += (Force[0]*MomentDist[2]-Force[2]*MomentDist[0])/RefLengthMoment;
+          
+        }
+        
+        CLift_Inv = fabs( -ForceInviscid[0]*sin(Alpha) + ForceInviscid[2]*cos(Alpha));
+        CDrag_Inv = fabs( ForceInviscid[0]*cos(Alpha)*cos(Beta) + ForceInviscid[1]*sin(Beta) + ForceInviscid[2]*sin(Alpha)*cos(Beta));
+        CMy_Inv = MomentInviscid[1];
+        
+        
+        /*--- Write load distribution ---*/
+        
+        ofstream Load_File;
+        if (iSection == 0) {
+          Load_File.open("load_distribution.dat", ios::out);
+          Load_File << "TITLE = \"Load distribution\"" << endl;
+          Load_File << "VARIABLES = \"Y\",\"C<sub>L</sub>\",\"C<sub>D</sub>\",\"C<supb>My</sub>\"" << endl;
+          Load_File << "ZONE T=\"Wing load distribution\", NODES= "<< nSection << ", ELEMENTS= " << nSection-1 << ", DATAPACKING= POINT, ZONETYPE= FELINESEG" << endl;
+        }
+        else Load_File.open("load_distribution.dat", ios::app);
+        
+        /*--- Coordinates and pressure value ---*/
+        
+        Load_File << Ycoord_Airfoil[0] <<" "<< CLift_Inv <<" "<< CDrag_Inv  <<" "<< CMy_Inv << endl;
+        
+        /*--- Basic conectivity ---*/
+        
+        if (iSection == nSection-1) {
+          for (iSection = 1; iSection < nSection; iSection++) {
+            Load_File << iSection << "\t" << iSection+1 << "\n";
+          }
+        }
+        
+        Load_File.close();
+        
+        
+      }
+      
+    }
+    
+    
+  }
+  
+  /*--- Delete dynamically allocated memory ---*/
+  
+  delete [] Plane_P0;
+  delete [] Plane_Normal;
+  delete [] CPressure;
+  
+}
+
+void COutput::SetCp_InverseDesign(CSolver *solver_container, CGeometry *geometry, CConfig *config, unsigned long iExtIter) {
+  
+  unsigned short iMarker, icommas, Boundary, iDim;
+  unsigned long iVertex, iPoint, (*Point2Vertex)[2], nPointLocal = 0, nPointGlobal = 0;
+  su2double XCoord, YCoord, ZCoord, Pressure, PressureCoeff = 0, Cp, CpTarget, *Normal = NULL, Area, PressDiff;
+  bool *PointInDomain;
+  string text_line, surfCp_filename;
+  ifstream Surface_file;
+  char buffer[50], cstr[200];
+  
+  
+  nPointLocal = geometry->GetnPoint();
+#ifdef HAVE_MPI
+  SU2_MPI::Allreduce(&nPointLocal, &nPointGlobal, 1, MPI_UNSIGNED_LONG, MPI_SUM, MPI_COMM_WORLD);
+#else
+  nPointGlobal = nPointLocal;
+#endif
+  
+  Point2Vertex = new unsigned long[nPointGlobal][2];
+  PointInDomain = new bool[nPointGlobal];
+  
+  for (iPoint = 0; iPoint < nPointGlobal; iPoint ++)
+    PointInDomain[iPoint] = false;
+  
+  for (iMarker = 0; iMarker < config->GetnMarker_All(); iMarker++) {
+    Boundary   = config->GetMarker_All_KindBC(iMarker);
+    
+    if ((Boundary == EULER_WALL             ) ||
+        (Boundary == HEAT_FLUX              ) ||
+        (Boundary == HEAT_FLUX_CATALYTIC    ) ||
+        (Boundary == HEAT_FLUX_NONCATALYTIC ) ||
+        (Boundary == ISOTHERMAL             ) ||
+        (Boundary == ISOTHERMAL_CATALYTIC   ) ||
+        (Boundary == ISOTHERMAL_NONCATALYTIC) ||
+        (Boundary == NEARFIELD_BOUNDARY)) {
+      for (iVertex = 0; iVertex < geometry->GetnVertex(iMarker); iVertex++) {
+        
+        /*--- The Pressure file uses the global numbering ---*/
+        
+#ifndef HAVE_MPI
+        iPoint = geometry->vertex[iMarker][iVertex]->GetNode();
+#else
+        iPoint = geometry->node[geometry->vertex[iMarker][iVertex]->GetNode()]->GetGlobalIndex();
+#endif
+        
+        if (geometry->vertex[iMarker][iVertex]->GetNode() < geometry->GetnPointDomain()) {
+          Point2Vertex[iPoint][0] = iMarker;
+          Point2Vertex[iPoint][1] = iVertex;
+          PointInDomain[iPoint] = true;
+          solver_container->SetCPressureTarget(iMarker, iVertex, 0.0);
+        }
+        
+      }
+    }
+  }
+  
+  /*--- Prepare to read the surface pressure files (CSV) ---*/
+  
+  surfCp_filename = "TargetCp";
+  strcpy (cstr, surfCp_filename.c_str());
+  
+  /*--- Write file name with extension if unsteady or steady ---*/
+  
+  if ((config->GetUnsteady_Simulation() && config->GetWrt_Unsteady()) ||
+      (config->GetUnsteady_Simulation() == TIME_SPECTRAL)) {
+    if ((SU2_TYPE::Int(iExtIter) >= 0)    && (SU2_TYPE::Int(iExtIter) < 10))    SPRINTF (buffer, "_0000%d.dat", SU2_TYPE::Int(iExtIter));
+    if ((SU2_TYPE::Int(iExtIter) >= 10)   && (SU2_TYPE::Int(iExtIter) < 100))   SPRINTF (buffer, "_000%d.dat",  SU2_TYPE::Int(iExtIter));
+    if ((SU2_TYPE::Int(iExtIter) >= 100)  && (SU2_TYPE::Int(iExtIter) < 1000))  SPRINTF (buffer, "_00%d.dat",   SU2_TYPE::Int(iExtIter));
+    if ((SU2_TYPE::Int(iExtIter) >= 1000) && (SU2_TYPE::Int(iExtIter) < 10000)) SPRINTF (buffer, "_0%d.dat",    SU2_TYPE::Int(iExtIter));
+    if (SU2_TYPE::Int(iExtIter) >= 10000) SPRINTF (buffer, "_%d.dat", SU2_TYPE::Int(iExtIter));
+  }
+  else
+    SPRINTF (buffer, ".dat");
+  
+  strcat (cstr, buffer);
+  
+  /*--- Read the surface pressure file ---*/
+  
+  string::size_type position;
+  
+  Surface_file.open(cstr, ios::in);
+  
+  if (!(Surface_file.fail())) {
+    
+    getline(Surface_file, text_line);
+    
+    while (getline(Surface_file, text_line)) {
+      for (icommas = 0; icommas < 50; icommas++) {
+        position = text_line.find( ",", 0 );
+        if (position!=string::npos) text_line.erase (position,1);
+      }
+      stringstream  point_line(text_line);
+      
+      if (geometry->GetnDim() == 2) point_line >> iPoint >> XCoord >> YCoord >> Pressure >> PressureCoeff;
+      if (geometry->GetnDim() == 3) point_line >> iPoint >> XCoord >> YCoord >> ZCoord >> Pressure >> PressureCoeff;
+      
+      if (PointInDomain[iPoint]) {
+        
+        /*--- Find the vertex for the Point and Marker ---*/
+        
+        iMarker = Point2Vertex[iPoint][0];
+        iVertex = Point2Vertex[iPoint][1];
+        
+        solver_container->SetCPressureTarget(iMarker, iVertex, PressureCoeff);
+        
+      }
+      
+    }
+    
+    Surface_file.close();
+    
+  }
+  
+  /*--- Compute the pressure difference ---*/
+  
+  PressDiff = 0.0;
+  for (iMarker = 0; iMarker < config->GetnMarker_All(); iMarker++) {
+    Boundary   = config->GetMarker_All_KindBC(iMarker);
+    
+    if ((Boundary == EULER_WALL             ) ||
+        (Boundary == HEAT_FLUX              ) ||
+        (Boundary == HEAT_FLUX_CATALYTIC    ) ||
+        (Boundary == HEAT_FLUX_NONCATALYTIC ) ||
+        (Boundary == ISOTHERMAL             ) ||
+        (Boundary == ISOTHERMAL_CATALYTIC   ) ||
+        (Boundary == ISOTHERMAL_NONCATALYTIC) ||
+        (Boundary == NEARFIELD_BOUNDARY)) {
+      for (iVertex = 0; iVertex < geometry->GetnVertex(iMarker); iVertex++) {
+        
+        Normal = geometry->vertex[iMarker][iVertex]->GetNormal();
+        
+        Cp = solver_container->GetCPressure(iMarker, iVertex);
+        CpTarget = solver_container->GetCPressureTarget(iMarker, iVertex);
+        
+        Area = 0.0;
+        for (iDim = 0; iDim < geometry->GetnDim(); iDim++)
+          Area += Normal[iDim]*Normal[iDim];
+        Area = sqrt(Area);
+        
+        PressDiff += Area * (CpTarget - Cp) * (CpTarget - Cp);
+      }
+      
+    }
+  }
+  
+#ifdef HAVE_MPI
+  su2double MyPressDiff = PressDiff;   PressDiff = 0.0;
+  SU2_MPI::Allreduce(&MyPressDiff, &PressDiff, 1, MPI_DOUBLE, MPI_SUM, MPI_COMM_WORLD);
+#endif
+  
+  /*--- Update the total Cp difference coeffient ---*/
+  
+  solver_container->SetTotal_CpDiff(PressDiff);
+  
+  delete[] Point2Vertex;
+  
+}
+
+void COutput::SetHeat_InverseDesign(CSolver *solver_container, CGeometry *geometry, CConfig *config, unsigned long iExtIter) {
+  
+  unsigned short iMarker, icommas, Boundary, iDim;
+  unsigned long iVertex, iPoint, (*Point2Vertex)[2], nPointLocal = 0, nPointGlobal = 0;
+  su2double XCoord, YCoord, ZCoord, PressureCoeff, HeatFlux = 0.0, HeatFluxDiff, HeatFluxTarget, *Normal = NULL, Area,
+  Pressure, Cf;
+  bool *PointInDomain;
+  string text_line, surfHeatFlux_filename;
+  ifstream Surface_file;
+  char buffer[50], cstr[200];
+  
+  
+  nPointLocal = geometry->GetnPoint();
+#ifdef HAVE_MPI
+  SU2_MPI::Allreduce(&nPointLocal, &nPointGlobal, 1, MPI_UNSIGNED_LONG, MPI_SUM, MPI_COMM_WORLD);
+#else
+  nPointGlobal = nPointLocal;
+#endif
+  
+  Point2Vertex = new unsigned long[nPointGlobal][2];
+  PointInDomain = new bool[nPointGlobal];
+  
+  for (iPoint = 0; iPoint < nPointGlobal; iPoint ++)
+    PointInDomain[iPoint] = false;
+  
+  for (iMarker = 0; iMarker < config->GetnMarker_All(); iMarker++) {
+    Boundary   = config->GetMarker_All_KindBC(iMarker);
+    
+    if ((Boundary == EULER_WALL             ) ||
+        (Boundary == HEAT_FLUX              ) ||
+        (Boundary == HEAT_FLUX_CATALYTIC    ) ||
+        (Boundary == HEAT_FLUX_NONCATALYTIC ) ||
+        (Boundary == ISOTHERMAL             ) ||
+        (Boundary == ISOTHERMAL_CATALYTIC   ) ||
+        (Boundary == ISOTHERMAL_NONCATALYTIC) ||
+        (Boundary == NEARFIELD_BOUNDARY)) {
+      for (iVertex = 0; iVertex < geometry->GetnVertex(iMarker); iVertex++) {
+        
+        /*--- The Pressure file uses the global numbering ---*/
+        
+#ifndef HAVE_MPI
+        iPoint = geometry->vertex[iMarker][iVertex]->GetNode();
+#else
+        iPoint = geometry->node[geometry->vertex[iMarker][iVertex]->GetNode()]->GetGlobalIndex();
+#endif
+        
+        if (geometry->vertex[iMarker][iVertex]->GetNode() < geometry->GetnPointDomain()) {
+          Point2Vertex[iPoint][0] = iMarker;
+          Point2Vertex[iPoint][1] = iVertex;
+          PointInDomain[iPoint] = true;
+          solver_container->SetHeatFluxTarget(iMarker, iVertex, 0.0);
+        }
+      }
+    }
+  }
+  
+  /*--- Prepare to read the surface pressure files (CSV) ---*/
+  
+  surfHeatFlux_filename = "TargetHeatFlux";
+  strcpy (cstr, surfHeatFlux_filename.c_str());
+  
+  /*--- Write file name with extension if unsteady or steady ---*/
+  
+  if ((config->GetUnsteady_Simulation() && config->GetWrt_Unsteady()) ||
+      (config->GetUnsteady_Simulation() == TIME_SPECTRAL)) {
+    if ((SU2_TYPE::Int(iExtIter) >= 0)    && (SU2_TYPE::Int(iExtIter) < 10))    SPRINTF (buffer, "_0000%d.dat", SU2_TYPE::Int(iExtIter));
+    if ((SU2_TYPE::Int(iExtIter) >= 10)   && (SU2_TYPE::Int(iExtIter) < 100))   SPRINTF (buffer, "_000%d.dat",  SU2_TYPE::Int(iExtIter));
+    if ((SU2_TYPE::Int(iExtIter) >= 100)  && (SU2_TYPE::Int(iExtIter) < 1000))  SPRINTF (buffer, "_00%d.dat",   SU2_TYPE::Int(iExtIter));
+    if ((SU2_TYPE::Int(iExtIter) >= 1000) && (SU2_TYPE::Int(iExtIter) < 10000)) SPRINTF (buffer, "_0%d.dat",    SU2_TYPE::Int(iExtIter));
+    if (SU2_TYPE::Int(iExtIter) >= 10000) SPRINTF (buffer, "_%d.dat", SU2_TYPE::Int(iExtIter));
+  }
+  else
+    SPRINTF (buffer, ".dat");
+  
+  strcat (cstr, buffer);
+  
+  /*--- Read the surface pressure file ---*/
+  
+  string::size_type position;
+  
+  Surface_file.open(cstr, ios::in);
+  
+  if (!(Surface_file.fail())) {
+    
+    getline(Surface_file, text_line);
+    
+    while (getline(Surface_file, text_line)) {
+      for (icommas = 0; icommas < 50; icommas++) {
+        position = text_line.find( ",", 0 );
+        if (position!=string::npos) text_line.erase (position,1);
+      }
+      stringstream  point_line(text_line);
+      
+      if (geometry->GetnDim() == 2) point_line >> iPoint >> XCoord >> YCoord >> Pressure >> PressureCoeff >> Cf >> HeatFlux;
+      if (geometry->GetnDim() == 3) point_line >> iPoint >> XCoord >> YCoord >> ZCoord >> Pressure >> PressureCoeff >> Cf >> HeatFlux;
+      
+      if (PointInDomain[iPoint]) {
+        
+        /*--- Find the vertex for the Point and Marker ---*/
+        
+        iMarker = Point2Vertex[iPoint][0];
+        iVertex = Point2Vertex[iPoint][1];
+        
+        solver_container->SetHeatFluxTarget(iMarker, iVertex, HeatFlux);
+        
+      }
+      
+    }
+    
+    Surface_file.close();
+  }
+  
+  /*--- Compute the pressure difference ---*/
+  
+  HeatFluxDiff = 0.0;
+  for (iMarker = 0; iMarker < config->GetnMarker_All(); iMarker++) {
+    Boundary   = config->GetMarker_All_KindBC(iMarker);
+    
+    if ((Boundary == EULER_WALL             ) ||
+        (Boundary == HEAT_FLUX              ) ||
+        (Boundary == HEAT_FLUX_CATALYTIC    ) ||
+        (Boundary == HEAT_FLUX_NONCATALYTIC ) ||
+        (Boundary == ISOTHERMAL             ) ||
+        (Boundary == ISOTHERMAL_CATALYTIC   ) ||
+        (Boundary == ISOTHERMAL_NONCATALYTIC) ||
+        (Boundary == NEARFIELD_BOUNDARY)) {
+      for (iVertex = 0; iVertex < geometry->GetnVertex(iMarker); iVertex++) {
+        
+        Normal = geometry->vertex[iMarker][iVertex]->GetNormal();
+        
+        HeatFlux = solver_container->GetHeatFlux(iMarker, iVertex);
+        HeatFluxTarget = solver_container->GetHeatFluxTarget(iMarker, iVertex);
+        
+        Area = 0.0;
+        for (iDim = 0; iDim < geometry->GetnDim(); iDim++)
+          Area += Normal[iDim]*Normal[iDim];
+        Area = sqrt(Area);
+        
+        HeatFluxDiff += Area * (HeatFluxTarget - HeatFlux) * (HeatFluxTarget - HeatFlux);
+        
+      }
+      
+    }
+  }
+  
+#ifdef HAVE_MPI
+  su2double MyHeatFluxDiff = HeatFluxDiff;   HeatFluxDiff = 0.0;
+  SU2_MPI::Allreduce(&MyHeatFluxDiff, &HeatFluxDiff, 1, MPI_DOUBLE, MPI_SUM, MPI_COMM_WORLD);
+#endif
+  
+  /*--- Update the total HeatFlux difference coeffient ---*/
+  
+  solver_container->SetTotal_HeatFluxDiff(HeatFluxDiff);
+  
+  delete[] Point2Vertex;
+  
+}
+
+void COutput::SetEquivalentArea(CSolver *solver_container, CGeometry *geometry, CConfig *config, unsigned long iExtIter) {
+  
+  ofstream EquivArea_file, FuncGrad_file;
+  unsigned short iMarker = 0, iDim;
+  short *AzimuthalAngle = NULL;
+  su2double Gamma, auxXCoord, auxYCoord, auxZCoord, InverseDesign = 0.0, DeltaX, Coord_i, Coord_j, jp1Coord, *Coord = NULL, MeanFuntion,
+  *Face_Normal = NULL, auxArea, auxPress, Mach, Beta, R_Plane, Pressure_Inf,
+  ModVelocity_Inf, Velocity_Inf[3], factor, *Xcoord = NULL, *Ycoord = NULL, *Zcoord = NULL,
+  *Pressure = NULL, *FaceArea = NULL, *EquivArea = NULL, *TargetArea = NULL, *NearFieldWeight = NULL,
+  *Weight = NULL, jFunction, jp1Function;
+  unsigned long jVertex, iVertex, iPoint, nVertex_NearField = 0, auxPoint,
+  *IdPoint = NULL, *IdDomain = NULL, auxDomain;
+  unsigned short iPhiAngle;
+  ofstream NearFieldEA_file; ifstream TargetEA_file;
+  
+  su2double XCoordBegin_OF = config->GetEA_IntLimit(0);
+  su2double XCoordEnd_OF = config->GetEA_IntLimit(1);
+  
+  unsigned short nDim = geometry->GetnDim();
+  su2double AoA = -(config->GetAoA()*PI_NUMBER/180.0);
+  su2double EAScaleFactor = config->GetEA_ScaleFactor(); // The EA Obj. Func. should be ~ force based Obj. Func.
+  
+  int rank = MESH_0;
+  
+  Mach  = config->GetMach();
+  Gamma = config->GetGamma();
+  Beta = sqrt(Mach*Mach-1.0);
+  R_Plane = fabs(config->GetEA_IntLimit(2));
+  Pressure_Inf = config->GetPressure_FreeStreamND();
+  Velocity_Inf[0] = config->GetVelocity_FreeStreamND()[0];
+  Velocity_Inf[1] = config->GetVelocity_FreeStreamND()[1];
+  Velocity_Inf[2] = config->GetVelocity_FreeStreamND()[2];
+  ModVelocity_Inf = 0;
+  for (iDim = 0; iDim < 3; iDim++)
+    ModVelocity_Inf += Velocity_Inf[iDim] * Velocity_Inf[iDim];
+  
+  factor = 4.0*sqrt(2.0*Beta*R_Plane) / (Gamma*Pressure_Inf*Mach*Mach);
+  
+#ifndef HAVE_MPI
+  
+  /*--- Compute the total number of points on the near-field ---*/
+  
+  nVertex_NearField = 0;
+  for (iMarker = 0; iMarker < config->GetnMarker_All(); iMarker++)
+    if (config->GetMarker_All_KindBC(iMarker) == NEARFIELD_BOUNDARY)
+      for (iVertex = 0; iVertex < geometry->GetnVertex(iMarker); iVertex++) {
+        iPoint = geometry->vertex[iMarker][iVertex]->GetNode();
+        Face_Normal = geometry->vertex[iMarker][iVertex]->GetNormal();
+        Coord = geometry->node[iPoint]->GetCoord();
+        
+        /*--- Using Face_Normal(z), and Coord(z) we identify only a surface,
+         note that there are 2 NEARFIELD_BOUNDARY surfaces ---*/
+        
+        if ((Face_Normal[nDim-1] > 0.0) && (Coord[nDim-1] < 0.0)) nVertex_NearField ++;
+      }
+  
+  /*--- Create an array with all the coordinates, points, pressures, face area,
+   equivalent area, and nearfield weight ---*/
+  
+  Xcoord = new su2double[nVertex_NearField];
+  Ycoord = new su2double[nVertex_NearField];
+  Zcoord = new su2double[nVertex_NearField];
+  AzimuthalAngle = new short[nVertex_NearField];
+  IdPoint = new unsigned long[nVertex_NearField];
+  IdDomain = new unsigned long[nVertex_NearField];
+  Pressure = new su2double[nVertex_NearField];
+  FaceArea = new su2double[nVertex_NearField];
+  EquivArea = new su2double[nVertex_NearField];
+  TargetArea = new su2double[nVertex_NearField];
+  NearFieldWeight = new su2double[nVertex_NearField];
+  Weight = new su2double[nVertex_NearField];
+  
+  /*--- Copy the boundary information to an array ---*/
+  
+  nVertex_NearField = 0;
+  for (iMarker = 0; iMarker < config->GetnMarker_All(); iMarker++)
+    if (config->GetMarker_All_KindBC(iMarker) == NEARFIELD_BOUNDARY)
+      for (iVertex = 0; iVertex < geometry->GetnVertex(iMarker); iVertex++) {
+        iPoint = geometry->vertex[iMarker][iVertex]->GetNode();
+        Face_Normal = geometry->vertex[iMarker][iVertex]->GetNormal();
+        Coord = geometry->node[iPoint]->GetCoord();
+        
+        if ((Face_Normal[nDim-1] > 0.0) && (Coord[nDim-1] < 0.0)) {
+          
+          IdPoint[nVertex_NearField] = iPoint;
+          Xcoord[nVertex_NearField] = geometry->node[iPoint]->GetCoord(0);
+          Ycoord[nVertex_NearField] = geometry->node[iPoint]->GetCoord(1);
+          
+          if (nDim ==2) {
+            AzimuthalAngle[nVertex_NearField] = 0;
+          }
+          
+          if (nDim == 3) {
+            Zcoord[nVertex_NearField] = geometry->node[iPoint]->GetCoord(2);
+            
+            /*--- Rotate the nearfield cylinder (AoA) only 3D ---*/
+            
+            su2double YcoordRot = Ycoord[nVertex_NearField];
+            su2double ZcoordRot = Xcoord[nVertex_NearField]*sin(AoA) + Zcoord[nVertex_NearField]*cos(AoA);
+            
+            /*--- Compute the Azimuthal angle (resolution of degress in the Azimuthal angle)---*/
+            
+            su2double AngleDouble; short AngleInt;
+            AngleDouble = fabs(atan(-YcoordRot/ZcoordRot)*180.0/PI_NUMBER);
+            
+            /*--- Fix an azimuthal line due to misalignments of the near-field ---*/
+            
+            su2double FixAzimuthalLine = config->GetFixAzimuthalLine();
+            
+            if ((AngleDouble >= FixAzimuthalLine - 0.1) && (AngleDouble <= FixAzimuthalLine + 0.1)) AngleDouble = FixAzimuthalLine - 0.1;
+            
+            AngleInt = SU2_TYPE::Short(floor(AngleDouble + 0.5));
+            if (AngleInt >= 0) AzimuthalAngle[nVertex_NearField] = AngleInt;
+            else AzimuthalAngle[nVertex_NearField] = 180 + AngleInt;
+          }
+          
+          if (AzimuthalAngle[nVertex_NearField] <= 60) {
+            Pressure[nVertex_NearField] = solver_container->node[iPoint]->GetPressure();
+            FaceArea[nVertex_NearField] = fabs(Face_Normal[nDim-1]);
+            nVertex_NearField ++;
+          }
+          
+        }
+      }
+  
+#else
+  
+  int nProcessor;
+  MPI_Comm_size(MPI_COMM_WORLD, &nProcessor);
+  MPI_Comm_rank(MPI_COMM_WORLD, &rank);
+  
+  unsigned long nLocalVertex_NearField = 0, MaxLocalVertex_NearField = 0;
+  int iProcessor;
+  
+  unsigned long *Buffer_Receive_nVertex = NULL;
+  if (rank == MASTER_NODE) {
+    Buffer_Receive_nVertex = new unsigned long [nProcessor];
+  }
+  
+  /*--- Compute the total number of points of the near-field ghost nodes ---*/
+  
+  nLocalVertex_NearField = 0;
+  for (iMarker = 0; iMarker < config->GetnMarker_All(); iMarker++)
+    if (config->GetMarker_All_KindBC(iMarker) == NEARFIELD_BOUNDARY)
+      for (iVertex = 0; iVertex < geometry->GetnVertex(iMarker); iVertex++) {
+        iPoint = geometry->vertex[iMarker][iVertex]->GetNode();
+        Face_Normal = geometry->vertex[iMarker][iVertex]->GetNormal();
+        Coord = geometry->node[iPoint]->GetCoord();
+        
+        if (geometry->node[iPoint]->GetDomain())
+          if ((Face_Normal[nDim-1] > 0.0) && (Coord[nDim-1] < 0.0))
+            nLocalVertex_NearField ++;
+      }
+  
+  unsigned long *Buffer_Send_nVertex = new unsigned long [1];
+  Buffer_Send_nVertex[0] = nLocalVertex_NearField;
+  
+  /*--- Send Near-Field vertex information --*/
+  
+  SU2_MPI::Allreduce(&nLocalVertex_NearField, &nVertex_NearField, 1, MPI_UNSIGNED_LONG, MPI_SUM, MPI_COMM_WORLD);
+  SU2_MPI::Allreduce(&nLocalVertex_NearField, &MaxLocalVertex_NearField, 1, MPI_UNSIGNED_LONG, MPI_MAX, MPI_COMM_WORLD);
+  SU2_MPI::Gather(Buffer_Send_nVertex, 1, MPI_UNSIGNED_LONG, Buffer_Receive_nVertex, 1, MPI_UNSIGNED_LONG, MASTER_NODE, MPI_COMM_WORLD);
+  delete [] Buffer_Send_nVertex;
+
+  su2double *Buffer_Send_Xcoord = new su2double[MaxLocalVertex_NearField];
+  su2double *Buffer_Send_Ycoord = new su2double[MaxLocalVertex_NearField];
+  su2double *Buffer_Send_Zcoord = new su2double[MaxLocalVertex_NearField];
+  unsigned long *Buffer_Send_IdPoint = new unsigned long [MaxLocalVertex_NearField];
+  su2double *Buffer_Send_Pressure = new su2double [MaxLocalVertex_NearField];
+  su2double *Buffer_Send_FaceArea = new su2double[MaxLocalVertex_NearField];
+  
+  su2double *Buffer_Receive_Xcoord = NULL;
+  su2double *Buffer_Receive_Ycoord = NULL;
+  su2double *Buffer_Receive_Zcoord = NULL;
+  unsigned long *Buffer_Receive_IdPoint = NULL;
+  su2double *Buffer_Receive_Pressure = NULL;
+  su2double *Buffer_Receive_FaceArea = NULL;
+  
+  if (rank == MASTER_NODE) {
+    Buffer_Receive_Xcoord = new su2double[nProcessor*MaxLocalVertex_NearField];
+    Buffer_Receive_Ycoord = new su2double[nProcessor*MaxLocalVertex_NearField];
+    Buffer_Receive_Zcoord = new su2double[nProcessor*MaxLocalVertex_NearField];
+    Buffer_Receive_IdPoint = new unsigned long[nProcessor*MaxLocalVertex_NearField];
+    Buffer_Receive_Pressure = new su2double[nProcessor*MaxLocalVertex_NearField];
+    Buffer_Receive_FaceArea = new su2double[nProcessor*MaxLocalVertex_NearField];
+  }
+  
+  unsigned long nBuffer_Xcoord = MaxLocalVertex_NearField;
+  unsigned long nBuffer_Ycoord = MaxLocalVertex_NearField;
+  unsigned long nBuffer_Zcoord = MaxLocalVertex_NearField;
+  unsigned long nBuffer_IdPoint = MaxLocalVertex_NearField;
+  unsigned long nBuffer_Pressure = MaxLocalVertex_NearField;
+  unsigned long nBuffer_FaceArea = MaxLocalVertex_NearField;
+  
+  for (iVertex = 0; iVertex < MaxLocalVertex_NearField; iVertex++) {
+    Buffer_Send_IdPoint[iVertex] = 0; Buffer_Send_Pressure[iVertex] = 0.0;
+    Buffer_Send_FaceArea[iVertex] = 0.0; Buffer_Send_Xcoord[iVertex] = 0.0;
+    Buffer_Send_Ycoord[iVertex] = 0.0; Buffer_Send_Zcoord[iVertex] = 0.0;
+  }
+  
+  /*--- Copy coordinates, index points, and pressures to the auxiliar vector --*/
+  
+  nLocalVertex_NearField = 0;
+  for (iMarker = 0; iMarker < config->GetnMarker_All(); iMarker++)
+    if (config->GetMarker_All_KindBC(iMarker) == NEARFIELD_BOUNDARY)
+      for (iVertex = 0; iVertex < geometry->GetnVertex(iMarker); iVertex++) {
+        iPoint = geometry->vertex[iMarker][iVertex]->GetNode();
+        Face_Normal = geometry->vertex[iMarker][iVertex]->GetNormal();
+        Coord = geometry->node[iPoint]->GetCoord();
+        
+        if (geometry->node[iPoint]->GetDomain())
+          if ((Face_Normal[nDim-1] > 0.0) && (Coord[nDim-1] < 0.0)) {
+            Buffer_Send_IdPoint[nLocalVertex_NearField] = iPoint;
+            Buffer_Send_Xcoord[nLocalVertex_NearField] = geometry->node[iPoint]->GetCoord(0);
+            Buffer_Send_Ycoord[nLocalVertex_NearField] = geometry->node[iPoint]->GetCoord(1);
+            Buffer_Send_Zcoord[nLocalVertex_NearField] = geometry->node[iPoint]->GetCoord(2);
+            Buffer_Send_Pressure[nLocalVertex_NearField] = solver_container->node[iPoint]->GetPressure();
+            Buffer_Send_FaceArea[nLocalVertex_NearField] = fabs(Face_Normal[nDim-1]);
+            nLocalVertex_NearField++;
+          }
+      }
+  
+  /*--- Send all the information --*/
+  
+  SU2_MPI::Gather(Buffer_Send_Xcoord, nBuffer_Xcoord, MPI_DOUBLE, Buffer_Receive_Xcoord, nBuffer_Xcoord, MPI_DOUBLE, MASTER_NODE, MPI_COMM_WORLD);
+  SU2_MPI::Gather(Buffer_Send_Ycoord, nBuffer_Ycoord, MPI_DOUBLE, Buffer_Receive_Ycoord, nBuffer_Ycoord, MPI_DOUBLE, MASTER_NODE, MPI_COMM_WORLD);
+  SU2_MPI::Gather(Buffer_Send_Zcoord, nBuffer_Zcoord, MPI_DOUBLE, Buffer_Receive_Zcoord, nBuffer_Zcoord, MPI_DOUBLE, MASTER_NODE, MPI_COMM_WORLD);
+  SU2_MPI::Gather(Buffer_Send_IdPoint, nBuffer_IdPoint, MPI_UNSIGNED_LONG, Buffer_Receive_IdPoint, nBuffer_IdPoint, MPI_UNSIGNED_LONG, MASTER_NODE, MPI_COMM_WORLD);
+  SU2_MPI::Gather(Buffer_Send_Pressure, nBuffer_Pressure, MPI_DOUBLE, Buffer_Receive_Pressure, nBuffer_Pressure, MPI_DOUBLE, MASTER_NODE, MPI_COMM_WORLD);
+  SU2_MPI::Gather(Buffer_Send_FaceArea, nBuffer_FaceArea, MPI_DOUBLE, Buffer_Receive_FaceArea, nBuffer_FaceArea, MPI_DOUBLE, MASTER_NODE, MPI_COMM_WORLD);
+  delete [] Buffer_Send_Xcoord;
+  delete [] Buffer_Send_Ycoord;
+  delete [] Buffer_Send_Zcoord;
+  delete [] Buffer_Send_IdPoint;
+  delete [] Buffer_Send_Pressure;
+  delete [] Buffer_Send_FaceArea;
+
+  if (rank == MASTER_NODE) {
+    
+    Xcoord = new su2double[nVertex_NearField];
+    Ycoord = new su2double[nVertex_NearField];
+    Zcoord = new su2double[nVertex_NearField];
+    AzimuthalAngle = new short[nVertex_NearField];
+    IdPoint = new unsigned long[nVertex_NearField];
+    IdDomain = new unsigned long[nVertex_NearField];
+    Pressure = new su2double[nVertex_NearField];
+    FaceArea = new su2double[nVertex_NearField];
+    EquivArea = new su2double[nVertex_NearField];
+    TargetArea = new su2double[nVertex_NearField];
+    NearFieldWeight = new su2double[nVertex_NearField];
+    Weight = new su2double[nVertex_NearField];
+    
+    nVertex_NearField = 0;
+    for (iProcessor = 0; iProcessor < nProcessor; iProcessor++)
+      for (iVertex = 0; iVertex < Buffer_Receive_nVertex[iProcessor]; iVertex++) {
+        Xcoord[nVertex_NearField] = Buffer_Receive_Xcoord[iProcessor*MaxLocalVertex_NearField+iVertex];
+        Ycoord[nVertex_NearField] = Buffer_Receive_Ycoord[iProcessor*MaxLocalVertex_NearField+iVertex];
+        
+        if (nDim == 2) {
+          AzimuthalAngle[nVertex_NearField] = 0;
+        }
+        
+        if (nDim == 3) {
+          Zcoord[nVertex_NearField] = Buffer_Receive_Zcoord[iProcessor*MaxLocalVertex_NearField+iVertex];
+          
+          /*--- Rotate the nearfield cylinder  ---*/
+          
+          su2double YcoordRot = Ycoord[nVertex_NearField];
+          su2double ZcoordRot = Xcoord[nVertex_NearField]*sin(AoA) + Zcoord[nVertex_NearField]*cos(AoA);
+          
+          /*--- Compute the Azimuthal angle ---*/
+          
+          su2double AngleDouble; short AngleInt;
+          AngleDouble = fabs(atan(-YcoordRot/ZcoordRot)*180.0/PI_NUMBER);
+          
+          /*--- Fix an azimuthal line due to misalignments of the near-field ---*/
+          
+          su2double FixAzimuthalLine = config->GetFixAzimuthalLine();
+          
+          if ((AngleDouble >= FixAzimuthalLine - 0.1) && (AngleDouble <= FixAzimuthalLine + 0.1))
+            AngleDouble = FixAzimuthalLine - 0.1;
+          
+          AngleInt = SU2_TYPE::Short(floor(AngleDouble + 0.5));
+          
+          if (AngleInt >= 0) AzimuthalAngle[nVertex_NearField] = AngleInt;
+          else AzimuthalAngle[nVertex_NearField] = 180 + AngleInt;
+        }
+        
+        if (AzimuthalAngle[nVertex_NearField] <= 60) {
+          IdPoint[nVertex_NearField] = Buffer_Receive_IdPoint[iProcessor*MaxLocalVertex_NearField+iVertex];
+          Pressure[nVertex_NearField] = Buffer_Receive_Pressure[iProcessor*MaxLocalVertex_NearField+iVertex];
+          FaceArea[nVertex_NearField] = Buffer_Receive_FaceArea[iProcessor*MaxLocalVertex_NearField+iVertex];
+          IdDomain[nVertex_NearField] = iProcessor;
+          nVertex_NearField++;
+        }
+        
+      }
+    
+    delete [] Buffer_Receive_nVertex;
+    
+    delete [] Buffer_Receive_Xcoord;
+    delete [] Buffer_Receive_Ycoord;
+    delete [] Buffer_Receive_Zcoord;
+    delete [] Buffer_Receive_IdPoint;
+    delete [] Buffer_Receive_Pressure;
+    delete [] Buffer_Receive_FaceArea;
+    
+  }
+  
+#endif
+  
+  if (rank == MASTER_NODE) {
+    
+    vector<short> PhiAngleList;
+    vector<short>::iterator IterPhiAngleList;
+    
+    for (iVertex = 0; iVertex < nVertex_NearField; iVertex++)
+      PhiAngleList.push_back(AzimuthalAngle[iVertex]);
+    
+    sort( PhiAngleList.begin(), PhiAngleList.end());
+    IterPhiAngleList = unique( PhiAngleList.begin(), PhiAngleList.end());
+    PhiAngleList.resize( IterPhiAngleList - PhiAngleList.begin() );
+    
+    /*--- Create vectors and distribute the values among the different PhiAngle queues ---*/
+    
+    vector<vector<su2double> > Xcoord_PhiAngle; Xcoord_PhiAngle.resize(PhiAngleList.size());
+    vector<vector<su2double> > Ycoord_PhiAngle; Ycoord_PhiAngle.resize(PhiAngleList.size());
+    vector<vector<su2double> > Zcoord_PhiAngle; Zcoord_PhiAngle.resize(PhiAngleList.size());
+    vector<vector<unsigned long> > IdPoint_PhiAngle; IdPoint_PhiAngle.resize(PhiAngleList.size());
+    vector<vector<unsigned long> > IdDomain_PhiAngle; IdDomain_PhiAngle.resize(PhiAngleList.size());
+    vector<vector<su2double> > Pressure_PhiAngle; Pressure_PhiAngle.resize(PhiAngleList.size());
+    vector<vector<su2double> > FaceArea_PhiAngle; FaceArea_PhiAngle.resize(PhiAngleList.size());
+    vector<vector<su2double> > EquivArea_PhiAngle; EquivArea_PhiAngle.resize(PhiAngleList.size());
+    vector<vector<su2double> > TargetArea_PhiAngle; TargetArea_PhiAngle.resize(PhiAngleList.size());
+    vector<vector<su2double> > NearFieldWeight_PhiAngle; NearFieldWeight_PhiAngle.resize(PhiAngleList.size());
+    vector<vector<su2double> > Weight_PhiAngle; Weight_PhiAngle.resize(PhiAngleList.size());
+    
+    /*--- Distribute the values among the different PhiAngles ---*/
+    
+    for (iVertex = 0; iVertex < nVertex_NearField; iVertex++)
+      for (iPhiAngle = 0; iPhiAngle < PhiAngleList.size(); iPhiAngle++)
+        if (AzimuthalAngle[iVertex] == PhiAngleList[iPhiAngle]) {
+          Xcoord_PhiAngle[iPhiAngle].push_back(Xcoord[iVertex]);
+          Ycoord_PhiAngle[iPhiAngle].push_back(Ycoord[iVertex]);
+          Zcoord_PhiAngle[iPhiAngle].push_back(Zcoord[iVertex]);
+          IdPoint_PhiAngle[iPhiAngle].push_back(IdPoint[iVertex]);
+          IdDomain_PhiAngle[iPhiAngle].push_back(IdDomain[iVertex]);
+          Pressure_PhiAngle[iPhiAngle].push_back(Pressure[iVertex]);
+          FaceArea_PhiAngle[iPhiAngle].push_back(FaceArea[iVertex]);
+          EquivArea_PhiAngle[iPhiAngle].push_back(EquivArea[iVertex]);
+          TargetArea_PhiAngle[iPhiAngle].push_back(TargetArea[iVertex]);
+          NearFieldWeight_PhiAngle[iPhiAngle].push_back(NearFieldWeight[iVertex]);
+          Weight_PhiAngle[iPhiAngle].push_back(Weight[iVertex]);
+        }
+    
+    /*--- Order the arrays (x Coordinate, Pressure, Point, and Domain) ---*/
+    
+    for (iPhiAngle = 0; iPhiAngle < PhiAngleList.size(); iPhiAngle++)
+      for (iVertex = 0; iVertex < Xcoord_PhiAngle[iPhiAngle].size(); iVertex++)
+        for (jVertex = 0; jVertex < Xcoord_PhiAngle[iPhiAngle].size() - 1 - iVertex; jVertex++)
+          if (Xcoord_PhiAngle[iPhiAngle][jVertex] > Xcoord_PhiAngle[iPhiAngle][jVertex+1]) {
+            auxXCoord = Xcoord_PhiAngle[iPhiAngle][jVertex]; Xcoord_PhiAngle[iPhiAngle][jVertex] = Xcoord_PhiAngle[iPhiAngle][jVertex+1]; Xcoord_PhiAngle[iPhiAngle][jVertex+1] = auxXCoord;
+            auxYCoord = Ycoord_PhiAngle[iPhiAngle][jVertex]; Ycoord_PhiAngle[iPhiAngle][jVertex] = Ycoord_PhiAngle[iPhiAngle][jVertex+1]; Ycoord_PhiAngle[iPhiAngle][jVertex+1] = auxYCoord;
+            auxZCoord = Zcoord_PhiAngle[iPhiAngle][jVertex]; Zcoord_PhiAngle[iPhiAngle][jVertex] = Zcoord_PhiAngle[iPhiAngle][jVertex+1]; Zcoord_PhiAngle[iPhiAngle][jVertex+1] = auxZCoord;
+            auxPress = Pressure_PhiAngle[iPhiAngle][jVertex]; Pressure_PhiAngle[iPhiAngle][jVertex] = Pressure_PhiAngle[iPhiAngle][jVertex+1]; Pressure_PhiAngle[iPhiAngle][jVertex+1] = auxPress;
+            auxArea = FaceArea_PhiAngle[iPhiAngle][jVertex]; FaceArea_PhiAngle[iPhiAngle][jVertex] = FaceArea_PhiAngle[iPhiAngle][jVertex+1]; FaceArea_PhiAngle[iPhiAngle][jVertex+1] = auxArea;
+            auxPoint = IdPoint_PhiAngle[iPhiAngle][jVertex]; IdPoint_PhiAngle[iPhiAngle][jVertex] = IdPoint_PhiAngle[iPhiAngle][jVertex+1]; IdPoint_PhiAngle[iPhiAngle][jVertex+1] = auxPoint;
+            auxDomain = IdDomain_PhiAngle[iPhiAngle][jVertex]; IdDomain_PhiAngle[iPhiAngle][jVertex] = IdDomain_PhiAngle[iPhiAngle][jVertex+1]; IdDomain_PhiAngle[iPhiAngle][jVertex+1] = auxDomain;
+          }
+    
+    
+    /*--- Check that all the azimuth lists have the same size ---*/
+    
+    unsigned short nVertex = Xcoord_PhiAngle[0].size();
+    for (iPhiAngle = 0; iPhiAngle < PhiAngleList.size(); iPhiAngle++) {
+      unsigned short nVertex_aux = Xcoord_PhiAngle[iPhiAngle].size();
+      if (nVertex_aux != nVertex) cout <<"Be careful!!! one azimuth list is shorter than the other"<< endl;
+      nVertex = min(nVertex, nVertex_aux);
+    }
+    
+    /*--- Compute equivalent area distribution at each azimuth angle ---*/
+    
+    for (iPhiAngle = 0; iPhiAngle < PhiAngleList.size(); iPhiAngle++) {
+      EquivArea_PhiAngle[iPhiAngle][0] = 0.0;
+      for (iVertex = 1; iVertex < EquivArea_PhiAngle[iPhiAngle].size(); iVertex++) {
+        EquivArea_PhiAngle[iPhiAngle][iVertex] = 0.0;
+        
+        Coord_i = Xcoord_PhiAngle[iPhiAngle][iVertex]*cos(AoA) - Zcoord_PhiAngle[iPhiAngle][iVertex]*sin(AoA);
+        
+        for (jVertex = 0; jVertex < iVertex-1; jVertex++) {
+          
+          Coord_j = Xcoord_PhiAngle[iPhiAngle][jVertex]*cos(AoA) - Zcoord_PhiAngle[iPhiAngle][jVertex]*sin(AoA);
+          jp1Coord = Xcoord_PhiAngle[iPhiAngle][jVertex+1]*cos(AoA) - Zcoord_PhiAngle[iPhiAngle][jVertex+1]*sin(AoA);
+          
+          jFunction = factor*(Pressure_PhiAngle[iPhiAngle][jVertex] - Pressure_Inf)*sqrt(Coord_i-Coord_j);
+          jp1Function = factor*(Pressure_PhiAngle[iPhiAngle][jVertex+1] - Pressure_Inf)*sqrt(Coord_i-jp1Coord);
+          
+          DeltaX = (jp1Coord-Coord_j);
+          MeanFuntion = 0.5*(jp1Function + jFunction);
+          EquivArea_PhiAngle[iPhiAngle][iVertex] += DeltaX * MeanFuntion;
+        }
+      }
+    }
+    
+    /*--- Create a file with the equivalent area distribution at each azimuthal angle ---*/
+    
+    NearFieldEA_file.precision(15);
+    NearFieldEA_file.open("Equivalent_Area.dat", ios::out);
+    NearFieldEA_file << "TITLE = \"Equivalent Area evaluation at each azimuthal angle\"" << endl;
+    
+    if (config->GetSystemMeasurements() == US)
+      NearFieldEA_file << "VARIABLES = \"Height (in) at r="<< R_Plane*12.0 << " in. (cyl. coord. system)\"";
+    else
+      NearFieldEA_file << "VARIABLES = \"Height (m) at r="<< R_Plane << " m. (cylindrical coordinate system)\"";
+    
+    for (iPhiAngle = 0; iPhiAngle < PhiAngleList.size(); iPhiAngle++) {
+      if (config->GetSystemMeasurements() == US)
+        NearFieldEA_file << ", \"Equivalent Area (ft<sup>2</sup>), <greek>F</greek>= " << PhiAngleList[iPhiAngle] << " deg.\"";
+      else
+        NearFieldEA_file << ", \"Equivalent Area (m<sup>2</sup>), <greek>F</greek>= " << PhiAngleList[iPhiAngle] << " deg.\"";
+    }
+    
+    NearFieldEA_file << endl;
+    for (iVertex = 0; iVertex < EquivArea_PhiAngle[0].size(); iVertex++) {
+      
+      su2double XcoordRot = Xcoord_PhiAngle[0][iVertex]*cos(AoA) - Zcoord_PhiAngle[0][iVertex]*sin(AoA);
+      su2double XcoordRot_init = Xcoord_PhiAngle[0][0]*cos(AoA) - Zcoord_PhiAngle[0][0]*sin(AoA);
+      
+      if (config->GetSystemMeasurements() == US)
+        NearFieldEA_file << scientific << (XcoordRot - XcoordRot_init) * 12.0;
+      else
+        NearFieldEA_file << scientific << (XcoordRot - XcoordRot_init);
+      
+      for (iPhiAngle = 0; iPhiAngle < PhiAngleList.size(); iPhiAngle++) {
+        NearFieldEA_file << scientific << ", " << EquivArea_PhiAngle[iPhiAngle][iVertex];
+      }
+      
+      NearFieldEA_file << endl;
+      
+    }
+    NearFieldEA_file.close();
+    
+    /*--- Read target equivalent area from the configuration file,
+     this first implementation requires a complete table (same as the original
+     EA table). so... no interpolation. ---*/
+    
+    vector<vector<su2double> > TargetArea_PhiAngle_Trans;
+    TargetEA_file.open("TargetEA.dat", ios::in);
+    
+    if (TargetEA_file.fail()) {
+      if (iExtIter == 0) { cout << "There is no Target Equivalent Area file (TargetEA.dat)!!"<< endl;
+        cout << "Using default parameters (Target Equiv Area = 0.0)" << endl;
+      }
+      /*--- Set the table to 0 ---*/
+      for (iPhiAngle = 0; iPhiAngle < PhiAngleList.size(); iPhiAngle++)
+        for (iVertex = 0; iVertex < TargetArea_PhiAngle[iPhiAngle].size(); iVertex++)
+          TargetArea_PhiAngle[iPhiAngle][iVertex] = 0.0;
+    }
+    else {
+      
+      /*--- skip header lines ---*/
+      
+      string line;
+      getline(TargetEA_file, line);
+      getline(TargetEA_file, line);
+      
+      while (TargetEA_file) {
+        
+        string line;
+        getline(TargetEA_file, line);
+        istringstream is(line);
+        vector<su2double> row;
+        unsigned short iter = 0;
+        
+        while (is.good()) {
+          string token;
+          getline(is, token,',');
+          
+          istringstream js(token);
+          
+          su2double data;
+          js >> data;
+          
+          /*--- The first element in the table is the coordinate (in or m)---*/
+          
+          if (iter != 0) row.push_back(data);
+          iter++;
+          
+        }
+        TargetArea_PhiAngle_Trans.push_back(row);
+      }
+      
+      for (iPhiAngle = 0; iPhiAngle < PhiAngleList.size(); iPhiAngle++)
+        for (iVertex = 0; iVertex < EquivArea_PhiAngle[iPhiAngle].size(); iVertex++)
+          TargetArea_PhiAngle[iPhiAngle][iVertex] = TargetArea_PhiAngle_Trans[iVertex][iPhiAngle];
+      
+    }
+    
+    /*--- Divide by the number of Phi angles in the nearfield ---*/
+    
+    su2double PhiFactor = 1.0/su2double(PhiAngleList.size());
+    
+    /*--- Evaluate the objective function ---*/
+    
+    InverseDesign = 0;
+    for (iPhiAngle = 0; iPhiAngle < PhiAngleList.size(); iPhiAngle++)
+      for (iVertex = 0; iVertex < EquivArea_PhiAngle[iPhiAngle].size(); iVertex++) {
+        Weight_PhiAngle[iPhiAngle][iVertex] = 1.0;
+        Coord_i = Xcoord_PhiAngle[iPhiAngle][iVertex];
+        
+        su2double Difference = EquivArea_PhiAngle[iPhiAngle][iVertex]-TargetArea_PhiAngle[iPhiAngle][iVertex];
+        su2double percentage = fabs(Difference)*100/fabs(TargetArea_PhiAngle[iPhiAngle][iVertex]);
+        
+        if ((percentage < 0.1) || (Coord_i < XCoordBegin_OF) || (Coord_i > XCoordEnd_OF)) Difference = 0.0;
+        
+        InverseDesign += EAScaleFactor*PhiFactor*Weight_PhiAngle[iPhiAngle][iVertex]*Difference*Difference;
+        
+      }
+    
+    /*--- Evaluate the weight of the nearfield pressure (adjoint input) ---*/
+    
+    for (iPhiAngle = 0; iPhiAngle < PhiAngleList.size(); iPhiAngle++)
+      for (iVertex = 0; iVertex < EquivArea_PhiAngle[iPhiAngle].size(); iVertex++) {
+        Coord_i = Xcoord_PhiAngle[iPhiAngle][iVertex];
+        NearFieldWeight_PhiAngle[iPhiAngle][iVertex] = 0.0;
+        for (jVertex = iVertex; jVertex < EquivArea_PhiAngle[iPhiAngle].size(); jVertex++) {
+          Coord_j = Xcoord_PhiAngle[iPhiAngle][jVertex];
+          Weight_PhiAngle[iPhiAngle][iVertex] = 1.0;
+          
+          su2double Difference = EquivArea_PhiAngle[iPhiAngle][jVertex]-TargetArea_PhiAngle[iPhiAngle][jVertex];
+          su2double percentage = fabs(Difference)*100/fabs(TargetArea_PhiAngle[iPhiAngle][jVertex]);
+          
+          if ((percentage < 0.1) || (Coord_j < XCoordBegin_OF) || (Coord_j > XCoordEnd_OF)) Difference = 0.0;
+          
+          NearFieldWeight_PhiAngle[iPhiAngle][iVertex] += EAScaleFactor*PhiFactor*Weight_PhiAngle[iPhiAngle][iVertex]*2.0*Difference*factor*sqrt(Coord_j-Coord_i);
+        }
+      }
+    
+    /*--- Write the Nearfield pressure at each Azimuthal PhiAngle ---*/
+    
+    EquivArea_file.precision(15);
+    EquivArea_file.open("nearfield_flow.dat", ios::out);
+    EquivArea_file << "TITLE = \"Equivalent Area evaluation at each azimuthal angle\"" << endl;
+    
+    if (config->GetSystemMeasurements() == US)
+      EquivArea_file << "VARIABLES = \"Height (in) at r="<< R_Plane*12.0 << " in. (cyl. coord. system)\",\"Equivalent Area (ft<sup>2</sup>)\",\"Target Equivalent Area (ft<sup>2</sup>)\",\"Cp\"" << endl;
+    else
+      EquivArea_file << "VARIABLES = \"Height (m) at r="<< R_Plane << " m. (cylindrical coordinate system)\",\"Equivalent Area (m<sup>2</sup>)\",\"Target Equivalent Area (m<sup>2</sup>)\",\"Cp\"" << endl;
+    
+    for (iPhiAngle = 0; iPhiAngle < PhiAngleList.size(); iPhiAngle++) {
+      EquivArea_file << fixed << "ZONE T= \"<greek>F</greek>=" << PhiAngleList[iPhiAngle] << " deg.\"" << endl;
+      for (iVertex = 0; iVertex < Xcoord_PhiAngle[iPhiAngle].size(); iVertex++) {
+        
+        su2double XcoordRot = Xcoord_PhiAngle[0][iVertex]*cos(AoA) - Zcoord_PhiAngle[0][iVertex]*sin(AoA);
+        su2double XcoordRot_init = Xcoord_PhiAngle[0][0]*cos(AoA) - Zcoord_PhiAngle[0][0]*sin(AoA);
+        
+        if (config->GetSystemMeasurements() == US)
+          EquivArea_file << scientific << (XcoordRot - XcoordRot_init) * 12.0;
+        else
+          EquivArea_file << scientific << (XcoordRot - XcoordRot_init);
+        
+        EquivArea_file << scientific << ", " << EquivArea_PhiAngle[iPhiAngle][iVertex]
+        << ", " << TargetArea_PhiAngle[iPhiAngle][iVertex] << ", " << (Pressure_PhiAngle[iPhiAngle][iVertex]-Pressure_Inf)/Pressure_Inf << endl;
+      }
+    }
+    
+    EquivArea_file.close();
+    
+    /*--- Write Weight file for adjoint computation ---*/
+    
+    FuncGrad_file.precision(15);
+    FuncGrad_file.open("WeightNF.dat", ios::out);
+    
+    FuncGrad_file << scientific << "-1.0";
+    for (iPhiAngle = 0; iPhiAngle < PhiAngleList.size(); iPhiAngle++)
+      FuncGrad_file << scientific << "\t" << PhiAngleList[iPhiAngle];
+    FuncGrad_file << endl;
+    
+    for (iVertex = 0; iVertex < NearFieldWeight_PhiAngle[0].size(); iVertex++) {
+      su2double XcoordRot = Xcoord_PhiAngle[0][iVertex]*cos(AoA) - Zcoord_PhiAngle[0][iVertex]*sin(AoA);
+      FuncGrad_file << scientific << XcoordRot;
+      for (iPhiAngle = 0; iPhiAngle < PhiAngleList.size(); iPhiAngle++)
+        FuncGrad_file << scientific << "\t" << NearFieldWeight_PhiAngle[iPhiAngle][iVertex];
+      FuncGrad_file << endl;
+    }
+    FuncGrad_file.close();
+    
+    /*--- Delete structures ---*/
+    
+    delete [] Xcoord; delete [] Ycoord; delete [] Zcoord;
+    delete [] AzimuthalAngle; delete [] IdPoint; delete [] IdDomain;
+    delete [] Pressure; delete [] FaceArea;
+    delete [] EquivArea; delete [] TargetArea;
+    delete [] NearFieldWeight; delete [] Weight;
+    
+  }
+  
+#ifndef HAVE_MPI
+  
+  /*--- Store the value of the NearField coefficient ---*/
+  
+  solver_container->SetTotal_CEquivArea(InverseDesign);
+  
+#else
+  
+  /*--- Send the value of the NearField coefficient to all the processors ---*/
+  
+  SU2_MPI::Bcast(&InverseDesign, 1, MPI_DOUBLE, MASTER_NODE, MPI_COMM_WORLD);
+  
+  /*--- Store the value of the NearField coefficient ---*/
+  
+  solver_container->SetTotal_CEquivArea(InverseDesign);
+  
+#endif
+  
+}
+