--- conflicted
+++ resolved
@@ -181,15 +181,10 @@
     Preprocess(TimeIter);
 
     /*--- Run a block iteration of the multizone problem. ---*/
-<<<<<<< HEAD
     switch (driver_config->GetKind_MZSolver()){
       case ENUM_MULTIZONE::MZ_BLOCK_GAUSS_SEIDEL: RunGaussSeidel(); break;  // Block Gauss-Seidel iteration
       case ENUM_MULTIZONE::MZ_BLOCK_JACOBI: RunJacobi(); break;             // Block-Jacobi iteration
     }
-=======
-
-    Run();
->>>>>>> 1fe59817
 
     /*--- Update the solution for dual time stepping strategy ---*/
 
@@ -676,10 +671,9 @@
     cout << "-------------------------------------------------------------------------" << endl;
   }
 
-<<<<<<< HEAD
-=======
-  if (rank == MASTER_NODE && driver_config->GetBoolTurbomachinery()) SetTurboPerformance();
->>>>>>> 1fe59817
+    return (FinalTimeReached || MaxIterationsReached);
+ 
+
 
   return (FinalTimeReached || MaxIterationsReached);
 }
