--- conflicted
+++ resolved
@@ -487,13 +487,9 @@
 
   /*--- Set the old solution ---*/
 
-<<<<<<< HEAD
-    node[iPoint]->Set_OldSolution();
-=======
   if(!config->GetMultizone_Problem()) nodes->Set_OldSolution();
   
   for (iPoint = 0; iPoint < nPoint; iPoint++) {
->>>>>>> efaf499d
 
     /*--- Extract the adjoint solution ---*/
     
