--- conflicted
+++ resolved
@@ -372,8 +372,7 @@
       }
     }
   }
-<<<<<<< HEAD
-  
+ 
   /*--- Store the value of the Delta P at the Actuator Disk ---*/
   
   ActDisk_DeltaP = new su2double* [nMarker];
@@ -393,8 +392,6 @@
       ActDisk_DeltaT[iMarker][iVertex] = 0;
     }
   }
-=======
->>>>>>> c99a955b
 
   /*--- Force definition and coefficient arrays for all of the markers ---*/
   
@@ -767,7 +764,6 @@
     delete [] CharacPrimVar;
   }
 
-<<<<<<< HEAD
   if (ActDisk_DeltaP != NULL) {
     for (iMarker = 0; iMarker < nMarker; iMarker++)
       delete [] ActDisk_DeltaP[iMarker];
@@ -778,7 +774,8 @@
     for (iMarker = 0; iMarker < nMarker; iMarker++)
       delete [] ActDisk_DeltaT[iMarker];
     delete [] ActDisk_DeltaT;
-=======
+  }
+
   if (SlidingState != NULL) {
     for (iMarker = 0; iMarker < nMarker; iMarker++) {
       if ( SlidingState[iMarker] != NULL ) {
@@ -800,7 +797,6 @@
             delete [] SlidingStateNodes[iMarker];  
     }
     delete [] SlidingStateNodes;
->>>>>>> c99a955b
   }
 
   if (Inlet_Ttotal != NULL) {
@@ -925,1061 +921,6 @@
           config->SetCp_PolyCoeffND(config->GetCp_PolyCoeff(iVar), iVar);
         FluidModel->SetCpModel(config);
       }
-<<<<<<< HEAD
-      
-      /*--- Deallocate receive buffer ---*/
-      delete [] Buffer_Receive_Undivided_Laplacian;
-      
-    }
-    
-  }
-  
-}
-
-void CIncEulerSolver::Set_MPI_MaxEigenvalue(CGeometry *geometry, CConfig *config) {
-  unsigned short iMarker, MarkerS, MarkerR, *Buffer_Receive_Neighbor = NULL, *Buffer_Send_Neighbor = NULL;
-  unsigned long iVertex, iPoint, nVertexS, nVertexR, nBufferS_Vector, nBufferR_Vector;
-  su2double *Buffer_Receive_Lambda = NULL, *Buffer_Send_Lambda = NULL;
-  
-#ifdef HAVE_MPI
-  int send_to, receive_from;
-  SU2_MPI::Status status;
-#endif
-  
-  for (iMarker = 0; iMarker < nMarker; iMarker++) {
-    
-    if ((config->GetMarker_All_KindBC(iMarker) == SEND_RECEIVE) &&
-        (config->GetMarker_All_SendRecv(iMarker) > 0)) {
-      
-      MarkerS = iMarker;  MarkerR = iMarker+1;
-      
-#ifdef HAVE_MPI
-      send_to = config->GetMarker_All_SendRecv(MarkerS)-1;
-      receive_from = abs(config->GetMarker_All_SendRecv(MarkerR))-1;
-#endif
-      
-      nVertexS = geometry->nVertex[MarkerS];  nVertexR = geometry->nVertex[MarkerR];
-      nBufferS_Vector = nVertexS;        nBufferR_Vector = nVertexR;
-      
-      /*--- Allocate Receive and send buffers  ---*/
-      Buffer_Receive_Lambda = new su2double [nBufferR_Vector];
-      Buffer_Send_Lambda = new su2double[nBufferS_Vector];
-      Buffer_Receive_Neighbor = new unsigned short [nBufferR_Vector];
-      Buffer_Send_Neighbor = new unsigned short[nBufferS_Vector];
-      
-      /*--- Copy the solution old that should be sended ---*/
-      for (iVertex = 0; iVertex < nVertexS; iVertex++) {
-        iPoint = geometry->vertex[MarkerS][iVertex]->GetNode();
-        Buffer_Send_Lambda[iVertex] = node[iPoint]->GetLambda();
-        Buffer_Send_Neighbor[iVertex] = geometry->node[iPoint]->GetnPoint();
-      }
-      
-#ifdef HAVE_MPI
-      
-      /*--- Send/Receive information using Sendrecv ---*/
-      SU2_MPI::Sendrecv(Buffer_Send_Lambda, nBufferS_Vector, MPI_DOUBLE, send_to, 0,
-                        Buffer_Receive_Lambda, nBufferR_Vector, MPI_DOUBLE, receive_from, 0, MPI_COMM_WORLD, &status);
-      SU2_MPI::Sendrecv(Buffer_Send_Neighbor, nBufferS_Vector, MPI_UNSIGNED_SHORT, send_to, 1,
-                        Buffer_Receive_Neighbor, nBufferR_Vector, MPI_UNSIGNED_SHORT, receive_from, 1, MPI_COMM_WORLD, &status);
-      
-#else
-      
-      /*--- Receive information without MPI ---*/
-      for (iVertex = 0; iVertex < nVertexR; iVertex++) {
-        Buffer_Receive_Lambda[iVertex] = Buffer_Send_Lambda[iVertex];
-        Buffer_Receive_Neighbor[iVertex] = Buffer_Send_Neighbor[iVertex];
-      }
-      
-#endif
-      
-      /*--- Deallocate send buffer ---*/
-      delete [] Buffer_Send_Lambda;
-      delete [] Buffer_Send_Neighbor;
-      
-      /*--- Do the coordinate transformation ---*/
-      for (iVertex = 0; iVertex < nVertexR; iVertex++) {
-        
-        /*--- Find point and its type of transformation ---*/
-        iPoint = geometry->vertex[MarkerR][iVertex]->GetNode();
-        node[iPoint]->SetLambda(Buffer_Receive_Lambda[iVertex]);
-        geometry->node[iPoint]->SetnNeighbor(Buffer_Receive_Neighbor[iVertex]);
-        
-      }
-      
-      /*--- Deallocate receive buffer ---*/
-      delete [] Buffer_Receive_Lambda;
-      delete [] Buffer_Receive_Neighbor;
-      
-    }
-    
-  }
-}
-
-void CIncEulerSolver::Set_MPI_Sensor(CGeometry *geometry, CConfig *config) {
-  unsigned short iMarker, MarkerS, MarkerR;
-  unsigned long iVertex, iPoint, nVertexS, nVertexR, nBufferS_Vector, nBufferR_Vector;
-  su2double *Buffer_Receive_Lambda = NULL, *Buffer_Send_Lambda = NULL;
-  
-#ifdef HAVE_MPI
-  int send_to, receive_from;
-  SU2_MPI::Status status;
-#endif
-  
-  for (iMarker = 0; iMarker < nMarker; iMarker++) {
-    
-    if ((config->GetMarker_All_KindBC(iMarker) == SEND_RECEIVE) &&
-        (config->GetMarker_All_SendRecv(iMarker) > 0)) {
-      
-      MarkerS = iMarker;  MarkerR = iMarker+1;
-      
-#ifdef HAVE_MPI
-      send_to = config->GetMarker_All_SendRecv(MarkerS)-1;
-      receive_from = abs(config->GetMarker_All_SendRecv(MarkerR))-1;
-#endif
-      
-      nVertexS = geometry->nVertex[MarkerS];  nVertexR = geometry->nVertex[MarkerR];
-      nBufferS_Vector = nVertexS;        nBufferR_Vector = nVertexR;
-      
-      /*--- Allocate Receive and send buffers  ---*/
-      Buffer_Receive_Lambda = new su2double [nBufferR_Vector];
-      Buffer_Send_Lambda = new su2double[nBufferS_Vector];
-      
-      /*--- Copy the solution old that should be sended ---*/
-      for (iVertex = 0; iVertex < nVertexS; iVertex++) {
-        iPoint = geometry->vertex[MarkerS][iVertex]->GetNode();
-        Buffer_Send_Lambda[iVertex] = node[iPoint]->GetSensor();
-      }
-      
-#ifdef HAVE_MPI
-      
-      /*--- Send/Receive information using Sendrecv ---*/
-      SU2_MPI::Sendrecv(Buffer_Send_Lambda, nBufferS_Vector, MPI_DOUBLE, send_to, 0,
-                        Buffer_Receive_Lambda, nBufferR_Vector, MPI_DOUBLE, receive_from, 0, MPI_COMM_WORLD, &status);
-      
-#else
-      
-      /*--- Receive information without MPI ---*/
-      for (iVertex = 0; iVertex < nVertexR; iVertex++) {
-        Buffer_Receive_Lambda[iVertex] = Buffer_Send_Lambda[iVertex];
-      }
-      
-#endif
-      
-      /*--- Deallocate send buffer ---*/
-      delete [] Buffer_Send_Lambda;
-      
-      /*--- Do the coordinate transformation ---*/
-      for (iVertex = 0; iVertex < nVertexR; iVertex++) {
-        
-        /*--- Find point and its type of transformation ---*/
-        iPoint = geometry->vertex[MarkerR][iVertex]->GetNode();
-        node[iPoint]->SetSensor(Buffer_Receive_Lambda[iVertex]);
-        
-      }
-      
-      /*--- Deallocate receive buffer ---*/
-      delete [] Buffer_Receive_Lambda;
-      
-    }
-    
-  }
-}
-
-void CIncEulerSolver::Set_MPI_Solution_Gradient(CGeometry *geometry, CConfig *config) {
-  unsigned short iVar, iDim, iMarker, iPeriodic_Index, MarkerS, MarkerR;
-  unsigned long iVertex, iPoint, nVertexS, nVertexR, nBufferS_Vector, nBufferR_Vector;
-  su2double rotMatrix[3][3], *angles, theta, cosTheta, sinTheta, phi, cosPhi, sinPhi, psi, cosPsi, sinPsi,
-  *Buffer_Receive_Gradient = NULL, *Buffer_Send_Gradient = NULL;
-  
-  su2double **Gradient = new su2double* [nVar];
-  for (iVar = 0; iVar < nVar; iVar++)
-    Gradient[iVar] = new su2double[nDim];
-  
-#ifdef HAVE_MPI
-  int send_to, receive_from;
-  SU2_MPI::Status status;
-#endif
-  
-  for (iMarker = 0; iMarker < nMarker; iMarker++) {
-    
-    if ((config->GetMarker_All_KindBC(iMarker) == SEND_RECEIVE) &&
-        (config->GetMarker_All_SendRecv(iMarker) > 0)) {
-      
-      MarkerS = iMarker;  MarkerR = iMarker+1;
-      
-#ifdef HAVE_MPI
-      send_to = config->GetMarker_All_SendRecv(MarkerS)-1;
-      receive_from = abs(config->GetMarker_All_SendRecv(MarkerR))-1;
-#endif
-      
-      nVertexS = geometry->nVertex[MarkerS];  nVertexR = geometry->nVertex[MarkerR];
-      nBufferS_Vector = nVertexS*nVar*nDim;        nBufferR_Vector = nVertexR*nVar*nDim;
-      
-      /*--- Allocate Receive and send buffers  ---*/
-      Buffer_Receive_Gradient = new su2double [nBufferR_Vector];
-      Buffer_Send_Gradient = new su2double[nBufferS_Vector];
-      
-      /*--- Copy the solution old that should be sended ---*/
-      for (iVertex = 0; iVertex < nVertexS; iVertex++) {
-        iPoint = geometry->vertex[MarkerS][iVertex]->GetNode();
-        for (iVar = 0; iVar < nVar; iVar++)
-          for (iDim = 0; iDim < nDim; iDim++)
-            Buffer_Send_Gradient[iDim*nVar*nVertexS+iVar*nVertexS+iVertex] = node[iPoint]->GetGradient(iVar, iDim);
-      }
-      
-#ifdef HAVE_MPI
-      
-      /*--- Send/Receive information using Sendrecv ---*/
-      SU2_MPI::Sendrecv(Buffer_Send_Gradient, nBufferS_Vector, MPI_DOUBLE, send_to, 0,
-                        Buffer_Receive_Gradient, nBufferR_Vector, MPI_DOUBLE, receive_from, 0, MPI_COMM_WORLD, &status);
-      
-#else
-      
-      /*--- Receive information without MPI ---*/
-      for (iVertex = 0; iVertex < nVertexR; iVertex++) {
-        for (iVar = 0; iVar < nVar; iVar++)
-          for (iDim = 0; iDim < nDim; iDim++)
-            Buffer_Receive_Gradient[iDim*nVar*nVertexR+iVar*nVertexR+iVertex] = Buffer_Send_Gradient[iDim*nVar*nVertexR+iVar*nVertexR+iVertex];
-      }
-      
-#endif
-      
-      /*--- Deallocate send buffer ---*/
-      delete [] Buffer_Send_Gradient;
-      
-      /*--- Do the coordinate transformation ---*/
-      for (iVertex = 0; iVertex < nVertexR; iVertex++) {
-        
-        /*--- Find point and its type of transformation ---*/
-        iPoint = geometry->vertex[MarkerR][iVertex]->GetNode();
-        iPeriodic_Index = geometry->vertex[MarkerR][iVertex]->GetRotation_Type();
-        
-        /*--- Retrieve the supplied periodic information. ---*/
-        angles = config->GetPeriodicRotation(iPeriodic_Index);
-        
-        /*--- Store angles separately for clarity. ---*/
-        theta    = angles[0];   phi    = angles[1];     psi    = angles[2];
-        cosTheta = cos(theta);  cosPhi = cos(phi);      cosPsi = cos(psi);
-        sinTheta = sin(theta);  sinPhi = sin(phi);      sinPsi = sin(psi);
-        
-        /*--- Compute the rotation matrix. Note that the implicit
-         ordering is rotation about the x-axis, y-axis,
-         then z-axis. Note that this is the transpose of the matrix
-         used during the preprocessing stage. ---*/
-        rotMatrix[0][0] = cosPhi*cosPsi;    rotMatrix[1][0] = sinTheta*sinPhi*cosPsi - cosTheta*sinPsi;     rotMatrix[2][0] = cosTheta*sinPhi*cosPsi + sinTheta*sinPsi;
-        rotMatrix[0][1] = cosPhi*sinPsi;    rotMatrix[1][1] = sinTheta*sinPhi*sinPsi + cosTheta*cosPsi;     rotMatrix[2][1] = cosTheta*sinPhi*sinPsi - sinTheta*cosPsi;
-        rotMatrix[0][2] = -sinPhi;          rotMatrix[1][2] = sinTheta*cosPhi;                              rotMatrix[2][2] = cosTheta*cosPhi;
-        
-        /*--- Copy conserved variables before performing transformation. ---*/
-        for (iVar = 0; iVar < nVar; iVar++)
-          for (iDim = 0; iDim < nDim; iDim++)
-            Gradient[iVar][iDim] = Buffer_Receive_Gradient[iDim*nVar*nVertexR+iVar*nVertexR+iVertex];
-        
-        /*--- Need to rotate the gradients for all conserved variables. ---*/
-        for (iVar = 0; iVar < nVar; iVar++) {
-          if (nDim == 2) {
-            Gradient[iVar][0] = rotMatrix[0][0]*Buffer_Receive_Gradient[0*nVar*nVertexR+iVar*nVertexR+iVertex] + rotMatrix[0][1]*Buffer_Receive_Gradient[1*nVar*nVertexR+iVar*nVertexR+iVertex];
-            Gradient[iVar][1] = rotMatrix[1][0]*Buffer_Receive_Gradient[0*nVar*nVertexR+iVar*nVertexR+iVertex] + rotMatrix[1][1]*Buffer_Receive_Gradient[1*nVar*nVertexR+iVar*nVertexR+iVertex];
-          }
-          else {
-            Gradient[iVar][0] = rotMatrix[0][0]*Buffer_Receive_Gradient[0*nVar*nVertexR+iVar*nVertexR+iVertex] + rotMatrix[0][1]*Buffer_Receive_Gradient[1*nVar*nVertexR+iVar*nVertexR+iVertex] + rotMatrix[0][2]*Buffer_Receive_Gradient[2*nVar*nVertexR+iVar*nVertexR+iVertex];
-            Gradient[iVar][1] = rotMatrix[1][0]*Buffer_Receive_Gradient[0*nVar*nVertexR+iVar*nVertexR+iVertex] + rotMatrix[1][1]*Buffer_Receive_Gradient[1*nVar*nVertexR+iVar*nVertexR+iVertex] + rotMatrix[1][2]*Buffer_Receive_Gradient[2*nVar*nVertexR+iVar*nVertexR+iVertex];
-            Gradient[iVar][2] = rotMatrix[2][0]*Buffer_Receive_Gradient[0*nVar*nVertexR+iVar*nVertexR+iVertex] + rotMatrix[2][1]*Buffer_Receive_Gradient[1*nVar*nVertexR+iVar*nVertexR+iVertex] + rotMatrix[2][2]*Buffer_Receive_Gradient[2*nVar*nVertexR+iVar*nVertexR+iVertex];
-          }
-        }
-        
-        /*--- Store the received information ---*/
-        for (iVar = 0; iVar < nVar; iVar++)
-          for (iDim = 0; iDim < nDim; iDim++)
-            node[iPoint]->SetGradient(iVar, iDim, Gradient[iVar][iDim]);
-        
-      }
-      
-      /*--- Deallocate receive buffer ---*/
-      delete [] Buffer_Receive_Gradient;
-      
-    }
-    
-  }
-  
-  for (iVar = 0; iVar < nVar; iVar++)
-    delete [] Gradient[iVar];
-  delete [] Gradient;
-  
-}
-
-void CIncEulerSolver::Set_MPI_Solution_Limiter(CGeometry *geometry, CConfig *config) {
-  unsigned short iVar, iMarker, iPeriodic_Index, MarkerS, MarkerR;
-  unsigned long iVertex, iPoint, nVertexS, nVertexR, nBufferS_Vector, nBufferR_Vector;
-  su2double rotMatrix[3][3], *angles, theta, cosTheta, sinTheta, phi, cosPhi, sinPhi, psi, cosPsi, sinPsi,
-  *Buffer_Receive_Limit = NULL, *Buffer_Send_Limit = NULL;
-  
-  su2double *Limiter = new su2double [nVar];
-  
-#ifdef HAVE_MPI
-  int send_to, receive_from;
-  SU2_MPI::Status status;
-#endif
-  
-  for (iMarker = 0; iMarker < nMarker; iMarker++) {
-    
-    if ((config->GetMarker_All_KindBC(iMarker) == SEND_RECEIVE) &&
-        (config->GetMarker_All_SendRecv(iMarker) > 0)) {
-      
-      MarkerS = iMarker;  MarkerR = iMarker+1;
-      
-#ifdef HAVE_MPI
-      send_to = config->GetMarker_All_SendRecv(MarkerS)-1;
-      receive_from = abs(config->GetMarker_All_SendRecv(MarkerR))-1;
-#endif
-      
-      nVertexS = geometry->nVertex[MarkerS];  nVertexR = geometry->nVertex[MarkerR];
-      nBufferS_Vector = nVertexS*nVar;        nBufferR_Vector = nVertexR*nVar;
-      
-      /*--- Allocate Receive and send buffers  ---*/
-      Buffer_Receive_Limit = new su2double [nBufferR_Vector];
-      Buffer_Send_Limit = new su2double[nBufferS_Vector];
-      
-      /*--- Copy the solution old that should be sended ---*/
-      for (iVertex = 0; iVertex < nVertexS; iVertex++) {
-        iPoint = geometry->vertex[MarkerS][iVertex]->GetNode();
-        for (iVar = 0; iVar < nVar; iVar++)
-          Buffer_Send_Limit[iVar*nVertexS+iVertex] = node[iPoint]->GetLimiter(iVar);
-      }
-      
-#ifdef HAVE_MPI
-      
-      /*--- Send/Receive information using Sendrecv ---*/
-      SU2_MPI::Sendrecv(Buffer_Send_Limit, nBufferS_Vector, MPI_DOUBLE, send_to, 0,
-                        Buffer_Receive_Limit, nBufferR_Vector, MPI_DOUBLE, receive_from, 0, MPI_COMM_WORLD, &status);
-      
-#else
-      
-      /*--- Receive information without MPI ---*/
-      for (iVertex = 0; iVertex < nVertexR; iVertex++) {
-        for (iVar = 0; iVar < nVar; iVar++)
-          Buffer_Receive_Limit[iVar*nVertexR+iVertex] = Buffer_Send_Limit[iVar*nVertexR+iVertex];
-      }
-      
-#endif
-      
-      /*--- Deallocate send buffer ---*/
-      delete [] Buffer_Send_Limit;
-      
-      /*--- Do the coordinate transformation ---*/
-      for (iVertex = 0; iVertex < nVertexR; iVertex++) {
-        
-        /*--- Find point and its type of transformation ---*/
-        iPoint = geometry->vertex[MarkerR][iVertex]->GetNode();
-        iPeriodic_Index = geometry->vertex[MarkerR][iVertex]->GetRotation_Type();
-        
-        /*--- Retrieve the supplied periodic information. ---*/
-        angles = config->GetPeriodicRotation(iPeriodic_Index);
-        
-        /*--- Store angles separately for clarity. ---*/
-        theta    = angles[0];   phi    = angles[1];     psi    = angles[2];
-        cosTheta = cos(theta);  cosPhi = cos(phi);      cosPsi = cos(psi);
-        sinTheta = sin(theta);  sinPhi = sin(phi);      sinPsi = sin(psi);
-        
-        /*--- Compute the rotation matrix. Note that the implicit
-         ordering is rotation about the x-axis, y-axis,
-         then z-axis. Note that this is the transpose of the matrix
-         used during the preprocessing stage. ---*/
-        rotMatrix[0][0] = cosPhi*cosPsi;    rotMatrix[1][0] = sinTheta*sinPhi*cosPsi - cosTheta*sinPsi;     rotMatrix[2][0] = cosTheta*sinPhi*cosPsi + sinTheta*sinPsi;
-        rotMatrix[0][1] = cosPhi*sinPsi;    rotMatrix[1][1] = sinTheta*sinPhi*sinPsi + cosTheta*cosPsi;     rotMatrix[2][1] = cosTheta*sinPhi*sinPsi - sinTheta*cosPsi;
-        rotMatrix[0][2] = -sinPhi;          rotMatrix[1][2] = sinTheta*cosPhi;                              rotMatrix[2][2] = cosTheta*cosPhi;
-        
-        /*--- Copy conserved variables before performing transformation. ---*/
-        for (iVar = 0; iVar < nVar; iVar++)
-          Limiter[iVar] = Buffer_Receive_Limit[iVar*nVertexR+iVertex];
-        
-        /*--- Rotate the momentum components. ---*/
-        if (nDim == 2) {
-          Limiter[1] = rotMatrix[0][0]*Buffer_Receive_Limit[1*nVertexR+iVertex] +
-          rotMatrix[0][1]*Buffer_Receive_Limit[2*nVertexR+iVertex];
-          Limiter[2] = rotMatrix[1][0]*Buffer_Receive_Limit[1*nVertexR+iVertex] +
-          rotMatrix[1][1]*Buffer_Receive_Limit[2*nVertexR+iVertex];
-        }
-        else {
-          Limiter[1] = rotMatrix[0][0]*Buffer_Receive_Limit[1*nVertexR+iVertex] +
-          rotMatrix[0][1]*Buffer_Receive_Limit[2*nVertexR+iVertex] +
-          rotMatrix[0][2]*Buffer_Receive_Limit[3*nVertexR+iVertex];
-          Limiter[2] = rotMatrix[1][0]*Buffer_Receive_Limit[1*nVertexR+iVertex] +
-          rotMatrix[1][1]*Buffer_Receive_Limit[2*nVertexR+iVertex] +
-          rotMatrix[1][2]*Buffer_Receive_Limit[3*nVertexR+iVertex];
-          Limiter[3] = rotMatrix[2][0]*Buffer_Receive_Limit[1*nVertexR+iVertex] +
-          rotMatrix[2][1]*Buffer_Receive_Limit[2*nVertexR+iVertex] +
-          rotMatrix[2][2]*Buffer_Receive_Limit[3*nVertexR+iVertex];
-        }
-        
-        /*--- Copy transformed conserved variables back into buffer. ---*/
-        for (iVar = 0; iVar < nVar; iVar++)
-          node[iPoint]->SetLimiter(iVar, Limiter[iVar]);
-        
-      }
-      
-      /*--- Deallocate receive buffer ---*/
-      delete [] Buffer_Receive_Limit;
-      
-    }
-    
-  }
-  
-  delete [] Limiter;
-  
-}
-
-void CIncEulerSolver::Set_MPI_Primitive_Gradient(CGeometry *geometry, CConfig *config) {
-  unsigned short iVar, iDim, iMarker, iPeriodic_Index, MarkerS, MarkerR;
-  unsigned long iVertex, iPoint, nVertexS, nVertexR, nBufferS_Vector, nBufferR_Vector;
-  su2double rotMatrix[3][3], *angles, theta, cosTheta, sinTheta, phi, cosPhi, sinPhi, psi, cosPsi, sinPsi,
-  *Buffer_Receive_Gradient = NULL, *Buffer_Send_Gradient = NULL;
-  
-  su2double **Gradient = new su2double* [nPrimVarGrad];
-  for (iVar = 0; iVar < nPrimVarGrad; iVar++)
-    Gradient[iVar] = new su2double[nDim];
-  
-#ifdef HAVE_MPI
-  int send_to, receive_from;
-  SU2_MPI::Status status;
-#endif
-  
-  for (iMarker = 0; iMarker < nMarker; iMarker++) {
-    
-    if ((config->GetMarker_All_KindBC(iMarker) == SEND_RECEIVE) &&
-        (config->GetMarker_All_SendRecv(iMarker) > 0)) {
-      
-      MarkerS = iMarker;  MarkerR = iMarker+1;
-      
-#ifdef HAVE_MPI
-      send_to = config->GetMarker_All_SendRecv(MarkerS)-1;
-      receive_from = abs(config->GetMarker_All_SendRecv(MarkerR))-1;
-#endif
-      
-      nVertexS = geometry->nVertex[MarkerS];  nVertexR = geometry->nVertex[MarkerR];
-      nBufferS_Vector = nVertexS*nPrimVarGrad*nDim;        nBufferR_Vector = nVertexR*nPrimVarGrad*nDim;
-      
-      /*--- Allocate Receive and send buffers  ---*/
-      Buffer_Receive_Gradient = new su2double [nBufferR_Vector];
-      Buffer_Send_Gradient = new su2double[nBufferS_Vector];
-      
-      /*--- Copy the solution old that should be sended ---*/
-      for (iVertex = 0; iVertex < nVertexS; iVertex++) {
-        iPoint = geometry->vertex[MarkerS][iVertex]->GetNode();
-        for (iVar = 0; iVar < nPrimVarGrad; iVar++)
-          for (iDim = 0; iDim < nDim; iDim++)
-            Buffer_Send_Gradient[iDim*nPrimVarGrad*nVertexS+iVar*nVertexS+iVertex] = node[iPoint]->GetGradient_Primitive(iVar, iDim);
-      }
-      
-#ifdef HAVE_MPI
-      
-      /*--- Send/Receive information using Sendrecv ---*/
-      SU2_MPI::Sendrecv(Buffer_Send_Gradient, nBufferS_Vector, MPI_DOUBLE, send_to, 0,
-                        Buffer_Receive_Gradient, nBufferR_Vector, MPI_DOUBLE, receive_from, 0, MPI_COMM_WORLD, &status);
-      
-#else
-      
-      /*--- Receive information without MPI ---*/
-      for (iVertex = 0; iVertex < nVertexR; iVertex++) {
-        for (iVar = 0; iVar < nPrimVarGrad; iVar++)
-          for (iDim = 0; iDim < nDim; iDim++)
-            Buffer_Receive_Gradient[iDim*nPrimVarGrad*nVertexR+iVar*nVertexR+iVertex] = Buffer_Send_Gradient[iDim*nPrimVarGrad*nVertexR+iVar*nVertexR+iVertex];
-      }
-      
-#endif
-      
-      /*--- Deallocate send buffer ---*/
-      delete [] Buffer_Send_Gradient;
-      
-      /*--- Do the coordinate transformation ---*/
-      for (iVertex = 0; iVertex < nVertexR; iVertex++) {
-        
-        /*--- Find point and its type of transformation ---*/
-        iPoint = geometry->vertex[MarkerR][iVertex]->GetNode();
-        iPeriodic_Index = geometry->vertex[MarkerR][iVertex]->GetRotation_Type();
-        
-        /*--- Retrieve the supplied periodic information. ---*/
-        angles = config->GetPeriodicRotation(iPeriodic_Index);
-        
-        /*--- Store angles separately for clarity. ---*/
-        theta    = angles[0];   phi    = angles[1];     psi    = angles[2];
-        cosTheta = cos(theta);  cosPhi = cos(phi);      cosPsi = cos(psi);
-        sinTheta = sin(theta);  sinPhi = sin(phi);      sinPsi = sin(psi);
-        
-        /*--- Compute the rotation matrix. Note that the implicit
-         ordering is rotation about the x-axis, y-axis,
-         then z-axis. Note that this is the transpose of the matrix
-         used during the preprocessing stage. ---*/
-        rotMatrix[0][0] = cosPhi*cosPsi;    rotMatrix[1][0] = sinTheta*sinPhi*cosPsi - cosTheta*sinPsi;     rotMatrix[2][0] = cosTheta*sinPhi*cosPsi + sinTheta*sinPsi;
-        rotMatrix[0][1] = cosPhi*sinPsi;    rotMatrix[1][1] = sinTheta*sinPhi*sinPsi + cosTheta*cosPsi;     rotMatrix[2][1] = cosTheta*sinPhi*sinPsi - sinTheta*cosPsi;
-        rotMatrix[0][2] = -sinPhi;          rotMatrix[1][2] = sinTheta*cosPhi;                              rotMatrix[2][2] = cosTheta*cosPhi;
-        
-        /*--- Copy conserved variables before performing transformation. ---*/
-        for (iVar = 0; iVar < nPrimVarGrad; iVar++)
-          for (iDim = 0; iDim < nDim; iDim++)
-            Gradient[iVar][iDim] = Buffer_Receive_Gradient[iDim*nPrimVarGrad*nVertexR+iVar*nVertexR+iVertex];
-        
-        /*--- Need to rotate the gradients for all conserved variables. ---*/
-        for (iVar = 0; iVar < nPrimVarGrad; iVar++) {
-          if (nDim == 2) {
-            Gradient[iVar][0] = rotMatrix[0][0]*Buffer_Receive_Gradient[0*nPrimVarGrad*nVertexR+iVar*nVertexR+iVertex] + rotMatrix[0][1]*Buffer_Receive_Gradient[1*nPrimVarGrad*nVertexR+iVar*nVertexR+iVertex];
-            Gradient[iVar][1] = rotMatrix[1][0]*Buffer_Receive_Gradient[0*nPrimVarGrad*nVertexR+iVar*nVertexR+iVertex] + rotMatrix[1][1]*Buffer_Receive_Gradient[1*nPrimVarGrad*nVertexR+iVar*nVertexR+iVertex];
-          }
-          else {
-            Gradient[iVar][0] = rotMatrix[0][0]*Buffer_Receive_Gradient[0*nPrimVarGrad*nVertexR+iVar*nVertexR+iVertex] + rotMatrix[0][1]*Buffer_Receive_Gradient[1*nPrimVarGrad*nVertexR+iVar*nVertexR+iVertex] + rotMatrix[0][2]*Buffer_Receive_Gradient[2*nPrimVarGrad*nVertexR+iVar*nVertexR+iVertex];
-            Gradient[iVar][1] = rotMatrix[1][0]*Buffer_Receive_Gradient[0*nPrimVarGrad*nVertexR+iVar*nVertexR+iVertex] + rotMatrix[1][1]*Buffer_Receive_Gradient[1*nPrimVarGrad*nVertexR+iVar*nVertexR+iVertex] + rotMatrix[1][2]*Buffer_Receive_Gradient[2*nPrimVarGrad*nVertexR+iVar*nVertexR+iVertex];
-            Gradient[iVar][2] = rotMatrix[2][0]*Buffer_Receive_Gradient[0*nPrimVarGrad*nVertexR+iVar*nVertexR+iVertex] + rotMatrix[2][1]*Buffer_Receive_Gradient[1*nPrimVarGrad*nVertexR+iVar*nVertexR+iVertex] + rotMatrix[2][2]*Buffer_Receive_Gradient[2*nPrimVarGrad*nVertexR+iVar*nVertexR+iVertex];
-          }
-        }
-        
-        /*--- Store the received information ---*/
-        for (iVar = 0; iVar < nPrimVarGrad; iVar++)
-          for (iDim = 0; iDim < nDim; iDim++)
-            node[iPoint]->SetGradient_Primitive(iVar, iDim, Gradient[iVar][iDim]);
-        
-      }
-      
-      /*--- Deallocate receive buffer ---*/
-      delete [] Buffer_Receive_Gradient;
-      
-    }
-    
-  }
-  
-  for (iVar = 0; iVar < nPrimVarGrad; iVar++)
-    delete [] Gradient[iVar];
-  delete [] Gradient;
-  
-}
-
-void CIncEulerSolver::Set_MPI_Primitive_Limiter(CGeometry *geometry, CConfig *config) {
-  unsigned short iVar, iMarker, iPeriodic_Index, MarkerS, MarkerR;
-  unsigned long iVertex, iPoint, nVertexS, nVertexR, nBufferS_Vector, nBufferR_Vector;
-  su2double rotMatrix[3][3], *angles, theta, cosTheta, sinTheta, phi, cosPhi, sinPhi, psi, cosPsi, sinPsi,
-  *Buffer_Receive_Limit = NULL, *Buffer_Send_Limit = NULL;
-  
-  su2double *Limiter = new su2double [nPrimVarGrad];
-  
-#ifdef HAVE_MPI
-  int send_to, receive_from;
-  SU2_MPI::Status status;
-#endif
-  
-  for (iMarker = 0; iMarker < nMarker; iMarker++) {
-    
-    if ((config->GetMarker_All_KindBC(iMarker) == SEND_RECEIVE) &&
-        (config->GetMarker_All_SendRecv(iMarker) > 0)) {
-      
-      MarkerS = iMarker;  MarkerR = iMarker+1;
-      
-#ifdef HAVE_MPI
-      send_to = config->GetMarker_All_SendRecv(MarkerS)-1;
-      receive_from = abs(config->GetMarker_All_SendRecv(MarkerR))-1;
-#endif
-      
-      nVertexS = geometry->nVertex[MarkerS];  nVertexR = geometry->nVertex[MarkerR];
-      nBufferS_Vector = nVertexS*nPrimVarGrad;        nBufferR_Vector = nVertexR*nPrimVarGrad;
-      
-      /*--- Allocate Receive and send buffers  ---*/
-      Buffer_Receive_Limit = new su2double [nBufferR_Vector];
-      Buffer_Send_Limit = new su2double[nBufferS_Vector];
-      
-      /*--- Copy the solution old that should be sended ---*/
-      for (iVertex = 0; iVertex < nVertexS; iVertex++) {
-        iPoint = geometry->vertex[MarkerS][iVertex]->GetNode();
-        for (iVar = 0; iVar < nPrimVarGrad; iVar++)
-          Buffer_Send_Limit[iVar*nVertexS+iVertex] = node[iPoint]->GetLimiter_Primitive(iVar);
-      }
-      
-#ifdef HAVE_MPI
-      
-      /*--- Send/Receive information using Sendrecv ---*/
-      SU2_MPI::Sendrecv(Buffer_Send_Limit, nBufferS_Vector, MPI_DOUBLE, send_to, 0,
-                        Buffer_Receive_Limit, nBufferR_Vector, MPI_DOUBLE, receive_from, 0, MPI_COMM_WORLD, &status);
-      
-#else
-      
-      /*--- Receive information without MPI ---*/
-      for (iVertex = 0; iVertex < nVertexR; iVertex++) {
-        for (iVar = 0; iVar < nPrimVarGrad; iVar++)
-          Buffer_Receive_Limit[iVar*nVertexR+iVertex] = Buffer_Send_Limit[iVar*nVertexR+iVertex];
-      }
-      
-#endif
-      
-      /*--- Deallocate send buffer ---*/
-      delete [] Buffer_Send_Limit;
-      
-      /*--- Do the coordinate transformation ---*/
-      for (iVertex = 0; iVertex < nVertexR; iVertex++) {
-        
-        /*--- Find point and its type of transformation ---*/
-        iPoint = geometry->vertex[MarkerR][iVertex]->GetNode();
-        iPeriodic_Index = geometry->vertex[MarkerR][iVertex]->GetRotation_Type();
-        
-        /*--- Retrieve the supplied periodic information. ---*/
-        angles = config->GetPeriodicRotation(iPeriodic_Index);
-        
-        /*--- Store angles separately for clarity. ---*/
-        theta    = angles[0];   phi    = angles[1];     psi    = angles[2];
-        cosTheta = cos(theta);  cosPhi = cos(phi);      cosPsi = cos(psi);
-        sinTheta = sin(theta);  sinPhi = sin(phi);      sinPsi = sin(psi);
-        
-        /*--- Compute the rotation matrix. Note that the implicit
-         ordering is rotation about the x-axis, y-axis,
-         then z-axis. Note that this is the transpose of the matrix
-         used during the preprocessing stage. ---*/
-        rotMatrix[0][0] = cosPhi*cosPsi;    rotMatrix[1][0] = sinTheta*sinPhi*cosPsi - cosTheta*sinPsi;     rotMatrix[2][0] = cosTheta*sinPhi*cosPsi + sinTheta*sinPsi;
-        rotMatrix[0][1] = cosPhi*sinPsi;    rotMatrix[1][1] = sinTheta*sinPhi*sinPsi + cosTheta*cosPsi;     rotMatrix[2][1] = cosTheta*sinPhi*sinPsi - sinTheta*cosPsi;
-        rotMatrix[0][2] = -sinPhi;          rotMatrix[1][2] = sinTheta*cosPhi;                              rotMatrix[2][2] = cosTheta*cosPhi;
-        
-        /*--- Copy conserved variables before performing transformation. ---*/
-        for (iVar = 0; iVar < nPrimVarGrad; iVar++)
-          Limiter[iVar] = Buffer_Receive_Limit[iVar*nVertexR+iVertex];
-        
-        /*--- Rotate the momentum components. ---*/
-        if (nDim == 2) {
-          Limiter[1] = rotMatrix[0][0]*Buffer_Receive_Limit[1*nVertexR+iVertex] +
-          rotMatrix[0][1]*Buffer_Receive_Limit[2*nVertexR+iVertex];
-          Limiter[2] = rotMatrix[1][0]*Buffer_Receive_Limit[1*nVertexR+iVertex] +
-          rotMatrix[1][1]*Buffer_Receive_Limit[2*nVertexR+iVertex];
-        }
-        else {
-          Limiter[1] = rotMatrix[0][0]*Buffer_Receive_Limit[1*nVertexR+iVertex] +
-          rotMatrix[0][1]*Buffer_Receive_Limit[2*nVertexR+iVertex] +
-          rotMatrix[0][2]*Buffer_Receive_Limit[3*nVertexR+iVertex];
-          Limiter[2] = rotMatrix[1][0]*Buffer_Receive_Limit[1*nVertexR+iVertex] +
-          rotMatrix[1][1]*Buffer_Receive_Limit[2*nVertexR+iVertex] +
-          rotMatrix[1][2]*Buffer_Receive_Limit[3*nVertexR+iVertex];
-          Limiter[3] = rotMatrix[2][0]*Buffer_Receive_Limit[1*nVertexR+iVertex] +
-          rotMatrix[2][1]*Buffer_Receive_Limit[2*nVertexR+iVertex] +
-          rotMatrix[2][2]*Buffer_Receive_Limit[3*nVertexR+iVertex];
-        }
-        
-        /*--- Copy transformed conserved variables back into buffer. ---*/
-        for (iVar = 0; iVar < nPrimVarGrad; iVar++)
-          node[iPoint]->SetLimiter_Primitive(iVar, Limiter[iVar]);
-        
-      }
-      
-      /*--- Deallocate receive buffer ---*/
-      delete [] Buffer_Receive_Limit;
-      
-    }
-    
-  }
-  
-  delete [] Limiter;
-  
-}
-
-void CIncEulerSolver::Set_MPI_ActDisk(CSolver **solver_container, CGeometry *geometry, CConfig *config) {
-  
-  unsigned long iter,  iPoint, iVertex, jVertex, iPointTotal,
-  Buffer_Send_nPointTotal = 0;
-  long iGlobalIndex, iGlobal;
-  unsigned short iVar, iMarker, jMarker;
-  long nDomain = 0, iDomain, jDomain;
-  //bool ActDisk_Perimeter;
-  bool rans = ((config->GetKind_Solver() == RANS )|| (config->GetKind_Solver() == DISC_ADJ_RANS));
-  
-  unsigned short nPrimVar_ = nPrimVar;
-  if (rans) nPrimVar_ += 2; // Add two extra variables for the turbulence.
-  
-#ifdef HAVE_MPI
-  
-  /*--- MPI status and request arrays for non-blocking communications ---*/
-  
-  SU2_MPI::Status status;
-  
-#endif
-  
-  /*--- Define buffer vector interior domain ---*/
-  
-  su2double *Buffer_Send_PrimVar = NULL;
-  long      *Buffer_Send_Data    = NULL;
-  
-  unsigned long *nPointTotal_s = new unsigned long[size];
-  unsigned long *nPointTotal_r = new unsigned long[size];
-  su2double *iPrimVar = new su2double [nPrimVar_];
-  
-  unsigned long Buffer_Size_PrimVar = 0;
-  unsigned long Buffer_Size_Data    = 0;
-  
-  unsigned long PointTotal_Counter = 0;
-  
-  /*--- Allocate the memory that we only need if we have MPI support ---*/
-  
-  su2double *Buffer_Receive_PrimVar = NULL;
-  long      *Buffer_Receive_Data    = NULL;
-  
-  /*--- Basic dimensionalization ---*/
-  
-  nDomain = size;
-  
-  /*--- This loop gets the array sizes of points for each
-   rank to send to each other rank. ---*/
-  
-  for (iDomain = 0; iDomain < nDomain; iDomain++) {
-    
-    /*--- Loop over the markers to perform the dimensionalizaton
-     of the domain variables ---*/
-    
-    Buffer_Send_nPointTotal = 0;
-    
-    /*--- Loop over all of the markers and count the number of each
-     type of point and element that needs to be sent. ---*/
-    
-    for (iMarker = 0; iMarker < config->GetnMarker_All(); iMarker++) {
-      if ((config->GetMarker_All_KindBC(iMarker) == ACTDISK_INLET) ||
-          (config->GetMarker_All_KindBC(iMarker) == ACTDISK_OUTLET)) {
-        for (iVertex = 0; iVertex < geometry->nVertex[iMarker]; iVertex++) {
-          //ActDisk_Perimeter = geometry->vertex[iMarker][iVertex]->GetActDisk_Perimeter();
-          iPoint = geometry->vertex[iMarker][iVertex]->GetNode();
-          jDomain = geometry->vertex[iMarker][iVertex]->GetDonorProcessor();
-//          if ((iDomain == jDomain) && (geometry->node[iPoint]->GetDomain()) && (!ActDisk_Perimeter)) {
-          if ((iDomain == jDomain) && (geometry->node[iPoint]->GetDomain())) {
-            Buffer_Send_nPointTotal++;
-          }
-        }
-      }
-    }
-    
-    /*--- Store the counts on a partition by partition basis. ---*/
-    
-    nPointTotal_s[iDomain] = Buffer_Send_nPointTotal;
-    
-    /*--- Total counts for allocating send buffers below ---*/
-    
-    Buffer_Size_PrimVar += nPointTotal_s[iDomain]*(nPrimVar_);
-    Buffer_Size_Data += nPointTotal_s[iDomain]*(3);
-    
-  }
-  
-  /*--- Allocate the buffer vectors in the appropiate domain (master, iDomain) ---*/
-  
-  Buffer_Send_PrimVar = new su2double[Buffer_Size_PrimVar];
-  Buffer_Send_Data    = new long[Buffer_Size_Data];
-  
-  /*--- Now that we know the sizes of the point, we can
-   allocate and send the information in large chunks to all processors. ---*/
-  
-  for (iDomain = 0; iDomain < nDomain; iDomain++) {
-    
-    /*--- A rank does not communicate with itself through MPI ---*/
-    
-    if (rank != iDomain) {
-      
-#ifdef HAVE_MPI
-      
-      /*--- Communicate the counts to iDomain with non-blocking sends ---*/
-      
-      SU2_MPI::Bsend(&nPointTotal_s[iDomain], 1, MPI_UNSIGNED_LONG, iDomain, iDomain, MPI_COMM_WORLD);
-      
-#endif
-      
-    } else {
-      
-      /*--- If iDomain = rank, we simply copy values into place in memory ---*/
-      
-      nPointTotal_r[iDomain] = nPointTotal_s[iDomain];
-      
-    }
-    
-    /*--- Receive the counts. All processors are sending their counters to
-     iDomain up above, so only iDomain needs to perform the recv here from
-     all other ranks. ---*/
-    
-    if (rank == iDomain) {
-      
-      for (jDomain = 0; jDomain < size; jDomain++) {
-        
-        /*--- A rank does not communicate with itself through MPI ---*/
-        
-        if (rank != jDomain) {
-          
-#ifdef HAVE_MPI
-          
-          /*--- Recv the data by probing for the current sender, jDomain,
-           first and then receiving the values from it. ---*/
-          
-          SU2_MPI::Recv(&nPointTotal_r[jDomain], 1, MPI_UNSIGNED_LONG, jDomain, rank, MPI_COMM_WORLD, &status);
-          
-#endif
-          
-        }
-      }
-      
-    }
-  }
-  
-  /*--- Wait for the non-blocking sends to complete. ---*/
-  
-#ifdef HAVE_MPI
-  
-  SU2_MPI::Barrier(MPI_COMM_WORLD);
-  
-#endif
-  
-  /*--- Initialize the counters for the larger send buffers (by domain) ---*/
-  
-  PointTotal_Counter  = 0;
-  
-  for (iDomain = 0; iDomain < nDomain; iDomain++) {
-    
-    /*--- Set the value of the interior geometry. Initialize counters. ---*/
-    
-    iPointTotal = 0;
-    
-    /*--- Load up the actual values into the buffers for sending. ---*/
-    
-    for (iMarker = 0; iMarker < config->GetnMarker_All(); iMarker++) {
-      
-      if ((config->GetMarker_All_KindBC(iMarker) == ACTDISK_INLET) ||
-          (config->GetMarker_All_KindBC(iMarker) == ACTDISK_OUTLET)) {
-        for (iVertex = 0; iVertex < geometry->nVertex[iMarker]; iVertex++) {
-          iPoint = geometry->vertex[iMarker][iVertex]->GetNode();
-          
-          jDomain = geometry->vertex[iMarker][iVertex]->GetDonorProcessor();
-          //ActDisk_Perimeter = geometry->vertex[iMarker][iVertex]->GetActDisk_Perimeter();
-          
-//          if ((iDomain == jDomain) && (geometry->node[iPoint]->GetDomain()) && (!ActDisk_Perimeter)) {
-          if ((iDomain == jDomain) && (geometry->node[iPoint]->GetDomain())) {
-            
-            for (iVar = 0; iVar < nPrimVar; iVar++) {
-              Buffer_Send_PrimVar[(nPrimVar_)*(PointTotal_Counter+iPointTotal)+iVar] = node[iPoint]->GetPrimitive(iVar);
-            }
-            if (rans) {
-              Buffer_Send_PrimVar[(nPrimVar_)*(PointTotal_Counter+iPointTotal)+nPrimVar] = solver_container[TURB_SOL]->node[iPoint]->GetSolution(0);
-              Buffer_Send_PrimVar[(nPrimVar_)*(PointTotal_Counter+iPointTotal)+(nPrimVar+1)] = 0.0;
-            }
-            
-            iGlobalIndex = geometry->node[iPoint]->GetGlobalIndex();
-            jVertex = geometry->vertex[iMarker][iVertex]->GetDonorVertex();
-            jMarker = geometry->vertex[iMarker][iVertex]->GetDonorMarker();
-            
-            Buffer_Send_Data[(3)*(PointTotal_Counter+iPointTotal)+(0)]  = iGlobalIndex;
-            Buffer_Send_Data[(3)*(PointTotal_Counter+iPointTotal)+(1)] = jVertex;
-            Buffer_Send_Data[(3)*(PointTotal_Counter+iPointTotal)+(2)]  = jMarker;
-            
-            iPointTotal++;
-            
-          }
-          
-        }
-        
-      }
-      
-    }
-    
-    /*--- Send the buffers with the geometrical information ---*/
-    
-    if (iDomain != rank) {
-      
-#ifdef HAVE_MPI
-      
-      /*--- Communicate the coordinates, global index, colors, and element
-       date to iDomain with non-blocking sends. ---*/
-      
-      SU2_MPI::Bsend(&Buffer_Send_PrimVar[PointTotal_Counter*(nPrimVar_)],
-                     nPointTotal_s[iDomain]*(nPrimVar_), MPI_DOUBLE, iDomain,
-                     iDomain,  MPI_COMM_WORLD);
-      
-      SU2_MPI::Bsend(&Buffer_Send_Data[PointTotal_Counter*(3)],
-                     nPointTotal_s[iDomain]*(3), MPI_LONG, iDomain,
-                     iDomain+nDomain,  MPI_COMM_WORLD);
-      
-#endif
-      
-    }
-    
-    else {
-      
-      /*--- Allocate local memory for the local recv of the elements ---*/
-      
-      Buffer_Receive_PrimVar            = new su2double[nPointTotal_s[iDomain]*(nPrimVar_)];
-      Buffer_Receive_Data               = new long[nPointTotal_s[iDomain]*(3)];
-      
-      for (iter = 0; iter < nPointTotal_s[iDomain]*(nPrimVar_); iter++)
-        Buffer_Receive_PrimVar[iter] = Buffer_Send_PrimVar[PointTotal_Counter*(nPrimVar_)+iter];
-      
-      for (iter = 0; iter < nPointTotal_s[iDomain]*(3); iter++)
-        Buffer_Receive_Data[iter] = Buffer_Send_Data[PointTotal_Counter*(3)+iter];
-      
-      
-      /*--- Recv the point data from ourselves (same procedure as above) ---*/
-      
-      for (iPoint = 0; iPoint < nPointTotal_r[iDomain]; iPoint++) {
-        
-        for (iVar = 0; iVar < nPrimVar_; iVar++)
-          iPrimVar[iVar] = Buffer_Receive_PrimVar[iPoint*(nPrimVar_)+iVar];
-        
-        iGlobal       =  Buffer_Receive_Data[iPoint*(3)+(0)];
-        iVertex      =  Buffer_Receive_Data[iPoint*(3)+(1)];
-        iMarker      = Buffer_Receive_Data[iPoint*(3)+(2)];
-        
-        for (iVar = 0; iVar < nPrimVar_; iVar++)
-          SetDonorPrimVar(iMarker, iVertex, iVar, iPrimVar[iVar]);
-        
-        SetDonorGlobalIndex(iMarker, iVertex, iGlobal);
-        
-      }
-      
-      /*--- Delete memory for recv the point stuff ---*/
-      
-      delete [] Buffer_Receive_PrimVar;
-      delete [] Buffer_Receive_Data;
-      
-    }
-    
-    /*--- Increment the counters for the send buffers (iDomain loop) ---*/
-    
-    PointTotal_Counter += iPointTotal;
-    
-  }
-  
-  /*--- Wait for the non-blocking sends to complete. ---*/
-  
-#ifdef HAVE_MPI
-  
-  SU2_MPI::Barrier(MPI_COMM_WORLD);
-  
-#endif
-  
-  /*--- The next section begins the recv of all data for the interior
-   points/elements in the mesh. First, create the domain structures for
-   the points on this rank. First, we recv all of the point data ---*/
-  
-  for (iDomain = 0; iDomain < size; iDomain++) {
-    
-    if (rank != iDomain) {
-      
-#ifdef HAVE_MPI
-      
-      /*--- Allocate the receive buffer vector. Send the colors so that we
-       know whether what we recv is an owned or halo node. ---*/
-      
-      Buffer_Receive_PrimVar            = new su2double [nPointTotal_r[iDomain]*(nPrimVar_)];
-      Buffer_Receive_Data               = new long [nPointTotal_r[iDomain]*(3)];
-      
-      /*--- Receive the buffers with the coords, global index, and colors ---*/
-      
-      SU2_MPI::Recv(Buffer_Receive_PrimVar, nPointTotal_r[iDomain]*(nPrimVar_) , MPI_DOUBLE,
-                    iDomain, rank, MPI_COMM_WORLD, &status);
-      
-      SU2_MPI::Recv(Buffer_Receive_Data, nPointTotal_r[iDomain]*(3) , MPI_LONG,
-                    iDomain, rank+nDomain, MPI_COMM_WORLD, &status);
-      
-      /*--- Loop over all of the points that we have recv'd and store the
-       coords, global index vertex and markers ---*/
-      
-      for (iPoint = 0; iPoint < nPointTotal_r[iDomain]; iPoint++) {
-        
-        iGlobal      = Buffer_Receive_Data[iPoint*(3)+(0)];
-        iVertex      = Buffer_Receive_Data[iPoint*(3)+(1)];
-        iMarker      = Buffer_Receive_Data[iPoint*(3)+(2)];
-        
-        for (iVar = 0; iVar < nPrimVar_; iVar++)
-          iPrimVar[iVar] = Buffer_Receive_PrimVar[iPoint*(nPrimVar_)+iVar];
-        
-        for (iVar = 0; iVar < nPrimVar_; iVar++) {
-          SetDonorPrimVar(iMarker, iVertex, iVar, iPrimVar[iVar]);
-        }
-        
-        SetDonorGlobalIndex(iMarker, iVertex, iGlobal);
-        
-      }
-      
-      /*--- Delete memory for recv the point stuff ---*/
-      
-      delete [] Buffer_Receive_PrimVar;
-      delete [] Buffer_Receive_Data;
-      
-#endif
-      
-    }
-    
-  }
-  
-  /*--- Wait for the non-blocking sends to complete. ---*/
-  
-#ifdef HAVE_MPI
-  
-  SU2_MPI::Barrier(MPI_COMM_WORLD);
-  
-#endif
-  
-  /*--- Free all of the memory used for communicating points and elements ---*/
-  
-  delete[] Buffer_Send_PrimVar;
-  delete[] Buffer_Send_Data;
-  
-  /*--- Release all of the temporary memory ---*/
-  
-  delete [] nPointTotal_s;
-  delete [] nPointTotal_r;
-  delete [] iPrimVar;
-  
-}
-
-void CIncEulerSolver::SetNondimensionalization(CGeometry *geometry, CConfig *config, unsigned short iMesh) {
-  
-  su2double Temperature_FreeStream = 0.0,  ModVel_FreeStream = 0.0,Energy_FreeStream = 0.0,
-  ModVel_FreeStreamND = 0.0, Omega_FreeStream = 0.0, Omega_FreeStreamND = 0.0, Viscosity_FreeStream = 0.0,
-  Density_FreeStream = 0.0, Pressure_FreeStream = 0.0, Pressure_Thermodynamic = 0.0, Tke_FreeStream = 0.0,
-  Length_Ref = 0.0, Density_Ref = 0.0, Pressure_Ref = 0.0, Temperature_Ref = 0.0, Velocity_Ref = 0.0, Time_Ref = 0.0,
-  Gas_Constant_Ref = 0.0, Omega_Ref = 0.0, Force_Ref = 0.0, Viscosity_Ref = 0.0, Conductivity_Ref = 0.0, Heat_Flux_Ref = 0.0, Energy_Ref= 0.0, Pressure_FreeStreamND = 0.0, Pressure_ThermodynamicND = 0.0, Density_FreeStreamND = 0.0,
-  Temperature_FreeStreamND = 0.0, Gas_ConstantND = 0.0, Specific_Heat_CpND = 0.0, Specific_Heat_CvND = 0.0, Thermal_Expansion_CoeffND = 0.0,
-  Velocity_FreeStreamND[3] = {0.0, 0.0, 0.0}, Viscosity_FreeStreamND = 0.0,
-  Tke_FreeStreamND = 0.0, Energy_FreeStreamND = 0.0,
-  Total_UnstTimeND = 0.0, Delta_UnstTimeND = 0.0;
-  
-  unsigned short iDim;
-  
-  /*--- Local variables ---*/
-  
-  su2double Mach     = config->GetMach();
-  su2double Reynolds = config->GetReynolds();
-  
-  bool unsteady      = (config->GetUnsteady_Simulation() != NO);
-  bool viscous       = config->GetViscous();
-  bool grid_movement = config->GetGrid_Movement();
-  bool turbulent     = ((config->GetKind_Solver() == RANS) ||
-                        (config->GetKind_Solver() == DISC_ADJ_RANS));
-  bool tkeNeeded     = ((turbulent) && (config->GetKind_Turb_Model() == SST));
-  bool energy        = config->GetEnergy_Equation();
-  bool boussinesq    = (config->GetKind_DensityModel() == BOUSSINESQ);
-
-  /*--- Compute dimensional free-stream values. ---*/
-
-  Density_FreeStream     = config->GetInc_Density_Init();     config->SetDensity_FreeStream(Density_FreeStream);
-  Temperature_FreeStream = config->GetInc_Temperature_Init(); config->SetTemperature_FreeStream(Temperature_FreeStream);
-  Pressure_FreeStream    = 0.0; config->SetPressure_FreeStream(Pressure_FreeStream);
-
-  ModVel_FreeStream   = 0.0;
-  for (iDim = 0; iDim < nDim; iDim++) {
-    ModVel_FreeStream += config->GetInc_Velocity_Init()[iDim]*config->GetInc_Velocity_Init()[iDim];
-    config->SetVelocity_FreeStream(config->GetInc_Velocity_Init()[iDim],iDim);
-  }
-  ModVel_FreeStream = sqrt(ModVel_FreeStream); config->SetModVel_FreeStream(ModVel_FreeStream);
-
-  /*--- Depending on the density model chosen, select a fluid model. ---*/
-
-  switch (config->GetKind_FluidModel()) {
-
-    case CONSTANT_DENSITY:
-
-      FluidModel = new CConstantDensity(Density_FreeStream, config->GetSpecific_Heat_Cp());
-      FluidModel->SetTDState_T(Temperature_FreeStream);
-      break;
-
-    case INC_IDEAL_GAS:
-
-      config->SetGas_Constant(UNIVERSAL_GAS_CONSTANT/(config->GetMolecular_Weight()/1000.0));
-      Pressure_Thermodynamic = Density_FreeStream*Temperature_FreeStream*config->GetGas_Constant();
-      FluidModel = new CIncIdealGas(config->GetSpecific_Heat_Cp(), config->GetGas_Constant(), Pressure_Thermodynamic);
-=======
->>>>>>> c99a955b
       FluidModel->SetTDState_T(Temperature_FreeStream);
       Pressure_Thermodynamic = FluidModel->GetPressure();
       config->SetPressure_Thermodynamic(Pressure_Thermodynamic);
@@ -7321,7 +6262,6 @@
   
 }
 
-<<<<<<< HEAD
 void CIncEulerSolver::BC_ActDisk_Inlet(CGeometry *geometry, CSolver **solver_container, CNumerics *conv_numerics, CNumerics *visc_numerics,
                                     CConfig *config, unsigned short val_marker) {
   
@@ -7593,11 +6533,6 @@
   
 }
 
-
-void CIncEulerSolver::BC_Custom(CGeometry *geometry, CSolver **solver_container, CNumerics *numerics, CConfig *config, unsigned short val_marker) { }
-
-=======
->>>>>>> c99a955b
 void CIncEulerSolver::SetResidual_DualTime(CGeometry *geometry, CSolver **solver_container, CConfig *config,
                                         unsigned short iRKStep, unsigned short iMesh, unsigned short RunTime_EqSystem) {
   
@@ -10522,4 +9457,4 @@
 
     }
   }
-}+}
