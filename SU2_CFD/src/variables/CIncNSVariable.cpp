/*!
 * \file CIncNSVariable.cpp
 * \brief Definition of the variable classes for incompressible flow.
 * \author F. Palacios, T. Economon
 * \version 7.1.0 "Blackbird"
 *
 * SU2 Project Website: https://su2code.github.io
 *
 * The SU2 Project is maintained by the SU2 Foundation
 * (http://su2foundation.org)
 *
 * Copyright 2012-2020, SU2 Contributors (cf. AUTHORS.md)
 *
 * SU2 is free software; you can redistribute it and/or
 * modify it under the terms of the GNU Lesser General Public
 * License as published by the Free Software Foundation; either
 * version 2.1 of the License, or (at your option) any later version.
 *
 * SU2 is distributed in the hope that it will be useful,
 * but WITHOUT ANY WARRANTY; without even the implied warranty of
 * MERCHANTABILITY or FITNESS FOR A PARTICULAR PURPOSE. See the GNU
 * Lesser General Public License for more details.
 *
 * You should have received a copy of the GNU Lesser General Public
 * License along with SU2. If not, see <http://www.gnu.org/licenses/>.
 */

#include "../../include/variables/CIncNSVariable.hpp"
#include "../../include/fluid/CFluidModel.hpp"

CIncNSVariable::CIncNSVariable(su2double pressure, const su2double *velocity, su2double temperature,
                               unsigned long npoint, unsigned long ndim, unsigned long nvar, CConfig *config) :
                               CIncEulerVariable(pressure, velocity, temperature, npoint, ndim, nvar, config) {

  Vorticity.resize(nPoint,3);
  StrainMag.resize(nPoint);
  DES_LengthScale.resize(nPoint) = su2double(0.0);
  source_energy.resize(nPoint) = su2double(0.0);
  Max_Lambda_Visc.resize(nPoint);

  if (config->GetAxisymmetric()) {
    nAuxVar = 1;
    AuxVar.resize(nPoint,nAuxVar) = su2double(0.0);
    Grad_AuxVar.resize(nPoint,nAuxVar,nDim);
  }
}

<<<<<<< HEAD
bool CIncNSVariable::SetPrimVar(unsigned long iPoint, su2double eddy_visc, su2double turb_ke, CFluidModel *FluidModel, su2double *scalar) {
=======
bool CIncNSVariable::SetPrimVar(unsigned long iPoint, su2double eddy_visc, su2double turb_ke, su2double *scalar, CFluidModel *FluidModel) {
>>>>>>> cff5b319

  unsigned short iVar;
  bool check_dens = false, check_temp = false, physical = true;

  /*--- Set the value of the pressure ---*/

  SetPressure(iPoint);

  /*--- Set the value of the temperature directly ---*/

  su2double Temperature = Solution(iPoint,nDim+1);
  check_temp = SetTemperature(iPoint,Temperature);

  /*--- Use the fluid model to compute the new value of density.
  Note that the thermodynamic pressure is constant and decoupled
  from the dynamic pressure being iterated. ---*/

  /*--- Use the fluid model to compute the new value of density. ---*/
  
  FluidModel->SetTDState_T(Temperature,scalar);
<<<<<<< HEAD
  
=======

>>>>>>> cff5b319
  Solution(iPoint,nDim+1) = FluidModel->GetTemperature();
  Temperature             = Solution(iPoint,nDim+1);
  check_temp              = SetTemperature(iPoint, Temperature);

  /*--- Set the value of the density ---*/

  check_dens = SetDensity(iPoint, FluidModel->GetDensity());

  /*--- Non-physical solution found. Revert to old values. ---*/

  if (check_dens || check_temp) {

    /*--- Copy the old solution ---*/

    for (iVar = 0; iVar < nVar; iVar++)
      Solution(iPoint,iVar) = Solution_Old(iPoint,iVar);

    /*--- Recompute the primitive variables ---*/

    Temperature = Solution(iPoint,nDim+1);
    SetTemperature(iPoint, Temperature);
    FluidModel->SetTDState_T(Temperature, scalar);
    SetDensity(iPoint, FluidModel->GetDensity());

    /*--- Flag this point as non-physical. ---*/

    physical = false;

  }

  /*--- Set the value of the velocity and velocity^2 (requires density) ---*/

  SetVelocity(iPoint);

  /*--- Set laminar viscosity ---*/

  SetLaminarViscosity(iPoint, FluidModel->GetLaminarViscosity());

  /*--- Set eddy viscosity locally and in the fluid model. ---*/

  SetEddyViscosity(iPoint, eddy_visc);
  FluidModel->SetEddyViscosity(eddy_visc);

  /*--- Set thermal conductivity (effective value if RANS). ---*/

  SetThermalConductivity(iPoint, FluidModel->GetThermalConductivity());

  /*--- Set specific heats ---*/

  SetSpecificHeatCp(iPoint, FluidModel->GetCp());
  SetSpecificHeatCv(iPoint, FluidModel->GetCv());

  return physical;

}<|MERGE_RESOLUTION|>--- conflicted
+++ resolved
@@ -35,7 +35,6 @@
   Vorticity.resize(nPoint,3);
   StrainMag.resize(nPoint);
   DES_LengthScale.resize(nPoint) = su2double(0.0);
-  source_energy.resize(nPoint) = su2double(0.0);
   Max_Lambda_Visc.resize(nPoint);
 
   if (config->GetAxisymmetric()) {
@@ -45,11 +44,7 @@
   }
 }
 
-<<<<<<< HEAD
 bool CIncNSVariable::SetPrimVar(unsigned long iPoint, su2double eddy_visc, su2double turb_ke, CFluidModel *FluidModel, su2double *scalar) {
-=======
-bool CIncNSVariable::SetPrimVar(unsigned long iPoint, su2double eddy_visc, su2double turb_ke, su2double *scalar, CFluidModel *FluidModel) {
->>>>>>> cff5b319
 
   unsigned short iVar;
   bool check_dens = false, check_temp = false, physical = true;
@@ -70,11 +65,7 @@
   /*--- Use the fluid model to compute the new value of density. ---*/
   
   FluidModel->SetTDState_T(Temperature,scalar);
-<<<<<<< HEAD
-  
-=======
 
->>>>>>> cff5b319
   Solution(iPoint,nDim+1) = FluidModel->GetTemperature();
   Temperature             = Solution(iPoint,nDim+1);
   check_temp              = SetTemperature(iPoint, Temperature);
