/*!
 * \file iteration_structure.cpp
 * \brief Main subroutines used by SU2_CFD
 * \author F. Palacios, T. Economon
 * \version 6.2.0 "Falcon"
 *
 * The current SU2 release has been coordinated by the
 * SU2 International Developers Society <www.su2devsociety.org>
 * with selected contributions from the open-source community.
 *
 * The main research teams contributing to the current release are:
 *  - Prof. Juan J. Alonso's group at Stanford University.
 *  - Prof. Piero Colonna's group at Delft University of Technology.
 *  - Prof. Nicolas R. Gauger's group at Kaiserslautern University of Technology.
 *  - Prof. Alberto Guardone's group at Polytechnic University of Milan.
 *  - Prof. Rafael Palacios' group at Imperial College London.
 *  - Prof. Vincent Terrapon's group at the University of Liege.
 *  - Prof. Edwin van der Weide's group at the University of Twente.
 *  - Lab. of New Concepts in Aeronautics at Tech. Institute of Aeronautics.
 *
 * Copyright 2012-2019, Francisco D. Palacios, Thomas D. Economon,
 *                      Tim Albring, and the SU2 contributors.
 *
 * SU2 is free software; you can redistribute it and/or
 * modify it under the terms of the GNU Lesser General Public
 * License as published by the Free Software Foundation; either
 * version 2.1 of the License, or (at your option) any later version.
 *
 * SU2 is distributed in the hope that it will be useful,
 * but WITHOUT ANY WARRANTY; without even the implied warranty of
 * MERCHANTABILITY or FITNESS FOR A PARTICULAR PURPOSE. See the GNU
 * Lesser General Public License for more details.
 *
 * You should have received a copy of the GNU Lesser General Public
 * License along with SU2. If not, see <http://www.gnu.org/licenses/>.
 */

#include "../include/iteration_structure.hpp"

CIteration::CIteration(CConfig *config) {
  rank = SU2_MPI::GetRank();
  size = SU2_MPI::GetSize();

  nInst = config->GetnTimeInstances();
  nZone = config->GetnZone();

  multizone = config->GetMultizone_Problem();
  singlezone = !(config->GetMultizone_Problem());

}

CIteration::~CIteration(void) { }

void CIteration::SetGrid_Movement(CGeometry ****geometry_container,
          CSurfaceMovement **surface_movement,
          CVolumetricMovement ***grid_movement,
          CFreeFormDefBox ***FFDBox,
          CNumerics ******numerics_container,
          CSolver *****solver_container,
          CConfig **config_container,
          unsigned short val_iZone,
          unsigned short val_iInst,
          unsigned long IntIter,
          unsigned long ExtIter)   {

  unsigned short iDim;
  unsigned short Kind_Grid_Movement = config_container[val_iZone]->GetKind_GridMovement(val_iZone);
  unsigned long nIterMesh;
  unsigned long iPoint;
  bool stat_mesh = true;
  bool adjoint = config_container[val_iZone]->GetContinuous_Adjoint();
  bool harmonic_balance = (config_container[val_iZone]->GetUnsteady_Simulation() == HARMONIC_BALANCE);
  bool discrete_adjoint = config_container[val_iZone]->GetDiscrete_Adjoint();

  /*--- For a harmonic balance case, set "iteration number" to the zone number,
   so that the meshes are positioned correctly for each instance. ---*/
  if (harmonic_balance) {
    ExtIter = val_iInst;
    Kind_Grid_Movement = config_container[val_iZone]->GetKind_GridMovement(ZONE_0);
  }

  /*--- Perform mesh movement depending on specified type ---*/
  switch (Kind_Grid_Movement) {

  case RIGID_MOTION:

      if (rank == MASTER_NODE) {
        cout << endl << " Performing rigid mesh transformation." << endl;
      }

      /*--- Move each node in the volume mesh using the specified type
       of rigid mesh motion. These routines also compute analytic grid
       velocities for the fine mesh. ---*/

      grid_movement[val_iZone][val_iInst]->Rigid_Translation(geometry_container[val_iZone][val_iInst][MESH_0],
                                       config_container[val_iZone], val_iZone, ExtIter);
      grid_movement[val_iZone][val_iInst]->Rigid_Plunging(geometry_container[val_iZone][val_iInst][MESH_0],
                                    config_container[val_iZone], val_iZone, ExtIter);
      grid_movement[val_iZone][val_iInst]->Rigid_Pitching(geometry_container[val_iZone][val_iInst][MESH_0],
                                    config_container[val_iZone], val_iZone, ExtIter);
      grid_movement[val_iZone][val_iInst]->Rigid_Rotation(geometry_container[val_iZone][val_iInst][MESH_0],
                                    config_container[val_iZone], val_iZone, ExtIter);

      /*--- Update the multigrid structure after moving the finest grid,
       including computing the grid velocities on the coarser levels. ---*/

      grid_movement[val_iZone][val_iInst]->UpdateMultiGrid(geometry_container[val_iZone][val_iInst], config_container[val_iZone]);

      break;

    case DEFORMING:

      if (rank == MASTER_NODE)
        cout << endl << " Updating surface positions." << endl;

      /*--- Translating ---*/

      /*--- Compute the new node locations for moving markers ---*/

      surface_movement[val_iZone]->Surface_Translating(geometry_container[val_iZone][val_iInst][MESH_0],
                                            config_container[val_iZone], ExtIter, val_iZone);
      /*--- Deform the volume grid around the new boundary locations ---*/

      if (rank == MASTER_NODE)
        cout << " Deforming the volume grid." << endl;
      grid_movement[val_iZone][val_iInst]->SetVolume_Deformation(geometry_container[val_iZone][val_iInst][MESH_0],
                                           config_container[val_iZone], true);

      /*--- Plunging ---*/

      /*--- Compute the new node locations for moving markers ---*/

      surface_movement[val_iZone]->Surface_Plunging(geometry_container[val_iZone][val_iInst][MESH_0],
                                         config_container[val_iZone], ExtIter, val_iZone);
      /*--- Deform the volume grid around the new boundary locations ---*/

      if (rank == MASTER_NODE)
        cout << " Deforming the volume grid." << endl;
      grid_movement[val_iZone][val_iInst]->SetVolume_Deformation(geometry_container[val_iZone][val_iInst][MESH_0],
                                           config_container[val_iZone], true);

      /*--- Pitching ---*/

      /*--- Compute the new node locations for moving markers ---*/

      surface_movement[val_iZone]->Surface_Pitching(geometry_container[val_iZone][val_iInst][MESH_0],
                                         config_container[val_iZone], ExtIter, val_iZone);
      /*--- Deform the volume grid around the new boundary locations ---*/

      if (rank == MASTER_NODE)
        cout << " Deforming the volume grid." << endl;
      grid_movement[val_iZone][val_iInst]->SetVolume_Deformation(geometry_container[val_iZone][val_iInst][MESH_0],
                                           config_container[val_iZone], true);

      /*--- Rotating ---*/

      /*--- Compute the new node locations for moving markers ---*/

      surface_movement[val_iZone]->Surface_Rotating(geometry_container[val_iZone][val_iInst][MESH_0],
                                         config_container[val_iZone], ExtIter, val_iZone);
      /*--- Deform the volume grid around the new boundary locations ---*/

      if (rank == MASTER_NODE)
        cout << " Deforming the volume grid." << endl;
      grid_movement[val_iZone][val_iInst]->SetVolume_Deformation(geometry_container[val_iZone][val_iInst][MESH_0],
                                           config_container[val_iZone], true);

      /*--- Update the grid velocities on the fine mesh using finite
       differencing based on node coordinates at previous times. ---*/

      if (!adjoint) {
        if (rank == MASTER_NODE)
          cout << " Computing grid velocities by finite differencing." << endl;
        geometry_container[val_iZone][val_iInst][MESH_0]->SetGridVelocity(config_container[val_iZone], ExtIter);
      }

      /*--- Update the multigrid structure after moving the finest grid,
       including computing the grid velocities on the coarser levels. ---*/

      grid_movement[val_iZone][val_iInst]->UpdateMultiGrid(geometry_container[val_iZone][val_iInst], config_container[val_iZone]);

      break;

    case EXTERNAL: case EXTERNAL_ROTATION:

      /*--- Apply rigid rotation to entire grid first, if necessary ---*/

      if (Kind_Grid_Movement == EXTERNAL_ROTATION) {
        if (rank == MASTER_NODE)
          cout << " Updating node locations by rigid rotation." << endl;
        grid_movement[val_iZone][val_iInst]->Rigid_Rotation(geometry_container[val_iZone][val_iInst][MESH_0],
                                      config_container[val_iZone], val_iZone, ExtIter);
      }

      /*--- Load new surface node locations from external files ---*/

      if (rank == MASTER_NODE)
        cout << " Updating surface locations from file." << endl;
      surface_movement[val_iZone]->SetExternal_Deformation(geometry_container[val_iZone][val_iInst][MESH_0],
                                                config_container[val_iZone], val_iZone, ExtIter);

      /*--- Deform the volume grid around the new boundary locations ---*/

      if (rank == MASTER_NODE)
        cout << " Deforming the volume grid." << endl;
      grid_movement[val_iZone][val_iInst]->SetVolume_Deformation(geometry_container[val_iZone][val_iInst][MESH_0],
                                           config_container[val_iZone], true);

      /*--- Update the grid velocities on the fine mesh using finite
       differencing based on node coordinates at previous times. ---*/

      if (!adjoint) {
        if (rank == MASTER_NODE)
          cout << " Computing grid velocities by finite differencing." << endl;
        geometry_container[val_iZone][val_iInst][MESH_0]->SetGridVelocity(config_container[val_iZone], ExtIter);
      }

      /*--- Update the multigrid structure after moving the finest grid,
       including computing the grid velocities on the coarser levels. ---*/

      grid_movement[val_iZone][val_iInst]->UpdateMultiGrid(geometry_container[val_iZone][val_iInst], config_container[val_iZone]);

      break;

    case AEROELASTIC: case AEROELASTIC_RIGID_MOTION:

      /*--- Apply rigid mesh transformation to entire grid first, if necessary ---*/
      if (IntIter == 0) {
        if (Kind_Grid_Movement == AEROELASTIC_RIGID_MOTION) {

          if (rank == MASTER_NODE) {
            cout << endl << " Performing rigid mesh transformation." << endl;
          }

          /*--- Move each node in the volume mesh using the specified type
           of rigid mesh motion. These routines also compute analytic grid
           velocities for the fine mesh. ---*/

          grid_movement[val_iZone][val_iInst]->Rigid_Translation(geometry_container[val_iZone][val_iInst][MESH_0],
                                           config_container[val_iZone], val_iZone, ExtIter);
          grid_movement[val_iZone][val_iInst]->Rigid_Plunging(geometry_container[val_iZone][val_iInst][MESH_0],
                                        config_container[val_iZone], val_iZone, ExtIter);
          grid_movement[val_iZone][val_iInst]->Rigid_Pitching(geometry_container[val_iZone][val_iInst][MESH_0],
                                        config_container[val_iZone], val_iZone, ExtIter);
          grid_movement[val_iZone][val_iInst]->Rigid_Rotation(geometry_container[val_iZone][val_iInst][MESH_0],
                                        config_container[val_iZone], val_iZone, ExtIter);

          /*--- Update the multigrid structure after moving the finest grid,
           including computing the grid velocities on the coarser levels. ---*/

          grid_movement[val_iZone][val_iInst]->UpdateMultiGrid(geometry_container[val_iZone][val_iInst], config_container[val_iZone]);
        }

      }

      /*--- Use the if statement to move the grid only at selected dual time step iterations. ---*/
      else if (IntIter % config_container[val_iZone]->GetAeroelasticIter() == 0) {

        if (rank == MASTER_NODE)
          cout << endl << " Solving aeroelastic equations and updating surface positions." << endl;

        /*--- Solve the aeroelastic equations for the new node locations of the moving markers(surfaces) ---*/

        solver_container[val_iZone][val_iInst][MESH_0][FLOW_SOL]->Aeroelastic(surface_movement[val_iZone], geometry_container[val_iZone][val_iInst][MESH_0], config_container[val_iZone], ExtIter);

        /*--- Deform the volume grid around the new boundary locations ---*/

        if (rank == MASTER_NODE)
          cout << " Deforming the volume grid due to the aeroelastic movement." << endl;
        grid_movement[val_iZone][val_iInst]->SetVolume_Deformation(geometry_container[val_iZone][val_iInst][MESH_0],
                                             config_container[val_iZone], true);

        /*--- Update the grid velocities on the fine mesh using finite
         differencing based on node coordinates at previous times. ---*/

        if (rank == MASTER_NODE)
          cout << " Computing grid velocities by finite differencing." << endl;
        geometry_container[val_iZone][val_iInst][MESH_0]->SetGridVelocity(config_container[val_iZone], ExtIter);

        /*--- Update the multigrid structure after moving the finest grid,
         including computing the grid velocities on the coarser levels. ---*/

        grid_movement[val_iZone][val_iInst]->UpdateMultiGrid(geometry_container[val_iZone][val_iInst], config_container[val_iZone]);
      }

      break;

    case ELASTICITY:

      if ((rank == MASTER_NODE) && (!discrete_adjoint))
        cout << endl << "Deforming the grid for static Fluid-Structure Interaction applications(new solver)." << endl;

      /*--- Set the stiffness of each element mesh into the mesh numerics ---*/

      solver_container[val_iZone][val_iInst][MESH_0][MESH_SOL]->SetMesh_Stiffness(geometry_container[val_iZone][val_iInst],
                                                                           numerics_container[val_iZone][val_iInst][MESH_0][MESH_SOL],
                                                                           config_container[val_iZone]);

<<<<<<< HEAD
      /*--- Store the imposed boundary displacements into the correct positions ---*/
      /*--- This step will become unnecessary after transfer routines are updated ---*/
      if (!config_container[val_iZone]->GetDiscrete_Adjoint())
        solver_container[val_iZone][val_iInst][MESH_0][MESH_SOL]->ComputeBoundary_Displacements(geometry_container[val_iZone][val_iInst][MESH_0],
                                                                                                config_container[val_iZone]);

      /*--- Deform the volume grid around the new boundary locations ---*/

      if ((rank == MASTER_NODE) && (!discrete_adjoint))
        cout << "Deforming the volume grid." << endl;

=======
      /*--- Store the imposed boundary displacements into the correct positions (this step will become unnecessary after transfer routines are updated) ---*/

      solver_container[val_iZone][val_iInst][MESH_0][MESH_SOL]->ComputeBoundary_Displacements(geometry_container[val_iZone][val_iInst][MESH_0],
                                                                                              config_container[val_iZone]);

      /*--- Deform the volume grid around the new boundary locations ---*/

      if ((rank == MASTER_NODE) && (!discrete_adjoint))
        cout << "Deforming the volume grid." << endl;

>>>>>>> 405bd317
      solver_container[val_iZone][val_iInst][MESH_0][MESH_SOL]->DeformMesh(geometry_container[val_iZone][val_iInst],
                                                                           numerics_container[val_iZone][val_iInst][MESH_0][MESH_SOL],
                                                                           config_container[val_iZone]);

      break;

    case FLUID_STRUCTURE:

      if (rank == MASTER_NODE)
        cout << endl << "Deforming the grid for Fluid-Structure Interaction applications." << endl;

      /*--- Deform the volume grid around the new boundary locations ---*/

      if (rank == MASTER_NODE)
        cout << "Deforming the volume grid." << endl;
      grid_movement[val_iZone][val_iInst]->SetVolume_Deformation(geometry_container[val_iZone][val_iInst][MESH_0],
                                           config_container[val_iZone], true);

      nIterMesh = grid_movement[val_iZone][val_iInst]->Get_nIterMesh();
      stat_mesh = (nIterMesh == 0);

      if (!adjoint && !stat_mesh) {
        if (rank == MASTER_NODE)
          cout << "Computing grid velocities by finite differencing." << endl;
        geometry_container[val_iZone][val_iInst][MESH_0]->SetGridVelocity(config_container[val_iZone], ExtIter);
      }
      else if (stat_mesh) {
          if (rank == MASTER_NODE)
            cout << "The mesh is up-to-date. Using previously stored grid velocities." << endl;
      }

      /*--- Update the multigrid structure after moving the finest grid,
       including computing the grid velocities on the coarser levels. ---*/

      grid_movement[val_iZone][val_iInst]->UpdateMultiGrid(geometry_container[val_iZone][val_iInst], config_container[val_iZone]);

      break;
	/*--- Already initialized in the static mesh movement routine at driver level. ---*/ 
    case STEADY_TRANSLATION: case MOVING_WALL: case ROTATING_FRAME:
      break;

    case FLUID_STRUCTURE_STATIC:

      if ((rank == MASTER_NODE) && (!discrete_adjoint))
        cout << endl << "Deforming the grid for static Fluid-Structure Interaction applications." << endl;

      /*--- Deform the volume grid around the new boundary locations ---*/

      if ((rank == MASTER_NODE) && (!discrete_adjoint))
        cout << "Deforming the volume grid." << endl;

      grid_movement[val_iZone][val_iInst]->SetVolume_Deformation_Elas(geometry_container[val_iZone][val_iInst][MESH_0],
                                                           config_container[val_iZone], true, false);

      if ((rank == MASTER_NODE) && (!discrete_adjoint))
        cout << "There is no grid velocity." << endl;

      /*--- Update the multigrid structure after moving the finest grid,
       including computing the grid velocities on the coarser levels. ---*/

      grid_movement[val_iZone][val_iInst]->UpdateMultiGrid(geometry_container[val_iZone][val_iInst], config_container[val_iZone]);

      break;

    case NO_MOVEMENT: case GUST: default:

      /*--- There is no mesh motion specified for this zone. ---*/
      if (rank == MASTER_NODE)
        cout << "No mesh motion specified." << endl;

      break;
  }

}

void CIteration::Deform_Mesh(CGeometry ****geometry_container,
                             CNumerics ******numerics_container,
                             CSolver *****solver_container,
                             CConfig **config_container,
                             unsigned short val_iZone,
                             unsigned short val_iInst,
                             unsigned short kind_recording)   {

  unsigned short Kind_Grid_Movement = config_container[val_iZone]->GetKind_GridMovement(val_iZone);
  bool TapeActive = NO;


  /*--- Perform the elasticity mesh movement ---*/
  if (Kind_Grid_Movement == ELASTICITY) {

    if(kind_recording != MESH_DEFORM){
      /*--- In any other recordings, the tape is passive during the deformation ---*/
      TapeActive = AD::isTapeActive();
      AD::StopRecording();
    }

    /*--- Set the stiffness of each element mesh into the mesh numerics ---*/

    solver_container[val_iZone][val_iInst][MESH_0][MESH_SOL]->SetMesh_Stiffness(geometry_container[val_iZone][val_iInst],
                                                                                numerics_container[val_iZone][val_iInst][MESH_0][MESH_SOL],
                                                                                config_container[val_iZone]);
    /*--- Deform the volume grid around the new boundary locations ---*/

    solver_container[val_iZone][val_iInst][MESH_0][MESH_SOL]->DeformMesh(geometry_container[val_iZone][val_iInst],
                                                                         numerics_container[val_iZone][val_iInst][MESH_0][MESH_SOL],
                                                                         config_container[val_iZone]);

    if(TapeActive) {
      /*--- Start recording if it was stopped ---*/
      AD::StartRecording();
    }
  }

}



void CIteration::Preprocess(COutput *output,
                            CIntegration ****integration_container,
                            CGeometry ****geometry_container,
                            CSolver *****solver_container,
                            CNumerics ******numerics_container,
                            CConfig **config_container,
                            CSurfaceMovement **surface_movement,
                            CVolumetricMovement ***grid_movement,
                            CFreeFormDefBox*** FFDBox,
                            unsigned short val_iZone,
                            unsigned short val_iInst) { }
void CIteration::Iterate(COutput *output,
                         CIntegration ****integration_container,
                         CGeometry ****geometry_container,
                         CSolver *****solver_container,
                         CNumerics ******numerics_container,
                         CConfig **config_container,
                         CSurfaceMovement **surface_movement,
                         CVolumetricMovement ***grid_movement,
                         CFreeFormDefBox*** FFDBox,
                         unsigned short val_iZone,
                         unsigned short val_iInst) { }
void CIteration::Solve(COutput *output,
                         CIntegration ****integration_container,
                         CGeometry ****geometry_container,
                         CSolver *****solver_container,
                         CNumerics ******numerics_container,
                         CConfig **config_container,
                         CSurfaceMovement **surface_movement,
                         CVolumetricMovement ***grid_movement,
                         CFreeFormDefBox*** FFDBox,
                         unsigned short val_iZone,
                         unsigned short val_iInst) { }
void CIteration::Update(COutput *output,
                        CIntegration ****integration_container,
                        CGeometry ****geometry_container,
                        CSolver *****solver_container,
                        CNumerics ******numerics_container,
                        CConfig **config_container,
                        CSurfaceMovement **surface_movement,
                        CVolumetricMovement ***grid_movement,
                        CFreeFormDefBox*** FFDBox,
                        unsigned short val_iZone,
                        unsigned short val_iInst)      { }
void CIteration::Predictor(COutput *output,
                        CIntegration ****integration_container,
                        CGeometry ****geometry_container,
                        CSolver *****solver_container,
                        CNumerics ******numerics_container,
                        CConfig **config_container,
                        CSurfaceMovement **surface_movement,
                        CVolumetricMovement ***grid_movement,
                        CFreeFormDefBox*** FFDBox,
                        unsigned short val_iZone,
                        unsigned short val_iInst)      { }
void CIteration::Relaxation(COutput *output,
                        CIntegration ****integration_container,
                        CGeometry ****geometry_container,
                        CSolver *****solver_container,
                        CNumerics ******numerics_container,
                        CConfig **config_container,
                        CSurfaceMovement **surface_movement,
                        CVolumetricMovement ***grid_movement,
                        CFreeFormDefBox*** FFDBox,
                        unsigned short val_iZone,
                        unsigned short val_iInst)      { }
bool CIteration::Monitor(COutput *output,
    CIntegration ****integration_container,
    CGeometry ****geometry_container,
    CSolver *****solver_container,
    CNumerics ******numerics_container,
    CConfig **config_container,
    CSurfaceMovement **surface_movement,
    CVolumetricMovement ***grid_movement,
    CFreeFormDefBox*** FFDBox,
    unsigned short val_iZone,
    unsigned short val_iInst)     { return false; }
void CIteration::Output(COutput *output,
    CGeometry ****geometry_container,
    CSolver *****solver_container,
    CConfig **config_container,
    unsigned long Iter,
    bool StopCalc,
    unsigned short val_iZone,
    unsigned short val_iInst)      {

  bool output_files = false;

  /*--- Determine whether a solution needs to be written
   after the current iteration ---*/

  if (

      /*--- General if statements to print output statements ---*/

//      (ExtIter+1 >= nExtIter) || (StopCalc) ||

      /*--- Fixed CL problem ---*/

      ((config_container[ZONE_0]->GetFixed_CL_Mode()) &&
       (config_container[ZONE_0]->GetnExtIter()-config_container[ZONE_0]->GetIter_dCL_dAlpha() - 1 == Iter)) ||

      /*--- Steady problems ---*/

      ((Iter % config_container[ZONE_0]->GetWrt_Sol_Freq() == 0) && (Iter != 0) &&
       ((config_container[ZONE_0]->GetUnsteady_Simulation() == STEADY) ||
        (config_container[ZONE_0]->GetUnsteady_Simulation() == HARMONIC_BALANCE) ||
        (config_container[ZONE_0]->GetUnsteady_Simulation() == ROTATIONAL_FRAME))) ||

      /*--- No inlet profile file found. Print template. ---*/

      (config_container[ZONE_0]->GetWrt_InletFile())

      ) {

    output_files = true;

  }

  /*--- Determine whether a solution doesn't need to be written
   after the current iteration ---*/

  if (config_container[ZONE_0]->GetFixed_CL_Mode()) {
    if (config_container[ZONE_0]->GetnExtIter()-config_container[ZONE_0]->GetIter_dCL_dAlpha() - 1 < Iter) output_files = false;
    if (config_container[ZONE_0]->GetnExtIter() - 1 == Iter) output_files = true;
  }

  /*--- write the solution ---*/

  if (output_files) {

    if (rank == MASTER_NODE) cout << endl << "-------------------------- File Output Summary --------------------------";

    /*--- Execute the routine for writing restart, volume solution,
     surface solution, and surface comma-separated value files. ---*/

    output->SetResult_Files_Parallel(solver_container, geometry_container, config_container, Iter, nZone);

    /*--- Execute the routine for writing special output. ---*/
    output->SetSpecial_Output(solver_container, geometry_container, config_container, Iter, nZone);


    if (rank == MASTER_NODE) cout << "-------------------------------------------------------------------------" << endl << endl;

  }

}
void CIteration::Postprocess(COutput *output,
                             CIntegration ****integration_container,
                             CGeometry ****geometry_container,
                             CSolver *****solver_container,
                             CNumerics ******numerics_container,
                             CConfig **config_container,
                             CSurfaceMovement **surface_movement,
                             CVolumetricMovement ***grid_movement,
                             CFreeFormDefBox*** FFDBox,
                             unsigned short val_iZone,
                             unsigned short val_iInst) { }



CFluidIteration::CFluidIteration(CConfig *config) : CIteration(config) { }
CFluidIteration::~CFluidIteration(void) { }

void CFluidIteration::Preprocess(COutput *output,
                                    CIntegration ****integration_container,
                                    CGeometry ****geometry_container,
                                    CSolver *****solver_container,
                                    CNumerics ******numerics_container,
                                    CConfig **config_container,
                                    CSurfaceMovement **surface_movement,
                                    CVolumetricMovement ***grid_movement,
                                    CFreeFormDefBox*** FFDBox,
                                    unsigned short val_iZone,
                                    unsigned short val_iInst) {
  
  unsigned long IntIter = 0; config_container[val_iZone]->SetIntIter(IntIter);
  unsigned long ExtIter = config_container[val_iZone]->GetExtIter();
  
  bool fsi = config_container[val_iZone]->GetFSI_Simulation();
  unsigned long OuterIter = config_container[val_iZone]->GetOuterIter();

  
  /*--- Set the initial condition for FSI problems with subiterations ---*/
  /*--- This is done only in the first block subiteration.---*/
  /*--- From then on, the solver reuses the partially converged solution obtained in the previous subiteration ---*/
  if( fsi  && ( OuterIter == 0 ) ){
    solver_container[val_iZone][val_iInst][MESH_0][FLOW_SOL]->SetInitialCondition(geometry_container[val_iZone][val_iInst], solver_container[val_iZone][val_iInst], config_container[val_iZone], ExtIter);
  }
  
  /*--- Apply a Wind Gust ---*/
  
  if (config_container[val_iZone]->GetWind_Gust()) {
    SetWind_GustField(config_container[val_iZone], geometry_container[val_iZone][val_iInst], solver_container[val_iZone][val_iInst]);
  }

  /*--- Evaluate the new CFL number (adaptive). ---*/
  if ((config_container[val_iZone]->GetCFL_Adapt() == YES) && ( OuterIter != 0 ) ) {
    output->SetCFL_Number(solver_container, config_container, val_iZone);
  }

}

void CFluidIteration::Iterate(COutput *output,
                                 CIntegration ****integration_container,
                                 CGeometry ****geometry_container,
                                 CSolver *****solver_container,
                                 CNumerics ******numerics_container,
                                 CConfig **config_container,
                                 CSurfaceMovement **surface_movement,
                                 CVolumetricMovement ***grid_movement,
                                 CFreeFormDefBox*** FFDBox,
                                 unsigned short val_iZone,
                                 unsigned short val_iInst) {
  unsigned long IntIter, ExtIter;
  
  bool unsteady = (config_container[val_iZone]->GetUnsteady_Simulation() == DT_STEPPING_1ST) || (config_container[val_iZone]->GetUnsteady_Simulation() == DT_STEPPING_2ND);
  bool frozen_visc = (config_container[val_iZone]->GetContinuous_Adjoint() && config_container[val_iZone]->GetFrozen_Visc_Cont()) ||
                     (config_container[val_iZone]->GetDiscrete_Adjoint() && config_container[val_iZone]->GetFrozen_Visc_Disc());
  ExtIter = config_container[val_iZone]->GetExtIter();
  
  /* --- Setting up iteration values depending on if this is a
   steady or an unsteady simulaiton */
  
  if ( !unsteady ) IntIter = ExtIter;
  else IntIter = config_container[val_iZone]->GetIntIter();
  
  /*--- Update global parameters ---*/
  
  switch( config_container[val_iZone]->GetKind_Solver() ) {
      
    case EULER: case DISC_ADJ_EULER:
      config_container[val_iZone]->SetGlobalParam(EULER, RUNTIME_FLOW_SYS, ExtIter); break;
      
    case NAVIER_STOKES: case DISC_ADJ_NAVIER_STOKES:
      config_container[val_iZone]->SetGlobalParam(NAVIER_STOKES, RUNTIME_FLOW_SYS, ExtIter); break;
      
    case RANS: case DISC_ADJ_RANS:
      config_container[val_iZone]->SetGlobalParam(RANS, RUNTIME_FLOW_SYS, ExtIter); break;
      
  }
  

  /*--- Solve the Euler, Navier-Stokes or Reynolds-averaged Navier-Stokes (RANS) equations (one iteration) ---*/
  
  integration_container[val_iZone][val_iInst][FLOW_SOL]->MultiGrid_Iteration(geometry_container, solver_container, numerics_container,
                                                                  config_container, RUNTIME_FLOW_SYS, IntIter, val_iZone, val_iInst);
  
  if ((config_container[val_iZone]->GetKind_Solver() == RANS) ||
      ((config_container[val_iZone]->GetKind_Solver() == DISC_ADJ_RANS) && !frozen_visc)) {
    
    /*--- Solve the turbulence model ---*/
    
    config_container[val_iZone]->SetGlobalParam(RANS, RUNTIME_TURB_SYS, ExtIter);
    integration_container[val_iZone][val_iInst][TURB_SOL]->SingleGrid_Iteration(geometry_container, solver_container, numerics_container,
                                                                     config_container, RUNTIME_TURB_SYS, IntIter, val_iZone, val_iInst);
    
    /*--- Solve transition model ---*/
    
    if (config_container[val_iZone]->GetKind_Trans_Model() == LM) {
      config_container[val_iZone]->SetGlobalParam(RANS, RUNTIME_TRANS_SYS, ExtIter);
      integration_container[val_iZone][val_iInst][TRANS_SOL]->SingleGrid_Iteration(geometry_container, solver_container, numerics_container,
                                                                        config_container, RUNTIME_TRANS_SYS, IntIter, val_iZone, val_iInst);
    }
    
  }

  if (config_container[val_iZone]->GetWeakly_Coupled_Heat()){
    config_container[val_iZone]->SetGlobalParam(RANS, RUNTIME_HEAT_SYS, ExtIter);
    integration_container[val_iZone][val_iInst][HEAT_SOL]->SingleGrid_Iteration(geometry_container, solver_container, numerics_container,
                                                                     config_container, RUNTIME_HEAT_SYS, IntIter, val_iZone, val_iInst);
  }
  
  /*--- Call Dynamic mesh update if AEROELASTIC motion was specified ---*/
  
  if ((config_container[val_iZone]->GetGrid_Movement()) && (config_container[val_iZone]->GetAeroelastic_Simulation()) && unsteady) {
      
    SetGrid_Movement(geometry_container, surface_movement, grid_movement, FFDBox, numerics_container, solver_container, config_container, val_iZone, val_iInst, IntIter, ExtIter);
    
    /*--- Apply a Wind Gust ---*/
    
    if (config_container[val_iZone]->GetWind_Gust()) {
      if (IntIter % config_container[val_iZone]->GetAeroelasticIter() == 0 && IntIter != 0)
        SetWind_GustField(config_container[val_iZone], geometry_container[val_iZone][val_iInst], solver_container[val_iZone][val_iInst]);
    }
    
  }
  
  
  /*--- Write the convergence history ---*/

  if ( unsteady && !config_container[val_iZone]->GetDiscrete_Adjoint() ) {
    
    output->SetConvHistory_Body(NULL, geometry_container, solver_container, config_container, integration_container, true, 0.0, val_iZone, val_iInst);
    
  }
  
}

void CFluidIteration::Update(COutput *output,
                                CIntegration ****integration_container,
                                CGeometry ****geometry_container,
                                CSolver *****solver_container,
                                CNumerics ******numerics_container,
                                CConfig **config_container,
                                CSurfaceMovement **surface_movement,
                                CVolumetricMovement ***grid_movement,
                                CFreeFormDefBox*** FFDBox,
                                unsigned short val_iZone,
                                unsigned short val_iInst)      {
  
  unsigned short iMesh;
  su2double Physical_dt, Physical_t;
  unsigned long ExtIter = config_container[val_iZone]->GetExtIter();

  /*--- Dual time stepping strategy ---*/
  
  if ((config_container[val_iZone]->GetUnsteady_Simulation() == DT_STEPPING_1ST) ||
      (config_container[val_iZone]->GetUnsteady_Simulation() == DT_STEPPING_2ND)) {
    
    /*--- Update dual time solver on all mesh levels ---*/
    
    for (iMesh = 0; iMesh <= config_container[val_iZone]->GetnMGLevels(); iMesh++) {
      integration_container[val_iZone][val_iInst][FLOW_SOL]->SetDualTime_Solver(geometry_container[val_iZone][val_iInst][iMesh], solver_container[val_iZone][val_iInst][iMesh][FLOW_SOL], config_container[val_iZone], iMesh);
      integration_container[val_iZone][val_iInst][FLOW_SOL]->SetConvergence(false);
    }

    /*--- Update dual time solver for the dynamic mesh solver ---*/
    if (config_container[val_iZone]->GetGrid_Movement() &&
        (config_container[val_iZone]->GetKind_GridMovement() == ELASTICITY)) {
        solver_container[val_iZone][val_iInst][MESH_0][MESH_SOL]->SetDualTime_Mesh();
    }
    
    /*--- Update dual time solver for the turbulence model ---*/
    
    if ((config_container[val_iZone]->GetKind_Solver() == RANS) ||
        (config_container[val_iZone]->GetKind_Solver() == DISC_ADJ_RANS)) {
      integration_container[val_iZone][val_iInst][TURB_SOL]->SetDualTime_Solver(geometry_container[val_iZone][val_iInst][MESH_0], solver_container[val_iZone][val_iInst][MESH_0][TURB_SOL], config_container[val_iZone], MESH_0);
      integration_container[val_iZone][val_iInst][TURB_SOL]->SetConvergence(false);
    }
    
    /*--- Update dual time solver for the transition model ---*/
    
    if (config_container[val_iZone]->GetKind_Trans_Model() == LM) {
      integration_container[val_iZone][val_iInst][TRANS_SOL]->SetDualTime_Solver(geometry_container[val_iZone][val_iInst][MESH_0], solver_container[val_iZone][val_iInst][MESH_0][TRANS_SOL], config_container[val_iZone], MESH_0);
      integration_container[val_iZone][val_iInst][TRANS_SOL]->SetConvergence(false);
    }
    
    /*--- Verify convergence criteria (based on total time) ---*/
    
    Physical_dt = config_container[val_iZone]->GetDelta_UnstTime();
    Physical_t  = (ExtIter+1)*Physical_dt;
    if (Physical_t >=  config_container[val_iZone]->GetTotal_UnstTime())
      integration_container[val_iZone][val_iInst][FLOW_SOL]->SetConvergence(true);
    
  }
  
}

bool CFluidIteration::Monitor(COutput *output,
    CIntegration ****integration_container,
    CGeometry ****geometry_container,
    CSolver *****solver_container,
    CNumerics ******numerics_container,
    CConfig **config_container,
    CSurfaceMovement **surface_movement,
    CVolumetricMovement ***grid_movement,
    CFreeFormDefBox*** FFDBox,
    unsigned short val_iZone,
    unsigned short val_iInst)     {

  bool StopCalc = false;
  bool steady = (config_container[val_iZone]->GetUnsteady_Simulation() == STEADY);
  bool output_history = false;

#ifndef HAVE_MPI
  StopTime = su2double(clock())/su2double(CLOCKS_PER_SEC);
#else
  StopTime = MPI_Wtime();
#endif
  UsedTime = StopTime - StartTime;

  /*--- If convergence was reached --*/
  StopCalc = integration_container[val_iZone][INST_0][FLOW_SOL]->GetConvergence();

  /*--- Write the convergence history for the fluid (only screen output) ---*/

  /*--- The logic is right now case dependent ----*/
  /*--- This needs to be generalized when the new output structure comes ---*/
  output_history = (steady && !(multizone && (config_container[val_iZone]->GetnInner_Iter()==1)));

  if (output_history) output->SetConvHistory_Body(NULL, geometry_container, solver_container, config_container, integration_container, false, UsedTime, val_iZone, INST_0);

  return StopCalc;


}
void CFluidIteration::Postprocess(COutput *output,
                                  CIntegration ****integration_container,
                                  CGeometry ****geometry_container,
                                  CSolver *****solver_container,
                                  CNumerics ******numerics_container,
                                  CConfig **config_container,
                                  CSurfaceMovement **surface_movement,
                                  CVolumetricMovement ***grid_movement,
                                  CFreeFormDefBox*** FFDBox,
                                  unsigned short val_iZone,
                                  unsigned short val_iInst) {

  /*--- Temporary: enable only for single-zone driver. This should be removed eventually when generalized. ---*/

  if(config_container[val_iZone]->GetSinglezone_Driver()){

    if (config_container[val_iZone]->GetKind_Solver() == DISC_ADJ_EULER ||
        config_container[val_iZone]->GetKind_Solver() == DISC_ADJ_NAVIER_STOKES ||
        config_container[val_iZone]->GetKind_Solver() == DISC_ADJ_RANS){

      /*--- Read the target pressure ---*/

      if (config_container[val_iZone]->GetInvDesign_Cp() == YES)
        output->SetCp_InverseDesign(solver_container[val_iZone][val_iInst][MESH_0][FLOW_SOL],geometry_container[val_iZone][val_iInst][MESH_0], config_container[val_iZone], config_container[val_iZone]->GetExtIter());

      /*--- Read the target heat flux ---*/

      if (config_container[val_iZone]->GetInvDesign_HeatFlux() == YES)
        output->SetHeatFlux_InverseDesign(solver_container[val_iZone][val_iInst][MESH_0][FLOW_SOL],geometry_container[val_iZone][val_iInst][MESH_0], config_container[val_iZone], config_container[val_iZone]->GetExtIter());

    }

  }


}

void CFluidIteration::Solve(COutput *output,
                                 CIntegration ****integration_container,
                                 CGeometry ****geometry_container,
                                 CSolver *****solver_container,
                                 CNumerics ******numerics_container,
                                 CConfig **config_container,
                                 CSurfaceMovement **surface_movement,
                                 CVolumetricMovement ***grid_movement,
                                 CFreeFormDefBox*** FFDBox,
                                 unsigned short val_iZone,
                                 unsigned short val_iInst) {

  /*--- Boolean to determine if we are running a static or dynamic case ---*/
  bool steady = (config_container[val_iZone]->GetUnsteady_Simulation() == STEADY);
  bool unsteady = ((config_container[val_iZone]->GetUnsteady_Simulation() == DT_STEPPING_1ST) || (config_container[val_iZone]->GetUnsteady_Simulation() == DT_STEPPING_2ND));

  unsigned short Inner_Iter, nInner_Iter = config_container[val_iZone]->GetnInner_Iter();
  bool StopCalc = false;

  /*--- Synchronization point before a single solver iteration. Compute the
   wall clock time required. ---*/

#ifndef HAVE_MPI
  StartTime = su2double(clock())/su2double(CLOCKS_PER_SEC);
#else
  StartTime = MPI_Wtime();
#endif

  /*--- If the problem is multizone, the block iterates on the number of internal iterations ---*/
  /*--- If the problem is single zone, the block iterates on the number of iterations (pseudo-time)---*/
  if (multizone)
    nInner_Iter = config_container[val_iZone]->GetnInner_Iter();
  else
    nInner_Iter = config_container[val_iZone]->GetnIter();

  /*--- Preprocess the solver ---*/
  Preprocess(output, integration_container, geometry_container,
      solver_container, numerics_container, config_container,
      surface_movement, grid_movement, FFDBox, val_iZone, INST_0);

    /*--- For steady-state flow simulations, we need to loop over ExtIter for the number of time steps ---*/
    /*--- However, ExtIter is the number of FSI iterations, so nIntIter is used in this case ---*/

    for (Inner_Iter = 0; Inner_Iter < nInner_Iter; Inner_Iter++){

      /*--- For steady-state flow simulations, we need to loop over ExtIter for the number of time steps ---*/
      if (steady) config_container[val_iZone]->SetExtIter(Inner_Iter);
      /*--- For unsteady flow simulations, we need to loop over IntIter for the number of time steps ---*/
      if (unsteady) config_container[val_iZone]->SetIntIter(Inner_Iter);
      /*--- If only one internal iteration is required, the ExtIter/IntIter is the OuterIter of the block structure ---*/
      if (nInner_Iter == 1) {
        if (steady) config_container[val_iZone]->SetExtIter(config_container[val_iZone]->GetOuterIter());
        if (unsteady) config_container[val_iZone]->SetIntIter(config_container[val_iZone]->GetOuterIter());
      }

      /*--- Run a single iteration of the solver ---*/
      Iterate(output, integration_container, geometry_container,
          solver_container, numerics_container, config_container,
          surface_movement, grid_movement, FFDBox, val_iZone, INST_0);

      /*--- Monitor the pseudo-time ---*/
      StopCalc = Monitor(output, integration_container, geometry_container,
                         solver_container, numerics_container, config_container,
                         surface_movement, grid_movement, FFDBox, val_iZone, INST_0);

      /*--- Output files at intermediate time positions if the problem is single zone ---*/

      if (singlezone) Output(output, geometry_container, solver_container, config_container,
                             Inner_Iter, StopCalc, val_iZone, val_iInst);

      /*--- If the iteration has converged, break the loop ---*/
      if (StopCalc) break;

    }

    /*--- Set the fluid convergence to false (to make sure outer subiterations converge) ---*/
    if (multizone) integration_container[val_iZone][INST_0][FLOW_SOL]->SetConvergence(false);

}

void CFluidIteration::SetWind_GustField(CConfig *config_container, CGeometry **geometry_container, CSolver ***solver_container) {
  // The gust is imposed on the flow field via the grid velocities. This method called the Field Velocity Method is described in the
  // NASA TM–2012-217771 - Development, Verification and Use of Gust Modeling in the NASA Computational Fluid Dynamics Code FUN3D
  // the desired gust is prescribed as the negative of the grid velocity.
  
  // If a source term is included to account for the gust field, the method is described by Jones et al. as the Split Velocity Method in
  // Simulation of Airfoil Gust Responses Using Prescribed Velocities.
  // In this routine the gust derivatives needed for the source term are calculated when applicable.
  // If the gust derivatives are zero the source term is also zero.
  // The source term itself is implemented in the class CSourceWindGust
  
  if (rank == MASTER_NODE)
    cout << endl << "Running simulation with a Wind Gust." << endl;
  unsigned short iDim, nDim = geometry_container[MESH_0]->GetnDim(); //We assume nDim = 2
  if (nDim != 2) {
    if (rank == MASTER_NODE) {
      cout << endl << "WARNING - Wind Gust capability is only verified for 2 dimensional simulations." << endl;
    }
  }
  
  /*--- Gust Parameters from config ---*/
  unsigned short Gust_Type = config_container->GetGust_Type();
  su2double xbegin = config_container->GetGust_Begin_Loc();    // Location at which the gust begins.
  su2double L = config_container->GetGust_WaveLength();        // Gust size
  su2double tbegin = config_container->GetGust_Begin_Time();   // Physical time at which the gust begins.
  su2double gust_amp = config_container->GetGust_Ampl();       // Gust amplitude
  su2double n = config_container->GetGust_Periods();           // Number of gust periods
  unsigned short GustDir = config_container->GetGust_Dir(); // Gust direction
  
  /*--- Variables needed to compute the gust ---*/
  unsigned short Kind_Grid_Movement = config_container->GetKind_GridMovement(ZONE_0);
  unsigned long iPoint;
  unsigned short iMGlevel, nMGlevel = config_container->GetnMGLevels();
  
  su2double x, y, x_gust, dgust_dx, dgust_dy, dgust_dt;
  su2double *Gust, *GridVel, *NewGridVel, *GustDer;
  
  su2double Physical_dt = config_container->GetDelta_UnstTime();
  unsigned long ExtIter = config_container->GetExtIter();
  su2double Physical_t = ExtIter*Physical_dt;
  
  su2double Uinf = solver_container[MESH_0][FLOW_SOL]->GetVelocity_Inf(0); // Assumption gust moves at infinity velocity
  
  Gust = new su2double [nDim];
  NewGridVel = new su2double [nDim];
  for (iDim = 0; iDim < nDim; iDim++) {
    Gust[iDim] = 0.0;
    NewGridVel[iDim] = 0.0;
  }
  
  GustDer = new su2double [3];
  for (unsigned short i = 0; i < 3; i++) {
    GustDer[i] = 0.0;
  }
  
  // Vortex variables
  unsigned long nVortex = 0;
  vector<su2double> x0, y0, vort_strenth, r_core; //vortex is positive in clockwise direction.
  if (Gust_Type == VORTEX) {
    InitializeVortexDistribution(nVortex, x0, y0, vort_strenth, r_core);
  }
  
  /*--- Check to make sure gust lenght is not zero or negative (vortex gust doesn't use this). ---*/
  if (L <= 0.0 && Gust_Type != VORTEX) {
    SU2_MPI::Error("The gust length needs to be positive", CURRENT_FUNCTION);
  }
  
  /*--- Loop over all multigrid levels ---*/
  
  for (iMGlevel = 0; iMGlevel <= nMGlevel; iMGlevel++) {
    
    /*--- Loop over each node in the volume mesh ---*/
    
    for (iPoint = 0; iPoint < geometry_container[iMGlevel]->GetnPoint(); iPoint++) {
      
      /*--- Reset the Grid Velocity to zero if there is no grid movement ---*/
      if (Kind_Grid_Movement == GUST) {
        for (iDim = 0; iDim < nDim; iDim++)
          geometry_container[iMGlevel]->node[iPoint]->SetGridVel(iDim, 0.0);
      }
      
      /*--- initialize the gust and derivatives to zero everywhere ---*/
      
      for (iDim = 0; iDim < nDim; iDim++) {Gust[iDim]=0.0;}
      dgust_dx = 0.0; dgust_dy = 0.0; dgust_dt = 0.0;
      
      /*--- Begin applying the gust ---*/
      
      if (Physical_t >= tbegin) {
        
        x = geometry_container[iMGlevel]->node[iPoint]->GetCoord()[0]; // x-location of the node.
        y = geometry_container[iMGlevel]->node[iPoint]->GetCoord()[1]; // y-location of the node.
        
        // Gust coordinate
        x_gust = (x - xbegin - Uinf*(Physical_t-tbegin))/L;
        
        /*--- Calculate the specified gust ---*/
        switch (Gust_Type) {
            
          case TOP_HAT:
            // Check if we are in the region where the gust is active
            if (x_gust > 0 && x_gust < n) {
              Gust[GustDir] = gust_amp;
              // Still need to put the gust derivatives. Think about this.
            }
            break;
            
          case SINE:
            // Check if we are in the region where the gust is active
            if (x_gust > 0 && x_gust < n) {
              Gust[GustDir] = gust_amp*(sin(2*PI_NUMBER*x_gust));
              
              // Gust derivatives
              //dgust_dx = gust_amp*2*PI_NUMBER*(cos(2*PI_NUMBER*x_gust))/L;
              //dgust_dy = 0;
              //dgust_dt = gust_amp*2*PI_NUMBER*(cos(2*PI_NUMBER*x_gust))*(-Uinf)/L;
            }
            break;
            
          case ONE_M_COSINE:
            // Check if we are in the region where the gust is active
            if (x_gust > 0 && x_gust < n) {
              Gust[GustDir] = gust_amp*(1-cos(2*PI_NUMBER*x_gust));
              
              // Gust derivatives
              //dgust_dx = gust_amp*2*PI_NUMBER*(sin(2*PI_NUMBER*x_gust))/L;
              //dgust_dy = 0;
              //dgust_dt = gust_amp*2*PI_NUMBER*(sin(2*PI_NUMBER*x_gust))*(-Uinf)/L;
            }
            break;
            
          case EOG:
            // Check if we are in the region where the gust is active
            if (x_gust > 0 && x_gust < n) {
              Gust[GustDir] = -0.37*gust_amp*sin(3*PI_NUMBER*x_gust)*(1-cos(2*PI_NUMBER*x_gust));
            }
            break;
            
          case VORTEX:
            
            /*--- Use vortex distribution ---*/
            // Algebraic vortex equation.
            for (unsigned long i=0; i<nVortex; i++) {
              su2double r2 = pow(x-(x0[i]+Uinf*(Physical_t-tbegin)), 2) + pow(y-y0[i], 2);
              su2double r = sqrt(r2);
              su2double v_theta = vort_strenth[i]/(2*PI_NUMBER) * r/(r2+pow(r_core[i],2));
              Gust[0] = Gust[0] + v_theta*(y-y0[i])/r;
              Gust[1] = Gust[1] - v_theta*(x-(x0[i]+Uinf*(Physical_t-tbegin)))/r;
            }
            break;
            
          case NONE: default:
            
            /*--- There is no wind gust specified. ---*/
            if (rank == MASTER_NODE) {
              cout << "No wind gust specified." << endl;
            }
            break;
            
        }
      }
      
      /*--- Set the Wind Gust, Wind Gust Derivatives and the Grid Velocities ---*/
      
      GustDer[0] = dgust_dx;
      GustDer[1] = dgust_dy;
      GustDer[2] = dgust_dt;
      
      solver_container[iMGlevel][FLOW_SOL]->node[iPoint]->SetWindGust(Gust);
      solver_container[iMGlevel][FLOW_SOL]->node[iPoint]->SetWindGustDer(GustDer);
      
      GridVel = geometry_container[iMGlevel]->node[iPoint]->GetGridVel();
      
      /*--- Store new grid velocity ---*/
      
      for (iDim = 0; iDim < nDim; iDim++) {
        NewGridVel[iDim] = GridVel[iDim] - Gust[iDim];
        geometry_container[iMGlevel]->node[iPoint]->SetGridVel(iDim, NewGridVel[iDim]);
      }
      
    }
  }
  
  delete [] Gust;
  delete [] GustDer;
  delete [] NewGridVel;
  
}

void CFluidIteration::InitializeVortexDistribution(unsigned long &nVortex, vector<su2double>& x0, vector<su2double>& y0, vector<su2double>& vort_strength, vector<su2double>& r_core) {
  /*--- Read in Vortex Distribution ---*/
  std::string line;
  std::ifstream file;
  su2double x_temp, y_temp, vort_strength_temp, r_core_temp;
  file.open("vortex_distribution.txt");
  /*--- In case there is no vortex file ---*/
  if (file.fail()) {
    SU2_MPI::Error("There is no vortex data file!!", CURRENT_FUNCTION);
  }
  
  // Ignore line containing the header
  getline(file, line);
  // Read in the information of the vortices (xloc, yloc, lambda(strength), eta(size, gradient))
  while (file.good())
  {
    getline(file, line);
    std::stringstream ss(line);
    if (line.size() != 0) { //ignore blank lines if they exist.
      ss >> x_temp;
      ss >> y_temp;
      ss >> vort_strength_temp;
      ss >> r_core_temp;
      x0.push_back(x_temp);
      y0.push_back(y_temp);
      vort_strength.push_back(vort_strength_temp);
      r_core.push_back(r_core_temp);
    }
  }
  file.close();
  // number of vortices
  nVortex = x0.size();
  
}


CTurboIteration::CTurboIteration(CConfig *config) : CFluidIteration(config) { }
CTurboIteration::~CTurboIteration(void) { }
void CTurboIteration::Preprocess(COutput *output,
                                    CIntegration ****integration_container,
                                    CGeometry ****geometry_container,
                                    CSolver *****solver_container,
                                    CNumerics ******numerics_container,
                                    CConfig **config_container,
                                    CSurfaceMovement **surface_movement,
                                    CVolumetricMovement ***grid_movement,
                                    CFreeFormDefBox*** FFDBox,
                                    unsigned short val_iZone,
                                    unsigned short val_iInst) {

  /*--- Average quantities at the inflow and outflow boundaries ---*/ 
  solver_container[val_iZone][val_iInst][MESH_0][FLOW_SOL]->TurboAverageProcess(solver_container[val_iZone][val_iInst][MESH_0], geometry_container[val_iZone][val_iInst][MESH_0],config_container[val_iZone],INFLOW);
  solver_container[val_iZone][val_iInst][MESH_0][FLOW_SOL]->TurboAverageProcess(solver_container[val_iZone][val_iInst][MESH_0], geometry_container[val_iZone][val_iInst][MESH_0],config_container[val_iZone],OUTFLOW);

}

void CTurboIteration::Postprocess( COutput *output,
                                   CIntegration ****integration_container,
                                   CGeometry ****geometry_container,
                                   CSolver *****solver_container,
                                   CNumerics ******numerics_container,
                                   CConfig **config_container,
                                   CSurfaceMovement **surface_movement,
                                   CVolumetricMovement ***grid_movement,
                                   CFreeFormDefBox*** FFDBox,
                                   unsigned short val_iZone,
                                   unsigned short val_iInst) {

  /*--- Average quantities at the inflow and outflow boundaries ---*/
  solver_container[val_iZone][val_iInst][MESH_0][FLOW_SOL]->TurboAverageProcess(solver_container[val_iZone][val_iInst][MESH_0], geometry_container[val_iZone][val_iInst][MESH_0],config_container[val_iZone],INFLOW);
  solver_container[val_iZone][val_iInst][MESH_0][FLOW_SOL]->TurboAverageProcess(solver_container[val_iZone][val_iInst][MESH_0], geometry_container[val_iZone][val_iInst][MESH_0],config_container[val_iZone],OUTFLOW);
  
  /*--- Gather Inflow and Outflow quantities on the Master Node to compute performance ---*/
  solver_container[val_iZone][val_iInst][MESH_0][FLOW_SOL]->GatherInOutAverageValues(config_container[val_iZone], geometry_container[val_iZone][val_iInst][MESH_0]);


  /*--- Compute turboperformance for single-zone adjoint cases. ---*/
  if (config_container[val_iZone]->GetSinglezone_Driver() && config_container[val_iZone]->GetDiscrete_Adjoint())
    output->ComputeTurboPerformance(solver_container[val_iZone][val_iInst][MESH_0][FLOW_SOL], geometry_container[val_iZone][val_iInst][MESH_0], config_container[val_iZone]);

}

CFEMFluidIteration::CFEMFluidIteration(CConfig *config) : CIteration(config) { }
CFEMFluidIteration::~CFEMFluidIteration(void) { }

void CFEMFluidIteration::Preprocess(COutput *output,
                                    CIntegration ****integration_container,
                                    CGeometry ****geometry_container,
                                    CSolver *****solver_container,
                                    CNumerics ******numerics_container,
                                    CConfig **config_container,
                                    CSurfaceMovement **surface_movement,
                                    CVolumetricMovement ***grid_movement,
                                    CFreeFormDefBox*** FFDBox,
                                    unsigned short val_iZone,
                                    unsigned short val_iInst) {
  
  unsigned long IntIter = 0; config_container[ZONE_0]->SetIntIter(IntIter);
  unsigned long ExtIter = config_container[ZONE_0]->GetExtIter();
  const bool restart = (config_container[ZONE_0]->GetRestart() ||
                        config_container[ZONE_0]->GetRestart_Flow());
  
  /*--- Set the initial condition if this is not a restart. ---*/
  if (ExtIter == 0 && !restart)
    solver_container[val_iZone][val_iInst][MESH_0][FLOW_SOL]->SetInitialCondition(geometry_container[val_iZone][val_iInst],
                                                                       solver_container[val_iZone][val_iInst],
                                                                       config_container[val_iZone],
                                                                       ExtIter);
  
}

void CFEMFluidIteration::Iterate(COutput *output,
                                 CIntegration ****integration_container,
                                 CGeometry ****geometry_container,
                                 CSolver *****solver_container,
                                 CNumerics ******numerics_container,
                                 CConfig **config_container,
                                 CSurfaceMovement **surface_movement,
                                 CVolumetricMovement ***grid_movement,
                                 CFreeFormDefBox*** FFDBox,
                                 unsigned short val_iZone,
                                 unsigned short val_iInst) {
  
  unsigned long IntIter = 0; config_container[ZONE_0]->SetIntIter(IntIter);
  unsigned long ExtIter = config_container[ZONE_0]->GetExtIter();
  
  /*--- Update global parameters ---*/
  
  if (config_container[val_iZone]->GetKind_Solver() == FEM_EULER || config_container[val_iZone]->GetKind_Solver() == DISC_ADJ_FEM_EULER)
    config_container[val_iZone]->SetGlobalParam(FEM_EULER, RUNTIME_FLOW_SYS, ExtIter);
  
  if (config_container[val_iZone]->GetKind_Solver() == FEM_NAVIER_STOKES || config_container[val_iZone]->GetKind_Solver() == DISC_ADJ_FEM_NS)
    config_container[val_iZone]->SetGlobalParam(FEM_NAVIER_STOKES, RUNTIME_FLOW_SYS, ExtIter);
  
  if (config_container[val_iZone]->GetKind_Solver() == FEM_RANS || config_container[val_iZone]->GetKind_Solver() == DISC_ADJ_FEM_RANS)
    config_container[val_iZone]->SetGlobalParam(FEM_RANS, RUNTIME_FLOW_SYS, ExtIter);
  
  if (config_container[val_iZone]->GetKind_Solver() == FEM_LES)
    config_container[val_iZone]->SetGlobalParam(FEM_LES, RUNTIME_FLOW_SYS, ExtIter);
  
  /*--- Solve the Euler, Navier-Stokes, RANS or LES equations (one iteration) ---*/
  
  integration_container[val_iZone][val_iInst][FLOW_SOL]->SingleGrid_Iteration(geometry_container,
                                                                              solver_container,
                                                                              numerics_container,
                                                                              config_container,
                                                                              RUNTIME_FLOW_SYS,
                                                                              IntIter, val_iZone,
                                                                              val_iInst);
}

void CFEMFluidIteration::Update(COutput *output,
                                CIntegration ****integration_container,
                                CGeometry ****geometry_container,
                                CSolver *****solver_container,
                                CNumerics ******numerics_container,
                                CConfig **config_container,
                                CSurfaceMovement **surface_movement,
                                CVolumetricMovement ***grid_movement,
                                CFreeFormDefBox*** FFDBox,
                                unsigned short val_iZone,
                                unsigned short val_iInst)      { }
bool CFEMFluidIteration::Monitor(COutput *output,
                             CIntegration ****integration_container,
                             CGeometry ****geometry_container,
                             CSolver *****solver_container,
                             CNumerics ******numerics_container,
                             CConfig **config_container,
                             CSurfaceMovement **surface_movement,
                             CVolumetricMovement ***grid_movement,
                             CFreeFormDefBox*** FFDBox,
                             unsigned short val_iZone,
                             unsigned short val_iInst)     { return false; }
void CFEMFluidIteration::Postprocess(COutput *output,
                                 CIntegration ****integration_container,
                                 CGeometry ****geometry_container,
                                 CSolver *****solver_container,
                                 CNumerics ******numerics_container,
                                 CConfig **config_container,
                                 CSurfaceMovement **surface_movement,
                                 CVolumetricMovement ***grid_movement,
                                 CFreeFormDefBox*** FFDBox,
                                 unsigned short val_iZone,
                                 unsigned short val_iInst) { }

CHeatIteration::CHeatIteration(CConfig *config) : CIteration(config) { }

CHeatIteration::~CHeatIteration(void) { }

void CHeatIteration::Preprocess(COutput *output,
                                CIntegration ****integration_container,
                                CGeometry ****geometry_container,
                                CSolver *****solver_container,
                                CNumerics ******numerics_container,
                                CConfig **config_container,
                                CSurfaceMovement **surface_movement,
                                CVolumetricMovement ***grid_movement,
                                CFreeFormDefBox*** FFDBox,
                                unsigned short val_iZone,
                                unsigned short val_iInst) {

  unsigned long OuterIter = config_container[val_iZone]->GetOuterIter();

  /*--- Evaluate the new CFL number (adaptive). ---*/
  if ((config_container[val_iZone]->GetCFL_Adapt() == YES) && ( OuterIter != 0 ) ) {
    output->SetCFL_Number(solver_container, config_container, val_iZone);
  }

}

void CHeatIteration::Iterate(COutput *output,
                             CIntegration ****integration_container,
                             CGeometry ****geometry_container,
                             CSolver *****solver_container,
                             CNumerics ******numerics_container,
                             CConfig **config_container,
                             CSurfaceMovement **surface_movement,
                             CVolumetricMovement ***grid_movement,
                             CFreeFormDefBox*** FFDBox,
                             unsigned short val_iZone,
                             unsigned short val_iInst) {

  unsigned long IntIter, ExtIter;
  bool unsteady = (config_container[val_iZone]->GetUnsteady_Simulation() == DT_STEPPING_1ST) || (config_container[val_iZone]->GetUnsteady_Simulation() == DT_STEPPING_2ND);
  
  ExtIter = config_container[val_iZone]->GetExtIter();
  
  /* --- Setting up iteration values depending on if this is a
   steady or an unsteady simulaiton */

  if ( !unsteady ) IntIter = ExtIter;
  else IntIter = config_container[val_iZone]->GetIntIter();
  
  /*--- Update global parameters ---*/

  config_container[val_iZone]->SetGlobalParam(HEAT_EQUATION_FVM, RUNTIME_HEAT_SYS, ExtIter);

  integration_container[val_iZone][val_iInst][HEAT_SOL]->SingleGrid_Iteration(geometry_container, solver_container, numerics_container,
                                                                   config_container, RUNTIME_HEAT_SYS, IntIter, val_iZone, val_iInst);
  
  /*--- Write the convergence history ---*/

  if ( unsteady && !config_container[val_iZone]->GetDiscrete_Adjoint() ) {

    output->SetConvHistory_Body(NULL, geometry_container, solver_container, config_container, integration_container, true, 0.0, val_iZone, val_iInst);
  }
}

void CHeatIteration::Update(COutput *output,
                            CIntegration ****integration_container,
                            CGeometry ****geometry_container,
                            CSolver *****solver_container,
                            CNumerics ******numerics_container,
                            CConfig **config_container,
                            CSurfaceMovement **surface_movement,
                            CVolumetricMovement ***grid_movement,
                            CFreeFormDefBox*** FFDBox,
                            unsigned short val_iZone,
                            unsigned short val_iInst)      {
  
  unsigned short iMesh;
  su2double Physical_dt, Physical_t;
  unsigned long ExtIter = config_container[ZONE_0]->GetExtIter();
  
  /*--- Dual time stepping strategy ---*/
  if ((config_container[val_iZone]->GetUnsteady_Simulation() == DT_STEPPING_1ST) ||
      (config_container[val_iZone]->GetUnsteady_Simulation() == DT_STEPPING_2ND)) {
    
    /*--- Update dual time solver ---*/
    for (iMesh = 0; iMesh <= config_container[val_iZone]->GetnMGLevels(); iMesh++) {
      integration_container[val_iZone][val_iInst][HEAT_SOL]->SetDualTime_Solver(geometry_container[val_iZone][val_iInst][iMesh], solver_container[val_iZone][val_iInst][iMesh][HEAT_SOL], config_container[val_iZone], iMesh);
      integration_container[val_iZone][val_iInst][HEAT_SOL]->SetConvergence(false);
    }
    
    Physical_dt = config_container[val_iZone]->GetDelta_UnstTime();
    Physical_t  = (ExtIter+1)*Physical_dt;
    if (Physical_t >=  config_container[val_iZone]->GetTotal_UnstTime())
      integration_container[val_iZone][val_iInst][HEAT_SOL]->SetConvergence(true);
  }
}
bool CHeatIteration::Monitor(COutput *output,
    CIntegration ****integration_container,
    CGeometry ****geometry_container,
    CSolver *****solver_container,
    CNumerics ******numerics_container,
    CConfig **config_container,
    CSurfaceMovement **surface_movement,
    CVolumetricMovement ***grid_movement,
    CFreeFormDefBox*** FFDBox,
    unsigned short val_iZone,
    unsigned short val_iInst)     { return false; }
void CHeatIteration::Postprocess(COutput *output,
                                 CIntegration ****integration_container,
                                 CGeometry ****geometry_container,
                                 CSolver *****solver_container,
                                 CNumerics ******numerics_container,
                                 CConfig **config_container,
                                 CSurfaceMovement **surface_movement,
                                 CVolumetricMovement ***grid_movement,
                                 CFreeFormDefBox*** FFDBox,
                                 unsigned short val_iZone,
                                 unsigned short val_iInst) { }

void CHeatIteration::Solve(COutput *output,
                             CIntegration ****integration_container,
                             CGeometry ****geometry_container,
                             CSolver *****solver_container,
                             CNumerics ******numerics_container,
                             CConfig **config_container,
                             CSurfaceMovement **surface_movement,
                             CVolumetricMovement ***grid_movement,
                             CFreeFormDefBox*** FFDBox,
                             unsigned short val_iZone,
                             unsigned short val_iInst) {

  /*--- Boolean to determine if we are running a steady or unsteady case ---*/
  bool steady = (config_container[val_iZone]->GetUnsteady_Simulation() == STEADY);
  bool unsteady = ((config_container[val_iZone]->GetUnsteady_Simulation() == DT_STEPPING_1ST) || (config_container[val_iZone]->GetUnsteady_Simulation() == DT_STEPPING_2ND));

  unsigned short Inner_Iter, nInner_Iter = config_container[val_iZone]->GetnInner_Iter();
  bool StopCalc = false;

  /*--- Preprocess the solver ---*/
  Preprocess(output, integration_container, geometry_container,
      solver_container, numerics_container, config_container,
      surface_movement, grid_movement, FFDBox, val_iZone, INST_0);

  /*--- For steady-state flow simulations, we need to loop over ExtIter for the number of time steps ---*/
  /*--- However, ExtIter is the number of FSI iterations, so nIntIter is used in this case ---*/

  for (Inner_Iter = 0; Inner_Iter < nInner_Iter; Inner_Iter++){

    /*--- For steady-state flow simulations, we need to loop over ExtIter for the number of time steps ---*/
    if (steady) config_container[val_iZone]->SetExtIter(Inner_Iter);
    /*--- For unsteady flow simulations, we need to loop over IntIter for the number of time steps ---*/
    if (unsteady) config_container[val_iZone]->SetIntIter(Inner_Iter);
    /*--- If only one internal iteration is required, the ExtIter/IntIter is the OuterIter of the block structure ---*/
    if (nInner_Iter == 1) {
      if (steady) config_container[val_iZone]->SetExtIter(config_container[val_iZone]->GetOuterIter());
      if (unsteady) config_container[val_iZone]->SetIntIter(config_container[val_iZone]->GetOuterIter());
    }

    Iterate(output, integration_container, geometry_container,
        solver_container, numerics_container, config_container,
        surface_movement, grid_movement, FFDBox, val_iZone, INST_0);

    /*--- Write the convergence history for the fluid (only screen output) ---*/
    if (steady) output->SetConvHistory_Body(NULL, geometry_container, solver_container, config_container, integration_container, false, 0.0, val_iZone, INST_0);

    /*--- If convergence was reached in every zone --*/
    StopCalc = integration_container[val_iZone][INST_0][HEAT_SOL]->GetConvergence();
    if (StopCalc) break;

  }

  /*--- Set the heat convergence to false (to make sure outer subiterations converge) ---*/
  integration_container[val_iZone][INST_0][HEAT_SOL]->SetConvergence(false);

  //output->SetConvHistory_Body(NULL, geometry_container, solver_container, config_container, integration_container, true, 0.0, val_iZone, INST_0);

}

CFEAIteration::CFEAIteration(CConfig *config) : CIteration(config) { }
CFEAIteration::~CFEAIteration(void) { }
void CFEAIteration::Preprocess() { }
void CFEAIteration::Iterate(COutput *output,
                                CIntegration ****integration_container,
                                CGeometry ****geometry_container,
                                CSolver *****solver_container,
                                CNumerics ******numerics_container,
                                CConfig **config_container,
                                CSurfaceMovement **surface_movement,
                                CVolumetricMovement ***grid_movement,
                                CFreeFormDefBox*** FFDBox,
                                unsigned short val_iZone,
                                unsigned short val_iInst
                                ) {

  su2double loadIncrement;
  unsigned long IntIter = 0; config_container[val_iZone]->SetIntIter(IntIter);
  unsigned long ExtIter = config_container[val_iZone]->GetExtIter();

  unsigned long iIncrement;
  unsigned long nIncrements = config_container[val_iZone]->GetNumberIncrements();

  bool nonlinear = (config_container[val_iZone]->GetGeometricConditions() == LARGE_DEFORMATIONS);  // Geometrically non-linear problems
  bool linear = (config_container[val_iZone]->GetGeometricConditions() == SMALL_DEFORMATIONS);  // Geometrically non-linear problems

  bool disc_adj_fem = false;
  if (config_container[val_iZone]->GetKind_Solver() == DISC_ADJ_FEM) disc_adj_fem = true;

  bool write_output = true;

  bool incremental_load = config_container[val_iZone]->GetIncrementalLoad();              // If an incremental load is applied

  ofstream ConvHist_file;

  /*--- This is to prevent problems when running a linear solver ---*/
  if (!nonlinear) incremental_load = false;

  /*--- Set the convergence monitor to false, to prevent the solver to stop in intermediate FSI subiterations ---*/
  integration_container[val_iZone][val_iInst][FEA_SOL]->SetConvergence(false);

  if (linear) {

    /*--- Set the value of the internal iteration ---*/

    IntIter = ExtIter;

    /*--- FEA equations ---*/

    config_container[val_iZone]->SetGlobalParam(FEM_ELASTICITY, RUNTIME_FEA_SYS, ExtIter);

    /*--- Run the iteration ---*/

    integration_container[val_iZone][val_iInst][FEA_SOL]->Structural_Iteration(geometry_container, solver_container, numerics_container,
        config_container, RUNTIME_FEA_SYS, IntIter, val_iZone, val_iInst);

  }
  /*--- If the structure is held static and the solver is nonlinear, we don't need to solve for static time, but we need to compute Mass Matrix and Integration constants ---*/
  else if (nonlinear) {

    /*--- THIS IS THE DIRECT APPROACH (NO INCREMENTAL LOAD APPLIED) ---*/

    if (!incremental_load) {

      /*--- Set the value of the internal iteration ---*/

      IntIter = 0;

      /*--- FEA equations ---*/

      config_container[val_iZone]->SetGlobalParam(FEM_ELASTICITY, RUNTIME_FEA_SYS, ExtIter);

      /*--- Write the convergence history headers ---*/

      if (!disc_adj_fem) output->SetConvHistory_Body(NULL, geometry_container, solver_container, config_container, integration_container, true, 0.0, val_iZone, val_iInst);

      /*--- Run the iteration ---*/

      integration_container[val_iZone][val_iInst][FEA_SOL]->Structural_Iteration(geometry_container, solver_container, numerics_container,
          config_container, RUNTIME_FEA_SYS, IntIter, val_iZone, val_iInst);


      /*----------------- If the solver is non-linear, we need to subiterate using a Newton-Raphson approach ----------------------*/

      for (IntIter = 1; IntIter < config_container[val_iZone]->GetDyn_nIntIter(); IntIter++) {

        /*--- Limits to only one structural iteration for the discrete adjoint FEM problem ---*/
        if (disc_adj_fem) break;

        /*--- Write the convergence history (first, compute Von Mises stress) ---*/
        solver_container[val_iZone][val_iInst][MESH_0][FEA_SOL]->Compute_NodalStress(geometry_container[val_iZone][val_iInst][MESH_0], numerics_container[val_iZone][val_iInst][MESH_0][FEA_SOL], config_container[val_iZone]);
        write_output = output->PrintOutput(IntIter-1, config_container[val_iZone]->GetWrt_Con_Freq_DualTime());
        if (write_output) output->SetConvHistory_Body(&ConvHist_file, geometry_container, solver_container, config_container, integration_container, false, 0.0, val_iZone, val_iInst);

        config_container[val_iZone]->SetIntIter(IntIter);

        integration_container[val_iZone][val_iInst][FEA_SOL]->Structural_Iteration(geometry_container, solver_container, numerics_container,
            config_container, RUNTIME_FEA_SYS, IntIter, val_iZone, val_iInst);

        if (integration_container[val_iZone][val_iInst][FEA_SOL]->GetConvergence()) break;

      }

    }
    /*--- The incremental load is only used in nonlinear cases ---*/
    else if (incremental_load) {

      /*--- Set the initial condition: store the current solution as Solution_Old ---*/

      solver_container[val_iZone][val_iInst][MESH_0][FEA_SOL]->SetInitialCondition(geometry_container[val_iZone][val_iInst], solver_container[val_iZone][val_iInst], config_container[val_iZone], ExtIter);

      /*--- The load increment is 1.0 ---*/
      loadIncrement = 1.0;
      solver_container[val_iZone][val_iInst][MESH_0][FEA_SOL]->SetLoad_Increment(loadIncrement);
      solver_container[val_iZone][val_iInst][MESH_0][FEA_SOL]->SetForceCoeff(loadIncrement);

      /*--- Set the value of the internal iteration ---*/

      IntIter = 0;

      /*--- FEA equations ---*/

      config_container[val_iZone]->SetGlobalParam(FEM_ELASTICITY, RUNTIME_FEA_SYS, ExtIter);

      /*--- Write the convergence history headers ---*/

      if (!disc_adj_fem) output->SetConvHistory_Body(NULL, geometry_container, solver_container, config_container, integration_container, false, 0.0, val_iZone, val_iInst);

      /*--- Run the first iteration ---*/

      integration_container[val_iZone][val_iInst][FEA_SOL]->Structural_Iteration(geometry_container, solver_container, numerics_container,
          config_container, RUNTIME_FEA_SYS, IntIter, val_iZone, val_iInst);


      /*--- Write the convergence history (first, compute Von Mises stress) ---*/
      solver_container[val_iZone][val_iInst][MESH_0][FEA_SOL]->Compute_NodalStress(geometry_container[val_iZone][val_iInst][MESH_0], numerics_container[val_iZone][val_iInst][MESH_0][FEA_SOL], config_container[val_iZone]);
      output->SetConvHistory_Body(&ConvHist_file, geometry_container, solver_container, config_container, integration_container, false, 0.0, val_iZone, val_iInst);

      /*--- Run the second iteration ---*/

      IntIter = 1;

      config_container[val_iZone]->SetIntIter(IntIter);

      integration_container[val_iZone][val_iInst][FEA_SOL]->Structural_Iteration(geometry_container, solver_container, numerics_container,
          config_container, RUNTIME_FEA_SYS, IntIter, val_iZone, val_iInst);

      /*--- Write the convergence history (first, compute Von Mises stress) ---*/
      solver_container[val_iZone][val_iInst][MESH_0][FEA_SOL]->Compute_NodalStress(geometry_container[val_iZone][val_iInst][MESH_0], numerics_container[val_iZone][val_iInst][MESH_0][FEA_SOL], config_container[val_iZone]);
      output->SetConvHistory_Body(&ConvHist_file, geometry_container, solver_container, config_container, integration_container, false, 0.0, val_iZone, val_iInst);


      bool meetCriteria;
      su2double Residual_UTOL, Residual_RTOL, Residual_ETOL;
      su2double Criteria_UTOL, Criteria_RTOL, Criteria_ETOL;

      Criteria_UTOL = config_container[val_iZone]->GetIncLoad_Criteria(0);
      Criteria_RTOL = config_container[val_iZone]->GetIncLoad_Criteria(1);
      Criteria_ETOL = config_container[val_iZone]->GetIncLoad_Criteria(2);

      Residual_UTOL = log10(solver_container[val_iZone][val_iInst][MESH_0][FEA_SOL]->GetRes_FEM(0));
      Residual_RTOL = log10(solver_container[val_iZone][val_iInst][MESH_0][FEA_SOL]->GetRes_FEM(1));
      Residual_ETOL = log10(solver_container[val_iZone][val_iInst][MESH_0][FEA_SOL]->GetRes_FEM(2));

      meetCriteria = ( ( Residual_UTOL <  Criteria_UTOL ) &&
          ( Residual_RTOL <  Criteria_RTOL ) &&
          ( Residual_ETOL <  Criteria_ETOL ) );

      /*--- If the criteria is met and the load is not "too big", do the regular calculation ---*/
      if (meetCriteria) {

        for (IntIter = 2; IntIter < config_container[val_iZone]->GetDyn_nIntIter(); IntIter++) {

          /*--- Write the convergence history (first, compute Von Mises stress) ---*/
          solver_container[val_iZone][val_iInst][MESH_0][FEA_SOL]->Compute_NodalStress(geometry_container[val_iZone][val_iInst][MESH_0], numerics_container[val_iZone][val_iInst][MESH_0][FEA_SOL], config_container[val_iZone]);
          output->SetConvHistory_Body(&ConvHist_file, geometry_container, solver_container, config_container, integration_container, false, 0.0, val_iZone, val_iInst);

          config_container[val_iZone]->SetIntIter(IntIter);

          integration_container[val_iZone][val_iInst][FEA_SOL]->Structural_Iteration(geometry_container, solver_container, numerics_container,
              config_container, RUNTIME_FEA_SYS, IntIter, val_iZone, val_iInst);

          if (integration_container[val_iZone][val_iInst][FEA_SOL]->GetConvergence()) break;

        }

      }

      /*--- If the criteria is not met, a whole set of subiterations for the different loads must be done ---*/

      else {

        /*--- Here we have to restart the solution to the original one of the iteration ---*/
        /*--- Retrieve the Solution_Old as the current solution before subiterating ---*/

        solver_container[val_iZone][val_iInst][MESH_0][FEA_SOL]->ResetInitialCondition(geometry_container[val_iZone][val_iInst], solver_container[val_iZone][val_iInst], config_container[val_iZone], ExtIter);

        /*--- For the number of increments ---*/
        for (iIncrement = 0; iIncrement < nIncrements; iIncrement++) {

          loadIncrement = (iIncrement + 1.0) * (1.0 / nIncrements);

          /*--- Set the load increment and the initial condition, and output the parameters of UTOL, RTOL, ETOL for the previous iteration ---*/

          /*--- Set the convergence monitor to false, to force se solver to converge every subiteration ---*/
          integration_container[val_iZone][val_iInst][FEA_SOL]->SetConvergence(false);


          /*--- FEA equations ---*/

          config_container[val_iZone]->SetGlobalParam(FEM_ELASTICITY, RUNTIME_FEA_SYS, ExtIter);


          solver_container[val_iZone][val_iInst][MESH_0][FEA_SOL]->SetLoad_Increment(loadIncrement);

          if (rank == MASTER_NODE) {
            cout << endl;
            cout << "-- Incremental load: increment " << iIncrement + 1 << " ----------------------------------------" << endl;
          }

          /*--- Set the value of the internal iteration ---*/
          IntIter = 0;
          config_container[val_iZone]->SetIntIter(IntIter);

          /*--- FEA equations ---*/

          config_container[val_iZone]->SetGlobalParam(FEM_ELASTICITY, RUNTIME_FEA_SYS, ExtIter);

          /*--- Run the iteration ---*/

          integration_container[val_iZone][val_iInst][FEA_SOL]->Structural_Iteration(geometry_container, solver_container, numerics_container,
              config_container, RUNTIME_FEA_SYS, IntIter, val_iZone, val_iInst);


          /*----------------- If the solver is non-linear, we need to subiterate using a Newton-Raphson approach ----------------------*/

          for (IntIter = 1; IntIter < config_container[val_iZone]->GetDyn_nIntIter(); IntIter++) {

            /*--- Write the convergence history (first, compute Von Mises stress) ---*/
            solver_container[val_iZone][val_iInst][MESH_0][FEA_SOL]->Compute_NodalStress(geometry_container[val_iZone][val_iInst][MESH_0], numerics_container[val_iZone][val_iInst][MESH_0][FEA_SOL], config_container[val_iZone]);
            output->SetConvHistory_Body(&ConvHist_file, geometry_container, solver_container, config_container, integration_container, false, 0.0, val_iZone, val_iInst);

            config_container[val_iZone]->SetIntIter(IntIter);

            integration_container[val_iZone][val_iInst][FEA_SOL]->Structural_Iteration(geometry_container, solver_container, numerics_container,
                config_container, RUNTIME_FEA_SYS, IntIter, val_iZone, val_iInst);

            if (integration_container[val_iZone][val_iInst][FEA_SOL]->GetConvergence()) break;

          }

          /*--- Write history for intermediate steps ---*/
          if (iIncrement < nIncrements - 1){
            /*--- Write the convergence history (first, compute Von Mises stress) ---*/
            solver_container[val_iZone][val_iInst][MESH_0][FEA_SOL]->Compute_NodalStress(geometry_container[val_iZone][val_iInst][MESH_0], numerics_container[val_iZone][val_iInst][MESH_0][FEA_SOL], config_container[val_iZone]);
            output->SetConvHistory_Body(&ConvHist_file, geometry_container, solver_container, config_container, integration_container, false, 0.0, val_iZone, val_iInst);
          }

        }

      }

    }


  }


  /*--- Finally, we need to compute the objective function, in case that we are running a discrete adjoint solver... ---*/

  switch (config_container[val_iZone]->GetKind_ObjFunc()){
    case REFERENCE_GEOMETRY:
      if ((config_container[val_iZone]->GetDV_FEA() == YOUNG_MODULUS) || (config_container[val_iZone]->GetDV_FEA() == DENSITY_VAL)){
        solver_container[val_iZone][val_iInst][MESH_0][FEA_SOL]->Stiffness_Penalty(geometry_container[val_iZone][val_iInst][MESH_0],solver_container[val_iZone][val_iInst][MESH_0],
          numerics_container[val_iZone][val_iInst][MESH_0][FEA_SOL], config_container[val_iZone]);
      }
      solver_container[val_iZone][val_iInst][MESH_0][FEA_SOL]->Compute_OFRefGeom(geometry_container[val_iZone][val_iInst][MESH_0],solver_container[val_iZone][val_iInst][MESH_0], config_container[val_iZone]);
      break;
    case REFERENCE_NODE:
      if ((config_container[val_iZone]->GetDV_FEA() == YOUNG_MODULUS) || (config_container[val_iZone]->GetDV_FEA() == DENSITY_VAL)){
        solver_container[val_iZone][val_iInst][MESH_0][FEA_SOL]->Stiffness_Penalty(geometry_container[val_iZone][val_iInst][MESH_0],solver_container[val_iZone][val_iInst][MESH_0],
          numerics_container[val_iZone][val_iInst][MESH_0][FEA_SOL], config_container[val_iZone]);
      }
      solver_container[val_iZone][val_iInst][MESH_0][FEA_SOL]->Compute_OFRefNode(geometry_container[val_iZone][val_iInst][MESH_0],solver_container[val_iZone][val_iInst][MESH_0], config_container[val_iZone]);
      break;
    case VOLUME_FRACTION:
      solver_container[val_iZone][val_iInst][MESH_0][FEA_SOL]->Compute_OFVolFrac(geometry_container[val_iZone][val_iInst][MESH_0],solver_container[val_iZone][val_iInst][MESH_0], config_container[val_iZone]);
      break;
  }

}

void CFEAIteration::Update(COutput *output,
       CIntegration ****integration_container,
       CGeometry ****geometry_container,
       CSolver *****solver_container,
       CNumerics ******numerics_container,
       CConfig **config_container,
       CSurfaceMovement **surface_movement,
       CVolumetricMovement ***grid_movement,
       CFreeFormDefBox*** FFDBox,
       unsigned short val_iZone,
       unsigned short val_iInst) {

  su2double Physical_dt, Physical_t;
    unsigned long ExtIter = config_container[val_iZone]->GetExtIter();
  bool dynamic = (config_container[val_iZone]->GetDynamic_Analysis() == DYNAMIC);          // Dynamic problems
  bool static_fem = (config_container[val_iZone]->GetDynamic_Analysis() == STATIC);         // Static problems
  bool fsi = config_container[val_iZone]->GetFSI_Simulation();         // Fluid-Structure Interaction problems


  /*----------------- Compute averaged nodal stress and reactions ------------------------*/

  solver_container[val_iZone][val_iInst][MESH_0][FEA_SOL]->Compute_NodalStress(geometry_container[val_iZone][val_iInst][MESH_0], numerics_container[val_iZone][val_iInst][MESH_0][FEA_SOL], config_container[val_iZone]);

  /*----------------- Update structural solver ----------------------*/

  if (dynamic) {
    integration_container[val_iZone][val_iInst][FEA_SOL]->SetFEM_StructuralSolver(geometry_container[val_iZone][val_iInst][MESH_0], solver_container[val_iZone][val_iInst][MESH_0], config_container[val_iZone], MESH_0);
    integration_container[val_iZone][val_iInst][FEA_SOL]->SetConvergence(false);

      /*--- Verify convergence criteria (based on total time) ---*/

    Physical_dt = config_container[val_iZone]->GetDelta_DynTime();
    Physical_t  = (ExtIter+1)*Physical_dt;
    if (Physical_t >=  config_container[val_iZone]->GetTotal_DynTime())
      integration_container[val_iZone][val_iInst][FEA_SOL]->SetConvergence(true);
    } else if ( static_fem && fsi) {

    /*--- For FSI problems, output the relaxed result, which is the one transferred into the fluid domain (for restart purposes) ---*/
    switch (config_container[val_iZone]->GetKind_TimeIntScheme_FEA()) {
    case (NEWMARK_IMPLICIT):
        solver_container[val_iZone][val_iInst][MESH_0][FEA_SOL]->ImplicitNewmark_Relaxation(geometry_container[val_iZone][val_iInst][MESH_0], solver_container[val_iZone][val_iInst][MESH_0], config_container[val_iZone]);
    break;

    }
  }

}

void CFEAIteration::Predictor(COutput *output,
                        CIntegration ****integration_container,
                        CGeometry ****geometry_container,
                        CSolver *****solver_container,
                        CNumerics ******numerics_container,
                        CConfig **config_container,
                        CSurfaceMovement **surface_movement,
                        CVolumetricMovement ***grid_movement,
                        CFreeFormDefBox*** FFDBox,
                        unsigned short val_iZone,
                        unsigned short val_iInst)      {

  /*--- Predict displacements ---*/

  solver_container[val_iZone][val_iInst][MESH_0][FEA_SOL]->PredictStruct_Displacement(geometry_container[val_iZone][val_iInst], config_container[val_iZone],
      solver_container[val_iZone][val_iInst]);

  /*--- For parallel simulations we need to communicate the predicted solution before updating the fluid mesh ---*/
  
  solver_container[val_iZone][val_iInst][MESH_0][FEA_SOL]->InitiateComms(geometry_container[val_iZone][val_iInst][MESH_0], config_container[val_iZone], SOLUTION_PRED);
  solver_container[val_iZone][val_iInst][MESH_0][FEA_SOL]->CompleteComms(geometry_container[val_iZone][val_iInst][MESH_0], config_container[val_iZone], SOLUTION_PRED);

}
void CFEAIteration::Relaxation(COutput *output,
                        CIntegration ****integration_container,
                        CGeometry ****geometry_container,
                        CSolver *****solver_container,
                        CNumerics ******numerics_container,
                        CConfig **config_container,
                        CSurfaceMovement **surface_movement,
                        CVolumetricMovement ***grid_movement,
                        CFreeFormDefBox*** FFDBox,
                        unsigned short val_iZone,
                        unsigned short val_iInst)      {

  unsigned long OuterIter = config_container[val_iZone]->GetOuterIter();

  /*-------------------- Aitken's relaxation ------------------------*/

  /*------------------- Compute the coefficient ---------------------*/

  solver_container[val_iZone][INST_0][MESH_0][FEA_SOL]->ComputeAitken_Coefficient(geometry_container[val_iZone][INST_0], config_container[val_iZone],
      solver_container[val_iZone][INST_0], OuterIter);

  /*----------------- Set the relaxation parameter ------------------*/

  solver_container[val_iZone][INST_0][MESH_0][FEA_SOL]->SetAitken_Relaxation(geometry_container[val_iZone][INST_0], config_container[val_iZone],
      solver_container[val_iZone][INST_0]);

  /*----------------- Communicate the predicted solution and the old one ------------------*/

  solver_container[val_iZone][INST_0][MESH_0][FEA_SOL]->InitiateComms(geometry_container[val_iZone][INST_0][MESH_0], config_container[val_iZone], SOLUTION_PRED_OLD);
  solver_container[val_iZone][INST_0][MESH_0][FEA_SOL]->CompleteComms(geometry_container[val_iZone][INST_0][MESH_0], config_container[val_iZone], SOLUTION_PRED_OLD);

}

bool CFEAIteration::Monitor(COutput *output,
    CIntegration ****integration_container,
    CGeometry ****geometry_container,
    CSolver *****solver_container,
    CNumerics ******numerics_container,
    CConfig **config_container,
    CSurfaceMovement **surface_movement,
    CVolumetricMovement ***grid_movement,
    CFreeFormDefBox*** FFDBox,
    unsigned short val_iZone,
    unsigned short val_iInst)     { return false; }
void CFEAIteration::Postprocess(COutput *output,
                                          CIntegration ****integration_container,
                                          CGeometry ****geometry_container,
                                          CSolver *****solver_container,
                                          CNumerics ******numerics_container,
                                          CConfig **config_container,
                                          CSurfaceMovement **surface_movement,
                                          CVolumetricMovement ***grid_movement,
                                          CFreeFormDefBox*** FFDBox,
                                          unsigned short val_iZone,
                                          unsigned short val_iInst) { }

void CFEAIteration::Solve(COutput *output,
                                CIntegration ****integration_container,
                                CGeometry ****geometry_container,
                                CSolver *****solver_container,
                                CNumerics ******numerics_container,
                                CConfig **config_container,
                                CSurfaceMovement **surface_movement,
                                CVolumetricMovement ***grid_movement,
                                CFreeFormDefBox*** FFDBox,
                                unsigned short val_iZone,
                                unsigned short val_iInst
                                ) {

  bool multizone = config_container[val_iZone]->GetMultizone_Problem();

  /*------------------ Structural subiteration ----------------------*/
  Iterate(output, integration_container, geometry_container,
      solver_container, numerics_container, config_container,
      surface_movement, grid_movement, FFDBox, val_iZone, INST_0);

  /*--- Write the convergence history for the structure (only screen output) ---*/
  if (multizone) output->SetConvHistory_Body(NULL, geometry_container, solver_container, config_container, integration_container, false, 0.0, val_iZone, INST_0);

  /*--- Set the structural convergence to false (to make sure outer subiterations converge) ---*/
  integration_container[val_iZone][INST_0][FEA_SOL]->SetConvergence(false);

}

CAdjFluidIteration::CAdjFluidIteration(CConfig *config) : CIteration(config) { }
CAdjFluidIteration::~CAdjFluidIteration(void) { }
void CAdjFluidIteration::Preprocess(COutput *output,
                                       CIntegration ****integration_container,
                                       CGeometry ****geometry_container,
                                       CSolver *****solver_container,
                                       CNumerics ******numerics_container,
                                       CConfig **config_container,
                                       CSurfaceMovement **surface_movement,
                                       CVolumetricMovement ***grid_movement,
                                       CFreeFormDefBox*** FFDBox,
                                       unsigned short val_iZone,
                                       unsigned short val_iInst) {
  
  unsigned short iMesh;
  bool harmonic_balance = (config_container[ZONE_0]->GetUnsteady_Simulation() == HARMONIC_BALANCE);
  bool dynamic_mesh = config_container[ZONE_0]->GetGrid_Movement();
  unsigned long IntIter = 0; config_container[ZONE_0]->SetIntIter(IntIter);
  unsigned long ExtIter = config_container[ZONE_0]->GetExtIter();

  /*--- For the unsteady adjoint, load a new direct solution from a restart file. ---*/
  
  if (((dynamic_mesh && ExtIter == 0) || config_container[val_iZone]->GetUnsteady_Simulation()) && !harmonic_balance) {
    int Direct_Iter = SU2_TYPE::Int(config_container[val_iZone]->GetUnst_AdjointIter()) - SU2_TYPE::Int(ExtIter) - 1;
    if (rank == MASTER_NODE && val_iZone == ZONE_0 && config_container[val_iZone]->GetUnsteady_Simulation())
      cout << endl << " Loading flow solution from direct iteration " << Direct_Iter << "." << endl;
    solver_container[val_iZone][val_iInst][MESH_0][FLOW_SOL]->LoadRestart(geometry_container[val_iZone][val_iInst], solver_container[val_iZone][val_iInst], config_container[val_iZone], Direct_Iter, true);
  }
  
  /*--- Continuous adjoint Euler, Navier-Stokes or Reynolds-averaged Navier-Stokes (RANS) equations ---*/
  
  if ((ExtIter == 0) || config_container[val_iZone]->GetUnsteady_Simulation()) {
    
    if (config_container[val_iZone]->GetKind_Solver() == ADJ_EULER)
      config_container[val_iZone]->SetGlobalParam(ADJ_EULER, RUNTIME_FLOW_SYS, ExtIter);
    if (config_container[val_iZone]->GetKind_Solver() == ADJ_NAVIER_STOKES)
      config_container[val_iZone]->SetGlobalParam(ADJ_NAVIER_STOKES, RUNTIME_FLOW_SYS, ExtIter);
    if (config_container[val_iZone]->GetKind_Solver() == ADJ_RANS)
      config_container[val_iZone]->SetGlobalParam(ADJ_RANS, RUNTIME_FLOW_SYS, ExtIter);
    
    /*--- Solve the Euler, Navier-Stokes or Reynolds-averaged Navier-Stokes (RANS) equations (one iteration) ---*/
    
    if (rank == MASTER_NODE && val_iZone == ZONE_0)
      cout << "Begin direct solver to store flow data (single iteration)." << endl;
    
    if (rank == MASTER_NODE && val_iZone == ZONE_0)
      cout << "Compute residuals to check the convergence of the direct problem." << endl;
    
    integration_container[val_iZone][val_iInst][FLOW_SOL]->MultiGrid_Iteration(geometry_container, solver_container, numerics_container,
                                                                    config_container, RUNTIME_FLOW_SYS, 0, val_iZone, val_iInst);
    
    if (config_container[val_iZone]->GetKind_Solver() == ADJ_RANS) {
      
      /*--- Solve the turbulence model ---*/
      
      config_container[val_iZone]->SetGlobalParam(ADJ_RANS, RUNTIME_TURB_SYS, ExtIter);
      integration_container[val_iZone][val_iInst][TURB_SOL]->SingleGrid_Iteration(geometry_container, solver_container, numerics_container,
                                                                       config_container, RUNTIME_TURB_SYS, IntIter, val_iZone, val_iInst);
      
      /*--- Solve transition model ---*/
      
      if (config_container[val_iZone]->GetKind_Trans_Model() == LM) {
        config_container[val_iZone]->SetGlobalParam(RANS, RUNTIME_TRANS_SYS, ExtIter);
        integration_container[val_iZone][val_iInst][TRANS_SOL]->SingleGrid_Iteration(geometry_container, solver_container, numerics_container,
                                                                          config_container, RUNTIME_TRANS_SYS, IntIter, val_iZone, val_iInst);
      }
      
    }
    
    /*--- Output the residual (visualization purpouses to identify if
     the direct solution is converged)---*/
    if (rank == MASTER_NODE && val_iZone == ZONE_0)
      cout << "log10[Maximum residual]: " << log10(solver_container[val_iZone][val_iInst][MESH_0][FLOW_SOL]->GetRes_Max(0))
      <<", located at point "<< solver_container[val_iZone][val_iInst][MESH_0][FLOW_SOL]->GetPoint_Max(0) << "." << endl;
    
    /*--- Compute gradients of the flow variables, this is necessary for sensitivity computation,
     note that in the direct Euler problem we are not computing the gradients of the primitive variables ---*/
    
    if (config_container[val_iZone]->GetKind_Gradient_Method() == GREEN_GAUSS)
      solver_container[val_iZone][val_iInst][MESH_0][FLOW_SOL]->SetPrimitive_Gradient_GG(geometry_container[val_iZone][val_iInst][MESH_0], config_container[val_iZone]);
    if (config_container[val_iZone]->GetKind_Gradient_Method() == WEIGHTED_LEAST_SQUARES)
      solver_container[val_iZone][val_iInst][MESH_0][FLOW_SOL]->SetPrimitive_Gradient_LS(geometry_container[val_iZone][val_iInst][MESH_0], config_container[val_iZone]);
    
    /*--- Set contribution from cost function for boundary conditions ---*/
    
    for (iMesh = 0; iMesh <= config_container[val_iZone]->GetnMGLevels(); iMesh++) {
      
      /*--- Set the value of the non-dimensional coefficients in the coarse levels, using the fine level solution ---*/
      
      solver_container[val_iZone][val_iInst][iMesh][FLOW_SOL]->SetTotal_CD(solver_container[val_iZone][val_iInst][MESH_0][FLOW_SOL]->GetTotal_CD());
      solver_container[val_iZone][val_iInst][iMesh][FLOW_SOL]->SetTotal_CL(solver_container[val_iZone][val_iInst][MESH_0][FLOW_SOL]->GetTotal_CL());
      solver_container[val_iZone][val_iInst][iMesh][FLOW_SOL]->SetTotal_CT(solver_container[val_iZone][val_iInst][MESH_0][FLOW_SOL]->GetTotal_CT());
      solver_container[val_iZone][val_iInst][iMesh][FLOW_SOL]->SetTotal_CQ(solver_container[val_iZone][val_iInst][MESH_0][FLOW_SOL]->GetTotal_CQ());
      
      /*--- Compute the adjoint boundary condition on Euler walls ---*/
      
      solver_container[val_iZone][val_iInst][iMesh][ADJFLOW_SOL]->SetForceProj_Vector(geometry_container[val_iZone][val_iInst][iMesh], solver_container[val_iZone][val_iInst][iMesh], config_container[val_iZone]);
      
      /*--- Set the internal boundary condition on nearfield surfaces ---*/
      
      if ((config_container[val_iZone]->GetKind_ObjFunc() == EQUIVALENT_AREA) ||
          (config_container[val_iZone]->GetKind_ObjFunc() == NEARFIELD_PRESSURE))
        solver_container[val_iZone][val_iInst][iMesh][ADJFLOW_SOL]->SetIntBoundary_Jump(geometry_container[val_iZone][val_iInst][iMesh], solver_container[val_iZone][val_iInst][iMesh], config_container[val_iZone]);
      
    }
    
    if (rank == MASTER_NODE && val_iZone == ZONE_0)
      cout << "End direct solver, begin adjoint problem." << endl;
    
  }
  
}
void CAdjFluidIteration::Iterate(COutput *output,
                                    CIntegration ****integration_container,
                                    CGeometry ****geometry_container,
                                    CSolver *****solver_container,
                                    CNumerics ******numerics_container,
                                    CConfig **config_container,
                                    CSurfaceMovement **surface_movement,
                                    CVolumetricMovement ***grid_movement,
                                    CFreeFormDefBox*** FFDBox,
                                    unsigned short val_iZone,
                                    unsigned short val_iInst) {
  
  unsigned long IntIter = 0; config_container[ZONE_0]->SetIntIter(IntIter);
  unsigned long ExtIter = config_container[ZONE_0]->GetExtIter();
  bool unsteady = (config_container[val_iZone]->GetUnsteady_Simulation() == DT_STEPPING_1ST) || (config_container[val_iZone]->GetUnsteady_Simulation() == DT_STEPPING_2ND);
  
  /*--- Set the value of the internal iteration ---*/
  
  ExtIter = config_container[val_iZone]->GetExtIter();
  
  /* --- Setting up iteration values depending on if this is a 
  steady or an unsteady simulaiton */

  if ( !unsteady ) 
    IntIter = ExtIter;
  else
    IntIter = config_container[val_iZone]->GetIntIter();
    
    
  switch( config_container[val_iZone]->GetKind_Solver() ) {

  case ADJ_EULER:
    config_container[val_iZone]->SetGlobalParam(ADJ_EULER, RUNTIME_ADJFLOW_SYS, ExtIter); break;

  case ADJ_NAVIER_STOKES:
    config_container[val_iZone]->SetGlobalParam(ADJ_NAVIER_STOKES, RUNTIME_ADJFLOW_SYS, ExtIter); break;

  case ADJ_RANS:
    config_container[val_iZone]->SetGlobalParam(ADJ_RANS, RUNTIME_ADJFLOW_SYS, ExtIter); break;          
  }
    
  /*--- Iteration of the flow adjoint problem ---*/
  
  integration_container[val_iZone][val_iInst][ADJFLOW_SOL]->MultiGrid_Iteration(geometry_container, solver_container, numerics_container,
                                                                     config_container, RUNTIME_ADJFLOW_SYS, IntIter, val_iZone, val_iInst);
  
  /*--- Iteration of the turbulence model adjoint ---*/
  
  if ((config_container[val_iZone]->GetKind_Solver() == ADJ_RANS) && (!config_container[val_iZone]->GetFrozen_Visc_Cont())) {
    
    /*--- Adjoint turbulence model solution ---*/
    
    config_container[val_iZone]->SetGlobalParam(ADJ_RANS, RUNTIME_ADJTURB_SYS, ExtIter);
    integration_container[val_iZone][val_iInst][ADJTURB_SOL]->SingleGrid_Iteration(geometry_container, solver_container, numerics_container,
                                                                        config_container, RUNTIME_ADJTURB_SYS, IntIter, val_iZone, val_iInst);
    
  }
  
}
void CAdjFluidIteration::Update(COutput *output,
                                   CIntegration ****integration_container,
                                   CGeometry ****geometry_container,
                                   CSolver *****solver_container,
                                   CNumerics ******numerics_container,
                                   CConfig **config_container,
                                   CSurfaceMovement **surface_movement,
                                   CVolumetricMovement ***grid_movement,
                                   CFreeFormDefBox*** FFDBox,
                                   unsigned short val_iZone,
                                   unsigned short val_iInst)      {
  
  su2double Physical_dt, Physical_t;
  unsigned short iMesh;
  unsigned long ExtIter = config_container[ZONE_0]->GetExtIter();
  
  /*--- Dual time stepping strategy ---*/
  
  if ((config_container[val_iZone]->GetUnsteady_Simulation() == DT_STEPPING_1ST) ||
      (config_container[val_iZone]->GetUnsteady_Simulation() == DT_STEPPING_2ND)) {
    
    /*--- Update dual time solver ---*/
    
    for (iMesh = 0; iMesh <= config_container[val_iZone]->GetnMGLevels(); iMesh++) {
      integration_container[val_iZone][val_iInst][ADJFLOW_SOL]->SetDualTime_Solver(geometry_container[val_iZone][val_iInst][iMesh], solver_container[val_iZone][val_iInst][iMesh][ADJFLOW_SOL], config_container[val_iZone], iMesh);
      integration_container[val_iZone][val_iInst][ADJFLOW_SOL]->SetConvergence(false);
    }
    
    Physical_dt = config_container[val_iZone]->GetDelta_UnstTime(); Physical_t  = (ExtIter+1)*Physical_dt;
    if (Physical_t >=  config_container[val_iZone]->GetTotal_UnstTime()) integration_container[val_iZone][val_iInst][ADJFLOW_SOL]->SetConvergence(true);
    
  }
}

bool CAdjFluidIteration::Monitor(COutput *output,
    CIntegration ****integration_container,
    CGeometry ****geometry_container,
    CSolver *****solver_container,
    CNumerics ******numerics_container,
    CConfig **config_container,
    CSurfaceMovement **surface_movement,
    CVolumetricMovement ***grid_movement,
    CFreeFormDefBox*** FFDBox,
    unsigned short val_iZone,
    unsigned short val_iInst)     { return false; }
void CAdjFluidIteration::Postprocess(COutput *output,
                                     CIntegration ****integration_container,
                                     CGeometry ****geometry_container,
                                     CSolver *****solver_container,
                                     CNumerics ******numerics_container,
                                     CConfig **config_container,
                                     CSurfaceMovement **surface_movement,
                                     CVolumetricMovement ***grid_movement,
                                     CFreeFormDefBox*** FFDBox,
                                     unsigned short val_iZone,
                                     unsigned short val_iInst) { }

CDiscAdjFluidIteration::CDiscAdjFluidIteration(CConfig *config) : CIteration(config) {
  
  turbulent = ( config->GetKind_Solver() == DISC_ADJ_RANS);
  
}

CDiscAdjFluidIteration::~CDiscAdjFluidIteration(void) { }

void CDiscAdjFluidIteration::Preprocess(COutput *output,
                                           CIntegration ****integration_container,
                                           CGeometry ****geometry_container,
                                           CSolver *****solver_container,
                                           CNumerics ******numerics_container,
                                           CConfig **config_container,
                                           CSurfaceMovement **surface_movement,
                                           CVolumetricMovement ***grid_movement,
                                           CFreeFormDefBox*** FFDBox,
                                           unsigned short val_iZone,
                                           unsigned short val_iInst) {

#ifndef HAVE_MPI
  StartTime = su2double(clock())/su2double(CLOCKS_PER_SEC);
#else
  StartTime = MPI_Wtime();
#endif

  unsigned long IntIter = 0, iPoint;
  config_container[ZONE_0]->SetIntIter(IntIter);
  unsigned short ExtIter = config_container[val_iZone]->GetExtIter();
  bool dual_time_1st = (config_container[val_iZone]->GetUnsteady_Simulation() == DT_STEPPING_1ST);
  bool dual_time_2nd = (config_container[val_iZone]->GetUnsteady_Simulation() == DT_STEPPING_2ND);
  bool dual_time = (dual_time_1st || dual_time_2nd);
  unsigned short iMesh;
  int Direct_Iter;
  bool heat = config_container[val_iZone]->GetWeakly_Coupled_Heat();

  /*--- Read the target pressure for inverse design. ---------------------------------------------*/
  if (config_container[val_iZone]->GetInvDesign_Cp() == YES)
    output->SetCp_InverseDesign(solver_container[val_iZone][val_iInst][MESH_0][FLOW_SOL], geometry_container[val_iZone][val_iInst][MESH_0], config_container[val_iZone], ExtIter);

  /*--- Read the target heat flux ----------------------------------------------------------------*/
  if (config_container[ZONE_0]->GetInvDesign_HeatFlux() == YES)
    output->SetHeatFlux_InverseDesign(solver_container[val_iZone][val_iInst][MESH_0][FLOW_SOL], geometry_container[val_iZone][val_iInst][MESH_0], config_container[val_iZone], ExtIter);

  /*--- For the unsteady adjoint, load direct solutions from restart files. ---*/

  if (config_container[val_iZone]->GetUnsteady_Simulation()) {

    Direct_Iter = SU2_TYPE::Int(config_container[val_iZone]->GetUnst_AdjointIter()) - SU2_TYPE::Int(ExtIter) - 2;

    /*--- For dual-time stepping we want to load the already converged solution at timestep n ---*/

    if (dual_time) {
      Direct_Iter += 1;
    }

    if (ExtIter == 0){

      if (dual_time_2nd) {

        /*--- Load solution at timestep n-2 ---*/

        LoadUnsteady_Solution(geometry_container, solver_container,config_container, val_iZone, val_iInst, Direct_Iter-2);

        /*--- Push solution back to correct array ---*/

        for (iMesh=0; iMesh<=config_container[val_iZone]->GetnMGLevels();iMesh++) {
          for(iPoint=0; iPoint<geometry_container[val_iZone][val_iInst][iMesh]->GetnPoint();iPoint++) {
            solver_container[val_iZone][val_iInst][iMesh][FLOW_SOL]->node[iPoint]->Set_Solution_time_n();
            solver_container[val_iZone][val_iInst][iMesh][FLOW_SOL]->node[iPoint]->Set_Solution_time_n1();
            if (turbulent) {
              solver_container[val_iZone][val_iInst][iMesh][TURB_SOL]->node[iPoint]->Set_Solution_time_n();
              solver_container[val_iZone][val_iInst][iMesh][TURB_SOL]->node[iPoint]->Set_Solution_time_n1();
            }
            if (heat) {
              solver_container[val_iZone][val_iInst][iMesh][HEAT_SOL]->node[iPoint]->Set_Solution_time_n();
              solver_container[val_iZone][val_iInst][iMesh][HEAT_SOL]->node[iPoint]->Set_Solution_time_n1();
            }
          }
        }
      }
      if (dual_time) {

        /*--- Load solution at timestep n-1 ---*/

        LoadUnsteady_Solution(geometry_container, solver_container,config_container, val_iZone, val_iInst, Direct_Iter-1);

        /*--- Push solution back to correct array ---*/

        for (iMesh=0; iMesh<=config_container[val_iZone]->GetnMGLevels();iMesh++) {
          for(iPoint=0; iPoint<geometry_container[val_iZone][val_iInst][iMesh]->GetnPoint();iPoint++) {
            solver_container[val_iZone][val_iInst][iMesh][FLOW_SOL]->node[iPoint]->Set_Solution_time_n();
            if (turbulent) {
              solver_container[val_iZone][val_iInst][iMesh][TURB_SOL]->node[iPoint]->Set_Solution_time_n();
            }
            if (heat) {
              solver_container[val_iZone][val_iInst][iMesh][HEAT_SOL]->node[iPoint]->Set_Solution_time_n();
            }
          }
        }
      }

      /*--- Load solution timestep n ---*/

      LoadUnsteady_Solution(geometry_container, solver_container,config_container, val_iInst, val_iZone, Direct_Iter);

    }


    if ((ExtIter > 0) && dual_time){

      /*--- Load solution timestep n-1 | n-2 for DualTimestepping 1st | 2nd order ---*/
      if (dual_time_1st){
        LoadUnsteady_Solution(geometry_container, solver_container,config_container, val_iInst, val_iZone, Direct_Iter - 1);
      } else {
        LoadUnsteady_Solution(geometry_container, solver_container,config_container, val_iInst, val_iZone, Direct_Iter - 2);
      }
  

      /*--- Temporarily store the loaded solution in the Solution_Old array ---*/

      for (iMesh=0; iMesh<=config_container[val_iZone]->GetnMGLevels();iMesh++) {
        for(iPoint=0; iPoint<geometry_container[val_iZone][val_iInst][iMesh]->GetnPoint();iPoint++) {
           solver_container[val_iZone][val_iInst][iMesh][FLOW_SOL]->node[iPoint]->Set_OldSolution();
           if (turbulent){
             solver_container[val_iZone][val_iInst][iMesh][TURB_SOL]->node[iPoint]->Set_OldSolution();
           }
           if (heat){
             solver_container[val_iZone][val_iInst][iMesh][HEAT_SOL]->node[iPoint]->Set_OldSolution();
           }
        }
      }

      /*--- Set Solution at timestep n to solution at n-1 ---*/

      for (iMesh=0; iMesh<=config_container[val_iZone]->GetnMGLevels();iMesh++) {
        for(iPoint=0; iPoint<geometry_container[val_iZone][val_iInst][iMesh]->GetnPoint();iPoint++) {
          solver_container[val_iZone][val_iInst][iMesh][FLOW_SOL]->node[iPoint]->SetSolution(solver_container[val_iZone][val_iInst][iMesh][FLOW_SOL]->node[iPoint]->GetSolution_time_n());
          if (turbulent) {
            solver_container[val_iZone][val_iInst][iMesh][TURB_SOL]->node[iPoint]->SetSolution(solver_container[val_iZone][val_iInst][iMesh][TURB_SOL]->node[iPoint]->GetSolution_time_n());
          }
          if (heat) {
            solver_container[val_iZone][val_iInst][iMesh][HEAT_SOL]->node[iPoint]->SetSolution(solver_container[val_iZone][val_iInst][iMesh][HEAT_SOL]->node[iPoint]->GetSolution_time_n());
          }
        }
      }
      if (dual_time_1st){
      /*--- Set Solution at timestep n-1 to the previously loaded solution ---*/
        for (iMesh=0; iMesh<=config_container[val_iZone]->GetnMGLevels();iMesh++) {
          for(iPoint=0; iPoint<geometry_container[val_iZone][val_iInst][iMesh]->GetnPoint();iPoint++) {
            solver_container[val_iZone][val_iInst][iMesh][FLOW_SOL]->node[iPoint]->Set_Solution_time_n(solver_container[val_iZone][val_iInst][iMesh][FLOW_SOL]->node[iPoint]->GetSolution_Old());
            if (turbulent) {
              solver_container[val_iZone][val_iInst][iMesh][TURB_SOL]->node[iPoint]->Set_Solution_time_n(solver_container[val_iZone][val_iInst][iMesh][TURB_SOL]->node[iPoint]->GetSolution_Old());
            }
            if (heat) {
              solver_container[val_iZone][val_iInst][iMesh][HEAT_SOL]->node[iPoint]->Set_Solution_time_n(solver_container[val_iZone][val_iInst][iMesh][HEAT_SOL]->node[iPoint]->GetSolution_Old());
            }
          }
        }
      }
      if (dual_time_2nd){
        /*--- Set Solution at timestep n-1 to solution at n-2 ---*/
        for (iMesh=0; iMesh<=config_container[val_iZone]->GetnMGLevels();iMesh++) {
          for(iPoint=0; iPoint<geometry_container[val_iZone][val_iInst][iMesh]->GetnPoint();iPoint++) {
            solver_container[val_iZone][val_iInst][iMesh][FLOW_SOL]->node[iPoint]->Set_Solution_time_n(solver_container[val_iZone][val_iInst][iMesh][FLOW_SOL]->node[iPoint]->GetSolution_time_n1());
            if (turbulent) {
              solver_container[val_iZone][val_iInst][iMesh][TURB_SOL]->node[iPoint]->Set_Solution_time_n(solver_container[val_iZone][val_iInst][iMesh][TURB_SOL]->node[iPoint]->GetSolution_time_n1());
            }
            if (heat) {
              solver_container[val_iZone][val_iInst][iMesh][HEAT_SOL]->node[iPoint]->Set_Solution_time_n(solver_container[val_iZone][val_iInst][iMesh][HEAT_SOL]->node[iPoint]->GetSolution_time_n1());
            }
          }
        }
        /*--- Set Solution at timestep n-2 to the previously loaded solution ---*/
        for (iMesh=0; iMesh<=config_container[val_iZone]->GetnMGLevels();iMesh++) {
          for(iPoint=0; iPoint<geometry_container[val_iZone][val_iInst][iMesh]->GetnPoint();iPoint++) {
            solver_container[val_iZone][val_iInst][iMesh][FLOW_SOL]->node[iPoint]->Set_Solution_time_n1(solver_container[val_iZone][val_iInst][iMesh][FLOW_SOL]->node[iPoint]->GetSolution_Old());
            if (turbulent) {
              solver_container[val_iZone][val_iInst][iMesh][TURB_SOL]->node[iPoint]->Set_Solution_time_n1(solver_container[val_iZone][val_iInst][iMesh][TURB_SOL]->node[iPoint]->GetSolution_Old());
            }
            if (heat) {
              solver_container[val_iZone][val_iInst][iMesh][HEAT_SOL]->node[iPoint]->Set_Solution_time_n1(solver_container[val_iZone][val_iInst][iMesh][HEAT_SOL]->node[iPoint]->GetSolution_Old());
            }
          }
        }
      }
    }
  }

  /*--- Store flow solution also in the adjoint solver in order to be able to reset it later ---*/

  if (ExtIter == 0 || dual_time) {
    for (iMesh=0; iMesh<=config_container[val_iZone]->GetnMGLevels();iMesh++) {
      for (iPoint = 0; iPoint < geometry_container[val_iZone][val_iInst][iMesh]->GetnPoint(); iPoint++) {
        solver_container[val_iZone][val_iInst][iMesh][ADJFLOW_SOL]->node[iPoint]->SetSolution_Direct(solver_container[val_iZone][val_iInst][iMesh][FLOW_SOL]->node[iPoint]->GetSolution());
      }
    }
    if (turbulent && !config_container[val_iZone]->GetFrozen_Visc_Disc()) {
      for (iPoint = 0; iPoint < geometry_container[val_iZone][val_iInst][MESH_0]->GetnPoint(); iPoint++) {
        solver_container[val_iZone][val_iInst][MESH_0][ADJTURB_SOL]->node[iPoint]->SetSolution_Direct(solver_container[val_iZone][val_iInst][MESH_0][TURB_SOL]->node[iPoint]->GetSolution());
      }
    }
    if (heat) {
      for (iPoint = 0; iPoint < geometry_container[val_iZone][val_iInst][MESH_0]->GetnPoint(); iPoint++) {
        solver_container[val_iZone][val_iInst][MESH_0][ADJHEAT_SOL]->node[iPoint]->SetSolution_Direct(solver_container[val_iZone][val_iInst][MESH_0][HEAT_SOL]->node[iPoint]->GetSolution());
      }
    }
  }

  solver_container[val_iZone][val_iInst][MESH_0][ADJFLOW_SOL]->Preprocessing(geometry_container[val_iZone][val_iInst][MESH_0], solver_container[val_iZone][val_iInst][MESH_0],  config_container[val_iZone] , MESH_0, 0, RUNTIME_ADJFLOW_SYS, false);
  if (turbulent && !config_container[val_iZone]->GetFrozen_Visc_Disc()){
    solver_container[val_iZone][val_iInst][MESH_0][ADJTURB_SOL]->Preprocessing(geometry_container[val_iZone][val_iInst][MESH_0], solver_container[val_iZone][val_iInst][MESH_0],  config_container[val_iZone] , MESH_0, 0, RUNTIME_ADJTURB_SYS, false);
  }
  if (heat) {
    solver_container[val_iZone][val_iInst][MESH_0][ADJHEAT_SOL]->Preprocessing(geometry_container[val_iZone][val_iInst][MESH_0], solver_container[val_iZone][val_iInst][MESH_0],  config_container[val_iZone] , MESH_0, 0, RUNTIME_ADJHEAT_SYS, false);
  }
}



void CDiscAdjFluidIteration::LoadUnsteady_Solution(CGeometry ****geometry_container,
                                           CSolver *****solver_container,
                                           CConfig **config_container,
                                           unsigned short val_iZone,
                                           unsigned short val_iInst, 
                                           int val_DirectIter) {
  unsigned short iMesh;
  bool heat = config_container[val_iZone]->GetWeakly_Coupled_Heat();

  if (val_DirectIter >= 0) {
    if (rank == MASTER_NODE && val_iZone == ZONE_0)
      cout << " Loading flow solution from direct iteration " << val_DirectIter  << "." << endl;
    solver_container[val_iZone][val_iInst][MESH_0][FLOW_SOL]->LoadRestart(geometry_container[val_iZone][val_iInst], solver_container[val_iZone][val_iInst], config_container[val_iZone], val_DirectIter, true);
    if (turbulent) {
      solver_container[val_iZone][val_iInst][MESH_0][TURB_SOL]->LoadRestart(geometry_container[val_iZone][val_iInst], solver_container[val_iZone][val_iInst], config_container[val_iZone], val_DirectIter, false);
    }
    if (heat) {
      solver_container[val_iZone][val_iInst][MESH_0][HEAT_SOL]->LoadRestart(geometry_container[val_iZone][val_iInst], solver_container[val_iZone][val_iInst], config_container[val_iZone], val_DirectIter, false);
    }
  } else {
    /*--- If there is no solution file we set the freestream condition ---*/
    if (rank == MASTER_NODE && val_iZone == ZONE_0)
      cout << " Setting freestream conditions at direct iteration " << val_DirectIter << "." << endl;
    for (iMesh=0; iMesh<=config_container[val_iZone]->GetnMGLevels();iMesh++) {
      solver_container[val_iZone][val_iInst][iMesh][FLOW_SOL]->SetFreeStream_Solution(config_container[val_iZone]);
      solver_container[val_iZone][val_iInst][iMesh][FLOW_SOL]->Preprocessing(geometry_container[val_iZone][val_iInst][iMesh],solver_container[val_iZone][val_iInst][iMesh], config_container[val_iZone], iMesh, val_DirectIter, RUNTIME_FLOW_SYS, false);
      if (turbulent) {
        solver_container[val_iZone][val_iInst][iMesh][TURB_SOL]->SetFreeStream_Solution(config_container[val_iZone]);
        solver_container[val_iZone][val_iInst][iMesh][TURB_SOL]->Postprocessing(geometry_container[val_iZone][val_iInst][iMesh],solver_container[val_iZone][val_iInst][iMesh], config_container[val_iZone], iMesh);
      }
      if (heat) {
        solver_container[val_iZone][val_iInst][iMesh][HEAT_SOL]->SetFreeStream_Solution(config_container[val_iZone]);
        solver_container[val_iZone][val_iInst][iMesh][HEAT_SOL]->Postprocessing(geometry_container[val_iZone][val_iInst][iMesh],solver_container[val_iZone][val_iInst][iMesh], config_container[val_iZone], iMesh);
      }
    }
  }
}


void CDiscAdjFluidIteration::Iterate(COutput *output,
                                        CIntegration ****integration_container,
                                        CGeometry ****geometry_container,
                                        CSolver *****solver_container,
                                        CNumerics ******numerics_container,
                                        CConfig **config_container,
                                        CSurfaceMovement **surface_movement,
                                        CVolumetricMovement ***volume_grid_movement,
                                        CFreeFormDefBox*** FFDBox,
                                        unsigned short val_iZone,
                                        unsigned short val_iInst) {
  
  unsigned long ExtIter = config_container[val_iZone]->GetExtIter();
  unsigned short Kind_Solver = config_container[val_iZone]->GetKind_Solver();
  unsigned long IntIter = 0;
  bool unsteady = config_container[val_iZone]->GetUnsteady_Simulation() != STEADY;
  bool frozen_visc = config_container[val_iZone]->GetFrozen_Visc_Disc();
  bool heat = config_container[val_iZone]->GetWeakly_Coupled_Heat();

  if (!unsteady)
    IntIter = ExtIter;
  else {
    IntIter = config_container[val_iZone]->GetIntIter();
  }

  /*--- Extract the adjoints of the conservative input variables and store them for the next iteration ---*/

  if ((Kind_Solver == DISC_ADJ_NAVIER_STOKES) || (Kind_Solver == DISC_ADJ_RANS) || (Kind_Solver == DISC_ADJ_EULER)) {

    solver_container[val_iZone][val_iInst][MESH_0][ADJFLOW_SOL]->ExtractAdjoint_Solution(geometry_container[val_iZone][val_iInst][MESH_0], config_container[val_iZone]);

    solver_container[val_iZone][val_iInst][MESH_0][ADJFLOW_SOL]->ExtractAdjoint_Variables(geometry_container[val_iZone][val_iInst][MESH_0], config_container[val_iZone]);

    /*--- Set the convergence criteria (only residual possible) ---*/

    integration_container[val_iZone][val_iInst][ADJFLOW_SOL]->Convergence_Monitoring(geometry_container[val_iZone][val_iInst][MESH_0], config_container[val_iZone],
                                                                          IntIter, log10(solver_container[val_iZone][val_iInst][MESH_0][ADJFLOW_SOL]->GetRes_RMS(0)), MESH_0);

    }
  if (turbulent && !frozen_visc) {

    solver_container[val_iZone][val_iInst][MESH_0][ADJTURB_SOL]->ExtractAdjoint_Solution(geometry_container[val_iZone][val_iInst][MESH_0],
                                                                              config_container[val_iZone]);
  }
  if (heat) {

    solver_container[val_iZone][val_iInst][MESH_0][ADJHEAT_SOL]->ExtractAdjoint_Solution(geometry_container[val_iZone][val_iInst][MESH_0],
                                                                              config_container[val_iZone]);
  }
}
  
    
void CDiscAdjFluidIteration::InitializeAdjoint(CSolver *****solver_container, CGeometry ****geometry_container, CConfig **config_container, unsigned short iZone, unsigned short iInst){

  unsigned short Kind_Solver = config_container[iZone]->GetKind_Solver();
  bool frozen_visc = config_container[iZone]->GetFrozen_Visc_Disc();
  bool heat = config_container[iZone]->GetWeakly_Coupled_Heat();

  /*--- Initialize the adjoint of the objective function (typically with 1.0) ---*/
  
  solver_container[iZone][iInst][MESH_0][ADJFLOW_SOL]->SetAdj_ObjFunc(geometry_container[iZone][iInst][MESH_0], config_container[iZone]);

  /*--- Initialize the adjoints the conservative variables ---*/

  if ((Kind_Solver == DISC_ADJ_NAVIER_STOKES) || (Kind_Solver == DISC_ADJ_RANS) || (Kind_Solver == DISC_ADJ_EULER)) {

    solver_container[iZone][iInst][MESH_0][ADJFLOW_SOL]->SetAdjoint_Output(geometry_container[iZone][iInst][MESH_0],
                                                                  config_container[iZone]);
  }

  if (turbulent && !frozen_visc) {
    solver_container[iZone][iInst][MESH_0][ADJTURB_SOL]->SetAdjoint_Output(geometry_container[iZone][iInst][MESH_0],
        config_container[iZone]);
  }

  if (heat) {
    solver_container[iZone][iInst][MESH_0][ADJHEAT_SOL]->SetAdjoint_Output(geometry_container[iZone][iInst][MESH_0],
        config_container[iZone]);
  }
}


void CDiscAdjFluidIteration::RegisterInput(CSolver *****solver_container, CGeometry ****geometry_container, CConfig **config_container, unsigned short iZone, unsigned short iInst, unsigned short kind_recording){

  unsigned short Kind_Solver = config_container[iZone]->GetKind_Solver();
  bool frozen_visc = config_container[iZone]->GetFrozen_Visc_Disc();
  bool heat = config_container[iZone]->GetWeakly_Coupled_Heat();

  if (kind_recording == FLOW_CONS_VARS || kind_recording == COMBINED){
    
    /*--- Register flow and turbulent variables as input ---*/
    
    if ((Kind_Solver == DISC_ADJ_NAVIER_STOKES) || (Kind_Solver == DISC_ADJ_RANS) || (Kind_Solver == DISC_ADJ_EULER)) {

      solver_container[iZone][iInst][MESH_0][ADJFLOW_SOL]->RegisterSolution(geometry_container[iZone][iInst][MESH_0], config_container[iZone]);

      solver_container[iZone][iInst][MESH_0][ADJFLOW_SOL]->RegisterVariables(geometry_container[iZone][iInst][MESH_0], config_container[iZone]);
    }
    
    if (turbulent && !frozen_visc) {
      solver_container[iZone][iInst][MESH_0][ADJTURB_SOL]->RegisterSolution(geometry_container[iZone][iInst][MESH_0], config_container[iZone]);
    }
    if (heat) {
      solver_container[iZone][iInst][MESH_0][ADJHEAT_SOL]->RegisterSolution(geometry_container[iZone][iInst][MESH_0], config_container[iZone]);
    }
  }
  if (kind_recording == MESH_COORDS){
    
    /*--- Register node coordinates as input ---*/
    
    geometry_container[iZone][iInst][MESH_0]->RegisterCoordinates(config_container[iZone]);
    
  }

  if (kind_recording == FLOW_CROSS_TERM){

    /*--- Register flow and turbulent variables as input ---*/

    solver_container[iZone][iInst][MESH_0][ADJFLOW_SOL]->RegisterSolution(geometry_container[iZone][iInst][MESH_0], config_container[iZone]);

    if (turbulent && !frozen_visc){
      solver_container[iZone][iInst][MESH_0][ADJTURB_SOL]->RegisterSolution(geometry_container[iZone][iInst][MESH_0], config_container[iZone]);
    }
  }

  if (kind_recording == GEOMETRY_CROSS_TERM){

    /*--- Register node coordinates as input ---*/

    geometry_container[iZone][iInst][MESH_0]->RegisterCoordinates(config_container[iZone]);

  }

  /*--- Register the variables of the mesh deformation ---*/
  if (kind_recording == MESH_DEFORM){

    /*--- Undeformed mesh coordinates ---*/
    solver_container[iZone][iInst][MESH_0][ADJMESH_SOL]->RegisterSolution(geometry_container[iZone][iInst][MESH_0], config_container[iZone]);

    /*--- Boundary displacements ---*/
    solver_container[iZone][iInst][MESH_0][ADJMESH_SOL]->RegisterVariables(geometry_container[iZone][iInst][MESH_0], config_container[iZone]);

  }

}

void CDiscAdjFluidIteration::SetRecording(CSolver *****solver_container,
                                          CGeometry ****geometry_container,
                                          CConfig **config_container,
                                          unsigned short val_iZone,
                                          unsigned short val_iInst,
                                          unsigned short kind_recording) {

  unsigned short iMesh;

  /*--- Prepare for recording by resetting the solution to the initial converged solution ---*/

  solver_container[val_iZone][val_iInst][MESH_0][ADJFEA_SOL]->SetRecording(geometry_container[val_iZone][val_iInst][MESH_0], config_container[val_iZone]);

  for (iMesh = 0; iMesh <= config_container[val_iZone]->GetnMGLevels(); iMesh++){
    solver_container[val_iZone][val_iInst][iMesh][ADJFLOW_SOL]->SetRecording(geometry_container[val_iZone][val_iInst][iMesh], config_container[val_iZone]);
  }
  if (config_container[val_iZone]->GetKind_Solver() == DISC_ADJ_RANS && !config_container[val_iZone]->GetFrozen_Visc_Disc()) {
    solver_container[val_iZone][val_iInst][MESH_0][ADJTURB_SOL]->SetRecording(geometry_container[val_iZone][val_iInst][MESH_0], config_container[val_iZone]);
  }
  if (config_container[val_iZone]->GetWeakly_Coupled_Heat()) {
    solver_container[val_iZone][val_iInst][MESH_0][ADJHEAT_SOL]->SetRecording(geometry_container[val_iZone][val_iInst][MESH_0], config_container[val_iZone]);
  }


}

void CDiscAdjFluidIteration::SetDependencies(CSolver *****solver_container,
                                             CGeometry ****geometry_container,
                                             CNumerics ******numerics_container,
                                             CConfig **config_container,
                                             unsigned short iZone,
                                             unsigned short iInst,
                                             unsigned short kind_recording){

  bool frozen_visc = config_container[iZone]->GetFrozen_Visc_Disc();
  bool heat = config_container[iZone]->GetWeakly_Coupled_Heat();
  if ((kind_recording == MESH_COORDS) || (kind_recording == NONE)  ||
      (kind_recording == GEOMETRY_CROSS_TERM) || (kind_recording == ALL_VARIABLES)){

    /*--- Update geometry to get the influence on other geometry variables (normals, volume etc) ---*/

    geometry_container[iZone][iInst][MESH_0]->UpdateGeometry(geometry_container[iZone][iInst], config_container[iZone]);

  }

  /*--- Compute coupling between flow and turbulent equations ---*/

  solver_container[iZone][iInst][MESH_0][FLOW_SOL]->InitiateComms(geometry_container[iZone][iInst][MESH_0], config_container[iZone], SOLUTION);
  solver_container[iZone][iInst][MESH_0][FLOW_SOL]->CompleteComms(geometry_container[iZone][iInst][MESH_0], config_container[iZone], SOLUTION);

  if (turbulent && !frozen_visc){
    solver_container[iZone][iInst][MESH_0][FLOW_SOL]->Preprocessing(geometry_container[iZone][iInst][MESH_0],solver_container[iZone][iInst][MESH_0], config_container[iZone], MESH_0, NO_RK_ITER, RUNTIME_FLOW_SYS, true);
    solver_container[iZone][iInst][MESH_0][TURB_SOL]->Postprocessing(geometry_container[iZone][iInst][MESH_0],solver_container[iZone][iInst][MESH_0], config_container[iZone], MESH_0);
    solver_container[iZone][iInst][MESH_0][TURB_SOL]->InitiateComms(geometry_container[iZone][iInst][MESH_0], config_container[iZone], SOLUTION);
    solver_container[iZone][iInst][MESH_0][TURB_SOL]->CompleteComms(geometry_container[iZone][iInst][MESH_0], config_container[iZone], SOLUTION);

  }

  if (heat){
    solver_container[iZone][iInst][MESH_0][HEAT_SOL]->Set_Heatflux_Areas(geometry_container[iZone][iInst][MESH_0], config_container[iZone]);
    solver_container[iZone][iInst][MESH_0][HEAT_SOL]->Preprocessing(geometry_container[iZone][iInst][MESH_0],solver_container[iZone][iInst][MESH_0], config_container[iZone], MESH_0, NO_RK_ITER, RUNTIME_HEAT_SYS, true);
    solver_container[iZone][iInst][MESH_0][HEAT_SOL]->Postprocessing(geometry_container[iZone][iInst][MESH_0],solver_container[iZone][iInst][MESH_0], config_container[iZone], MESH_0);
    solver_container[iZone][iInst][MESH_0][HEAT_SOL]->InitiateComms(geometry_container[iZone][iInst][MESH_0], config_container[iZone], SOLUTION);
    solver_container[iZone][iInst][MESH_0][HEAT_SOL]->CompleteComms(geometry_container[iZone][iInst][MESH_0], config_container[iZone], SOLUTION);
  }
}

void CDiscAdjFluidIteration::RegisterOutput(CSolver *****solver_container, CGeometry ****geometry_container, CConfig **config_container, COutput* output, unsigned short iZone, unsigned short iInst){
  
  unsigned short Kind_Solver = config_container[iZone]->GetKind_Solver();
  bool frozen_visc = config_container[iZone]->GetFrozen_Visc_Disc();
  bool heat = config_container[iZone]->GetWeakly_Coupled_Heat();

  if ((Kind_Solver == DISC_ADJ_NAVIER_STOKES) || (Kind_Solver == DISC_ADJ_RANS) || (Kind_Solver == DISC_ADJ_EULER)) {
  
  /*--- Register conservative variables as output of the iteration ---*/
  
    solver_container[iZone][iInst][MESH_0][FLOW_SOL]->RegisterOutput(geometry_container[iZone][iInst][MESH_0],config_container[iZone]);
  
  }
  if (turbulent && !frozen_visc){
    solver_container[iZone][iInst][MESH_0][TURB_SOL]->RegisterOutput(geometry_container[iZone][iInst][MESH_0],
                                                                 config_container[iZone]);
  }
  if (heat){
    solver_container[iZone][iInst][MESH_0][HEAT_SOL]->RegisterOutput(geometry_container[iZone][iInst][MESH_0],
                                                                 config_container[iZone]);
  }
}

void CDiscAdjFluidIteration::InitializeAdjoint_CrossTerm(CSolver *****solver_container, CGeometry ****geometry_container, CConfig **config_container, unsigned short iZone, unsigned short iInst){

  unsigned short Kind_Solver = config_container[iZone]->GetKind_Solver();
  bool frozen_visc = config_container[iZone]->GetFrozen_Visc_Disc();

  /*--- Initialize the adjoint of the objective function (typically with 1.0) ---*/

  solver_container[iZone][iInst][MESH_0][ADJFLOW_SOL]->SetAdj_ObjFunc(geometry_container[iZone][iInst][MESH_0], config_container[iZone]);

  /*--- Initialize the adjoints the conservative variables ---*/

 if ((Kind_Solver == DISC_ADJ_NAVIER_STOKES) || (Kind_Solver == DISC_ADJ_RANS) || (Kind_Solver == DISC_ADJ_EULER)) {

  solver_container[iZone][iInst][MESH_0][ADJFLOW_SOL]->SetAdjoint_Output(geometry_container[iZone][iInst][MESH_0],
                                                                  config_container[iZone]);
}

  if (turbulent && !frozen_visc) {
    solver_container[iZone][iInst][MESH_0][ADJTURB_SOL]->SetAdjoint_Output(geometry_container[iZone][iInst][MESH_0],
                                                                    config_container[iZone]);
  }
}


void CDiscAdjFluidIteration::Update(COutput *output,
                                       CIntegration ****integration_container,
                                       CGeometry ****geometry_container,
                                       CSolver *****solver_container,
                                       CNumerics ******numerics_container,
                                       CConfig **config_container,
                                       CSurfaceMovement **surface_movement,
                                       CVolumetricMovement ***grid_movement,
                                       CFreeFormDefBox*** FFDBox,
                                       unsigned short val_iZone,
                                       unsigned short val_iInst)      {

  unsigned short iMesh;

  /*--- Dual time stepping strategy ---*/

  if ((config_container[val_iZone]->GetUnsteady_Simulation() == DT_STEPPING_1ST) ||
      (config_container[val_iZone]->GetUnsteady_Simulation() == DT_STEPPING_2ND)) {

    for (iMesh = 0; iMesh <= config_container[val_iZone]->GetnMGLevels(); iMesh++) {
      integration_container[val_iZone][val_iInst][ADJFLOW_SOL]->SetConvergence(false);
    }
  }
}
bool CDiscAdjFluidIteration::Monitor(COutput *output,
    CIntegration ****integration_container,
    CGeometry ****geometry_container,
    CSolver *****solver_container,
    CNumerics ******numerics_container,
    CConfig **config_container,
    CSurfaceMovement **surface_movement,
    CVolumetricMovement ***grid_movement,
    CFreeFormDefBox*** FFDBox,
    unsigned short val_iZone,
    unsigned short val_iInst)     {

  bool StopCalc = false;
  bool steady = (config_container[val_iZone]->GetUnsteady_Simulation() == STEADY);
  bool output_history = false;

#ifndef HAVE_MPI
  StopTime = su2double(clock())/su2double(CLOCKS_PER_SEC);
#else
  StopTime = MPI_Wtime();
#endif
  UsedTime = StopTime - StartTime;

  /*--- If convergence was reached --*/
  StopCalc = integration_container[val_iZone][INST_0][ADJFLOW_SOL]->GetConvergence();

  /*--- Write the convergence history for the fluid (only screen output) ---*/

  /*--- The logic is right now case dependent ----*/
  /*--- This needs to be generalized when the new output structure comes ---*/
  output_history = (steady && !(multizone && (config_container[val_iZone]->GetnInner_Iter()==1)));

  if (output_history) output->SetConvHistory_Body(NULL, geometry_container, solver_container, config_container, integration_container, false, UsedTime, val_iZone, INST_0);

  return StopCalc;

}
void CDiscAdjFluidIteration::Postprocess(COutput *output,
                                         CIntegration ****integration_container,
                                         CGeometry ****geometry_container,
                                         CSolver *****solver_container,
                                         CNumerics ******numerics_container,
                                         CConfig **config_container,
                                         CSurfaceMovement **surface_movement,
                                         CVolumetricMovement ***grid_movement,
                                         CFreeFormDefBox*** FFDBox,
                                         unsigned short val_iZone,
                                         unsigned short val_iInst) { }


CDiscAdjFEAIteration::CDiscAdjFEAIteration(CConfig *config) : CIteration(config), CurrentRecording(NONE){

  fem_iteration = new CFEAIteration(config);

  // TEMPORARY output only for standalone structural problems
  if ((!config->GetFSI_Simulation()) && (rank == MASTER_NODE)){

    bool de_effects = config->GetDE_Effects();
    unsigned short iVar;

    /*--- Header of the temporary output file ---*/
    ofstream myfile_res;
    myfile_res.open ("Results_Reverse_Adjoint.txt");

    myfile_res << "Obj_Func" << " ";
    for (iVar = 0; iVar < config->GetnElasticityMod(); iVar++)
        myfile_res << "Sens_E_" << iVar << "\t";

    for (iVar = 0; iVar < config->GetnPoissonRatio(); iVar++)
      myfile_res << "Sens_Nu_" << iVar << "\t";

    if (config->GetDynamic_Analysis() == DYNAMIC){
        for (iVar = 0; iVar < config->GetnMaterialDensity(); iVar++)
          myfile_res << "Sens_Rho_" << iVar << "\t";
    }

    if (de_effects){
        for (iVar = 0; iVar < config->GetnElectric_Field(); iVar++)
          myfile_res << "Sens_EField_" << iVar << "\t";
    }

    myfile_res << endl;

    myfile_res.close();
  }

}

CDiscAdjFEAIteration::~CDiscAdjFEAIteration(void) { }
void CDiscAdjFEAIteration::Preprocess(COutput *output,
                                           CIntegration ****integration_container,
                                           CGeometry ****geometry_container,
                                           CSolver *****solver_container,
                                           CNumerics ******numerics_container,
                                           CConfig **config_container,
                                           CSurfaceMovement **surface_movement,
                                           CVolumetricMovement ***grid_movement,
                                           CFreeFormDefBox*** FFDBox,
                                           unsigned short val_iZone,
                                           unsigned short val_iInst) {

  unsigned long IntIter = 0, iPoint;
  config_container[ZONE_0]->SetIntIter(IntIter);
  unsigned short ExtIter = config_container[val_iZone]->GetExtIter();
  bool dynamic = (config_container[val_iZone]->GetDynamic_Analysis() == DYNAMIC);

  int Direct_Iter;

  /*--- For the dynamic adjoint, load direct solutions from restart files. ---*/

  if (dynamic) {

    Direct_Iter = SU2_TYPE::Int(config_container[val_iZone]->GetUnst_AdjointIter()) - SU2_TYPE::Int(ExtIter) - 1;

    /*--- We want to load the already converged solution at timesteps n and n-1 ---*/

    /*--- Load solution at timestep n-1 ---*/

    LoadDynamic_Solution(geometry_container, solver_container,config_container, val_iZone, val_iInst, Direct_Iter-1);

    /*--- Push solution back to correct array ---*/

    for(iPoint=0; iPoint<geometry_container[val_iZone][val_iInst][MESH_0]->GetnPoint();iPoint++){
      solver_container[val_iZone][val_iInst][MESH_0][FEA_SOL]->node[iPoint]->SetSolution_time_n();
    }

    /*--- Push solution back to correct array ---*/

    for(iPoint=0; iPoint<geometry_container[val_iZone][val_iInst][MESH_0]->GetnPoint();iPoint++){
      solver_container[val_iZone][val_iInst][MESH_0][FEA_SOL]->node[iPoint]->SetSolution_Accel_time_n();
    }

    /*--- Push solution back to correct array ---*/

    for(iPoint=0; iPoint<geometry_container[val_iZone][val_iInst][MESH_0]->GetnPoint();iPoint++){
      solver_container[val_iZone][val_iInst][MESH_0][FEA_SOL]->node[iPoint]->SetSolution_Vel_time_n();
    }

    /*--- Load solution timestep n ---*/

    LoadDynamic_Solution(geometry_container, solver_container,config_container, val_iZone, val_iInst, Direct_Iter);

    /*--- Store FEA solution also in the adjoint solver in order to be able to reset it later ---*/

    for (iPoint = 0; iPoint < geometry_container[val_iZone][val_iInst][MESH_0]->GetnPoint(); iPoint++){
      solver_container[val_iZone][val_iInst][MESH_0][ADJFEA_SOL]->node[iPoint]->SetSolution_Direct(solver_container[val_iZone][val_iInst][MESH_0][FEA_SOL]->node[iPoint]->GetSolution());
    }

    for (iPoint = 0; iPoint < geometry_container[val_iZone][val_iInst][MESH_0]->GetnPoint(); iPoint++){
      solver_container[val_iZone][val_iInst][MESH_0][ADJFEA_SOL]->node[iPoint]->SetSolution_Accel_Direct(solver_container[val_iZone][val_iInst][MESH_0][FEA_SOL]->node[iPoint]->GetSolution_Accel());
    }

    for (iPoint = 0; iPoint < geometry_container[val_iZone][val_iInst][MESH_0]->GetnPoint(); iPoint++){
      solver_container[val_iZone][val_iInst][MESH_0][ADJFEA_SOL]->node[iPoint]->SetSolution_Vel_Direct(solver_container[val_iZone][val_iInst][MESH_0][FEA_SOL]->node[iPoint]->GetSolution_Vel());
    }

  }
  else{
    /*--- Store FEA solution also in the adjoint solver in order to be able to reset it later ---*/

    for (iPoint = 0; iPoint < geometry_container[val_iZone][val_iInst][MESH_0]->GetnPoint(); iPoint++){
      solver_container[val_iZone][val_iInst][MESH_0][ADJFEA_SOL]->node[iPoint]->SetSolution_Direct(solver_container[val_iZone][val_iInst][MESH_0][FEA_SOL]->node[iPoint]->GetSolution());
    }

  }

  solver_container[val_iZone][val_iInst][MESH_0][ADJFEA_SOL]->Preprocessing(geometry_container[val_iZone][val_iInst][MESH_0], solver_container[val_iZone][val_iInst][MESH_0],  config_container[val_iZone] , MESH_0, 0, RUNTIME_ADJFEA_SYS, false);

}



void CDiscAdjFEAIteration::LoadDynamic_Solution(CGeometry ****geometry_container,
                                               CSolver *****solver_container,
                                               CConfig **config_container,
                                               unsigned short val_iZone,
                                               unsigned short val_iInst, 
                                               int val_DirectIter) {
  unsigned short iVar;
  unsigned long iPoint;
  bool update_geo = false;  //TODO: check

  if (val_DirectIter >= 0){
    if (rank == MASTER_NODE && val_iZone == ZONE_0)
      cout << " Loading FEA solution from direct iteration " << val_DirectIter  << "." << endl;
    solver_container[val_iZone][val_iInst][MESH_0][FEA_SOL]->LoadRestart(geometry_container[val_iZone][val_iInst], solver_container[val_iZone][val_iInst], config_container[val_iZone], val_DirectIter, update_geo);
  } else {
    /*--- If there is no solution file we set the freestream condition ---*/
    if (rank == MASTER_NODE && val_iZone == ZONE_0)
      cout << " Setting static conditions at direct iteration " << val_DirectIter << "." << endl;
    /*--- Push solution back to correct array ---*/
    for(iPoint=0; iPoint < geometry_container[val_iZone][val_iInst][MESH_0]->GetnPoint();iPoint++){
      for (iVar = 0; iVar < solver_container[val_iZone][val_iInst][MESH_0][FEA_SOL]->GetnVar(); iVar++){
        solver_container[val_iZone][val_iInst][MESH_0][FEA_SOL]->node[iPoint]->SetSolution(iVar, 0.0);
        solver_container[val_iZone][val_iInst][MESH_0][FEA_SOL]->node[iPoint]->SetSolution_Accel(iVar, 0.0);
        solver_container[val_iZone][val_iInst][MESH_0][FEA_SOL]->node[iPoint]->SetSolution_Vel(iVar, 0.0);
      }
    }
  }
}


void CDiscAdjFEAIteration::Iterate(COutput *output,
                                        CIntegration ****integration_container,
                                        CGeometry ****geometry_container,
                                        CSolver *****solver_container,
                                        CNumerics ******numerics_container,
                                        CConfig **config_container,
                                        CSurfaceMovement **surface_movement,
                                        CVolumetricMovement ***volume_grid_movement,
                                        CFreeFormDefBox*** FFDBox,
                                        unsigned short val_iZone,
                                        unsigned short val_iInst) {


  bool dynamic = (config_container[val_iZone]->GetDynamic_Analysis() == DYNAMIC);

  unsigned long nIntIter = config_container[val_iZone]->GetnIter();
  unsigned long IntIter  = config_container[val_iZone]->GetIntIter();

  /*--- Extract the adjoints of the conservative input variables and store them for the next iteration ---*/

  solver_container[val_iZone][val_iInst][MESH_0][ADJFEA_SOL]->ExtractAdjoint_Solution(geometry_container[val_iZone][val_iInst][MESH_0],
                                                                                      config_container[val_iZone]);

  solver_container[val_iZone][val_iInst][MESH_0][ADJFEA_SOL]->ExtractAdjoint_Variables(geometry_container[val_iZone][val_iInst][MESH_0],
                                                                                       config_container[val_iZone]);

  /*--- Set the convergence criteria (only residual possible) ---*/

  integration_container[val_iZone][val_iInst][ADJFEA_SOL]->Convergence_Monitoring(geometry_container[val_iZone][val_iInst][MESH_0],config_container[val_iZone],
                                                                                  IntIter,log10(solver_container[val_iZone][val_iInst][MESH_0][ADJFLOW_SOL]->GetRes_RMS(0)), MESH_0);

  /*--- Write the convergence history (only screen output) ---*/

  if(IntIter != nIntIter-1)
    output->SetConvHistory_Body(NULL, geometry_container, solver_container, config_container, integration_container, true, 0.0, val_iZone, val_iInst);

  if (dynamic){
    integration_container[val_iZone][val_iInst][ADJFEA_SOL]->SetConvergence(false);
  }

}

void CDiscAdjFEAIteration::SetRecording(COutput *output,
                                             CIntegration ****integration_container,
                                             CGeometry ****geometry_container,
                                             CSolver *****solver_container,
                                             CNumerics ******numerics_container,
                                             CConfig **config_container,
                                             CSurfaceMovement **surface_movement,
                                             CVolumetricMovement ***grid_movement,
                                             CFreeFormDefBox*** FFDBox,
                                             unsigned short val_iZone,
                                             unsigned short val_iInst,
                                             unsigned short kind_recording)      {

  unsigned long IntIter = config_container[ZONE_0]->GetIntIter();
  unsigned long ExtIter = config_container[val_iZone]->GetExtIter(), DirectExtIter;
  bool dynamic = (config_container[val_iZone]->GetDynamic_Analysis() == DYNAMIC);

  DirectExtIter = 0;
  if (dynamic){
    DirectExtIter = SU2_TYPE::Int(config_container[val_iZone]->GetUnst_AdjointIter()) - SU2_TYPE::Int(ExtIter) - 1;
  }

  /*--- Reset the tape ---*/

  AD::Reset();

  /*--- We only need to reset the indices if the current recording is different from the recording we want to have ---*/

  if (CurrentRecording != kind_recording && (CurrentRecording != NONE) ){

    solver_container[val_iZone][val_iInst][MESH_0][ADJFEA_SOL]->SetRecording(geometry_container[val_iZone][val_iInst][MESH_0], config_container[val_iZone]);

    /*--- Clear indices of coupling variables ---*/

    SetDependencies(solver_container, geometry_container, numerics_container, config_container, val_iZone, val_iInst, ALL_VARIABLES);

    /*--- Run one iteration while tape is passive - this clears all indices ---*/

    fem_iteration->Iterate(output,integration_container,geometry_container,solver_container,numerics_container,
                                config_container,surface_movement,grid_movement,FFDBox,val_iZone, val_iInst);

  }

  /*--- Prepare for recording ---*/

  solver_container[val_iZone][val_iInst][MESH_0][ADJFEA_SOL]->SetRecording(geometry_container[val_iZone][val_iInst][MESH_0], config_container[val_iZone]);

  /*--- Start the recording of all operations ---*/

  AD::StartRecording();

  /*--- Register FEA variables ---*/

  RegisterInput(solver_container, geometry_container, config_container, val_iZone, val_iInst, kind_recording);

  /*--- Compute coupling or update the geometry ---*/

  SetDependencies(solver_container, geometry_container, numerics_container, config_container, val_iZone, val_iInst, kind_recording);

  /*--- Set the correct direct iteration number ---*/

  if (dynamic){
    config_container[val_iZone]->SetExtIter(DirectExtIter);
  }

  /*--- Run the direct iteration ---*/

  fem_iteration->Iterate(output,integration_container,geometry_container,solver_container,numerics_container,
                              config_container,surface_movement,grid_movement,FFDBox, val_iZone, val_iInst);

  config_container[val_iZone]->SetExtIter(ExtIter);

  /*--- Register structural variables and objective function as output ---*/

  RegisterOutput(solver_container, geometry_container, config_container, val_iZone, val_iInst);

  /*--- Stop the recording ---*/

  AD::StopRecording();

  /*--- Set the recording status ---*/

  CurrentRecording = kind_recording;

  /* --- Reset the number of the internal iterations---*/

  config_container[ZONE_0]->SetIntIter(IntIter);

}


void CDiscAdjFEAIteration::SetRecording(CSolver *****solver_container,
                                        CGeometry ****geometry_container,
                                        CConfig **config_container,
                                        unsigned short val_iZone,
                                        unsigned short val_iInst,
                                        unsigned short kind_recording) {

  /*--- Prepare for recording by resetting the solution to the initial converged solution ---*/

  solver_container[val_iZone][val_iInst][MESH_0][ADJFEA_SOL]->SetRecording(geometry_container[val_iZone][val_iInst][MESH_0], config_container[val_iZone]);

}

void CDiscAdjFEAIteration::RegisterInput(CSolver *****solver_container, CGeometry ****geometry_container, CConfig **config_container, unsigned short iZone, unsigned short iInst, unsigned short kind_recording){

  /*--- Register structural displacements as input ---*/

  solver_container[iZone][iInst][MESH_0][ADJFEA_SOL]->RegisterSolution(geometry_container[iZone][iInst][MESH_0], config_container[iZone]);

  /*--- Register variables as input ---*/

  solver_container[iZone][iInst][MESH_0][ADJFEA_SOL]->RegisterVariables(geometry_container[iZone][iInst][MESH_0], config_container[iZone]);

  /*--- Both need to be registered regardless of kind_recording for structural shape derivatives to work properly.
        Otherwise, the code simply diverges as the FEM_CROSS_TERM_GEOMETRY breaks! (no idea why) for this term we register but do not extract! ---*/
}

void CDiscAdjFEAIteration::SetDependencies(CSolver *****solver_container, CGeometry ****geometry_container, CNumerics ******numerics_container, CConfig **config_container, unsigned short iZone, unsigned short iInst, unsigned short kind_recording){

  unsigned short iVar;
  unsigned short iMPROP = config_container[iZone]->GetnElasticityMod();
  
  /*--- Some numerics are only instanciated under these conditions ---*/
  bool element_based = (config_container[iZone]->GetGeometricConditions() == LARGE_DEFORMATIONS) &&
                        solver_container[iZone][iInst][MESH_0][FEA_SOL]->IsElementBased(),
       de_effects    = (config_container[iZone]->GetGeometricConditions() == LARGE_DEFORMATIONS) &&
                        config_container[iZone]->GetDE_Effects();

  for (iVar = 0; iVar < iMPROP; iVar++){

      /*--- Add dependencies for E and Nu ---*/

      numerics_container[iZone][iInst][MESH_0][FEA_SOL][FEA_TERM]->SetMaterial_Properties(iVar,
                                                                                   solver_container[iZone][iInst][MESH_0][ADJFEA_SOL]->GetVal_Young(iVar),
                                                                                   solver_container[iZone][iInst][MESH_0][ADJFEA_SOL]->GetVal_Poisson(iVar));

      /*--- Add dependencies for Rho and Rho_DL ---*/

      numerics_container[iZone][iInst][MESH_0][FEA_SOL][FEA_TERM]->SetMaterial_Density(iVar,
                                                                                solver_container[iZone][iInst][MESH_0][ADJFEA_SOL]->GetVal_Rho(iVar),
                                                                                solver_container[iZone][iInst][MESH_0][ADJFEA_SOL]->GetVal_Rho_DL(iVar));

      /*--- Add dependencies for element-based simulations. ---*/

      if (element_based){

          /*--- Neo Hookean Compressible ---*/
          numerics_container[iZone][iInst][MESH_0][FEA_SOL][MAT_NHCOMP]->SetMaterial_Properties(iVar,
                                                                                       solver_container[iZone][iInst][MESH_0][ADJFEA_SOL]->GetVal_Young(iVar),
                                                                                       solver_container[iZone][iInst][MESH_0][ADJFEA_SOL]->GetVal_Poisson(iVar));
          numerics_container[iZone][iInst][MESH_0][FEA_SOL][MAT_NHCOMP]->SetMaterial_Density(iVar,
                                                                                    solver_container[iZone][iInst][MESH_0][ADJFEA_SOL]->GetVal_Rho(iVar),
                                                                                    solver_container[iZone][iInst][MESH_0][ADJFEA_SOL]->GetVal_Rho_DL(iVar));

          /*--- Ideal DE ---*/
          numerics_container[iZone][iInst][MESH_0][FEA_SOL][MAT_IDEALDE]->SetMaterial_Properties(iVar,
                                                                                       solver_container[iZone][iInst][MESH_0][ADJFEA_SOL]->GetVal_Young(iVar),
                                                                                       solver_container[iZone][iInst][MESH_0][ADJFEA_SOL]->GetVal_Poisson(iVar));
          numerics_container[iZone][iInst][MESH_0][FEA_SOL][MAT_IDEALDE]->SetMaterial_Density(iVar,
                                                                                    solver_container[iZone][iInst][MESH_0][ADJFEA_SOL]->GetVal_Rho(iVar),
                                                                                    solver_container[iZone][iInst][MESH_0][ADJFEA_SOL]->GetVal_Rho_DL(iVar));

          /*--- Knowles ---*/
          numerics_container[iZone][iInst][MESH_0][FEA_SOL][MAT_KNOWLES]->SetMaterial_Properties(iVar,
                                                                                       solver_container[iZone][iInst][MESH_0][ADJFEA_SOL]->GetVal_Young(iVar),
                                                                                       solver_container[iZone][iInst][MESH_0][ADJFEA_SOL]->GetVal_Poisson(iVar));
          numerics_container[iZone][iInst][MESH_0][FEA_SOL][MAT_KNOWLES]->SetMaterial_Density(iVar,
                                                                                    solver_container[iZone][iInst][MESH_0][ADJFEA_SOL]->GetVal_Rho(iVar),
                                                                                    solver_container[iZone][iInst][MESH_0][ADJFEA_SOL]->GetVal_Rho_DL(iVar));

      }



  }

  if (de_effects){

      unsigned short nEField = solver_container[iZone][iInst][MESH_0][ADJFEA_SOL]->GetnEField();

      for (unsigned short iEField = 0; iEField < nEField; iEField++){

          numerics_container[iZone][iInst][MESH_0][FEA_SOL][FEA_TERM]->Set_ElectricField(iEField,
                                                                                 solver_container[iZone][iInst][MESH_0][ADJFEA_SOL]->GetVal_EField(iEField));

          numerics_container[iZone][iInst][MESH_0][FEA_SOL][DE_TERM]->Set_ElectricField(iEField,
                                                                                 solver_container[iZone][iInst][MESH_0][ADJFEA_SOL]->GetVal_EField(iEField));

      }


  }

  /*--- Add dependencies for element-based simulations. ---*/

  switch (config_container[iZone]->GetDV_FEA()) {
    case YOUNG_MODULUS:
    case POISSON_RATIO:
    case DENSITY_VAL:
    case DEAD_WEIGHT:
    case ELECTRIC_FIELD:

      unsigned short nDV = solver_container[iZone][iInst][MESH_0][ADJFEA_SOL]->GetnDVFEA();

      for (unsigned short iDV = 0; iDV < nDV; iDV++){

          numerics_container[iZone][iInst][MESH_0][FEA_SOL][FEA_TERM]->Set_DV_Val(iDV,
                                                                           solver_container[iZone][iInst][MESH_0][ADJFEA_SOL]->GetVal_DVFEA(iDV));

          if (de_effects){
            numerics_container[iZone][iInst][MESH_0][FEA_SOL][DE_TERM]->Set_DV_Val(iDV,
                                                                            solver_container[iZone][iInst][MESH_0][ADJFEA_SOL]->GetVal_DVFEA(iDV));
          }

      }

      if (element_based){

        for (unsigned short iDV = 0; iDV < nDV; iDV++){
            numerics_container[iZone][iInst][MESH_0][FEA_SOL][MAT_NHCOMP]->Set_DV_Val(iDV,
                                                                            solver_container[iZone][iInst][MESH_0][ADJFEA_SOL]->GetVal_DVFEA(iDV));
            numerics_container[iZone][iInst][MESH_0][FEA_SOL][MAT_IDEALDE]->Set_DV_Val(iDV,
                                                                            solver_container[iZone][iInst][MESH_0][ADJFEA_SOL]->GetVal_DVFEA(iDV));
            numerics_container[iZone][iInst][MESH_0][FEA_SOL][MAT_KNOWLES]->Set_DV_Val(iDV,
                                                                            solver_container[iZone][iInst][MESH_0][ADJFEA_SOL]->GetVal_DVFEA(iDV));
        }

      }

    break;

  }

}

void CDiscAdjFEAIteration::RegisterOutput(CSolver *****solver_container, CGeometry ****geometry_container, CConfig **config_container, unsigned short iZone, unsigned short iInst){

  /*--- Register conservative variables as output of the iteration ---*/

  solver_container[iZone][iInst][MESH_0][ADJFEA_SOL]->RegisterOutput(geometry_container[iZone][iInst][MESH_0],config_container[iZone]);

}

void CDiscAdjFEAIteration::InitializeAdjoint(CSolver *****solver_container, CGeometry ****geometry_container, CConfig **config_container, unsigned short iZone, unsigned short iInst){

  /*--- Initialize the adjoint of the objective function (typically with 1.0) ---*/

  solver_container[iZone][iInst][MESH_0][ADJFEA_SOL]->SetAdj_ObjFunc(geometry_container[iZone][iInst][MESH_0], config_container[iZone]);

  /*--- Initialize the adjoints the conservative variables ---*/

  solver_container[iZone][iInst][MESH_0][ADJFEA_SOL]->SetAdjoint_Output(geometry_container[iZone][iInst][MESH_0],
                                                                  config_container[iZone]);

}


void CDiscAdjFEAIteration::InitializeAdjoint_CrossTerm(CSolver *****solver_container, CGeometry ****geometry_container, CConfig **config_container, unsigned short iZone, unsigned short iInst){

  /*--- Initialize the adjoint of the objective function (typically with 1.0) ---*/

  solver_container[iZone][iInst][MESH_0][ADJFEA_SOL]->SetAdj_ObjFunc(geometry_container[iZone][iInst][MESH_0], config_container[iZone]);

  /*--- Initialize the adjoints the conservative variables ---*/

  solver_container[iZone][iInst][MESH_0][ADJFEA_SOL]->SetAdjoint_Output(geometry_container[iZone][iInst][MESH_0],
                                                                  config_container[iZone]);

}

void CDiscAdjFEAIteration::Update(COutput *output,
                                       CIntegration ****integration_container,
                                       CGeometry ****geometry_container,
                                       CSolver *****solver_container,
                                       CNumerics ******numerics_container,
                                       CConfig **config_container,
                                       CSurfaceMovement **surface_movement,
                                       CVolumetricMovement ***grid_movement,
                                       CFreeFormDefBox*** FFDBox,
                                       unsigned short val_iZone,
                                       unsigned short val_iInst)      { }
bool CDiscAdjFEAIteration::Monitor(COutput *output,
    CIntegration ****integration_container,
    CGeometry ****geometry_container,
    CSolver *****solver_container,
    CNumerics ******numerics_container,
    CConfig **config_container,
    CSurfaceMovement **surface_movement,
    CVolumetricMovement ***grid_movement,
    CFreeFormDefBox*** FFDBox,
    unsigned short val_iZone,
    unsigned short val_iInst)     { return false; }
void CDiscAdjFEAIteration::Postprocess(COutput *output,
    CIntegration ****integration_container,
    CGeometry ****geometry_container,
    CSolver *****solver_container,
    CNumerics ******numerics_container,
    CConfig **config_container,
    CSurfaceMovement **surface_movement,
    CVolumetricMovement ***grid_movement,
    CFreeFormDefBox*** FFDBox,
    unsigned short val_iZone,
    unsigned short val_iInst) {


  bool dynamic = (config_container[val_iZone]->GetDynamic_Analysis() == DYNAMIC);

  /*--- Global sensitivities ---*/
  solver_container[val_iZone][val_iInst][MESH_0][ADJFEA_SOL]->SetSensitivity(geometry_container[val_iZone][val_iInst][MESH_0], solver_container[val_iZone][val_iInst][MESH_0], config_container[val_iZone]);

  // TEMPORARY output only for standalone structural problems
  if ((!config_container[val_iZone]->GetFSI_Simulation()) && (rank == MASTER_NODE)){

    unsigned short iVar;

    bool de_effects = config_container[val_iZone]->GetDE_Effects();

    /*--- Header of the temporary output file ---*/
    ofstream myfile_res;
    myfile_res.open ("Results_Reverse_Adjoint.txt", ios::app);

    myfile_res.precision(15);

    myfile_res << config_container[val_iZone]->GetExtIter() << "\t";

    switch (config_container[val_iZone]->GetKind_ObjFunc()){
    case REFERENCE_GEOMETRY:
      myfile_res << scientific << solver_container[val_iZone][val_iInst][MESH_0][FEA_SOL]->GetTotal_OFRefGeom() << "\t";
      break;
    case REFERENCE_NODE:
      myfile_res << scientific << solver_container[val_iZone][val_iInst][MESH_0][FEA_SOL]->GetTotal_OFRefNode() << "\t";
      break;
    case VOLUME_FRACTION:
      myfile_res << scientific << solver_container[val_iZone][val_iInst][MESH_0][FEA_SOL]->GetTotal_OFVolFrac() << "\t";
      break;
    }

    for (iVar = 0; iVar < config_container[val_iZone]->GetnElasticityMod(); iVar++)
      myfile_res << scientific << solver_container[ZONE_0][val_iInst][MESH_0][ADJFEA_SOL]->GetTotal_Sens_E(iVar) << "\t";
    for (iVar = 0; iVar < config_container[val_iZone]->GetnPoissonRatio(); iVar++)
      myfile_res << scientific << solver_container[ZONE_0][val_iInst][MESH_0][ADJFEA_SOL]->GetTotal_Sens_Nu(iVar) << "\t";
    if (dynamic){
      for (iVar = 0; iVar < config_container[val_iZone]->GetnMaterialDensity(); iVar++)
        myfile_res << scientific << solver_container[ZONE_0][val_iInst][MESH_0][ADJFEA_SOL]->GetTotal_Sens_Rho(iVar) << "\t";
    }

    if (de_effects){
      for (iVar = 0; iVar < config_container[val_iZone]->GetnElectric_Field(); iVar++)
        myfile_res << scientific << solver_container[val_iZone][val_iInst][MESH_0][ADJFEA_SOL]->GetTotal_Sens_EField(iVar) << "\t";
    }

    for (iVar = 0; iVar < solver_container[val_iZone][val_iInst][MESH_0][ADJFEA_SOL]->GetnDVFEA(); iVar++){
      myfile_res << scientific << solver_container[val_iZone][val_iInst][MESH_0][ADJFEA_SOL]->GetTotal_Sens_DVFEA(iVar) << "\t";
    }

    myfile_res << endl;

    myfile_res.close();
  }

  // TEST: for implementation of python framework in standalone structural problems
  if ((!config_container[val_iZone]->GetFSI_Simulation()) && (rank == MASTER_NODE)){

    /*--- Header of the temporary output file ---*/
    ofstream myfile_res;
    bool outputDVFEA = false;

    switch (config_container[val_iZone]->GetDV_FEA()) {
    case YOUNG_MODULUS:
      myfile_res.open("grad_young.opt");
      outputDVFEA = true;
      break;
    case POISSON_RATIO:
      myfile_res.open("grad_poisson.opt");
      outputDVFEA = true;
      break;
    case DENSITY_VAL:
    case DEAD_WEIGHT:
      myfile_res.open("grad_density.opt");
      outputDVFEA = true;
      break;
    case ELECTRIC_FIELD:
      myfile_res.open("grad_efield.opt");
      outputDVFEA = true;
      break;
    default:
      outputDVFEA = false;
      break;
    }

    if (outputDVFEA){

      unsigned short iDV;
      unsigned short nDV = solver_container[val_iZone][val_iInst][MESH_0][ADJFEA_SOL]->GetnDVFEA();

      myfile_res << "INDEX" << "\t" << "GRAD" << endl;

      myfile_res.precision(15);

      for (iDV = 0; iDV < nDV; iDV++){
        myfile_res << iDV;
        myfile_res << "\t";
        myfile_res << scientific << solver_container[val_iZone][val_iInst][MESH_0][ADJFEA_SOL]->GetTotal_Sens_DVFEA(iDV);
        myfile_res << endl;
      }

      myfile_res.close();

    }

  }

  unsigned short iMarker;

  /*--- Apply BC's to the structural adjoint - otherwise, clamped nodes have too values that make no sense... ---*/
  for (iMarker = 0; iMarker < config_container[val_iZone]->GetnMarker_All(); iMarker++)
  switch (config_container[val_iZone]->GetMarker_All_KindBC(iMarker)) {
    case CLAMPED_BOUNDARY:
    solver_container[val_iZone][val_iInst][MESH_0][ADJFEA_SOL]->BC_Clamped_Post(geometry_container[val_iZone][val_iInst][MESH_0],
        numerics_container[val_iZone][val_iInst][MESH_0][FEA_SOL][FEA_TERM],config_container[val_iZone], iMarker);
    break;
  }
}

CDiscAdjHeatIteration::CDiscAdjHeatIteration(CConfig *config) : CIteration(config) { }

CDiscAdjHeatIteration::~CDiscAdjHeatIteration(void) { }

void CDiscAdjHeatIteration::Preprocess(COutput *output,
                                           CIntegration ****integration_container,
                                           CGeometry ****geometry_container,
                                           CSolver *****solver_container,
                                           CNumerics ******numerics_container,
                                           CConfig **config_container,
                                           CSurfaceMovement **surface_movement,
                                           CVolumetricMovement ***grid_movement,
                                           CFreeFormDefBox*** FFDBox,
                                           unsigned short val_iZone,
                                           unsigned short val_iInst) {

  unsigned long IntIter = 0, iPoint;
  config_container[ZONE_0]->SetIntIter(IntIter);
  unsigned short ExtIter = config_container[val_iZone]->GetExtIter();
  bool dual_time_1st = (config_container[val_iZone]->GetUnsteady_Simulation() == DT_STEPPING_1ST);
  bool dual_time_2nd = (config_container[val_iZone]->GetUnsteady_Simulation() == DT_STEPPING_2ND);
  bool dual_time = (dual_time_1st || dual_time_2nd);
  unsigned short iMesh;
  int Direct_Iter;

  /*--- For the unsteady adjoint, load direct solutions from restart files. ---*/

  if (config_container[val_iZone]->GetUnsteady_Simulation()) {

    Direct_Iter = SU2_TYPE::Int(config_container[val_iZone]->GetUnst_AdjointIter()) - SU2_TYPE::Int(ExtIter) - 2;

    /*--- For dual-time stepping we want to load the already converged solution at timestep n ---*/

    if (dual_time) {
      Direct_Iter += 1;
    }

    if (ExtIter == 0){

      if (dual_time_2nd) {

        /*--- Load solution at timestep n-2 ---*/

        LoadUnsteady_Solution(geometry_container, solver_container,config_container, val_iZone, val_iInst, Direct_Iter-2);

        /*--- Push solution back to correct array ---*/

        for (iMesh=0; iMesh<=config_container[val_iZone]->GetnMGLevels();iMesh++) {
          for(iPoint=0; iPoint<geometry_container[val_iZone][val_iInst][iMesh]->GetnPoint();iPoint++) {

            solver_container[val_iZone][val_iInst][iMesh][HEAT_SOL]->node[iPoint]->Set_Solution_time_n();
            solver_container[val_iZone][val_iInst][iMesh][HEAT_SOL]->node[iPoint]->Set_Solution_time_n1();
          }
        }
      }
      if (dual_time) {

        /*--- Load solution at timestep n-1 ---*/

        LoadUnsteady_Solution(geometry_container, solver_container,config_container, val_iZone, val_iInst, Direct_Iter-1);

        /*--- Push solution back to correct array ---*/

        for (iMesh=0; iMesh<=config_container[val_iZone]->GetnMGLevels();iMesh++) {
          for(iPoint=0; iPoint<geometry_container[val_iZone][val_iInst][iMesh]->GetnPoint();iPoint++) {

            solver_container[val_iZone][val_iInst][iMesh][HEAT_SOL]->node[iPoint]->Set_Solution_time_n();
          }
        }
      }

      /*--- Load solution timestep n ---*/

      LoadUnsteady_Solution(geometry_container, solver_container,config_container, val_iZone, val_iInst, Direct_Iter);

    }


    if ((ExtIter > 0) && dual_time){

      /*--- Load solution timestep n - 2 ---*/

      LoadUnsteady_Solution(geometry_container, solver_container,config_container, val_iZone, val_iInst, Direct_Iter - 2);

      /*--- Temporarily store the loaded solution in the Solution_Old array ---*/

      for (iMesh=0; iMesh<=config_container[val_iZone]->GetnMGLevels();iMesh++) {
        for(iPoint=0; iPoint<geometry_container[val_iZone][val_iInst][iMesh]->GetnPoint();iPoint++) {

          solver_container[val_iZone][val_iInst][iMesh][HEAT_SOL]->node[iPoint]->Set_OldSolution();
        }
      }

      /*--- Set Solution at timestep n to solution at n-1 ---*/

      for (iMesh=0; iMesh<=config_container[val_iZone]->GetnMGLevels();iMesh++) {
        for(iPoint=0; iPoint<geometry_container[val_iZone][val_iInst][iMesh]->GetnPoint();iPoint++) {

          solver_container[val_iZone][val_iInst][iMesh][HEAT_SOL]->node[iPoint]->SetSolution(solver_container[val_iZone][val_iInst][iMesh][HEAT_SOL]->node[iPoint]->GetSolution_time_n());
        }
      }
      if (dual_time_1st){
      /*--- Set Solution at timestep n-1 to the previously loaded solution ---*/
        for (iMesh=0; iMesh<=config_container[val_iZone]->GetnMGLevels();iMesh++) {
          for(iPoint=0; iPoint<geometry_container[val_iZone][val_iInst][iMesh]->GetnPoint();iPoint++) {

            solver_container[val_iZone][val_iInst][iMesh][HEAT_SOL]->node[iPoint]->Set_Solution_time_n(solver_container[val_iZone][val_iInst][iMesh][HEAT_SOL]->node[iPoint]->GetSolution_time_n1());
          }
        }
      }
      if (dual_time_2nd){
        /*--- Set Solution at timestep n-1 to solution at n-2 ---*/
        for (iMesh=0; iMesh<=config_container[val_iZone]->GetnMGLevels();iMesh++) {
          for(iPoint=0; iPoint<geometry_container[val_iZone][val_iInst][iMesh]->GetnPoint();iPoint++) {

            solver_container[val_iZone][val_iInst][iMesh][HEAT_SOL]->node[iPoint]->Set_Solution_time_n(solver_container[val_iZone][val_iInst][iMesh][HEAT_SOL]->node[iPoint]->GetSolution_time_n1());
          }
        }
        /*--- Set Solution at timestep n-2 to the previously loaded solution ---*/
        for (iMesh=0; iMesh<=config_container[val_iZone]->GetnMGLevels();iMesh++) {
          for(iPoint=0; iPoint<geometry_container[val_iZone][val_iInst][iMesh]->GetnPoint();iPoint++) {

            solver_container[val_iZone][val_iInst][iMesh][HEAT_SOL]->node[iPoint]->Set_Solution_time_n1(solver_container[val_iZone][val_iInst][iMesh][HEAT_SOL]->node[iPoint]->GetSolution_Old());
          }
        }
      }
    }
  }

  /*--- Store flow solution also in the adjoint solver in order to be able to reset it later ---*/

  if (ExtIter == 0 || dual_time) {
    for (iPoint = 0; iPoint < geometry_container[val_iZone][val_iInst][MESH_0]->GetnPoint(); iPoint++) {
      solver_container[val_iZone][val_iInst][MESH_0][ADJHEAT_SOL]->node[iPoint]->SetSolution_Direct(solver_container[val_iZone][val_iInst][MESH_0][HEAT_SOL]->node[iPoint]->GetSolution());
    }
  }

  solver_container[val_iZone][val_iInst][MESH_0][ADJHEAT_SOL]->Preprocessing(geometry_container[val_iZone][val_iInst][MESH_0],
                                                                             solver_container[val_iZone][val_iInst][MESH_0],
                                                                             config_container[val_iZone],
                                                                             MESH_0, 0, RUNTIME_ADJHEAT_SYS, false);
}



void CDiscAdjHeatIteration::LoadUnsteady_Solution(CGeometry ****geometry_container,
                                           CSolver *****solver_container,
                                           CConfig **config_container,
                                           unsigned short val_iZone,
                                           unsigned short val_iInst,
                                           int val_DirectIter) {
  unsigned short iMesh;

  if (val_DirectIter >= 0) {
    if (rank == MASTER_NODE && val_iZone == ZONE_0)
      cout << " Loading heat solution from direct iteration " << val_DirectIter  << "." << endl;

    solver_container[val_iZone][val_iInst][MESH_0][HEAT_SOL]->LoadRestart(geometry_container[val_iZone][val_iInst],
                                                                          solver_container[val_iZone][val_iInst],
                                                                          config_container[val_iZone],
                                                                          val_DirectIter, false);
  }

  else {
    /*--- If there is no solution file we set the freestream condition ---*/
    if (rank == MASTER_NODE && val_iZone == ZONE_0)
      cout << " Setting freestream conditions at direct iteration " << val_DirectIter << "." << endl;
    for (iMesh=0; iMesh<=config_container[val_iZone]->GetnMGLevels();iMesh++) {

      solver_container[val_iZone][val_iInst][iMesh][HEAT_SOL]->SetFreeStream_Solution(config_container[val_iZone]);
      solver_container[val_iZone][val_iInst][iMesh][HEAT_SOL]->Postprocessing(geometry_container[val_iZone][val_iInst][iMesh],
                                                                              solver_container[val_iZone][val_iInst][iMesh],
                                                                              config_container[val_iZone],
                                                                              iMesh);
    }
  }
}


void CDiscAdjHeatIteration::Iterate(COutput *output,
                                        CIntegration ****integration_container,
                                        CGeometry ****geometry_container,
                                        CSolver *****solver_container,
                                        CNumerics ******numerics_container,
                                        CConfig **config_container,
                                        CSurfaceMovement **surface_movement,
                                        CVolumetricMovement ***volume_grid_movement,
                                        CFreeFormDefBox*** FFDBox,
                                        unsigned short val_iZone,
                                        unsigned short val_iInst) {


  solver_container[val_iZone][val_iInst][MESH_0][ADJHEAT_SOL]->ExtractAdjoint_Solution(geometry_container[val_iZone][val_iInst][MESH_0],
                                                                                       config_container[val_iZone]);
}

void CDiscAdjHeatIteration::InitializeAdjoint(CSolver *****solver_container,
                                              CGeometry ****geometry_container,
                                              CConfig **config_container,
                                              unsigned short iZone, unsigned short iInst){

  /*--- Initialize the adjoints the conservative variables ---*/

  solver_container[iZone][iInst][MESH_0][ADJHEAT_SOL]->SetAdjoint_Output(geometry_container[iZone][iInst][MESH_0],
                                                                         config_container[iZone]);
}


void CDiscAdjHeatIteration::RegisterInput(CSolver *****solver_container,
                                          CGeometry ****geometry_container,
                                          CConfig **config_container,
                                          unsigned short iZone, unsigned short iInst,
                                          unsigned short kind_recording){

  if (kind_recording == FLOW_CONS_VARS || kind_recording == COMBINED){

    /*--- Register flow and turbulent variables as input ---*/

    solver_container[iZone][iInst][MESH_0][ADJHEAT_SOL]->RegisterSolution(geometry_container[iZone][iInst][MESH_0], config_container[iZone]);

    solver_container[iZone][iInst][MESH_0][ADJHEAT_SOL]->RegisterVariables(geometry_container[iZone][iInst][MESH_0], config_container[iZone]);

  }
  if (kind_recording == MESH_COORDS){

    /*--- Register node coordinates as input ---*/

    geometry_container[iZone][iInst][MESH_0]->RegisterCoordinates(config_container[iZone]);

  }
}

void CDiscAdjHeatIteration::SetDependencies(CSolver *****solver_container,
                                            CGeometry ****geometry_container,
                                            CNumerics ******numerics_container,
                                            CConfig **config_container,
                                            unsigned short iZone, unsigned short iInst,
                                            unsigned short kind_recording){

  if ((kind_recording == MESH_COORDS) || (kind_recording == NONE)  ||
      (kind_recording == GEOMETRY_CROSS_TERM) || (kind_recording == ALL_VARIABLES)){

    /*--- Update geometry to get the influence on other geometry variables (normals, volume etc) ---*/

    geometry_container[iZone][iInst][MESH_0]->UpdateGeometry(geometry_container[iZone][iInst], config_container[iZone]);

  }

  solver_container[iZone][iInst][MESH_0][HEAT_SOL]->Set_Heatflux_Areas(geometry_container[iZone][iInst][MESH_0], config_container[iZone]);
  solver_container[iZone][iInst][MESH_0][HEAT_SOL]->Preprocessing(geometry_container[iZone][iInst][MESH_0], solver_container[iZone][iInst][MESH_0],
                                                                  config_container[iZone], MESH_0, NO_RK_ITER, RUNTIME_HEAT_SYS, true);
  solver_container[iZone][iInst][MESH_0][HEAT_SOL]->Postprocessing(geometry_container[iZone][iInst][MESH_0], solver_container[iZone][iInst][MESH_0],
                                                                   config_container[iZone], MESH_0);  
  solver_container[iZone][iInst][MESH_0][HEAT_SOL]->InitiateComms(geometry_container[iZone][iInst][MESH_0], config_container[iZone], SOLUTION);
  solver_container[iZone][iInst][MESH_0][HEAT_SOL]->CompleteComms(geometry_container[iZone][iInst][MESH_0], config_container[iZone], SOLUTION);
  
}

void CDiscAdjHeatIteration::RegisterOutput(CSolver *****solver_container,
                                           CGeometry ****geometry_container,
                                           CConfig **config_container, COutput* output,
                                           unsigned short iZone, unsigned short iInst){

  solver_container[iZone][iInst][MESH_0][ADJHEAT_SOL]->RegisterOutput(geometry_container[iZone][iInst][MESH_0], config_container[iZone]);

  geometry_container[iZone][iInst][MESH_0]->RegisterOutput_Coordinates(config_container[iZone]);
}

void CDiscAdjHeatIteration::Update(COutput *output,
                                       CIntegration ****integration_container,
                                       CGeometry ****geometry_container,
                                       CSolver *****solver_container,
                                       CNumerics ******numerics_container,
                                       CConfig **config_container,
                                       CSurfaceMovement **surface_movement,
                                       CVolumetricMovement ***grid_movement,
                                       CFreeFormDefBox*** FFDBox,
                                       unsigned short val_iZone, unsigned short val_iInst)      {

  unsigned short iMesh;

  /*--- Dual time stepping strategy ---*/

  if ((config_container[val_iZone]->GetUnsteady_Simulation() == DT_STEPPING_1ST) ||
      (config_container[val_iZone]->GetUnsteady_Simulation() == DT_STEPPING_2ND)) {

    for (iMesh = 0; iMesh <= config_container[val_iZone]->GetnMGLevels(); iMesh++) {
      integration_container[val_iZone][val_iInst][ADJHEAT_SOL]->SetConvergence(false);
    }
  }
}

bool CDiscAdjHeatIteration::Monitor(COutput *output,
                                    CIntegration ****integration_container,
                                    CGeometry ****geometry_container,
                                    CSolver *****solver_container,
                                    CNumerics ******numerics_container,
                                    CConfig **config_container,
                                    CSurfaceMovement **surface_movement,
                                    CVolumetricMovement ***grid_movement,
                                    CFreeFormDefBox*** FFDBox,
                                    unsigned short val_iZone,
                                    unsigned short val_iInst) { return false; }


void  CDiscAdjHeatIteration::Output(COutput *output,
                                    CGeometry ****geometry_container,
                                    CSolver *****solver_container,
                                    CConfig **config_container,
                                    unsigned long ExtIter,
                                    bool StopCalc,
                                    unsigned short val_iZone,
                                    unsigned short val_iInst) { }

void CDiscAdjHeatIteration::Postprocess(COutput *output,
                                         CIntegration ****integration_container,
                                         CGeometry ****geometry_container,
                                         CSolver *****solver_container,
                                         CNumerics ******numerics_container,
                                         CConfig **config_container,
                                         CSurfaceMovement **surface_movement,
                                         CVolumetricMovement ***grid_movement,
                                         CFreeFormDefBox*** FFDBox,
                                         unsigned short val_iZone, unsigned short val_iInst) { }<|MERGE_RESOLUTION|>--- conflicted
+++ resolved
@@ -296,7 +296,6 @@
                                                                            numerics_container[val_iZone][val_iInst][MESH_0][MESH_SOL],
                                                                            config_container[val_iZone]);
 
-<<<<<<< HEAD
       /*--- Store the imposed boundary displacements into the correct positions ---*/
       /*--- This step will become unnecessary after transfer routines are updated ---*/
       if (!config_container[val_iZone]->GetDiscrete_Adjoint())
@@ -308,18 +307,6 @@
       if ((rank == MASTER_NODE) && (!discrete_adjoint))
         cout << "Deforming the volume grid." << endl;
 
-=======
-      /*--- Store the imposed boundary displacements into the correct positions (this step will become unnecessary after transfer routines are updated) ---*/
-
-      solver_container[val_iZone][val_iInst][MESH_0][MESH_SOL]->ComputeBoundary_Displacements(geometry_container[val_iZone][val_iInst][MESH_0],
-                                                                                              config_container[val_iZone]);
-
-      /*--- Deform the volume grid around the new boundary locations ---*/
-
-      if ((rank == MASTER_NODE) && (!discrete_adjoint))
-        cout << "Deforming the volume grid." << endl;
-
->>>>>>> 405bd317
       solver_container[val_iZone][val_iInst][MESH_0][MESH_SOL]->DeformMesh(geometry_container[val_iZone][val_iInst],
                                                                            numerics_container[val_iZone][val_iInst][MESH_0][MESH_SOL],
                                                                            config_container[val_iZone]);
