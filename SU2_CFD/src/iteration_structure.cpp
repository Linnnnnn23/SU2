--- conflicted
+++ resolved
@@ -456,13 +456,13 @@
   bool output_files = false;
   
   unsigned short RestartFormat = SU2_RESTART_ASCII;
-  unsigned short OutputFormat = config_container[val_iZone]->GetOutput_FileFormat();
-  
-  bool Wrt_Surf = config_container[val_iZone]->GetWrt_Srf_Sol();
-  bool Wrt_Vol  = config_container[val_iZone]->GetWrt_Vol_Sol();
-  bool Wrt_CSV  = config_container[val_iZone]->GetWrt_Csv_Sol();
-  
-  if (config_container[val_iZone]->GetWrt_Binary_Restart()){
+  unsigned short OutputFormat = config[val_iZone]->GetOutput_FileFormat();
+  
+  bool Wrt_Surf = config[val_iZone]->GetWrt_Srf_Sol();
+  bool Wrt_Vol  = config[val_iZone]->GetWrt_Vol_Sol();
+  bool Wrt_CSV  = config[val_iZone]->GetWrt_Csv_Sol();
+  
+  if (config[val_iZone]->GetWrt_Binary_Restart()){
     RestartFormat = SU2_RESTART_BINARY;
   }
   
@@ -473,35 +473,19 @@
 
       /*--- Fixed CL problem ---*/
 
-<<<<<<< HEAD
-      ((config_container[val_iZone]->GetFixed_CL_Mode()) &&
-       (config_container[val_iZone]->GetnExtIter()-config_container[val_iZone]->GetIter_dCL_dAlpha() - 1 == Iter)) ||
+      ((config[val_iZone]->GetFixed_CL_Mode()) &&
+       (config[val_iZone]->GetnExtIter()-config[val_iZone]->GetIter_dCL_dAlpha() - 1 == Iter)) ||
 
       /*--- Steady problems ---*/
 
-      ((Iter % config_container[val_iZone]->GetWrt_Sol_Freq() == 0) && (Iter != 0) &&
-       ((config_container[val_iZone]->GetUnsteady_Simulation() == STEADY) ||
-        (config_container[val_iZone]->GetUnsteady_Simulation() == HARMONIC_BALANCE) ||
-        (config_container[val_iZone]->GetUnsteady_Simulation() == ROTATIONAL_FRAME))) ||
+      ((Iter % config[val_iZone]->GetWrt_Sol_Freq() == 0) && (Iter != 0) &&
+       ((config[val_iZone]->GetUnsteady_Simulation() == STEADY) ||
+        (config[val_iZone]->GetUnsteady_Simulation() == HARMONIC_BALANCE) ||
+        (config[val_iZone]->GetUnsteady_Simulation() == ROTATIONAL_FRAME))) ||
 
       /*--- No inlet profile file found. Print template. ---*/
 
-      (config_container[val_iZone]->GetWrt_InletFile())
-=======
-      ((config[ZONE_0]->GetFixed_CL_Mode()) &&
-       (config[ZONE_0]->GetnExtIter()-config[ZONE_0]->GetIter_dCL_dAlpha() - 1 == Iter)) ||
-
-      /*--- Steady problems ---*/
-
-      ((Iter % config[ZONE_0]->GetWrt_Sol_Freq() == 0) && (Iter != 0) &&
-       ((config[ZONE_0]->GetUnsteady_Simulation() == STEADY) ||
-        (config[ZONE_0]->GetUnsteady_Simulation() == HARMONIC_BALANCE) ||
-        (config[ZONE_0]->GetUnsteady_Simulation() == ROTATIONAL_FRAME))) ||
-
-      /*--- No inlet profile file found. Print template. ---*/
-
-      (config[ZONE_0]->GetWrt_InletFile())
->>>>>>> 591e69f6
+      (config[val_iZone]->GetWrt_InletFile())
 
       ) {
 
@@ -512,15 +496,9 @@
   /*--- Determine whether a solution doesn't need to be written
    after the current iteration ---*/
 
-<<<<<<< HEAD
-  if (config_container[val_iZone]->GetFixed_CL_Mode()) {
-    if (config_container[val_iZone]->GetnExtIter()-config_container[val_iZone]->GetIter_dCL_dAlpha() - 1 < Iter) output_files = false;
-    if (config_container[val_iZone]->GetnExtIter() - 1 == Iter) output_files = true;
-=======
-  if (config[ZONE_0]->GetFixed_CL_Mode()) {
-    if (config[ZONE_0]->GetnExtIter()-config[ZONE_0]->GetIter_dCL_dAlpha() - 1 < Iter) output_files = false;
-    if (config[ZONE_0]->GetnExtIter() - 1 == Iter) output_files = true;
->>>>>>> 591e69f6
+  if (config[val_iZone]->GetFixed_CL_Mode()) {
+    if (config[val_iZone]->GetnExtIter()-config[val_iZone]->GetIter_dCL_dAlpha() - 1 < Iter) output_files = false;
+    if (config[val_iZone]->GetnExtIter() - 1 == Iter) output_files = true;
   }
 
   /*--- write the solution ---*/
@@ -532,35 +510,27 @@
     /*--- Execute the routine for writing restart, volume solution,
      surface solution, and surface comma-separated value files. ---*/
 
-<<<<<<< HEAD
-      config_container[val_iZone]->SetiInst(val_iInst);
-      
-      output->Load_Data(geometry_container[val_iZone][val_iInst][MESH_0], config_container[val_iZone], solver_container[val_iZone][val_iInst][MESH_0]);
+      config[val_iZone]->SetiInst(val_iInst);
+      
+      output->Load_Data(geometry[val_iZone][val_iInst][MESH_0], config[val_iZone], solver[val_iZone][val_iInst][MESH_0]);
       
       /*--- Write restart files ---*/
       
-      output->SetVolume_Output(geometry_container[val_iZone][val_iInst][MESH_0], config_container[val_iZone], RestartFormat);
+      output->SetVolume_Output(geometry[val_iZone][val_iInst][MESH_0], config[val_iZone], RestartFormat);
       
       /*--- Write visualization files ---*/
       
       if (Wrt_Vol)
-        output->SetVolume_Output(geometry_container[val_iZone][val_iInst][MESH_0], config_container[val_iZone], OutputFormat);
+        output->SetVolume_Output(geometry[val_iZone][val_iInst][MESH_0], config[val_iZone], OutputFormat);
       if (Wrt_Surf)
-        output->SetSurface_Output(geometry_container[val_iZone][val_iInst][MESH_0], config_container[val_iZone], OutputFormat);
+        output->SetSurface_Output(geometry[val_iZone][val_iInst][MESH_0], config[val_iZone], OutputFormat);
       if (Wrt_CSV)
-        output->SetSurface_Output(geometry_container[val_iZone][val_iInst][MESH_0], config_container[val_iZone], CSV);    
+        output->SetSurface_Output(geometry[val_iZone][val_iInst][MESH_0], config[val_iZone], CSV);    
       
       output->DeallocateData_Parallel();      
     
     /*--- Execute the routine for writing special output. ---*/
-    //output->SetSpecial_Output(solver_container, geometry_container, config_container, Iter, nZone);
-=======
-    output->SetResult_Files_Parallel(solver, geometry, config, Iter, nZone);
-
-    /*--- Execute the routine for writing special output. ---*/
-    output->SetSpecial_Output(solver, geometry, config, Iter, nZone);
-
->>>>>>> 591e69f6
+    //output->SetSpecial_Output(solver, geometry, config, Iter, nZone);
 
     if (rank == MASTER_NODE) cout << "-------------------------------------------------------------------------" << endl << endl;
 
@@ -711,15 +681,9 @@
   
   /*--- Write the convergence history ---*/
 
-<<<<<<< HEAD
-  if ( unsteady && !config_container[val_iZone]->GetDiscrete_Adjoint() && (!config_container[val_iZone]->GetMultizone_Problem() && !config_container[val_iZone]->GetSinglezone_Driver())) {
-    
-    output->GetLegacyOutput()->SetConvHistory_Body(NULL, geometry_container, solver_container, config_container, integration_container, true, 0.0, val_iZone, val_iInst);
-=======
-  if ( unsteady && !config[val_iZone]->GetDiscrete_Adjoint() ) {
-    
-    output->SetConvHistory_Body(NULL, geometry, solver, config, integration, true, 0.0, val_iZone, val_iInst);
->>>>>>> 591e69f6
+  if ( unsteady && !config[val_iZone]->GetDiscrete_Adjoint() && (!config[val_iZone]->GetMultizone_Problem() && !config[val_iZone]->GetSinglezone_Driver())) {
+    
+    output->GetLegacyOutput()->SetConvHistory_Body(NULL, geometry, solver, config, integration, true, 0.0, val_iZone, val_iInst);
     
   }
   
@@ -792,13 +756,7 @@
     unsigned short val_iInst)     {
 
   bool StopCalc = false;
-<<<<<<< HEAD
-  
-=======
-  bool steady = (config[val_iZone]->GetUnsteady_Simulation() == STEADY);
-  bool output_history = false;
-
->>>>>>> 591e69f6
+  
 #ifndef HAVE_MPI
   StopTime = su2double(clock())/su2double(CLOCKS_PER_SEC);
 #else
@@ -806,36 +764,23 @@
 #endif
   UsedTime = StopTime - StartTime;
 
-<<<<<<< HEAD
-
-  if (config_container[val_iZone]->GetMultizone_Problem() || config_container[val_iZone]->GetSinglezone_Driver()){
-    output->SetHistory_Output(geometry_container[val_iZone][INST_0][MESH_0],
-                              solver_container[val_iZone][INST_0][MESH_0],
-                              config_container[val_iZone],
-                              config_container[val_iZone]->GetTimeIter(),
-                              config_container[val_iZone]->GetOuterIter(),
-                              config_container[val_iZone]->GetInnerIter());
-  }
-  
-  if (config_container[val_iZone]->GetCFL_Adapt() == YES) {
-      if (!(config_container[val_iZone]->GetMultizone_Problem())) // This needs to be changed everywhere in the code, in a future PR
-        output->SetCFL_Number(solver_container, config_container, val_iZone);
+
+  if (config[val_iZone]->GetMultizone_Problem() || config[val_iZone]->GetSinglezone_Driver()){
+    output->SetHistory_Output(geometry[val_iZone][INST_0][MESH_0],
+                              solver[val_iZone][INST_0][MESH_0],
+                              config[val_iZone],
+                              config[val_iZone]->GetTimeIter(),
+                              config[val_iZone]->GetOuterIter(),
+                              config[val_iZone]->GetInnerIter());
+  }
+  
+  if (config[val_iZone]->GetCFL_Adapt() == YES) {
+      if (!(config[val_iZone]->GetMultizone_Problem())) // This needs to be changed everywhere in the code, in a future PR
+        output->SetCFL_Number(solver, config, val_iZone);
   }
 
   /*--- If convergence was reached --*/
   StopCalc =  output->GetConvergence();
-=======
-  /*--- If convergence was reached --*/
-  StopCalc = integration[val_iZone][INST_0][FLOW_SOL]->GetConvergence();
-
-  /*--- Write the convergence history for the fluid (only screen output) ---*/
-
-  /*--- The logic is right now case dependent ----*/
-  /*--- This needs to be generalized when the new output structure comes ---*/
-  output_history = (steady && !(multizone && (config[val_iZone]->GetnInner_Iter()==1)));
-
-  if (output_history) output->SetConvHistory_Body(NULL, geometry, solver, config, integration, false, UsedTime, val_iZone, INST_0);
->>>>>>> 591e69f6
 
   return StopCalc;
 
@@ -863,23 +808,13 @@
 
       /*--- Read the target pressure ---*/
 
-<<<<<<< HEAD
-//      if (config_container[val_iZone]->GetInvDesign_Cp() == YES)
-//        output->SetCp_InverseDesign(solver_container[val_iZone][val_iInst][MESH_0][FLOW_SOL],geometry_container[val_iZone][val_iInst][MESH_0], config_container[val_iZone], config_container[val_iZone]->GetExtIter());
-=======
-      if (config[val_iZone]->GetInvDesign_Cp() == YES)
-        output->SetCp_InverseDesign(solver[val_iZone][val_iInst][MESH_0][FLOW_SOL],geometry[val_iZone][val_iInst][MESH_0], config[val_iZone], config[val_iZone]->GetExtIter());
->>>>>>> 591e69f6
+//      if (config[val_iZone]->GetInvDesign_Cp() == YES)
+//        output->SetCp_InverseDesign(solver[val_iZone][val_iInst][MESH_0][FLOW_SOL],geometry[val_iZone][val_iInst][MESH_0], config[val_iZone], config[val_iZone]->GetExtIter());
 
 //      /*--- Read the target heat flux ---*/
 
-<<<<<<< HEAD
-//      if (config_container[val_iZone]->GetInvDesign_HeatFlux() == YES)
-//        output->SetHeatFlux_InverseDesign(solver_container[val_iZone][val_iInst][MESH_0][FLOW_SOL],geometry_container[val_iZone][val_iInst][MESH_0], config_container[val_iZone], config_container[val_iZone]->GetExtIter());
-=======
-      if (config[val_iZone]->GetInvDesign_HeatFlux() == YES)
-        output->SetHeatFlux_InverseDesign(solver[val_iZone][val_iInst][MESH_0][FLOW_SOL],geometry[val_iZone][val_iInst][MESH_0], config[val_iZone], config[val_iZone]->GetExtIter());
->>>>>>> 591e69f6
+//      if (config[val_iZone]->GetInvDesign_HeatFlux() == YES)
+//        output->SetHeatFlux_InverseDesign(solver[val_iZone][val_iInst][MESH_0][FLOW_SOL],geometry[val_iZone][val_iInst][MESH_0], config[val_iZone], config[val_iZone]->GetExtIter());
 
     }
 
@@ -901,17 +836,10 @@
                                  unsigned short val_iInst) {
 
   /*--- Boolean to determine if we are running a static or dynamic case ---*/
-<<<<<<< HEAD
-  bool steady = (config_container[val_iZone]->GetUnsteady_Simulation() == STEADY);
+  bool steady = (config[val_iZone]->GetUnsteady_Simulation() == STEADY);
   bool unsteady = !steady;
 
-  unsigned long Inner_Iter, nInner_Iter = config_container[val_iZone]->GetnInner_Iter();
-=======
-  bool steady = (config[val_iZone]->GetUnsteady_Simulation() == STEADY);
-  bool unsteady = ((config[val_iZone]->GetUnsteady_Simulation() == DT_STEPPING_1ST) || (config[val_iZone]->GetUnsteady_Simulation() == DT_STEPPING_2ND));
-
-  unsigned short Inner_Iter, nInner_Iter = config[val_iZone]->GetnInner_Iter();
->>>>>>> 591e69f6
+  unsigned long Inner_Iter, nInner_Iter = config[val_iZone]->GetnInner_Iter();
   bool StopCalc = false;
 
   /*--- Synchronization point before a single solver iteration. Compute the
@@ -925,13 +853,8 @@
 
   /*--- If the problem is multizone, the block iterates on the number of internal iterations ---*/
   /*--- If the problem is single zone, the block iterates on the number of iterations (pseudo-time)---*/
-<<<<<<< HEAD
   if (multizone || unsteady)
-    nInner_Iter = config_container[val_iZone]->GetnInner_Iter();
-=======
-  if (multizone)
     nInner_Iter = config[val_iZone]->GetnInner_Iter();
->>>>>>> 591e69f6
   else
     nInner_Iter = config[val_iZone]->GetnIter();
 
@@ -945,7 +868,7 @@
 
     for (Inner_Iter = 0; Inner_Iter < nInner_Iter; Inner_Iter++){
 
-      config_container[val_iZone]->SetInnerIter(Inner_Iter);
+      config[val_iZone]->SetInnerIter(Inner_Iter);
 
       /*--- For steady-state flow simulations, we need to loop over ExtIter for the number of time steps ---*/
       if (steady) config[val_iZone]->SetExtIter(Inner_Iter);
@@ -969,35 +892,24 @@
 
       /*--- Output files at intermediate time positions if the problem is single zone ---*/
 
-<<<<<<< HEAD
-      if (singlezone) Output(output, geometry_container, solver_container, config_container,
-                             config_container[val_iZone]->GetInnerIter(), StopCalc, val_iZone, val_iInst);
-      
-=======
       if (singlezone) Output(output, geometry, solver, config,
-                             Inner_Iter, StopCalc, val_iZone, val_iInst);
->>>>>>> 591e69f6
+                             config[val_iZone]->GetInnerIter(), StopCalc, val_iZone, val_iInst);
+      
 
       /*--- If the iteration has converged, break the loop ---*/
       if (StopCalc) break;
 
     }
 
-<<<<<<< HEAD
     if (multizone){
       
-      Output(output, geometry_container, solver_container, config_container,
-             config_container[val_iZone]->GetOuterIter(), StopCalc, val_iZone, val_iInst);
+      Output(output, geometry, solver, config,
+             config[val_iZone]->GetOuterIter(), StopCalc, val_iZone, val_iInst);
       
       /*--- Set the fluid convergence to false (to make sure outer subiterations converge) ---*/
       
-      integration_container[val_iZone][INST_0][FLOW_SOL]->SetConvergence(false);
-    }
-=======
-    /*--- Set the fluid convergence to false (to make sure outer subiterations converge) ---*/
-    if (multizone) integration[val_iZone][INST_0][FLOW_SOL]->SetConvergence(false);
-
->>>>>>> 591e69f6
+      integration[val_iZone][INST_0][FLOW_SOL]->SetConvergence(false);
+    }
 }
 
 void CFluidIteration::SetWind_GustField(CConfig *config, CGeometry **geometry, CSolver ***solver) {
@@ -1266,13 +1178,8 @@
 
 
   /*--- Compute turboperformance for single-zone adjoint cases. ---*/
-<<<<<<< HEAD
-  if (config_container[val_iZone]->GetSinglezone_Driver() && config_container[val_iZone]->GetDiscrete_Adjoint())
-    output->GetLegacyOutput()->ComputeTurboPerformance(solver_container[val_iZone][val_iInst][MESH_0][FLOW_SOL], geometry_container[val_iZone][val_iInst][MESH_0], config_container[val_iZone]);
-=======
   if (config[val_iZone]->GetSinglezone_Driver() && config[val_iZone]->GetDiscrete_Adjoint())
-    output->ComputeTurboPerformance(solver[val_iZone][val_iInst][MESH_0][FLOW_SOL], geometry[val_iZone][val_iInst][MESH_0], config[val_iZone]);
->>>>>>> 591e69f6
+    output->GetLegacyOutput()->ComputeTurboPerformance(solver[val_iZone][val_iInst][MESH_0][FLOW_SOL], geometry[val_iZone][val_iInst][MESH_0], config[val_iZone]);
 
 }
 
@@ -1356,43 +1263,18 @@
                                 CFreeFormDefBox*** FFDBox,
                                 unsigned short val_iZone,
                                 unsigned short val_iInst)      { }
-<<<<<<< HEAD
 
 void CFEMFluidIteration::Postprocess(COutput *output,
-                 CIntegration ****integration_container,
-                 CGeometry ****geometry_container,
-                 CSolver *****solver_container,
-                 CNumerics ******numerics_container,
-                 CConfig **config_container,
+                 CIntegration ****integration,
+                 CGeometry ****geometry,
+                 CSolver *****solver,
+                 CNumerics ******numerics,
+                 CConfig **config,
                  CSurfaceMovement **surface_movement,
                  CVolumetricMovement ***grid_movement,
                  CFreeFormDefBox*** FFDBox,
                  unsigned short val_iZone,
                  unsigned short val_iInst){}
-=======
-bool CFEMFluidIteration::Monitor(COutput *output,
-                             CIntegration ****integration,
-                             CGeometry ****geometry,
-                             CSolver *****solver,
-                             CNumerics ******numerics,
-                             CConfig **config,
-                             CSurfaceMovement **surface_movement,
-                             CVolumetricMovement ***grid_movement,
-                             CFreeFormDefBox*** FFDBox,
-                             unsigned short val_iZone,
-                             unsigned short val_iInst)     { return false; }
-void CFEMFluidIteration::Postprocess(COutput *output,
-                                 CIntegration ****integration,
-                                 CGeometry ****geometry,
-                                 CSolver *****solver,
-                                 CNumerics ******numerics,
-                                 CConfig **config,
-                                 CSurfaceMovement **surface_movement,
-                                 CVolumetricMovement ***grid_movement,
-                                 CFreeFormDefBox*** FFDBox,
-                                 unsigned short val_iZone,
-                                 unsigned short val_iInst) { }
->>>>>>> 591e69f6
 
 CHeatIteration::CHeatIteration(CConfig *config) : CIteration(config) { }
 
@@ -1451,15 +1333,9 @@
   
   /*--- Write the convergence history ---*/
 
-<<<<<<< HEAD
-  if ( unsteady && !config_container[val_iZone]->GetDiscrete_Adjoint() && (!config_container[val_iZone]->GetMultizone_Problem() && !config_container[val_iZone]->GetSinglezone_Driver())) {
-
-    output->GetLegacyOutput()->SetConvHistory_Body(NULL, geometry_container, solver_container, config_container, integration_container, true, 0.0, val_iZone, val_iInst);
-=======
-  if ( unsteady && !config[val_iZone]->GetDiscrete_Adjoint() ) {
-
-    output->SetConvHistory_Body(NULL, geometry, solver, config, integration, true, 0.0, val_iZone, val_iInst);
->>>>>>> 591e69f6
+  if ( unsteady && !config[val_iZone]->GetDiscrete_Adjoint() && (!config[val_iZone]->GetMultizone_Problem() && !config[val_iZone]->GetSinglezone_Driver())) {
+
+    output->GetLegacyOutput()->SetConvHistory_Body(NULL, geometry, solver, config, integration, true, 0.0, val_iZone, val_iInst);
   }
 }
 
@@ -1547,7 +1423,7 @@
 
   for (Inner_Iter = 0; Inner_Iter < nInner_Iter; Inner_Iter++){
 		
-    config_container[val_iZone]->SetInnerIter(Inner_Iter);
+    config[val_iZone]->SetInnerIter(Inner_Iter);
 
     /*--- For steady-state flow simulations, we need to loop over ExtIter for the number of time steps ---*/
     if (steady) config[val_iZone]->SetExtIter(Inner_Iter);
@@ -1563,19 +1439,14 @@
         solver, numerics, config,
         surface_movement, grid_movement, FFDBox, val_iZone, INST_0);
 
-<<<<<<< HEAD
-    if (config_container[val_iZone]->GetMultizone_Problem() || config_container[val_iZone]->GetSinglezone_Driver()){
-      output->SetHistory_Output(geometry_container[val_iZone][INST_0][MESH_0], solver_container[val_iZone][INST_0][MESH_0], config_container[val_iZone], config_container[val_iZone]->GetTimeIter(), config_container[val_iZone]->GetOuterIter(), Inner_Iter);
+    if (config[val_iZone]->GetMultizone_Problem() || config[val_iZone]->GetSinglezone_Driver()){
+      output->SetHistory_Output(geometry[val_iZone][INST_0][MESH_0], solver[val_iZone][INST_0][MESH_0], config[val_iZone], config[val_iZone]->GetTimeIter(), config[val_iZone]->GetOuterIter(), Inner_Iter);
     }
     
     /*--- Output files at intermediate time positions if the problem is single zone ---*/
-=======
-    /*--- Write the convergence history for the fluid (only screen output) ---*/
-    if (steady) output->SetConvHistory_Body(NULL, geometry, solver, config, integration, false, 0.0, val_iZone, INST_0);
->>>>>>> 591e69f6
-
-    if (singlezone) Output(output, geometry_container, solver_container, config_container,
-                           config_container[val_iZone]->GetInnerIter(), StopCalc, val_iZone, val_iInst);
+
+    if (singlezone) Output(output, geometry, solver, config,
+                           config[val_iZone]->GetInnerIter(), StopCalc, val_iZone, val_iInst);
     
     /*--- If convergence was reached in every zone --*/
     StopCalc = integration[val_iZone][INST_0][HEAT_SOL]->GetConvergence();
@@ -1583,24 +1454,17 @@
 
   }
 
-<<<<<<< HEAD
   if (multizone){
     
-    Output(output, geometry_container, solver_container, config_container,
-           config_container[val_iZone]->GetOuterIter(), StopCalc, val_iZone, val_iInst);
+    Output(output, geometry, solver, config,
+           config[val_iZone]->GetOuterIter(), StopCalc, val_iZone, val_iInst);
     
     /*--- Set the fluid convergence to false (to make sure outer subiterations converge) ---*/
     
-    integration_container[val_iZone][INST_0][HEAT_SOL]->SetConvergence(false);
-  }
-  
-  //output->SetConvHistory_Body(NULL, geometry_container, solver_container, config_container, integration_container, true, 0.0, val_iZone, INST_0);
-=======
-  /*--- Set the heat convergence to false (to make sure outer subiterations converge) ---*/
-  integration[val_iZone][INST_0][HEAT_SOL]->SetConvergence(false);
-
+    integration[val_iZone][INST_0][HEAT_SOL]->SetConvergence(false);
+  }
+  
   //output->SetConvHistory_Body(NULL, geometry, solver, config, integration, true, 0.0, val_iZone, INST_0);
->>>>>>> 591e69f6
 
 }
 
@@ -1633,13 +1497,7 @@
   bool disc_adj_fem = false;
   if (config[val_iZone]->GetKind_Solver() == DISC_ADJ_FEM) disc_adj_fem = true;
 
-<<<<<<< HEAD
-  bool incremental_load = config_container[val_iZone]->GetIncrementalLoad();              // If an incremental load is applied
-=======
-  bool write_output = true;
-
   bool incremental_load = config[val_iZone]->GetIncrementalLoad();              // If an incremental load is applied
->>>>>>> 591e69f6
 
   ofstream ConvHist_file;
 
@@ -1675,20 +1533,13 @@
       /*--- Set the value of the internal iteration ---*/
 
       IntIter = 0;       
-      config_container[val_iZone]->SetInnerIter(IntIter);
-      config_container[val_iZone]->SetIntIter(IntIter);
+      config[val_iZone]->SetInnerIter(IntIter);
+      config[val_iZone]->SetIntIter(IntIter);
 
       /*--- FEA equations ---*/
 
       config[val_iZone]->SetGlobalParam(FEM_ELASTICITY, RUNTIME_FEA_SYS, ExtIter);
 
-<<<<<<< HEAD
-=======
-      /*--- Write the convergence history headers ---*/
-
-      if (!disc_adj_fem) output->SetConvHistory_Body(NULL, geometry, solver, config, integration, true, 0.0, val_iZone, val_iInst);
-
->>>>>>> 591e69f6
       /*--- Run the iteration ---*/
 
       integration[val_iZone][val_iInst][FEA_SOL]->Structural_Iteration(geometry, solver, numerics,
@@ -1703,19 +1554,14 @@
         if (disc_adj_fem) break;
 
         /*--- Write the convergence history (first, compute Von Mises stress) ---*/
-<<<<<<< HEAD
-        solver_container[val_iZone][val_iInst][MESH_0][FEA_SOL]->Compute_NodalStress(geometry_container[val_iZone][val_iInst][MESH_0], solver_container[val_iZone][val_iInst][MESH_0], numerics_container[val_iZone][val_iInst][MESH_0][FEA_SOL], config_container[val_iZone]);
-        output->SetHistory_Output(geometry_container[val_iZone][INST_0][MESH_0], solver_container[val_iZone][INST_0][MESH_0], config_container[val_iZone], config_container[val_iZone]->GetTimeIter(), config_container[val_iZone]->GetOuterIter(), IntIter);
-
-        config_container[val_iZone]->SetInnerIter(IntIter);
-        config_container[val_iZone]->SetIntIter(IntIter);
-=======
         solver[val_iZone][val_iInst][MESH_0][FEA_SOL]->Compute_NodalStress(geometry[val_iZone][val_iInst][MESH_0], solver[val_iZone][val_iInst][MESH_0], numerics[val_iZone][val_iInst][MESH_0][FEA_SOL], config[val_iZone]);
-        write_output = output->PrintOutput(IntIter-1, config[val_iZone]->GetWrt_Con_Freq_DualTime());
-        if (write_output) output->SetConvHistory_Body(&ConvHist_file, geometry, solver, config, integration, false, 0.0, val_iZone, val_iInst);
-
+        output->SetHistory_Output(geometry[val_iZone][INST_0][MESH_0], solver[val_iZone][INST_0][MESH_0], config[val_iZone], config[val_iZone]->GetTimeIter(), config[val_iZone]->GetOuterIter(), IntIter);
+
+        config[val_iZone]->SetInnerIter(IntIter);
         config[val_iZone]->SetIntIter(IntIter);
->>>>>>> 591e69f6
+
+        integration[val_iZone][val_iInst][FEA_SOL]->Structural_Iteration(geometry, solver, numerics,
+            config, RUNTIME_FEA_SYS, IntIter, val_iZone, val_iInst);
 
         integration[val_iZone][val_iInst][FEA_SOL]->Structural_Iteration(geometry, solver, numerics,
             config, RUNTIME_FEA_SYS, IntIter, val_iZone, val_iInst);
@@ -1747,12 +1593,8 @@
 
       /*--- Write the convergence history headers ---*/
 
-<<<<<<< HEAD
-      if (!disc_adj_fem) output->SetHistory_Output(geometry_container[val_iZone][INST_0][MESH_0], solver_container[val_iZone][INST_0][MESH_0], config_container[val_iZone], config_container[val_iZone]->GetTimeIter(), config_container[val_iZone]->GetOuterIter(), IntIter);
-
-=======
-      if (!disc_adj_fem) output->SetConvHistory_Body(NULL, geometry, solver, config, integration, false, 0.0, val_iZone, val_iInst);
->>>>>>> 591e69f6
+      if (!disc_adj_fem) output->SetHistory_Output(geometry[val_iZone][INST_0][MESH_0], solver[val_iZone][INST_0][MESH_0], config[val_iZone], config[val_iZone]->GetTimeIter(), config[val_iZone]->GetOuterIter(), IntIter);
+
 
       /*--- Run the first iteration ---*/
 
@@ -1761,13 +1603,8 @@
 
 
       /*--- Write the convergence history (first, compute Von Mises stress) ---*/
-<<<<<<< HEAD
-      solver_container[val_iZone][val_iInst][MESH_0][FEA_SOL]->Compute_NodalStress(geometry_container[val_iZone][val_iInst][MESH_0], solver_container[val_iZone][val_iInst][MESH_0], numerics_container[val_iZone][val_iInst][MESH_0][FEA_SOL], config_container[val_iZone]);
-      output->SetHistory_Output(geometry_container[val_iZone][INST_0][MESH_0], solver_container[val_iZone][INST_0][MESH_0], config_container[val_iZone], config_container[val_iZone]->GetTimeIter(), config_container[val_iZone]->GetOuterIter(), IntIter);
-=======
       solver[val_iZone][val_iInst][MESH_0][FEA_SOL]->Compute_NodalStress(geometry[val_iZone][val_iInst][MESH_0], solver[val_iZone][val_iInst][MESH_0], numerics[val_iZone][val_iInst][MESH_0][FEA_SOL], config[val_iZone]);
-      output->SetConvHistory_Body(&ConvHist_file, geometry, solver, config, integration, false, 0.0, val_iZone, val_iInst);
->>>>>>> 591e69f6
+      output->SetHistory_Output(geometry[val_iZone][INST_0][MESH_0], solver[val_iZone][INST_0][MESH_0], config[val_iZone], config[val_iZone]->GetTimeIter(), config[val_iZone]->GetOuterIter(), IntIter);
 
       /*--- Run the second iteration ---*/
 
@@ -1779,13 +1616,8 @@
           config, RUNTIME_FEA_SYS, IntIter, val_iZone, val_iInst);
 
       /*--- Write the convergence history (first, compute Von Mises stress) ---*/
-<<<<<<< HEAD
-      solver_container[val_iZone][val_iInst][MESH_0][FEA_SOL]->Compute_NodalStress(geometry_container[val_iZone][val_iInst][MESH_0], solver_container[val_iZone][val_iInst][MESH_0], numerics_container[val_iZone][val_iInst][MESH_0][FEA_SOL], config_container[val_iZone]);
-      output->SetHistory_Output(geometry_container[val_iZone][INST_0][MESH_0], solver_container[val_iZone][INST_0][MESH_0], config_container[val_iZone], config_container[val_iZone]->GetTimeIter(), config_container[val_iZone]->GetOuterIter(), IntIter);
-=======
       solver[val_iZone][val_iInst][MESH_0][FEA_SOL]->Compute_NodalStress(geometry[val_iZone][val_iInst][MESH_0], solver[val_iZone][val_iInst][MESH_0], numerics[val_iZone][val_iInst][MESH_0][FEA_SOL], config[val_iZone]);
-      output->SetConvHistory_Body(&ConvHist_file, geometry, solver, config, integration, false, 0.0, val_iZone, val_iInst);
->>>>>>> 591e69f6
+      output->SetHistory_Output(geometry[val_iZone][INST_0][MESH_0], solver[val_iZone][INST_0][MESH_0], config[val_iZone], config[val_iZone]->GetTimeIter(), config[val_iZone]->GetOuterIter(), IntIter);
 
 
       bool meetCriteria;
@@ -1810,13 +1642,8 @@
         for (IntIter = 2; IntIter < config[val_iZone]->GetDyn_nIntIter(); IntIter++) {
 
           /*--- Write the convergence history (first, compute Von Mises stress) ---*/
-<<<<<<< HEAD
-          solver_container[val_iZone][val_iInst][MESH_0][FEA_SOL]->Compute_NodalStress(geometry_container[val_iZone][val_iInst][MESH_0], solver_container[val_iZone][val_iInst][MESH_0], numerics_container[val_iZone][val_iInst][MESH_0][FEA_SOL], config_container[val_iZone]);
-          output->SetHistory_Output(geometry_container[val_iZone][INST_0][MESH_0], solver_container[val_iZone][INST_0][MESH_0], config_container[val_iZone], config_container[val_iZone]->GetTimeIter(), config_container[val_iZone]->GetOuterIter(), IntIter);
-=======
           solver[val_iZone][val_iInst][MESH_0][FEA_SOL]->Compute_NodalStress(geometry[val_iZone][val_iInst][MESH_0], solver[val_iZone][val_iInst][MESH_0], numerics[val_iZone][val_iInst][MESH_0][FEA_SOL], config[val_iZone]);
-          output->SetConvHistory_Body(&ConvHist_file, geometry, solver, config, integration, false, 0.0, val_iZone, val_iInst);
->>>>>>> 591e69f6
+          output->SetHistory_Output(geometry[val_iZone][INST_0][MESH_0], solver[val_iZone][INST_0][MESH_0], config[val_iZone], config[val_iZone]->GetTimeIter(), config[val_iZone]->GetOuterIter(), IntIter);
 
           config[val_iZone]->SetIntIter(IntIter);
 
@@ -1880,13 +1707,8 @@
           for (IntIter = 1; IntIter < config[val_iZone]->GetDyn_nIntIter(); IntIter++) {
 
             /*--- Write the convergence history (first, compute Von Mises stress) ---*/
-<<<<<<< HEAD
-            solver_container[val_iZone][val_iInst][MESH_0][FEA_SOL]->Compute_NodalStress(geometry_container[val_iZone][val_iInst][MESH_0], solver_container[val_iZone][val_iInst][MESH_0], numerics_container[val_iZone][val_iInst][MESH_0][FEA_SOL], config_container[val_iZone]);
-            output->SetHistory_Output(geometry_container[val_iZone][INST_0][MESH_0], solver_container[val_iZone][INST_0][MESH_0], config_container[val_iZone], config_container[val_iZone]->GetTimeIter(), config_container[val_iZone]->GetOuterIter(), IntIter);
-=======
             solver[val_iZone][val_iInst][MESH_0][FEA_SOL]->Compute_NodalStress(geometry[val_iZone][val_iInst][MESH_0], solver[val_iZone][val_iInst][MESH_0], numerics[val_iZone][val_iInst][MESH_0][FEA_SOL], config[val_iZone]);
-            output->SetConvHistory_Body(&ConvHist_file, geometry, solver, config, integration, false, 0.0, val_iZone, val_iInst);
->>>>>>> 591e69f6
+            output->SetHistory_Output(geometry[val_iZone][INST_0][MESH_0], solver[val_iZone][INST_0][MESH_0], config[val_iZone], config[val_iZone]->GetTimeIter(), config[val_iZone]->GetOuterIter(), IntIter);
 
             config[val_iZone]->SetIntIter(IntIter);
 
@@ -1900,13 +1722,8 @@
           /*--- Write history for intermediate steps ---*/
           if (iIncrement < nIncrements - 1){
             /*--- Write the convergence history (first, compute Von Mises stress) ---*/
-<<<<<<< HEAD
-            solver_container[val_iZone][val_iInst][MESH_0][FEA_SOL]->Compute_NodalStress(geometry_container[val_iZone][val_iInst][MESH_0], solver_container[val_iZone][val_iInst][MESH_0], numerics_container[val_iZone][val_iInst][MESH_0][FEA_SOL], config_container[val_iZone]);
-            output->SetHistory_Output(geometry_container[val_iZone][INST_0][MESH_0], solver_container[val_iZone][INST_0][MESH_0], config_container[val_iZone], config_container[val_iZone]->GetTimeIter(), config_container[val_iZone]->GetOuterIter(), IntIter);
-=======
             solver[val_iZone][val_iInst][MESH_0][FEA_SOL]->Compute_NodalStress(geometry[val_iZone][val_iInst][MESH_0], solver[val_iZone][val_iInst][MESH_0], numerics[val_iZone][val_iInst][MESH_0][FEA_SOL], config[val_iZone]);
-            output->SetConvHistory_Body(&ConvHist_file, geometry, solver, config, integration, false, 0.0, val_iZone, val_iInst);
->>>>>>> 591e69f6
+            output->SetHistory_Output(geometry[val_iZone][INST_0][MESH_0], solver[val_iZone][INST_0][MESH_0], config[val_iZone], config[val_iZone]->GetTimeIter(), config[val_iZone]->GetOuterIter(), IntIter);
           }
 
         }
@@ -2069,12 +1886,12 @@
   UsedTime = StopTime - StartTime;
 
   /*--- If convergence was reached --*/
-  StopCalc = integration_container[val_iZone][INST_0][FEA_SOL]->GetConvergence();
-
-  solver_container[val_iZone][val_iInst][MESH_0][FEA_SOL]->Compute_NodalStress(geometry_container[val_iZone][val_iInst][MESH_0], solver_container[val_iZone][val_iInst][MESH_0], numerics_container[val_iZone][val_iInst][MESH_0][FEA_SOL], config_container[val_iZone]);
-
-  if (config_container[val_iZone]->GetMultizone_Problem() || config_container[val_iZone]->GetSinglezone_Driver()){
-    output->SetHistory_Output(geometry_container[val_iZone][INST_0][MESH_0], solver_container[val_iZone][INST_0][MESH_0], config_container[val_iZone], config_container[val_iZone]->GetTimeIter(), config_container[val_iZone]->GetOuterIter(), config_container[val_iZone]->GetInnerIter());
+  StopCalc = integration[val_iZone][INST_0][FEA_SOL]->GetConvergence();
+
+  solver[val_iZone][val_iInst][MESH_0][FEA_SOL]->Compute_NodalStress(geometry[val_iZone][val_iInst][MESH_0], solver[val_iZone][val_iInst][MESH_0], numerics[val_iZone][val_iInst][MESH_0][FEA_SOL], config[val_iZone]);
+
+  if (config[val_iZone]->GetMultizone_Problem() || config[val_iZone]->GetSinglezone_Driver()){
+    output->SetHistory_Output(geometry[val_iZone][INST_0][MESH_0], solver[val_iZone][INST_0][MESH_0], config[val_iZone], config[val_iZone]->GetTimeIter(), config[val_iZone]->GetOuterIter(), config[val_iZone]->GetInnerIter());
   }
 
   return StopCalc;
@@ -2106,26 +1923,17 @@
                                 unsigned short val_iInst
                                 ) {
 
-<<<<<<< HEAD
-=======
-  bool multizone = config[val_iZone]->GetMultizone_Problem();
-
->>>>>>> 591e69f6
   /*------------------ Structural subiteration ----------------------*/
   Iterate(output, integration, geometry,
       solver, numerics, config,
       surface_movement, grid_movement, FFDBox, val_iZone, INST_0);
 
-  Monitor(output, integration_container, geometry_container,
-                        solver_container, numerics_container, config_container,
+  Monitor(output, integration, geometry,
+                        solver, numerics, config,
                         surface_movement, grid_movement, FFDBox, val_iZone, INST_0);
 
   /*--- Write the convergence history for the structure (only screen output) ---*/
-<<<<<<< HEAD
-//  if (multizone) output->SetConvHistory_Body(geometry_container, solver_container, config_container, integration_container, false, 0.0, val_iZone, INST_0);
-=======
-  if (multizone) output->SetConvHistory_Body(NULL, geometry, solver, config, integration, false, 0.0, val_iZone, INST_0);
->>>>>>> 591e69f6
+//  if (multizone) output->SetConvHistory_Body(geometry, solver, config, integration, false, 0.0, val_iZone, INST_0);
 
   /*--- Set the structural convergence to false (to make sure outer subiterations converge) ---*/
   integration[val_iZone][INST_0][FEA_SOL]->SetConvergence(false);
@@ -2337,31 +2145,6 @@
   }
 }
 
-<<<<<<< HEAD
-=======
-bool CAdjFluidIteration::Monitor(COutput *output,
-    CIntegration ****integration,
-    CGeometry ****geometry,
-    CSolver *****solver,
-    CNumerics ******numerics,
-    CConfig **config,
-    CSurfaceMovement **surface_movement,
-    CVolumetricMovement ***grid_movement,
-    CFreeFormDefBox*** FFDBox,
-    unsigned short val_iZone,
-    unsigned short val_iInst)     { return false; }
-void CAdjFluidIteration::Postprocess(COutput *output,
-                                     CIntegration ****integration,
-                                     CGeometry ****geometry,
-                                     CSolver *****solver,
-                                     CNumerics ******numerics,
-                                     CConfig **config,
-                                     CSurfaceMovement **surface_movement,
-                                     CVolumetricMovement ***grid_movement,
-                                     CFreeFormDefBox*** FFDBox,
-                                     unsigned short val_iZone,
-                                     unsigned short val_iInst) { }
->>>>>>> 591e69f6
 
 CDiscAdjFluidIteration::CDiscAdjFluidIteration(CConfig *config) : CIteration(config) {
   
@@ -2399,23 +2182,13 @@
   int Direct_Iter;
   bool heat = config[val_iZone]->GetWeakly_Coupled_Heat();
 
-<<<<<<< HEAD
 //  /*--- Read the target pressure for inverse design. ---------------------------------------------*/
-//  if (config_container[val_iZone]->GetInvDesign_Cp() == YES)
-//    output->SetCp_InverseDesign(solver_container[val_iZone][val_iInst][MESH_0][FLOW_SOL], geometry_container[val_iZone][val_iInst][MESH_0], config_container[val_iZone], ExtIter);
+//  if (config[val_iZone]->GetInvDesign_Cp() == YES)
+//    output->SetCp_InverseDesign(solver[val_iZone][val_iInst][MESH_0][FLOW_SOL], geometry[val_iZone][val_iInst][MESH_0], config[val_iZone], ExtIter);
 
 //  /*--- Read the target heat flux ----------------------------------------------------------------*/
-//  if (config_container[ZONE_0]->GetInvDesign_HeatFlux() == YES)
-//    output->SetHeatFlux_InverseDesign(solver_container[val_iZone][val_iInst][MESH_0][FLOW_SOL], geometry_container[val_iZone][val_iInst][MESH_0], config_container[val_iZone], ExtIter);
-=======
-  /*--- Read the target pressure for inverse design. ---------------------------------------------*/
-  if (config[val_iZone]->GetInvDesign_Cp() == YES)
-    output->SetCp_InverseDesign(solver[val_iZone][val_iInst][MESH_0][FLOW_SOL], geometry[val_iZone][val_iInst][MESH_0], config[val_iZone], ExtIter);
-
-  /*--- Read the target heat flux ----------------------------------------------------------------*/
-  if (config[ZONE_0]->GetInvDesign_HeatFlux() == YES)
-    output->SetHeatFlux_InverseDesign(solver[val_iZone][val_iInst][MESH_0][FLOW_SOL], geometry[val_iZone][val_iInst][MESH_0], config[val_iZone], ExtIter);
->>>>>>> 591e69f6
+//  if (config[ZONE_0]->GetInvDesign_HeatFlux() == YES)
+//    output->SetHeatFlux_InverseDesign(solver[val_iZone][val_iInst][MESH_0][FLOW_SOL], geometry[val_iZone][val_iInst][MESH_0], config[val_iZone], ExtIter);
 
   /*--- For the unsteady adjoint, load direct solutions from restart files. ---*/
 
@@ -2937,16 +2710,12 @@
   /*--- This needs to be generalized when the new output structure comes ---*/
   output_history = (steady && !(multizone && (config[val_iZone]->GetnInner_Iter()==1)));
 
-<<<<<<< HEAD
-  if (output_history) output->SetHistory_Output(geometry_container[ZONE_0][INST_0][MESH_0], 
-                                                solver_container[ZONE_0][INST_0][MESH_0], 
-                                                config_container[ZONE_0], 
-                                                config_container[ZONE_0]->GetTimeIter(),
-                                                config_container[ZONE_0]->GetOuterIter(), 
-                                                config_container[ZONE_0]->GetInnerIter());
-=======
-  if (output_history) output->SetConvHistory_Body(NULL, geometry, solver, config, integration, false, UsedTime, val_iZone, INST_0);
->>>>>>> 591e69f6
+  if (output_history) output->SetHistory_Output(geometry[ZONE_0][INST_0][MESH_0], 
+                                                solver[ZONE_0][INST_0][MESH_0], 
+                                                config[ZONE_0], 
+                                                config[ZONE_0]->GetTimeIter(),
+                                                config[ZONE_0]->GetOuterIter(), 
+                                                config[ZONE_0]->GetInnerIter());
 
   return StopCalc;
 
@@ -3131,12 +2900,7 @@
 
   bool dynamic = (config[val_iZone]->GetDynamic_Analysis() == DYNAMIC);
 
-<<<<<<< HEAD
-  unsigned long IntIter  = config_container[val_iZone]->GetIntIter();
-=======
-  unsigned long nIntIter = config[val_iZone]->GetnIter();
   unsigned long IntIter  = config[val_iZone]->GetIntIter();
->>>>>>> 591e69f6
 
   /*--- Extract the adjoints of the conservative input variables and store them for the next iteration ---*/
 
@@ -3152,11 +2916,6 @@
                                                                                   IntIter,log10(solver[val_iZone][val_iInst][MESH_0][ADJFLOW_SOL]->GetRes_RMS(0)), MESH_0);
 
 
-<<<<<<< HEAD
-=======
-  if(IntIter != nIntIter-1)
-    output->SetConvHistory_Body(NULL, geometry, solver, config, integration, true, 0.0, val_iZone, val_iInst);
->>>>>>> 591e69f6
 
   if (dynamic){
     integration[val_iZone][val_iInst][ADJFEA_SOL]->SetConvergence(false);
@@ -3460,12 +3219,12 @@
 
   /*--- Write the convergence history (only screen output) ---*/
   
-  output->SetHistory_Output(geometry_container[val_iZone][INST_0][MESH_0], 
-                            solver_container[val_iZone][INST_0][MESH_0],
-                            config_container[val_iZone], 
-                            config_container[val_iZone]->GetTimeIter(), 
-                            config_container[val_iZone]->GetOuterIter(),
-                            config_container[val_iZone]->GetInnerIter());
+  output->SetHistory_Output(geometry[val_iZone][INST_0][MESH_0], 
+                            solver[val_iZone][INST_0][MESH_0],
+                            config[val_iZone], 
+                            config[val_iZone]->GetTimeIter(), 
+                            config[val_iZone]->GetOuterIter(),
+                            config[val_iZone]->GetInnerIter());
   
   return false;
   
