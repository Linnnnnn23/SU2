--- conflicted
+++ resolved
@@ -1054,100 +1054,6 @@
   return fixed_cl_convergence;
 }
 
-CTurboIteration::CTurboIteration(CConfig *config) : CFluidIteration(config) { }
-CTurboIteration::~CTurboIteration(void) { }
-<<<<<<< HEAD
-// void CTurboIteration::Preprocess(COutput *output,
-//                                     CIntegration ****integration,
-//                                     CGeometry ****geometry,
-//                                     CSolver *****solver,
-//                                     CNumerics ******numerics,
-//                                     CConfig **config,
-//                                     CSurfaceMovement **surface_movement,
-//                                     CVolumetricMovement ***grid_movement,
-//                                     CFreeFormDefBox*** FFDBox,
-//                                     unsigned short val_iZone,
-//                                     unsigned short val_iInst) {
-
-//   /*--- Average quantities at the inflow and outflow boundaries ---*/ 
-//   solver[val_iZone][val_iInst][MESH_0][FLOW_SOL]->TurboAverageProcess(solver[val_iZone][val_iInst][MESH_0], geometry[val_iZone][val_iInst][MESH_0],config[val_iZone],INFLOW);
-//   solver[val_iZone][val_iInst][MESH_0][FLOW_SOL]->TurboAverageProcess(solver[val_iZone][val_iInst][MESH_0], geometry[val_iZone][val_iInst][MESH_0],config[val_iZone],OUTFLOW);
-//     /*--- Gather Inflow and Outflow quantities on the Master Node to compute performance ---*/
-//   solver[val_iZone][val_iInst][MESH_0][FLOW_SOL]->GatherInOutAverageValues(config[val_iZone], geometry[val_iZone][val_iInst][MESH_0]);
-  
-//   /* --- compute turboperformance for each stage and the global machine ---*/
-//   if(val_iZone == ( config[ZONE_0]->GetnZone()-1)){
-//     solver[ZONE_0][INST_0][MESH_0][FLOW_SOL]->ComputeTurboPerformance(config[ZONE_0], geometry[ZONE_0][INST_0][MESH_0]);
-//   }
-// }
-
-
-// void CTurboIteration::Postprocess( COutput *output,
-//                                    CIntegration ****integration,
-//                                    CGeometry ****geometry,
-//                                    CSolver *****solver,
-//                                    CNumerics ******numerics,
-//                                    CConfig **config,
-//                                    CSurfaceMovement **surface_movement,
-//                                    CVolumetricMovement ***grid_movement,
-//                                    CFreeFormDefBox*** FFDBox,
-//                                    unsigned short val_iZone,
-//                                    unsigned short val_iInst) {
-
-//   /*--- Average quantities at the inflow and outflow boundaries ---*/
-//   solver[val_iZone][val_iInst][MESH_0][FLOW_SOL]->TurboAverageProcess(solver[val_iZone][val_iInst][MESH_0], geometry[val_iZone][val_iInst][MESH_0],config[val_iZone],INFLOW);
-//   solver[val_iZone][val_iInst][MESH_0][FLOW_SOL]->TurboAverageProcess(solver[val_iZone][val_iInst][MESH_0], geometry[val_iZone][val_iInst][MESH_0],config[val_iZone],OUTFLOW);
-  
-//   /*--- Gather Inflow and Outflow quantities on the Master Node to compute performance ---*/
-//   solver[val_iZone][val_iInst][MESH_0][FLOW_SOL]->GatherInOutAverageValues(config[val_iZone], geometry[val_iZone][val_iInst][MESH_0]);
-  
-//   /* --- compute turboperformance for each stage and the global machine ---*/
-//   if(val_iZone == config[ZONE_0]->GetnZone()-1){
-//     solver[ZONE_0][INST_0][MESH_0][FLOW_SOL]->ComputeTurboPerformance(config[ZONE_0], geometry[ZONE_0][INST_0][MESH_0]);
-//   }
-  
-// }
-=======
-void CTurboIteration::Preprocess(COutput *output,
-                                    CIntegration ****integration,
-                                    CGeometry ****geometry,
-                                    CSolver *****solver,
-                                    CNumerics ******numerics,
-                                    CConfig **config,
-                                    CSurfaceMovement **surface_movement,
-                                    CVolumetricMovement ***grid_movement,
-                                    CFreeFormDefBox*** FFDBox,
-                                    unsigned short val_iZone,
-                                    unsigned short val_iInst) {
-
-  /*--- Average quantities at the inflow and outflow boundaries ---*/
-  solver[val_iZone][val_iInst][MESH_0][FLOW_SOL]->TurboAverageProcess(solver[val_iZone][val_iInst][MESH_0], geometry[val_iZone][val_iInst][MESH_0],config[val_iZone],INFLOW);
-  solver[val_iZone][val_iInst][MESH_0][FLOW_SOL]->TurboAverageProcess(solver[val_iZone][val_iInst][MESH_0], geometry[val_iZone][val_iInst][MESH_0],config[val_iZone],OUTFLOW);
-
-}
-
-void CTurboIteration::Postprocess( COutput *output,
-                                   CIntegration ****integration,
-                                   CGeometry ****geometry,
-                                   CSolver *****solver,
-                                   CNumerics ******numerics,
-                                   CConfig **config,
-                                   CSurfaceMovement **surface_movement,
-                                   CVolumetricMovement ***grid_movement,
-                                   CFreeFormDefBox*** FFDBox,
-                                   unsigned short val_iZone,
-                                   unsigned short val_iInst) {
-
-  /*--- Average quantities at the inflow and outflow boundaries ---*/
-  solver[val_iZone][val_iInst][MESH_0][FLOW_SOL]->TurboAverageProcess(solver[val_iZone][val_iInst][MESH_0], geometry[val_iZone][val_iInst][MESH_0],config[val_iZone],INFLOW);
-  solver[val_iZone][val_iInst][MESH_0][FLOW_SOL]->TurboAverageProcess(solver[val_iZone][val_iInst][MESH_0], geometry[val_iZone][val_iInst][MESH_0],config[val_iZone],OUTFLOW);
-
-  /*--- Gather Inflow and Outflow quantities on the Master Node to compute performance ---*/
-  solver[val_iZone][val_iInst][MESH_0][FLOW_SOL]->GatherInOutAverageValues(config[val_iZone], geometry[val_iZone][val_iInst][MESH_0]);
-
-}
->>>>>>> 3f9402f4
-
 CFEMFluidIteration::CFEMFluidIteration(CConfig *config) : CFluidIteration(config) { }
 CFEMFluidIteration::~CFEMFluidIteration(void) { }
 
