--- conflicted
+++ resolved
@@ -692,14 +692,6 @@
 
       su2double WallDistMod = GeometryToolbox::Norm(int(MAXNDIM), WallDist);
 
-<<<<<<< HEAD
-       /*--- Incompressible formulation ---*/
-=======
-      const su2double Conductivity_Wall = nodes->GetThermalConductivity(iPoint);
-
-      /*--- Incompressible formulation ---*/
->>>>>>> 8b25efdd
-
       su2double Density_Wall = nodes->GetDensity(iPoint);
 
       /*--- Compute the shear stress at the wall in the regular fashion
