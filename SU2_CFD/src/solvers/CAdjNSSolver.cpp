--- conflicted
+++ resolved
@@ -611,20 +611,14 @@
 
   unsigned long iVertex, iPoint;
   unsigned short iDim, jDim, iMarker, iPos, jPos;
-<<<<<<< HEAD
-  su2double *d = NULL, **PsiVar_Grad = NULL, **PrimVar_Grad = NULL, div_phi, *Normal = NULL, Area,
-  normal_grad_psi5, normal_grad_T, sigma_partial, Laminar_Viscosity = 0.0, heat_flux_factor, temp_sens = 0.0, *Psi = NULL, *U = NULL, Enthalpy, **GridVel_Grad, gradPsi5_v, psi5_tau_partial, psi5_tau_grad_vel, source_v_1, Density, Pressure = 0.0, div_vel, val_turb_ke, vartheta, vartheta_partial, psi5_p_div_vel, Omega[3], rho_v[3] = {0.0,0.0,0.0}, CrossProduct[3], delta[3][3] = {{1.0, 0.0, 0.0},{0.0,1.0,0.0},{0.0,0.0,1.0}}, r, ru, rv, rw, rE, p, T, dp_dr, dp_dru, dp_drv, dp_drw, dp_drE, dH_dr, dH_dru, dH_drv, dH_drw, dH_drE, H, D[3][3], Dd[3], Mach_Inf, eps, scale = 1.0;
-  su2double RefVel2, RefDensity, Mach2Vel, factor;
-=======
   su2double *d = nullptr, **PsiVar_Grad = nullptr, **PrimVar_Grad = nullptr, div_phi, *Normal = nullptr, Area,
   normal_grad_psi5, normal_grad_T, sigma_partial, Laminar_Viscosity = 0.0, heat_flux_factor, temp_sens = 0.0,
   *Psi = nullptr, *U = nullptr, Enthalpy, gradPsi5_v, psi5_tau_partial, psi5_tau_grad_vel, source_v_1, Density,
   Pressure = 0.0, div_vel, val_turb_ke, vartheta, vartheta_partial, psi5_p_div_vel, Omega[3], rho_v[3] = {0.0,0.0,0.0},
   CrossProduct[3], delta[3][3] = {{1.0, 0.0, 0.0},{0.0,1.0,0.0},{0.0,0.0,1.0}}, r, ru, rv, rw, rE, p, T, dp_dr, dp_dru,
   dp_drv, dp_drw, dp_drE, dH_dr, dH_dru, dH_drv, dH_drw, dH_drE, H, D[3][3], Dd[3], Mach_Inf, eps, scale = 1.0,
-  RefVel2, RefDensity, Mach2Vel, *Velocity_Inf, factor;
+  RefVel2, RefDensity, Mach2Vel, factor;
   const su2double* const* GridVel_Grad;
->>>>>>> 25d2e0f0
 
   su2double *USens = new su2double[nVar];
   su2double *UnitNormal = new su2double[nDim];
