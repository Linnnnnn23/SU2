/*!
 * \file solution_direct_mean_inc.cpp
 * \brief Main subroutines for solving incompressible flow (Euler, Navier-Stokes, etc.).
 * \author F. Palacios, T. Economon
 * \version 7.0.1 "Blackbird"
 *
 * SU2 Project Website: https://su2code.github.io
 *
 * The SU2 Project is maintained by the SU2 Foundation
 * (http://su2foundation.org)
 *
 * Copyright 2012-2019, SU2 Contributors (cf. AUTHORS.md)
 *
 * SU2 is free software; you can redistribute it and/or
 * modify it under the terms of the GNU Lesser General Public
 * License as published by the Free Software Foundation; either
 * version 2.1 of the License, or (at your option) any later version.
 *
 * SU2 is distributed in the hope that it will be useful,
 * but WITHOUT ANY WARRANTY; without even the implied warranty of
 * MERCHANTABILITY or FITNESS FOR A PARTICULAR PURPOSE. See the GNU
 * Lesser General Public License for more details.
 *
 * You should have received a copy of the GNU Lesser General Public
 * License along with SU2. If not, see <http://www.gnu.org/licenses/>.
 */


#include "../../include/solvers/CIncEulerSolver.hpp"
#include "../../../Common/include/toolboxes/printing_toolbox.hpp"
#include "../../include/gradients/computeGradientsGreenGauss.hpp"
#include "../../include/gradients/computeGradientsLeastSquares.hpp"
#include "../../include/limiters/computeLimiters.hpp"


CIncEulerSolver::CIncEulerSolver(void) : CSolver() {
  /*--- Basic array initialization ---*/

  CD_Inv  = NULL; CL_Inv  = NULL; CSF_Inv = NULL;  CEff_Inv = NULL;
  CMx_Inv = NULL; CMy_Inv = NULL; CMz_Inv = NULL;
  CFx_Inv = NULL; CFy_Inv = NULL; CFz_Inv = NULL;
  CoPx_Inv = NULL; CoPy_Inv = NULL; CoPz_Inv = NULL;

  CD_Mnt  = NULL; CL_Mnt  = NULL; CSF_Mnt = NULL;  CEff_Mnt = NULL;
  CMx_Mnt = NULL; CMy_Mnt = NULL; CMz_Mnt = NULL;
  CFx_Mnt = NULL; CFy_Mnt = NULL; CFz_Mnt = NULL;
  CoPx_Mnt = NULL; CoPy_Mnt = NULL; CoPz_Mnt = NULL;

  CPressure = NULL; CPressureTarget = NULL; HeatFlux = NULL; HeatFluxTarget = NULL; YPlus = NULL;
  ForceInviscid = NULL; MomentInviscid = NULL;
  ForceMomentum = NULL; MomentMomentum = NULL;

  /*--- Surface based array initialization ---*/

  Surface_CL_Inv  = NULL; Surface_CD_Inv  = NULL; Surface_CSF_Inv = NULL; Surface_CEff_Inv = NULL;
  Surface_CFx_Inv = NULL; Surface_CFy_Inv = NULL; Surface_CFz_Inv = NULL;
  Surface_CMx_Inv = NULL; Surface_CMy_Inv = NULL; Surface_CMz_Inv = NULL;

  Surface_CL_Mnt  = NULL; Surface_CD_Mnt  = NULL; Surface_CSF_Mnt = NULL; Surface_CEff_Mnt = NULL;
  Surface_CFx_Mnt = NULL; Surface_CFy_Mnt = NULL; Surface_CFz_Mnt = NULL;
  Surface_CMx_Mnt = NULL; Surface_CMy_Mnt = NULL; Surface_CMz_Mnt = NULL;

  Surface_CL  = NULL; Surface_CD  = NULL; Surface_CSF = NULL; Surface_CEff = NULL;
  Surface_CFx = NULL; Surface_CFy = NULL; Surface_CFz = NULL;
  Surface_CMx = NULL; Surface_CMy = NULL; Surface_CMz = NULL;

  /*--- Rotorcraft simulation array initialization ---*/

  CMerit_Inv = NULL;  CT_Inv = NULL;  CQ_Inv = NULL;

  /*--- Numerical methods array initialization ---*/

  iPoint_UndLapl = NULL;
  jPoint_UndLapl = NULL;
  Primitive = NULL; Primitive_i = NULL; Primitive_j = NULL;
  CharacPrimVar = NULL;
  Smatrix = NULL; Cvector = NULL;
  Preconditioner = NULL;

  FluidModel = NULL;

  SlidingState     = NULL;
  SlidingStateNodes = NULL;

  nodes = nullptr;
}

CIncEulerSolver::CIncEulerSolver(CGeometry *geometry, CConfig *config, unsigned short iMesh) : CSolver() {

  unsigned long iPoint, iVertex;
  unsigned short iVar, iDim, iMarker, nLineLets;
  ifstream restart_file;
  unsigned short nZone = geometry->GetnZone();
  bool restart   = (config->GetRestart() || config->GetRestart_Flow());
  string filename = config->GetSolution_FileName();
  int Unst_RestartIter;
  unsigned short iZone = config->GetiZone();
  bool dual_time = ((config->GetTime_Marching() == DT_STEPPING_1ST) ||
                    (config->GetTime_Marching() == DT_STEPPING_2ND));
  bool time_stepping = config->GetTime_Marching() == TIME_STEPPING;
  bool adjoint = (config->GetContinuous_Adjoint()) || (config->GetDiscrete_Adjoint());
  bool fsi     = config->GetFSI_Simulation();
  bool multizone = config->GetMultizone_Problem();
  string filename_ = config->GetSolution_FileName();

  /* A grid is defined as dynamic if there's rigid grid movement or grid deformation AND the problem is time domain */
  dynamic_grid = config->GetDynamic_Grid();

  unsigned short direct_diff = config->GetDirectDiff();

  /*--- Store the multigrid level. ---*/
  MGLevel = iMesh;

  /*--- Check for a restart file to evaluate if there is a change in the angle of attack
   before computing all the non-dimesional quantities. ---*/

  if (!(!restart || (iMesh != MESH_0) || nZone > 1)) {

    /*--- Multizone problems require the number of the zone to be appended. ---*/

    if (nZone > 1) filename_ = config->GetMultizone_FileName(filename_, iZone, ".dat");

    /*--- Modify file name for a dual-time unsteady restart ---*/

    if (dual_time) {
      if (adjoint) Unst_RestartIter = SU2_TYPE::Int(config->GetUnst_AdjointIter())-1;
      else if (config->GetTime_Marching() == DT_STEPPING_1ST)
        Unst_RestartIter = SU2_TYPE::Int(config->GetRestart_Iter())-1;
      else Unst_RestartIter = SU2_TYPE::Int(config->GetRestart_Iter())-2;
      filename_ = config->GetUnsteady_FileName(filename_, Unst_RestartIter, ".dat");
    }

    /*--- Modify file name for a time stepping unsteady restart ---*/

    if (time_stepping) {
      if (adjoint) Unst_RestartIter = SU2_TYPE::Int(config->GetUnst_AdjointIter())-1;
      else Unst_RestartIter = SU2_TYPE::Int(config->GetRestart_Iter())-1;
      filename_ = config->GetUnsteady_FileName(filename_, Unst_RestartIter, ".dat");
    }

    /*--- Read and store the restart metadata. ---*/

//    Read_SU2_Restart_Metadata(geometry, config, false, filename_);

  }

  /*--- Basic array initialization ---*/

  CD_Inv  = NULL; CL_Inv  = NULL; CSF_Inv = NULL;  CEff_Inv = NULL;
  CMx_Inv = NULL; CMy_Inv = NULL; CMz_Inv = NULL;
  CFx_Inv = NULL; CFy_Inv = NULL; CFz_Inv = NULL;
  CoPx_Inv = NULL; CoPy_Inv = NULL; CoPz_Inv = NULL;

  CD_Mnt  = NULL; CL_Mnt  = NULL; CSF_Mnt = NULL; CEff_Mnt = NULL;
  CMx_Mnt = NULL; CMy_Mnt = NULL; CMz_Mnt = NULL;
  CFx_Mnt = NULL; CFy_Mnt = NULL; CFz_Mnt = NULL;
  CoPx_Mnt= NULL;   CoPy_Mnt= NULL;   CoPz_Mnt= NULL;

  CPressure = NULL; CPressureTarget = NULL; HeatFlux = NULL; HeatFluxTarget = NULL; YPlus = NULL;
  ForceInviscid = NULL; MomentInviscid = NULL;
  ForceMomentum = NULL;  MomentMomentum = NULL;

  /*--- Surface based array initialization ---*/

  Surface_CL_Inv  = NULL; Surface_CD_Inv  = NULL; Surface_CSF_Inv = NULL; Surface_CEff_Inv = NULL;
  Surface_CFx_Inv = NULL; Surface_CFy_Inv = NULL; Surface_CFz_Inv = NULL;
  Surface_CMx_Inv = NULL; Surface_CMy_Inv = NULL; Surface_CMz_Inv = NULL;

  Surface_CL_Mnt  = NULL; Surface_CD_Mnt  = NULL; Surface_CSF_Mnt = NULL; Surface_CEff_Mnt= NULL;
  Surface_CFx_Mnt = NULL; Surface_CFy_Mnt = NULL; Surface_CFz_Mnt = NULL;
  Surface_CMx_Mnt = NULL; Surface_CMy_Mnt = NULL; Surface_CMz_Mnt = NULL;

  Surface_CL  = NULL; Surface_CD  = NULL; Surface_CSF = NULL; Surface_CEff = NULL;
  Surface_CMx = NULL; Surface_CMy = NULL; Surface_CMz = NULL;

  /*--- Rotorcraft simulation array initialization ---*/

  CMerit_Inv = NULL;  CT_Inv = NULL;  CQ_Inv = NULL;

  /*--- Numerical methods array initialization ---*/

  iPoint_UndLapl = NULL;
  jPoint_UndLapl = NULL;
  Primitive = NULL; Primitive_i = NULL; Primitive_j = NULL;
  CharacPrimVar = NULL;
  Smatrix = NULL; Cvector = NULL;
  Preconditioner = NULL;

  /*--- Fluid model pointer initialization ---*/

  FluidModel = NULL;

  /*--- Set the gamma value ---*/

  Gamma = config->GetGamma();
  Gamma_Minus_One = Gamma - 1.0;

  /*--- Define geometry constants in the solver structure.
   * Incompressible flow, primitive variables (P, vx, vy, vz, T, rho, beta, lamMu, EddyMu, Kt_eff, Cp, Cv) ---*/

  nDim = geometry->GetnDim();

  nVar = nDim+2; nPrimVar = nDim+9; nPrimVarGrad = nDim+4;

  /*--- Initialize nVarGrad for deallocation ---*/

  nVarGrad = nPrimVarGrad;

  nMarker      = config->GetnMarker_All();
  nPoint       = geometry->GetnPoint();
  nPointDomain = geometry->GetnPointDomain();

  /*--- Store the number of vertices on each marker for deallocation later ---*/

  nVertex = new unsigned long[nMarker];
  for (iMarker = 0; iMarker < nMarker; iMarker++)
    nVertex[iMarker] = geometry->nVertex[iMarker];

  /*--- Perform the non-dimensionalization for the flow equations using the
   specified reference values. ---*/

  SetNondimensionalization(config, iMesh);

  /*--- Check if we are executing a verification case. If so, the
   VerificationSolution object will be instantiated for a particular
   option from the available library of verification solutions. Note
   that this is done after SetNondim(), as problem-specific initial
   parameters are needed by the solution constructors. ---*/

  SetVerificationSolution(nDim, nVar, config);

  /*--- Define some auxiliary vectors related to the residual ---*/

  Residual      = new su2double[nVar]; for (iVar = 0; iVar < nVar; iVar++) Residual[iVar]     = 0.0;
  Residual_RMS  = new su2double[nVar]; for (iVar = 0; iVar < nVar; iVar++) Residual_RMS[iVar] = 0.0;
  Residual_Max  = new su2double[nVar]; for (iVar = 0; iVar < nVar; iVar++) Residual_Max[iVar] = 0.0;
  Res_Conv      = new su2double[nVar]; for (iVar = 0; iVar < nVar; iVar++) Res_Conv[iVar]     = 0.0;
  Res_Visc      = new su2double[nVar]; for (iVar = 0; iVar < nVar; iVar++) Res_Visc[iVar]     = 0.0;
  Res_Sour      = new su2double[nVar]; for (iVar = 0; iVar < nVar; iVar++) Res_Sour[iVar]     = 0.0;

  /*--- Define some structures for locating max residuals ---*/

  Point_Max = new unsigned long[nVar];
  for (iVar = 0; iVar < nVar; iVar++) Point_Max[iVar] = 0;

  Point_Max_Coord = new su2double*[nVar];
  for (iVar = 0; iVar < nVar; iVar++) {
    Point_Max_Coord[iVar] = new su2double[nDim];
    for (iDim = 0; iDim < nDim; iDim++) Point_Max_Coord[iVar][iDim] = 0.0;
  }

  /*--- Define some auxiliary vectors related to the solution ---*/

  Solution   = new su2double[nVar]; for (iVar = 0; iVar < nVar; iVar++) Solution[iVar]   = 0.0;
  Solution_i = new su2double[nVar]; for (iVar = 0; iVar < nVar; iVar++) Solution_i[iVar] = 0.0;
  Solution_j = new su2double[nVar]; for (iVar = 0; iVar < nVar; iVar++) Solution_j[iVar] = 0.0;

  /*--- Define some auxiliary vectors related to the geometry ---*/

  Vector   = new su2double[nDim]; for (iDim = 0; iDim < nDim; iDim++) Vector[iDim]   = 0.0;
  Vector_i = new su2double[nDim]; for (iDim = 0; iDim < nDim; iDim++) Vector_i[iDim] = 0.0;
  Vector_j = new su2double[nDim]; for (iDim = 0; iDim < nDim; iDim++) Vector_j[iDim] = 0.0;

  /*--- Define some auxiliary vectors related to the primitive solution ---*/

  Primitive   = new su2double[nPrimVar]; for (iVar = 0; iVar < nPrimVar; iVar++) Primitive[iVar]   = 0.0;
  Primitive_i = new su2double[nPrimVar]; for (iVar = 0; iVar < nPrimVar; iVar++) Primitive_i[iVar] = 0.0;
  Primitive_j = new su2double[nPrimVar]; for (iVar = 0; iVar < nPrimVar; iVar++) Primitive_j[iVar] = 0.0;

  /*--- Define some auxiliary vectors related to the undivided lapalacian ---*/

  if (config->GetKind_ConvNumScheme_Flow() == SPACE_CENTERED) {
    iPoint_UndLapl = new su2double [nPoint];
    jPoint_UndLapl = new su2double [nPoint];
  }

  Preconditioner = new su2double* [nVar];
  for (iVar = 0; iVar < nVar; iVar ++)
    Preconditioner[iVar] = new su2double[nVar];

  /*--- Initialize the solution and right-hand side vectors for storing
   the residuals and updating the solution (always needed even for
   explicit schemes). ---*/

  LinSysSol.Initialize(nPoint, nPointDomain, nVar, 0.0);
  LinSysRes.Initialize(nPoint, nPointDomain, nVar, 0.0);

  /*--- Jacobians and vector structures for implicit computations ---*/

  if (config->GetKind_TimeIntScheme_Flow() == EULER_IMPLICIT) {

    Jacobian_i = new su2double* [nVar];
    Jacobian_j = new su2double* [nVar];
    for (iVar = 0; iVar < nVar; iVar++) {
      Jacobian_i[iVar] = new su2double [nVar];
      Jacobian_j[iVar] = new su2double [nVar];
    }

    if (rank == MASTER_NODE) cout << "Initialize Jacobian structure (Euler). MG level: " << iMesh <<"." << endl;
    Jacobian.Initialize(nPoint, nPointDomain, nVar, nVar, true, geometry, config);

    if (config->GetKind_Linear_Solver_Prec() == LINELET) {
      nLineLets = Jacobian.BuildLineletPreconditioner(geometry, config);
      if (rank == MASTER_NODE) cout << "Compute linelet structure. " << nLineLets << " elements in each line (average)." << endl;
    }

  }

  else {
    if (rank == MASTER_NODE) cout << "Explicit scheme. No Jacobian structure (Euler). MG level: " << iMesh <<"." << endl;
  }

  /*--- Define some auxiliary vectors for computing flow variable
   gradients by least squares, S matrix := inv(R)*traspose(inv(R)),
   c vector := transpose(WA)*(Wb) ---*/

  if (config->GetLeastSquaresRequired()) {

    Smatrix = new su2double* [nDim];
    for (iDim = 0; iDim < nDim; iDim++)
      Smatrix[iDim] = new su2double [nDim];

    Cvector = new su2double* [nPrimVarGrad];
    for (iVar = 0; iVar < nPrimVarGrad; iVar++)
      Cvector[iVar] = new su2double [nDim];

  }

  /*--- Store the value of the characteristic primitive variables at the boundaries ---*/

  CharacPrimVar = new su2double** [nMarker];
  for (iMarker = 0; iMarker < nMarker; iMarker++) {
    CharacPrimVar[iMarker] = new su2double* [geometry->nVertex[iMarker]];
    for (iVertex = 0; iVertex < geometry->nVertex[iMarker]; iVertex++) {
      CharacPrimVar[iMarker][iVertex] = new su2double [nPrimVar];
      for (iVar = 0; iVar < nPrimVar; iVar++) {
        CharacPrimVar[iMarker][iVertex][iVar] = 0.0;
      }
    }
  }

  /*--- Force definition and coefficient arrays for all of the markers ---*/

  CPressure = new su2double* [nMarker];
  CPressureTarget = new su2double* [nMarker];
  for (iMarker = 0; iMarker < nMarker; iMarker++) {
    CPressure[iMarker] = new su2double [geometry->nVertex[iMarker]];
    CPressureTarget[iMarker] = new su2double [geometry->nVertex[iMarker]];
    for (iVertex = 0; iVertex < geometry->nVertex[iMarker]; iVertex++) {
      CPressure[iMarker][iVertex] = 0.0;
      CPressureTarget[iMarker][iVertex] = 0.0;
    }
  }

  /*--- Store the value of the Total Pressure at the inlet BC ---*/

  Inlet_Ttotal = new su2double* [nMarker];
  for (iMarker = 0; iMarker < nMarker; iMarker++) {
    Inlet_Ttotal[iMarker] = new su2double [geometry->nVertex[iMarker]];
    for (iVertex = 0; iVertex < geometry->nVertex[iMarker]; iVertex++) {
      Inlet_Ttotal[iMarker][iVertex] = 0;
    }
  }

  /*--- Store the value of the Total Temperature at the inlet BC ---*/

  Inlet_Ptotal = new su2double* [nMarker];
  for (iMarker = 0; iMarker < nMarker; iMarker++) {
    Inlet_Ptotal[iMarker] = new su2double [geometry->nVertex[iMarker]];
    for (iVertex = 0; iVertex < geometry->nVertex[iMarker]; iVertex++) {
      Inlet_Ptotal[iMarker][iVertex] = 0;
    }
  }

  /*--- Store the value of the Flow direction at the inlet BC ---*/

  Inlet_FlowDir = new su2double** [nMarker];
  for (iMarker = 0; iMarker < nMarker; iMarker++) {
    Inlet_FlowDir[iMarker] = new su2double* [geometry->nVertex[iMarker]];
    for (iVertex = 0; iVertex < geometry->nVertex[iMarker]; iVertex++) {
      Inlet_FlowDir[iMarker][iVertex] = new su2double [nDim];
      for (iDim = 0; iDim < nDim; iDim++) {
        Inlet_FlowDir[iMarker][iVertex][iDim] = 0;
      }
    }
  }

  /*--- Non-dimensional coefficients ---*/

  ForceInviscid  = new su2double[nDim];
  MomentInviscid = new su2double[3];
  CD_Inv         = new su2double[nMarker];
  CL_Inv         = new su2double[nMarker];
  CSF_Inv        = new su2double[nMarker];
  CMx_Inv        = new su2double[nMarker];
  CMy_Inv        = new su2double[nMarker];
  CMz_Inv        = new su2double[nMarker];
  CEff_Inv       = new su2double[nMarker];
  CFx_Inv        = new su2double[nMarker];
  CFy_Inv        = new su2double[nMarker];
  CFz_Inv        = new su2double[nMarker];
  CoPx_Inv       = new su2double[nMarker];
  CoPy_Inv       = new su2double[nMarker];
  CoPz_Inv       = new su2double[nMarker];

  ForceMomentum  = new su2double[nDim];
  MomentMomentum = new su2double[3];
  CD_Mnt         = new su2double[nMarker];
  CL_Mnt         = new su2double[nMarker];
  CSF_Mnt        = new su2double[nMarker];
  CMx_Mnt        = new su2double[nMarker];
  CMy_Mnt        = new su2double[nMarker];
  CMz_Mnt        = new su2double[nMarker];
  CEff_Mnt       = new su2double[nMarker];
  CFx_Mnt        = new su2double[nMarker];
  CFy_Mnt        = new su2double[nMarker];
  CFz_Mnt        = new su2double[nMarker];
  CoPx_Mnt       = new su2double[nMarker];
  CoPy_Mnt       = new su2double[nMarker];
  CoPz_Mnt       = new su2double[nMarker];

  Surface_CL_Inv   = new su2double[config->GetnMarker_Monitoring()];
  Surface_CD_Inv   = new su2double[config->GetnMarker_Monitoring()];
  Surface_CSF_Inv  = new su2double[config->GetnMarker_Monitoring()];
  Surface_CEff_Inv = new su2double[config->GetnMarker_Monitoring()];
  Surface_CFx_Inv  = new su2double[config->GetnMarker_Monitoring()];
  Surface_CFy_Inv  = new su2double[config->GetnMarker_Monitoring()];
  Surface_CFz_Inv  = new su2double[config->GetnMarker_Monitoring()];
  Surface_CMx_Inv  = new su2double[config->GetnMarker_Monitoring()];
  Surface_CMy_Inv  = new su2double[config->GetnMarker_Monitoring()];
  Surface_CMz_Inv  = new su2double[config->GetnMarker_Monitoring()];

  Surface_CL_Mnt   = new su2double[config->GetnMarker_Monitoring()];
  Surface_CD_Mnt   = new su2double[config->GetnMarker_Monitoring()];
  Surface_CSF_Mnt  = new su2double[config->GetnMarker_Monitoring()];
  Surface_CEff_Mnt = new su2double[config->GetnMarker_Monitoring()];
  Surface_CFx_Mnt  = new su2double[config->GetnMarker_Monitoring()];
  Surface_CFy_Mnt  = new su2double[config->GetnMarker_Monitoring()];
  Surface_CFz_Mnt  = new su2double[config->GetnMarker_Monitoring()];
  Surface_CMx_Mnt  = new su2double[config->GetnMarker_Monitoring()];
  Surface_CMy_Mnt  = new su2double[config->GetnMarker_Monitoring()];
  Surface_CMz_Mnt  = new su2double[config->GetnMarker_Monitoring()];

  Surface_CL   = new su2double[config->GetnMarker_Monitoring()];
  Surface_CD   = new su2double[config->GetnMarker_Monitoring()];
  Surface_CSF  = new su2double[config->GetnMarker_Monitoring()];
  Surface_CEff = new su2double[config->GetnMarker_Monitoring()];
  Surface_CFx  = new su2double[config->GetnMarker_Monitoring()];
  Surface_CFy  = new su2double[config->GetnMarker_Monitoring()];
  Surface_CFz  = new su2double[config->GetnMarker_Monitoring()];
  Surface_CMx  = new su2double[config->GetnMarker_Monitoring()];
  Surface_CMy  = new su2double[config->GetnMarker_Monitoring()];
  Surface_CMz  = new su2double[config->GetnMarker_Monitoring()];

  /*--- Rotorcraft coefficients ---*/

  CT_Inv           = new su2double[nMarker];
  CQ_Inv           = new su2double[nMarker];
  CMerit_Inv       = new su2double[nMarker];

  CT_Mnt           = new su2double[nMarker];
  CQ_Mnt           = new su2double[nMarker];
  CMerit_Mnt       = new su2double[nMarker];

  /*--- Init total coefficients ---*/

  Total_CD       = 0.0;    Total_CL           = 0.0;    Total_CSF            = 0.0;
  Total_CMx      = 0.0;    Total_CMy          = 0.0;    Total_CMz            = 0.0;
  Total_CoPx     = 0.0;    Total_CoPy         = 0.0;    Total_CoPz           = 0.0;
  Total_CEff     = 0.0;
  Total_CFx      = 0.0;    Total_CFy          = 0.0;    Total_CFz            = 0.0;
  Total_CT       = 0.0;    Total_CQ           = 0.0;    Total_CMerit         = 0.0;
  Total_MaxHeat  = 0.0;    Total_Heat         = 0.0;    Total_ComboObj       = 0.0;
  Total_CpDiff   = 0.0;    Total_HeatFluxDiff = 0.0;    Total_Custom_ObjFunc = 0.0;

  /*--- Read farfield conditions ---*/

  Density_Inf     = config->GetDensity_FreeStreamND();
  Pressure_Inf    = config->GetPressure_FreeStreamND();
  Velocity_Inf    = config->GetVelocity_FreeStreamND();
  Temperature_Inf = config->GetTemperature_FreeStreamND();

  /*--- Initialize the secondary values for direct derivative approxiations ---*/

  switch(direct_diff){
    case NO_DERIVATIVE:
      /*--- Default ---*/
      break;
    case D_DENSITY:
      SU2_TYPE::SetDerivative(Density_Inf, 1.0);
      break;
    case D_PRESSURE:
      SU2_TYPE::SetDerivative(Pressure_Inf, 1.0);
      break;
    case D_TEMPERATURE:
      SU2_TYPE::SetDerivative(Temperature_Inf, 1.0);
      break;
    case D_MACH: case D_AOA:
    case D_SIDESLIP: case D_REYNOLDS:
    case D_TURB2LAM: case D_DESIGN:
      /*--- Already done in postprocessing of config ---*/
      break;
    default:
      break;
  }

  /*--- Initializate quantities for SlidingMesh Interface ---*/

  SlidingState       = new su2double*** [nMarker];
  SlidingStateNodes  = new int*         [nMarker];

  for (iMarker = 0; iMarker < nMarker; iMarker++){
    SlidingState[iMarker]      = NULL;
    SlidingStateNodes[iMarker] = NULL;

    if (config->GetMarker_All_KindBC(iMarker) == FLUID_INTERFACE){

      SlidingState[iMarker]       = new su2double**[geometry->GetnVertex(iMarker)];
      SlidingStateNodes[iMarker]  = new int        [geometry->GetnVertex(iMarker)];

      for (iPoint = 0; iPoint < geometry->GetnVertex(iMarker); iPoint++){
        SlidingState[iMarker][iPoint] = new su2double*[nPrimVar+1];

        SlidingStateNodes[iMarker][iPoint] = 0;
        for (iVar = 0; iVar < nPrimVar+1; iVar++)
          SlidingState[iMarker][iPoint][iVar] = NULL;
      }

    }
  }

  /*--- Only initialize when there is a Marker_Fluid_Load defined
   *--- (this avoids overhead in all other cases while a more permanent structure is being developed) ---*/
  if((config->GetnMarker_Fluid_Load() > 0) && (MGLevel == MESH_0)){

    InitVertexTractionContainer(geometry, config);

    if (config->GetDiscrete_Adjoint())
      InitVertexTractionAdjointContainer(geometry, config);

  }

  /*--- Initialize the solution to the far-field state everywhere. ---*/

  nodes = new CIncEulerVariable(Pressure_Inf, Velocity_Inf, Temperature_Inf, nPoint, nDim, nVar, config);
  SetBaseClassPointerToNodes();

  /*--- Initialize the BGS residuals in FSI problems. ---*/
  if (fsi || multizone){
    Residual_BGS      = new su2double[nVar];         for (iVar = 0; iVar < nVar; iVar++) Residual_RMS[iVar]  = 1.0;
    Residual_Max_BGS  = new su2double[nVar];         for (iVar = 0; iVar < nVar; iVar++) Residual_Max_BGS[iVar]  = 1.0;

    /*--- Define some structures for locating max residuals ---*/

    Point_Max_BGS       = new unsigned long[nVar];  for (iVar = 0; iVar < nVar; iVar++) Point_Max_BGS[iVar]  = 0;
    Point_Max_Coord_BGS = new su2double*[nVar];
    for (iVar = 0; iVar < nVar; iVar++) {
      Point_Max_Coord_BGS[iVar] = new su2double[nDim];
      for (iDim = 0; iDim < nDim; iDim++) Point_Max_Coord_BGS[iVar][iDim] = 0.0;
    }
  }

  /*--- Define solver parameters needed for execution of destructor ---*/

  if (config->GetKind_ConvNumScheme_Flow() == SPACE_CENTERED ) space_centered = true;
  else space_centered = false;

  if (config->GetKind_TimeIntScheme_Flow() == EULER_IMPLICIT) euler_implicit = true;
  else euler_implicit = false;

  if (config->GetKind_Gradient_Method() == WEIGHTED_LEAST_SQUARES) least_squares = true;
  else least_squares = false;

  /*--- Communicate and store volume and the number of neighbors for
   any dual CVs that lie on on periodic markers. ---*/

  for (unsigned short iPeriodic = 1; iPeriodic <= config->GetnMarker_Periodic()/2; iPeriodic++) {
    InitiatePeriodicComms(geometry, config, iPeriodic, PERIODIC_VOLUME);
    CompletePeriodicComms(geometry, config, iPeriodic, PERIODIC_VOLUME);
    InitiatePeriodicComms(geometry, config, iPeriodic, PERIODIC_NEIGHBORS);
    CompletePeriodicComms(geometry, config, iPeriodic, PERIODIC_NEIGHBORS);
  }
  SetImplicitPeriodic(euler_implicit);
  if (iMesh == MESH_0) SetRotatePeriodic(true);

  /*--- Perform the MPI communication of the solution ---*/

  InitiateComms(geometry, config, SOLUTION);
  CompleteComms(geometry, config, SOLUTION);

  /* Store the initial CFL number for all grid points. */

  const su2double CFL = config->GetCFL(MGLevel);
  for (iPoint = 0; iPoint < nPoint; iPoint++) {
    nodes->SetLocalCFL(iPoint, CFL);
  }
  Min_CFL_Local = CFL;
  Max_CFL_Local = CFL;
  Avg_CFL_Local = CFL;

  /*--- Add the solver name (max 8 characters) ---*/
  SolverName = "INC.FLOW";

}

CIncEulerSolver::~CIncEulerSolver(void) {

  unsigned short iMarker, iVar;
  unsigned long iVertex;

  /*--- Array deallocation ---*/

  if (CD_Inv  != NULL)  delete [] CD_Inv;
  if (CL_Inv  != NULL)  delete [] CL_Inv;
  if (CSF_Inv != NULL)  delete [] CSF_Inv;
  if (CMx_Inv != NULL)  delete [] CMx_Inv;
  if (CMy_Inv != NULL)  delete [] CMy_Inv;
  if (CMz_Inv != NULL)  delete [] CMz_Inv;
  if (CFx_Inv != NULL)  delete [] CFx_Inv;
  if (CFy_Inv != NULL)  delete [] CFy_Inv;
  if (CFz_Inv != NULL)  delete [] CFz_Inv;
  if (CoPx_Inv != NULL) delete [] CoPx_Inv;
  if (CoPy_Inv != NULL) delete [] CoPy_Inv;
  if (CoPz_Inv != NULL) delete [] CoPz_Inv;

  if (Surface_CL_Inv   != NULL) delete [] Surface_CL_Inv;
  if (Surface_CD_Inv   != NULL) delete [] Surface_CD_Inv;
  if (Surface_CSF_Inv  != NULL) delete [] Surface_CSF_Inv;
  if (Surface_CEff_Inv != NULL) delete [] Surface_CEff_Inv;
  if (Surface_CFx_Inv  != NULL) delete [] Surface_CFx_Inv;
  if (Surface_CFy_Inv  != NULL) delete [] Surface_CFy_Inv;
  if (Surface_CFz_Inv  != NULL) delete [] Surface_CFz_Inv;
  if (Surface_CMx_Inv  != NULL) delete [] Surface_CMx_Inv;
  if (Surface_CMy_Inv  != NULL) delete [] Surface_CMy_Inv;
  if (Surface_CMz_Inv  != NULL) delete [] Surface_CMz_Inv;

  if (CD_Mnt  != NULL)  delete [] CD_Mnt;
  if (CL_Mnt  != NULL)  delete [] CL_Mnt;
  if (CSF_Mnt != NULL)  delete [] CSF_Mnt;
  if (CMx_Mnt != NULL)  delete [] CMx_Mnt;
  if (CMy_Mnt != NULL)  delete [] CMy_Mnt;
  if (CMz_Mnt != NULL)  delete [] CMz_Mnt;
  if (CFx_Mnt != NULL)  delete [] CFx_Mnt;
  if (CFy_Mnt != NULL)  delete [] CFy_Mnt;
  if (CFz_Mnt != NULL)  delete [] CFz_Mnt;
  if (CoPx_Mnt != NULL) delete [] CoPx_Mnt;
  if (CoPy_Mnt != NULL) delete [] CoPy_Mnt;
  if (CoPz_Mnt != NULL) delete [] CoPz_Mnt;

  if (Surface_CL_Mnt   != NULL) delete [] Surface_CL_Mnt;
  if (Surface_CD_Mnt   != NULL) delete [] Surface_CD_Mnt;
  if (Surface_CSF_Mnt  != NULL) delete [] Surface_CSF_Mnt;
  if (Surface_CEff_Mnt != NULL) delete [] Surface_CEff_Mnt;
  if (Surface_CFx_Mnt  != NULL) delete [] Surface_CFx_Mnt;
  if (Surface_CFy_Mnt  != NULL) delete [] Surface_CFy_Mnt;
  if (Surface_CFz_Mnt  != NULL) delete [] Surface_CFz_Mnt;
  if (Surface_CMx_Mnt  != NULL) delete [] Surface_CMx_Mnt;
  if (Surface_CMy_Mnt  != NULL) delete [] Surface_CMy_Mnt;
  if (Surface_CMz_Mnt  != NULL) delete [] Surface_CMz_Mnt;

  if (Surface_CL   != NULL) delete [] Surface_CL;
  if (Surface_CD   != NULL) delete [] Surface_CD;
  if (Surface_CSF  != NULL) delete [] Surface_CSF;
  if (Surface_CEff != NULL) delete [] Surface_CEff;
  if (Surface_CFx  != NULL) delete [] Surface_CFx;
  if (Surface_CFy  != NULL) delete [] Surface_CFy;
  if (Surface_CFz  != NULL) delete [] Surface_CFz;
  if (Surface_CMx  != NULL) delete [] Surface_CMx;
  if (Surface_CMy  != NULL) delete [] Surface_CMy;
  if (Surface_CMz  != NULL) delete [] Surface_CMz;

  if (CEff_Inv   != NULL) delete [] CEff_Inv;
  if (CMerit_Inv != NULL) delete [] CMerit_Inv;
  if (CT_Inv     != NULL) delete [] CT_Inv;
  if (CQ_Inv     != NULL) delete [] CQ_Inv;

  if (CEff_Mnt   != NULL) delete [] CEff_Mnt;
  if (CMerit_Mnt != NULL) delete [] CMerit_Mnt;
  if (CT_Mnt     != NULL) delete [] CT_Mnt;
  if (CQ_Mnt     != NULL) delete [] CQ_Mnt;

  if (ForceInviscid  != NULL) delete [] ForceInviscid;
  if (MomentInviscid != NULL) delete [] MomentInviscid;
  if (ForceMomentum  != NULL) delete [] ForceMomentum;
  if (MomentMomentum != NULL) delete [] MomentMomentum;

  if (Primitive   != NULL) delete [] Primitive;
  if (Primitive_i != NULL) delete [] Primitive_i;
  if (Primitive_j != NULL) delete [] Primitive_j;

  if (Preconditioner != NULL) {
    for (iVar = 0; iVar < nVar; iVar ++)
      delete [] Preconditioner[iVar];
    delete [] Preconditioner;
  }

  if (CPressure != NULL) {
    for (iMarker = 0; iMarker < nMarker; iMarker++)
      delete [] CPressure[iMarker];
    delete [] CPressure;
  }

  if (CPressureTarget != NULL) {
    for (iMarker = 0; iMarker < nMarker; iMarker++)
      delete [] CPressureTarget[iMarker];
    delete [] CPressureTarget;
  }

  if (CharacPrimVar != NULL) {
    for (iMarker = 0; iMarker < nMarker; iMarker++) {
      for (iVertex = 0; iVertex<nVertex[iMarker]; iVertex++)
        delete [] CharacPrimVar[iMarker][iVertex];
      delete [] CharacPrimVar[iMarker];
    }
    delete [] CharacPrimVar;
  }

  if (SlidingState != NULL) {
    for (iMarker = 0; iMarker < nMarker; iMarker++) {
      if ( SlidingState[iMarker] != NULL ) {
        for (iVertex = 0; iVertex < nVertex[iMarker]; iVertex++)
          if ( SlidingState[iMarker][iVertex] != NULL ){
            for (iVar = 0; iVar < nPrimVar+1; iVar++)
              delete [] SlidingState[iMarker][iVertex][iVar];
            delete [] SlidingState[iMarker][iVertex];
          }
        delete [] SlidingState[iMarker];
      }
    }
    delete [] SlidingState;
  }

  if ( SlidingStateNodes != NULL ){
    for (iMarker = 0; iMarker < nMarker; iMarker++){
        if (SlidingStateNodes[iMarker] != NULL)
            delete [] SlidingStateNodes[iMarker];
    }
    delete [] SlidingStateNodes;
  }

  if (Inlet_Ttotal != NULL) {
    for (iMarker = 0; iMarker < nMarker; iMarker++)
      if (Inlet_Ttotal[iMarker] != NULL)
        delete [] Inlet_Ttotal[iMarker];
    delete [] Inlet_Ttotal;
  }

  if (Inlet_Ptotal != NULL) {
    for (iMarker = 0; iMarker < nMarker; iMarker++)
      if (Inlet_Ptotal[iMarker] != NULL)
        delete [] Inlet_Ptotal[iMarker];
    delete [] Inlet_Ptotal;
  }

  if (Inlet_FlowDir != NULL) {
    for (iMarker = 0; iMarker < nMarker; iMarker++) {
      if (Inlet_FlowDir[iMarker] != NULL) {
        for (iVertex = 0; iVertex < nVertex[iMarker]; iVertex++)
          delete [] Inlet_FlowDir[iMarker][iVertex];
        delete [] Inlet_FlowDir[iMarker];
      }
    }
    delete [] Inlet_FlowDir;
  }

  if (HeatFlux != NULL) {
    for (iMarker = 0; iMarker < nMarker; iMarker++) {
      delete [] HeatFlux[iMarker];
    }
    delete [] HeatFlux;
  }

  if (HeatFluxTarget != NULL) {
    for (iMarker = 0; iMarker < nMarker; iMarker++) {
      delete [] HeatFluxTarget[iMarker];
    }
    delete [] HeatFluxTarget;
  }

  if (YPlus != NULL) {
    for (iMarker = 0; iMarker < nMarker; iMarker++) {
      delete [] YPlus[iMarker];
    }
    delete [] YPlus;
  }

  if (FluidModel != NULL) delete FluidModel;

  if (nodes != nullptr) delete nodes;
}

void CIncEulerSolver::SetNondimensionalization(CConfig *config, unsigned short iMesh) {

  su2double Temperature_FreeStream = 0.0,  ModVel_FreeStream = 0.0,Energy_FreeStream = 0.0,
  ModVel_FreeStreamND = 0.0, Omega_FreeStream = 0.0, Omega_FreeStreamND = 0.0, Viscosity_FreeStream = 0.0,
  Density_FreeStream = 0.0, Pressure_FreeStream = 0.0, Pressure_Thermodynamic = 0.0, Tke_FreeStream = 0.0,
  Length_Ref = 0.0, Density_Ref = 0.0, Pressure_Ref = 0.0, Temperature_Ref = 0.0, Velocity_Ref = 0.0, Time_Ref = 0.0,
  Gas_Constant_Ref = 0.0, Omega_Ref = 0.0, Force_Ref = 0.0, Viscosity_Ref = 0.0, Conductivity_Ref = 0.0, Heat_Flux_Ref = 0.0, Energy_Ref= 0.0, Pressure_FreeStreamND = 0.0, Pressure_ThermodynamicND = 0.0, Density_FreeStreamND = 0.0,
  Temperature_FreeStreamND = 0.0, Gas_ConstantND = 0.0, Specific_Heat_CpND = 0.0, Specific_Heat_CvND = 0.0, Thermal_Expansion_CoeffND = 0.0,
  Velocity_FreeStreamND[3] = {0.0, 0.0, 0.0}, Viscosity_FreeStreamND = 0.0,
  Tke_FreeStreamND = 0.0, Energy_FreeStreamND = 0.0,
  Total_UnstTimeND = 0.0, Delta_UnstTimeND = 0.0;

  unsigned short iDim, iVar;

  /*--- Local variables ---*/

  su2double Mach     = config->GetMach();
  su2double Reynolds = config->GetReynolds();

  bool unsteady      = (config->GetTime_Marching() != NO);
  bool viscous       = config->GetViscous();
  bool turbulent     = ((config->GetKind_Solver() == INC_RANS) ||
                        (config->GetKind_Solver() == DISC_ADJ_INC_RANS));
  bool tkeNeeded     = ((turbulent) && ((config->GetKind_Turb_Model() == SST) || (config->GetKind_Turb_Model() == SST_SUST)));
  bool energy        = config->GetEnergy_Equation();
  bool boussinesq    = (config->GetKind_DensityModel() == BOUSSINESQ);

  /*--- Compute dimensional free-stream values. ---*/

  Density_FreeStream     = config->GetInc_Density_Init();     config->SetDensity_FreeStream(Density_FreeStream);
  Temperature_FreeStream = config->GetInc_Temperature_Init(); config->SetTemperature_FreeStream(Temperature_FreeStream);
  Pressure_FreeStream    = 0.0; config->SetPressure_FreeStream(Pressure_FreeStream);

  ModVel_FreeStream   = 0.0;
  for (iDim = 0; iDim < nDim; iDim++) {
    ModVel_FreeStream += config->GetInc_Velocity_Init()[iDim]*config->GetInc_Velocity_Init()[iDim];
    config->SetVelocity_FreeStream(config->GetInc_Velocity_Init()[iDim],iDim);
  }
  ModVel_FreeStream = sqrt(ModVel_FreeStream); config->SetModVel_FreeStream(ModVel_FreeStream);

  /*--- Depending on the density model chosen, select a fluid model. ---*/

  switch (config->GetKind_FluidModel()) {

    case CONSTANT_DENSITY:

      FluidModel = new CConstantDensity(Density_FreeStream, config->GetSpecific_Heat_Cp());
      FluidModel->SetTDState_T(Temperature_FreeStream);
      break;

    case INC_IDEAL_GAS:

      config->SetGas_Constant(UNIVERSAL_GAS_CONSTANT/(config->GetMolecular_Weight()/1000.0));
      Pressure_Thermodynamic = Density_FreeStream*Temperature_FreeStream*config->GetGas_Constant();
      FluidModel = new CIncIdealGas(config->GetSpecific_Heat_Cp(), config->GetGas_Constant(), Pressure_Thermodynamic);
      FluidModel->SetTDState_T(Temperature_FreeStream);
      Pressure_Thermodynamic = FluidModel->GetPressure();
      config->SetPressure_Thermodynamic(Pressure_Thermodynamic);
      break;

    case INC_IDEAL_GAS_POLY:

      config->SetGas_Constant(UNIVERSAL_GAS_CONSTANT/(config->GetMolecular_Weight()/1000.0));
      Pressure_Thermodynamic = Density_FreeStream*Temperature_FreeStream*config->GetGas_Constant();
      FluidModel = new CIncIdealGasPolynomial(config->GetGas_Constant(), Pressure_Thermodynamic);
      if (viscous) {
        /*--- Variable Cp model via polynomial. ---*/
        for (iVar = 0; iVar < config->GetnPolyCoeffs(); iVar++)
          config->SetCp_PolyCoeffND(config->GetCp_PolyCoeff(iVar), iVar);
        FluidModel->SetCpModel(config);
      }
      FluidModel->SetTDState_T(Temperature_FreeStream);
      Pressure_Thermodynamic = FluidModel->GetPressure();
      config->SetPressure_Thermodynamic(Pressure_Thermodynamic);
      break;

    default:

      SU2_MPI::Error("Fluid model not implemented for incompressible solver.", CURRENT_FUNCTION);
      break;
  }

  if (viscous) {

    /*--- The dimensional viscosity is needed to determine the free-stream conditions.
      To accomplish this, simply set the non-dimensional coefficients to the
      dimensional ones. This will be overruled later.---*/

    config->SetMu_RefND(config->GetMu_Ref());
    config->SetMu_Temperature_RefND(config->GetMu_Temperature_Ref());
    config->SetMu_SND(config->GetMu_S());
    config->SetMu_ConstantND(config->GetMu_Constant());

    for (iVar = 0; iVar < config->GetnPolyCoeffs(); iVar++)
      config->SetMu_PolyCoeffND(config->GetMu_PolyCoeff(iVar), iVar);

    /*--- Use the fluid model to compute the dimensional viscosity/conductivity. ---*/

    FluidModel->SetLaminarViscosityModel(config);
    Viscosity_FreeStream = FluidModel->GetLaminarViscosity();
    config->SetViscosity_FreeStream(Viscosity_FreeStream);

    Reynolds = Density_FreeStream*ModVel_FreeStream/Viscosity_FreeStream; config->SetReynolds(Reynolds);

    /*--- Turbulence kinetic energy ---*/

    Tke_FreeStream  = 3.0/2.0*(ModVel_FreeStream*ModVel_FreeStream*config->GetTurbulenceIntensity_FreeStream()*config->GetTurbulenceIntensity_FreeStream());

  }

  /*--- The non-dim. scheme for incompressible flows uses the following ref. values:
     Reference length      = 1 m (fixed by default, grid in meters)
     Reference density     = liquid density or freestream (input)
     Reference velocity    = liquid velocity or freestream (input)
     Reference temperature = liquid temperature or freestream (input)
     Reference pressure    = Reference density * Reference velocity * Reference velocity
     Reference viscosity   = Reference Density * Reference velocity * Reference length
     This is the same non-dim. scheme as in the compressible solver.
     Note that the Re and Re Length are not used as part of initialization. ---*/

  if (config->GetRef_Inc_NonDim() == DIMENSIONAL) {
    Density_Ref     = 1.0;
    Velocity_Ref    = 1.0;
    Temperature_Ref = 1.0;
    Pressure_Ref    = 1.0;
  }
  else if (config->GetRef_Inc_NonDim() == INITIAL_VALUES) {
    Density_Ref     = Density_FreeStream;
    Velocity_Ref    = ModVel_FreeStream;
    Temperature_Ref = Temperature_FreeStream;
    Pressure_Ref    = Density_Ref*Velocity_Ref*Velocity_Ref;
  }
  else if (config->GetRef_Inc_NonDim() == REFERENCE_VALUES) {
    Density_Ref     = config->GetInc_Density_Ref();
    Velocity_Ref    = config->GetInc_Velocity_Ref();
    Temperature_Ref = config->GetInc_Temperature_Ref();
    Pressure_Ref    = Density_Ref*Velocity_Ref*Velocity_Ref;
  }
  config->SetDensity_Ref(Density_Ref);
  config->SetVelocity_Ref(Velocity_Ref);
  config->SetTemperature_Ref(Temperature_Ref);
  config->SetPressure_Ref(Pressure_Ref);

  /*--- More derived reference values ---*/

  Length_Ref       = 1.0;                                                config->SetLength_Ref(Length_Ref);
  Time_Ref         = Length_Ref/Velocity_Ref;                            config->SetTime_Ref(Time_Ref);
  Omega_Ref        = Velocity_Ref/Length_Ref;                            config->SetOmega_Ref(Omega_Ref);
  Force_Ref        = Velocity_Ref*Velocity_Ref/Length_Ref;               config->SetForce_Ref(Force_Ref);
  Heat_Flux_Ref    = Density_Ref*Velocity_Ref*Velocity_Ref*Velocity_Ref; config->SetHeat_Flux_Ref(Heat_Flux_Ref);
  Gas_Constant_Ref = Velocity_Ref*Velocity_Ref/Temperature_Ref;          config->SetGas_Constant_Ref(Gas_Constant_Ref);
  Viscosity_Ref    = Density_Ref*Velocity_Ref*Length_Ref;                config->SetViscosity_Ref(Viscosity_Ref);
  Conductivity_Ref = Viscosity_Ref*Gas_Constant_Ref;                     config->SetConductivity_Ref(Conductivity_Ref);

  /*--- Get the freestream energy. Only useful if energy equation is active. ---*/

  Energy_FreeStream = FluidModel->GetStaticEnergy() + 0.5*ModVel_FreeStream*ModVel_FreeStream;
  config->SetEnergy_FreeStream(Energy_FreeStream);
  if (tkeNeeded) { Energy_FreeStream += Tke_FreeStream; }; config->SetEnergy_FreeStream(Energy_FreeStream);

  /*--- Compute Mach number ---*/

  if (config->GetKind_FluidModel() == CONSTANT_DENSITY) {
    Mach = ModVel_FreeStream / sqrt(config->GetBulk_Modulus()/Density_FreeStream);
  } else {
    Mach = 0.0;
  }
  config->SetMach(Mach);

  /*--- Divide by reference values, to compute the non-dimensional free-stream values ---*/

  Pressure_FreeStreamND = Pressure_FreeStream/config->GetPressure_Ref(); config->SetPressure_FreeStreamND(Pressure_FreeStreamND);
  Pressure_ThermodynamicND = Pressure_Thermodynamic/config->GetPressure_Ref(); config->SetPressure_ThermodynamicND(Pressure_ThermodynamicND);
  Density_FreeStreamND  = Density_FreeStream/config->GetDensity_Ref();   config->SetDensity_FreeStreamND(Density_FreeStreamND);

  for (iDim = 0; iDim < nDim; iDim++) {
    Velocity_FreeStreamND[iDim] = config->GetVelocity_FreeStream()[iDim]/Velocity_Ref; config->SetVelocity_FreeStreamND(Velocity_FreeStreamND[iDim], iDim);
  }

  Temperature_FreeStreamND = Temperature_FreeStream/config->GetTemperature_Ref(); config->SetTemperature_FreeStreamND(Temperature_FreeStreamND);
  Gas_ConstantND      = config->GetGas_Constant()/Gas_Constant_Ref;    config->SetGas_ConstantND(Gas_ConstantND);
  Specific_Heat_CpND  = config->GetSpecific_Heat_Cp()/Gas_Constant_Ref; config->SetSpecific_Heat_CpND(Specific_Heat_CpND);

  /*--- We assume that Cp = Cv for our incompressible fluids. ---*/
  Specific_Heat_CvND  = config->GetSpecific_Heat_Cp()/Gas_Constant_Ref; config->SetSpecific_Heat_CvND(Specific_Heat_CvND);

  Thermal_Expansion_CoeffND = config->GetThermal_Expansion_Coeff()*config->GetTemperature_Ref(); config->SetThermal_Expansion_CoeffND(Thermal_Expansion_CoeffND);

  ModVel_FreeStreamND = 0.0;
  for (iDim = 0; iDim < nDim; iDim++) ModVel_FreeStreamND += Velocity_FreeStreamND[iDim]*Velocity_FreeStreamND[iDim];
  ModVel_FreeStreamND    = sqrt(ModVel_FreeStreamND); config->SetModVel_FreeStreamND(ModVel_FreeStreamND);

  Viscosity_FreeStreamND = Viscosity_FreeStream / Viscosity_Ref;   config->SetViscosity_FreeStreamND(Viscosity_FreeStreamND);

  Tke_FreeStream  = 3.0/2.0*(ModVel_FreeStream*ModVel_FreeStream*config->GetTurbulenceIntensity_FreeStream()*config->GetTurbulenceIntensity_FreeStream());
  config->SetTke_FreeStream(Tke_FreeStream);

  Tke_FreeStreamND  = 3.0/2.0*(ModVel_FreeStreamND*ModVel_FreeStreamND*config->GetTurbulenceIntensity_FreeStream()*config->GetTurbulenceIntensity_FreeStream());
  config->SetTke_FreeStreamND(Tke_FreeStreamND);

  Omega_FreeStream = Density_FreeStream*Tke_FreeStream/(Viscosity_FreeStream*config->GetTurb2LamViscRatio_FreeStream());
  config->SetOmega_FreeStream(Omega_FreeStream);

  Omega_FreeStreamND = Density_FreeStreamND*Tke_FreeStreamND/(Viscosity_FreeStreamND*config->GetTurb2LamViscRatio_FreeStream());
  config->SetOmega_FreeStreamND(Omega_FreeStreamND);

  /*--- Delete the original (dimensional) FluidModel object. No fluid is used for inscompressible cases. ---*/

  delete FluidModel;

  switch (config->GetKind_FluidModel()) {

    case CONSTANT_DENSITY:
      FluidModel = new CConstantDensity(Density_FreeStreamND, Specific_Heat_CpND);
      FluidModel->SetTDState_T(Temperature_FreeStreamND);
      break;

    case INC_IDEAL_GAS:
      FluidModel = new CIncIdealGas(Specific_Heat_CpND, Gas_ConstantND, Pressure_ThermodynamicND);
      FluidModel->SetTDState_T(Temperature_FreeStreamND);
      break;

    case INC_IDEAL_GAS_POLY:
      FluidModel = new CIncIdealGasPolynomial(Gas_ConstantND, Pressure_ThermodynamicND);
      if (viscous) {
        /*--- Variable Cp model via polynomial. ---*/
        config->SetCp_PolyCoeffND(config->GetCp_PolyCoeff(0)/Gas_Constant_Ref, 0);
        for (iVar = 1; iVar < config->GetnPolyCoeffs(); iVar++)
          config->SetCp_PolyCoeffND(config->GetCp_PolyCoeff(iVar)*pow(Temperature_Ref,iVar)/Gas_Constant_Ref, iVar);
        FluidModel->SetCpModel(config);
      }
      FluidModel->SetTDState_T(Temperature_FreeStreamND);
      break;

  }

  Energy_FreeStreamND = FluidModel->GetStaticEnergy() + 0.5*ModVel_FreeStreamND*ModVel_FreeStreamND;

  if (viscous) {

    /*--- Constant viscosity model ---*/

    config->SetMu_ConstantND(config->GetMu_Constant()/Viscosity_Ref);

    /*--- Sutherland's model ---*/

    config->SetMu_RefND(config->GetMu_Ref()/Viscosity_Ref);
    config->SetMu_SND(config->GetMu_S()/config->GetTemperature_Ref());
    config->SetMu_Temperature_RefND(config->GetMu_Temperature_Ref()/config->GetTemperature_Ref());

    /*--- Viscosity model via polynomial. ---*/

    config->SetMu_PolyCoeffND(config->GetMu_PolyCoeff(0)/Viscosity_Ref, 0);
    for (iVar = 1; iVar < config->GetnPolyCoeffs(); iVar++)
      config->SetMu_PolyCoeffND(config->GetMu_PolyCoeff(iVar)*pow(Temperature_Ref,iVar)/Viscosity_Ref, iVar);

    /*--- Constant thermal conductivity model ---*/

    config->SetKt_ConstantND(config->GetKt_Constant()/Conductivity_Ref);

    /*--- Conductivity model via polynomial. ---*/

    config->SetKt_PolyCoeffND(config->GetKt_PolyCoeff(0)/Conductivity_Ref, 0);
    for (iVar = 1; iVar < config->GetnPolyCoeffs(); iVar++)
      config->SetKt_PolyCoeffND(config->GetKt_PolyCoeff(iVar)*pow(Temperature_Ref,iVar)/Conductivity_Ref, iVar);

    /*--- Set up the transport property models. ---*/

    FluidModel->SetLaminarViscosityModel(config);
    FluidModel->SetThermalConductivityModel(config);

  }

  if (tkeNeeded) { Energy_FreeStreamND += Tke_FreeStreamND; };  config->SetEnergy_FreeStreamND(Energy_FreeStreamND);

  Energy_Ref = Energy_FreeStream/Energy_FreeStreamND; config->SetEnergy_Ref(Energy_Ref);

  Total_UnstTimeND = config->GetTotal_UnstTime() / Time_Ref;    config->SetTotal_UnstTimeND(Total_UnstTimeND);
  Delta_UnstTimeND = config->GetDelta_UnstTime() / Time_Ref;    config->SetDelta_UnstTimeND(Delta_UnstTimeND);

  /*--- Write output to the console if this is the master node and first domain ---*/

  if ((rank == MASTER_NODE) && (iMesh == MESH_0)) {

    cout.precision(6);

    if (config->GetRef_Inc_NonDim() == DIMENSIONAL) {
      cout << "Incompressible flow: rho_ref, vel_ref, temp_ref, p_ref" << endl;
      cout << "are set to 1.0 in order to perform a dimensional calculation." << endl;
      if (dynamic_grid) cout << "Force coefficients computed using MACH_MOTION." << endl;
      else cout << "Force coefficients computed using initial values." << endl;
    }
    else if (config->GetRef_Inc_NonDim() == INITIAL_VALUES) {
      cout << "Incompressible flow: rho_ref, vel_ref, and temp_ref" << endl;
      cout << "are based on the initial values, p_ref = rho_ref*vel_ref^2." << endl;
      if (dynamic_grid) cout << "Force coefficients computed using MACH_MOTION." << endl;
      else cout << "Force coefficients computed using initial values." << endl;
    }
    else if (config->GetRef_Inc_NonDim() == REFERENCE_VALUES) {
      cout << "Incompressible flow: rho_ref, vel_ref, and temp_ref" << endl;
      cout << "are user-provided reference values, p_ref = rho_ref*vel_ref^2." << endl;
      if (dynamic_grid) cout << "Force coefficients computed using MACH_MOTION." << endl;
      else cout << "Force coefficients computed using reference values." << endl;
    }
    cout << "The reference area for force coeffs. is " << config->GetRefArea() << " m^2." << endl;
    cout << "The reference length for force coeffs. is " << config->GetRefLength() << " m." << endl;

    cout << "The pressure is decomposed into thermodynamic and dynamic components." << endl;
    cout << "The initial value of the dynamic pressure is 0." << endl;

    cout << "Mach number: "<< config->GetMach();
    if (config->GetKind_FluidModel() == CONSTANT_DENSITY) {
      cout << ", computed using the Bulk modulus." << endl;
    } else {
      cout << ", computed using fluid speed of sound." << endl;
    }

    cout << "For external flows, the initial state is imposed at the far-field." << endl;
    cout << "Angle of attack (deg): "<< config->GetAoA() << ", computed using the initial velocity." << endl;
    cout << "Side slip angle (deg): "<< config->GetAoS() << ", computed using the initial velocity." << endl;

    if (viscous) {
      cout << "Reynolds number per meter: " << config->GetReynolds() << ", computed using initial values."<< endl;
      cout << "Reynolds number is a byproduct of inputs only (not used internally)." << endl;
    }
    cout << "SI units only. The grid should be dimensional (meters)." << endl;

    switch (config->GetKind_DensityModel()) {

      case CONSTANT:
        if (energy) cout << "Energy equation is active and decoupled." << endl;
        else cout << "No energy equation." << endl;
        break;

      case BOUSSINESQ:
        if (energy) cout << "Energy equation is active and coupled through Boussinesq approx." << endl;
        break;

      case VARIABLE:
        if (energy) cout << "Energy equation is active and coupled for variable density." << endl;
        break;

    }

    stringstream NonDimTableOut, ModelTableOut;
    stringstream Unit;

    cout << endl;
    PrintingToolbox::CTablePrinter ModelTable(&ModelTableOut);
    ModelTableOut <<"-- Models:"<< endl;

    ModelTable.AddColumn("Viscosity Model", 25);
    ModelTable.AddColumn("Conductivity Model", 26);
    ModelTable.AddColumn("Fluid Model", 25);
    ModelTable.SetAlign(PrintingToolbox::CTablePrinter::RIGHT);
    ModelTable.PrintHeader();

    PrintingToolbox::CTablePrinter NonDimTable(&NonDimTableOut);
    NonDimTable.AddColumn("Name", 22);
    NonDimTable.AddColumn("Dim. value", 14);
    NonDimTable.AddColumn("Ref. value", 14);
    NonDimTable.AddColumn("Unit", 10);
    NonDimTable.AddColumn("Non-dim. value", 14);
    NonDimTable.SetAlign(PrintingToolbox::CTablePrinter::RIGHT);

    NonDimTableOut <<"-- Fluid properties:"<< endl;

    NonDimTable.PrintHeader();

    if (viscous){

      switch(config->GetKind_ViscosityModel()){
      case CONSTANT_VISCOSITY:
        ModelTable << "CONSTANT_VISCOSITY";
        if      (config->GetSystemMeasurements() == SI) Unit << "N.s/m^2";
        else if (config->GetSystemMeasurements() == US) Unit << "lbf.s/ft^2";
        NonDimTable << "Viscosity" << config->GetMu_Constant() << config->GetMu_Constant()/config->GetMu_ConstantND() << Unit.str() << config->GetMu_ConstantND();
        Unit.str("");
        NonDimTable.PrintFooter();
        break;

      case SUTHERLAND:
        ModelTable << "SUTHERLAND";
        if      (config->GetSystemMeasurements() == SI) Unit << "N.s/m^2";
        else if (config->GetSystemMeasurements() == US) Unit << "lbf.s/ft^2";
        NonDimTable << "Ref. Viscosity" <<  config->GetMu_Ref() <<  config->GetViscosity_Ref() << Unit.str() << config->GetMu_RefND();
        Unit.str("");
        if      (config->GetSystemMeasurements() == SI) Unit << "K";
        else if (config->GetSystemMeasurements() == US) Unit << "R";
        NonDimTable << "Sutherland Temp." << config->GetMu_Temperature_Ref() <<  config->GetTemperature_Ref() << Unit.str() << config->GetMu_Temperature_RefND();
        Unit.str("");
        if      (config->GetSystemMeasurements() == SI) Unit << "K";
        else if (config->GetSystemMeasurements() == US) Unit << "R";
        NonDimTable << "Sutherland Const." << config->GetMu_S() << config->GetTemperature_Ref() << Unit.str() << config->GetMu_SND();
        Unit.str("");
        NonDimTable.PrintFooter();
        break;

      case POLYNOMIAL_VISCOSITY:
        ModelTable << "POLYNOMIAL_VISCOSITY";
        for (iVar = 0; iVar < config->GetnPolyCoeffs(); iVar++) {
          stringstream ss;
          ss << iVar;
          if (config->GetMu_PolyCoeff(iVar) != 0.0)
            NonDimTable << "Mu(T) Poly. Coeff. " + ss.str()  << config->GetMu_PolyCoeff(iVar) << config->GetMu_PolyCoeff(iVar)/config->GetMu_PolyCoeffND(iVar) << "-" << config->GetMu_PolyCoeffND(iVar);
        }
        Unit.str("");
        NonDimTable.PrintFooter();
        break;
      }

      switch(config->GetKind_ConductivityModel()){
      case CONSTANT_PRANDTL:
        ModelTable << "CONSTANT_PRANDTL";
        NonDimTable << "Prandtl (Lam.)"  << "-" << "-" << "-" << config->GetPrandtl_Lam();
        Unit.str("");
        NonDimTable << "Prandtl (Turb.)" << "-" << "-" << "-" << config->GetPrandtl_Turb();
        Unit.str("");
        NonDimTable.PrintFooter();
        break;

      case CONSTANT_CONDUCTIVITY:
        ModelTable << "CONSTANT_CONDUCTIVITY";
        Unit << "W/m^2.K";
        NonDimTable << "Molecular Cond." << config->GetKt_Constant() << config->GetKt_Constant()/config->GetKt_ConstantND() << Unit.str() << config->GetKt_ConstantND();
        Unit.str("");
        NonDimTable.PrintFooter();
        break;

      case POLYNOMIAL_CONDUCTIVITY:
        ModelTable << "POLYNOMIAL_CONDUCTIVITY";
        for (iVar = 0; iVar < config->GetnPolyCoeffs(); iVar++) {
          stringstream ss;
          ss << iVar;
          if (config->GetKt_PolyCoeff(iVar) != 0.0)
            NonDimTable << "Kt(T) Poly. Coeff. " + ss.str()  << config->GetKt_PolyCoeff(iVar) << config->GetKt_PolyCoeff(iVar)/config->GetKt_PolyCoeffND(iVar) << "-" << config->GetKt_PolyCoeffND(iVar);
        }
        Unit.str("");
        NonDimTable.PrintFooter();
        break;
      }
    } else {
      ModelTable << "-" << "-";
    }

    switch (config->GetKind_FluidModel()){
    case CONSTANT_DENSITY:
      ModelTable << "CONSTANT_DENSITY";
      if (energy){
        Unit << "N.m/kg.K";
        NonDimTable << "Spec. Heat (Cp)" << config->GetSpecific_Heat_Cp() << config->GetSpecific_Heat_Cp()/config->GetSpecific_Heat_CpND() << Unit.str() << config->GetSpecific_Heat_CpND();
        Unit.str("");
      }
      if (boussinesq){
        Unit << "K^-1";
        NonDimTable << "Thermal Exp." << config->GetThermal_Expansion_Coeff() << config->GetThermal_Expansion_Coeff()/config->GetThermal_Expansion_CoeffND() << Unit.str() <<  config->GetThermal_Expansion_CoeffND();
        Unit.str("");
      }
      Unit << "Pa";
      NonDimTable << "Bulk Modulus" << config->GetBulk_Modulus() << 1.0 << Unit.str() <<  config->GetBulk_Modulus();
      Unit.str("");
      NonDimTable.PrintFooter();
      break;

    case INC_IDEAL_GAS:
      ModelTable << "INC_IDEAL_GAS";
      Unit << "N.m/kg.K";
      NonDimTable << "Spec. Heat (Cp)" << config->GetSpecific_Heat_Cp() << config->GetSpecific_Heat_Cp()/config->GetSpecific_Heat_CpND() << Unit.str() << config->GetSpecific_Heat_CpND();
      Unit.str("");
      Unit << "g/mol";
      NonDimTable << "Molecular weight" << config->GetMolecular_Weight()<< 1.0 << Unit.str() << config->GetMolecular_Weight();
      Unit.str("");
      Unit << "N.m/kg.K";
      NonDimTable << "Gas Constant" << config->GetGas_Constant() << config->GetGas_Constant_Ref() << Unit.str() << config->GetGas_ConstantND();
      Unit.str("");
      Unit << "Pa";
      NonDimTable << "Therm. Pressure" << config->GetPressure_Thermodynamic() << config->GetPressure_Ref() << Unit.str() << config->GetPressure_ThermodynamicND();
      Unit.str("");
      NonDimTable.PrintFooter();
      break;

    case INC_IDEAL_GAS_POLY:
      ModelTable << "INC_IDEAL_GAS_POLY";
      Unit.str("");
      Unit << "g/mol";
      NonDimTable << "Molecular weight" << config->GetMolecular_Weight()<< 1.0 << Unit.str() << config->GetMolecular_Weight();
      Unit.str("");
      Unit << "N.m/kg.K";
      NonDimTable << "Gas Constant" << config->GetGas_Constant() << config->GetGas_Constant_Ref() << Unit.str() << config->GetGas_ConstantND();
      Unit.str("");
      Unit << "Pa";
      NonDimTable << "Therm. Pressure" << config->GetPressure_Thermodynamic() << config->GetPressure_Ref() << Unit.str() << config->GetPressure_ThermodynamicND();
      Unit.str("");
      for (iVar = 0; iVar < config->GetnPolyCoeffs(); iVar++) {
        stringstream ss;
        ss << iVar;
        if (config->GetCp_PolyCoeff(iVar) != 0.0)
          NonDimTable << "Cp(T) Poly. Coeff. " + ss.str()  << config->GetCp_PolyCoeff(iVar) << config->GetCp_PolyCoeff(iVar)/config->GetCp_PolyCoeffND(iVar) << "-" << config->GetCp_PolyCoeffND(iVar);
      }
      Unit.str("");
      NonDimTable.PrintFooter();
      break;

    }


    NonDimTableOut <<"-- Initial and free-stream conditions:"<< endl;
    NonDimTable.PrintHeader();

    if      (config->GetSystemMeasurements() == SI) Unit << "Pa";
    else if (config->GetSystemMeasurements() == US) Unit << "psf";
    NonDimTable << "Dynamic Pressure" << config->GetPressure_FreeStream() << config->GetPressure_Ref() << Unit.str() << config->GetPressure_FreeStreamND();
    Unit.str("");
    if      (config->GetSystemMeasurements() == SI) Unit << "Pa";
    else if (config->GetSystemMeasurements() == US) Unit << "psf";
    NonDimTable << "Total Pressure" << config->GetPressure_FreeStream() + 0.5*config->GetDensity_FreeStream()*config->GetModVel_FreeStream()*config->GetModVel_FreeStream()
                << config->GetPressure_Ref() << Unit.str() << config->GetPressure_FreeStreamND() + 0.5*config->GetDensity_FreeStreamND()*config->GetModVel_FreeStreamND()*config->GetModVel_FreeStreamND();
    Unit.str("");
    if      (config->GetSystemMeasurements() == SI) Unit << "kg/m^3";
    else if (config->GetSystemMeasurements() == US) Unit << "slug/ft^3";
    NonDimTable << "Density" << config->GetDensity_FreeStream() << config->GetDensity_Ref() << Unit.str() << config->GetDensity_FreeStreamND();
    Unit.str("");
    if (energy){
      if      (config->GetSystemMeasurements() == SI) Unit << "K";
      else if (config->GetSystemMeasurements() == US) Unit << "R";
      NonDimTable << "Temperature" << config->GetTemperature_FreeStream() << config->GetTemperature_Ref() << Unit.str() << config->GetTemperature_FreeStreamND();
      Unit.str("");
    }
    if      (config->GetSystemMeasurements() == SI) Unit << "m/s";
    else if (config->GetSystemMeasurements() == US) Unit << "ft/s";
    NonDimTable << "Velocity-X" << config->GetVelocity_FreeStream()[0] << config->GetVelocity_Ref() << Unit.str() << config->GetVelocity_FreeStreamND()[0];
    NonDimTable << "Velocity-Y" << config->GetVelocity_FreeStream()[1] << config->GetVelocity_Ref() << Unit.str() << config->GetVelocity_FreeStreamND()[1];
    if (nDim == 3){
      NonDimTable << "Velocity-Z" << config->GetVelocity_FreeStream()[2] << config->GetVelocity_Ref() << Unit.str() << config->GetVelocity_FreeStreamND()[2];
    }
    NonDimTable << "Velocity Magnitude" << config->GetModVel_FreeStream() << config->GetVelocity_Ref() << Unit.str() << config->GetModVel_FreeStreamND();
    Unit.str("");

    if (viscous){
      NonDimTable.PrintFooter();
      if      (config->GetSystemMeasurements() == SI) Unit << "N.s/m^2";
      else if (config->GetSystemMeasurements() == US) Unit << "lbf.s/ft^2";
      NonDimTable << "Viscosity" << config->GetViscosity_FreeStream() << config->GetViscosity_Ref() << Unit.str() << config->GetViscosity_FreeStreamND();
      Unit.str("");
      if      (config->GetSystemMeasurements() == SI) Unit << "W/m^2.K";
      else if (config->GetSystemMeasurements() == US) Unit << "lbf/ft.s.R";
      NonDimTable << "Conductivity" << "-" << config->GetConductivity_Ref() << Unit.str() << "-";
      Unit.str("");
      if (turbulent){
        if      (config->GetSystemMeasurements() == SI) Unit << "m^2/s^2";
        else if (config->GetSystemMeasurements() == US) Unit << "ft^2/s^2";
        NonDimTable << "Turb. Kin. Energy" << config->GetTke_FreeStream() << config->GetTke_FreeStream()/config->GetTke_FreeStreamND() << Unit.str() << config->GetTke_FreeStreamND();
        Unit.str("");
        if      (config->GetSystemMeasurements() == SI) Unit << "1/s";
        else if (config->GetSystemMeasurements() == US) Unit << "1/s";
        NonDimTable << "Spec. Dissipation" << config->GetOmega_FreeStream() << config->GetOmega_FreeStream()/config->GetOmega_FreeStreamND() << Unit.str() << config->GetOmega_FreeStreamND();
        Unit.str("");
      }
    }

    NonDimTable.PrintFooter();
    NonDimTable << "Mach Number" << "-" << "-" << "-" << config->GetMach();
    if (viscous){
      NonDimTable << "Reynolds Number" << "-" << "-" << "-" << config->GetReynolds();
    }

    NonDimTable.PrintFooter();
    ModelTable.PrintFooter();

    if (unsteady){
      NonDimTableOut << "-- Unsteady conditions" << endl;
      NonDimTable.PrintHeader();
      NonDimTable << "Total Time" << config->GetMax_Time() << config->GetTime_Ref() << "s" << config->GetMax_Time()/config->GetTime_Ref();
      Unit.str("");
      NonDimTable << "Time Step" << config->GetTime_Step() << config->GetTime_Ref() << "s" << config->GetDelta_UnstTimeND();
      Unit.str("");
      NonDimTable.PrintFooter();
    }


    cout << ModelTableOut.str();
    cout << NonDimTableOut.str();
  }



}

void CIncEulerSolver::SetInitialCondition(CGeometry **geometry, CSolver ***solver_container, CConfig *config, unsigned long TimeIter) {

  unsigned long iPoint, Point_Fine;
  unsigned short iMesh, iChildren, iVar;
  su2double Area_Children, Area_Parent, *Solution_Fine, *Solution;

  bool restart   = (config->GetRestart() || config->GetRestart_Flow());
  bool rans      = ((config->GetKind_Solver() == INC_RANS) ||
                    (config->GetKind_Solver() == DISC_ADJ_INC_RANS));
  bool dual_time = ((config->GetTime_Marching() == DT_STEPPING_1ST) ||
                    (config->GetTime_Marching() == DT_STEPPING_2ND));

  /*--- Check if a verification solution is to be computed. ---*/
  if ((VerificationSolution) && (TimeIter == 0) && !restart) {

    /*--- Loop over the multigrid levels. ---*/
    for (iMesh = 0; iMesh <= config->GetnMGLevels(); iMesh++) {

      /*--- Loop over all grid points. ---*/
      for (iPoint = 0; iPoint < geometry[iMesh]->GetnPoint(); iPoint++) {

        /* Set the pointers to the coordinates and solution of this DOF. */
        const su2double *coor = geometry[iMesh]->node[iPoint]->GetCoord();
        su2double *solDOF     = solver_container[iMesh][FLOW_SOL]->GetNodes()->GetSolution(iPoint);

        /* Set the solution in this DOF to the initial condition provided by
           the verification solution class. This can be the exact solution,
           but this is not necessary. */
        VerificationSolution->GetInitialCondition(coor, solDOF);
      }
    }
  }

  /*--- If restart solution, then interpolate the flow solution to
   all the multigrid levels, this is important with the dual time strategy ---*/

  if (restart && (TimeIter == 0)) {

    Solution = new su2double[nVar];
    for (iMesh = 1; iMesh <= config->GetnMGLevels(); iMesh++) {
      for (iPoint = 0; iPoint < geometry[iMesh]->GetnPoint(); iPoint++) {
        Area_Parent = geometry[iMesh]->node[iPoint]->GetVolume();
        for (iVar = 0; iVar < nVar; iVar++) Solution[iVar] = 0.0;
        for (iChildren = 0; iChildren < geometry[iMesh]->node[iPoint]->GetnChildren_CV(); iChildren++) {
          Point_Fine = geometry[iMesh]->node[iPoint]->GetChildren_CV(iChildren);
          Area_Children = geometry[iMesh-1]->node[Point_Fine]->GetVolume();
          Solution_Fine = solver_container[iMesh-1][FLOW_SOL]->GetNodes()->GetSolution(Point_Fine);
          for (iVar = 0; iVar < nVar; iVar++) {
            Solution[iVar] += Solution_Fine[iVar]*Area_Children/Area_Parent;
          }
        }
        solver_container[iMesh][FLOW_SOL]->GetNodes()->SetSolution(iPoint,Solution);
      }
      solver_container[iMesh][FLOW_SOL]->InitiateComms(geometry[iMesh], config, SOLUTION);
      solver_container[iMesh][FLOW_SOL]->CompleteComms(geometry[iMesh], config, SOLUTION);
    }
    delete [] Solution;

    /*--- Interpolate the turblence variable also, if needed ---*/

    if (rans) {

      unsigned short nVar_Turb = solver_container[MESH_0][TURB_SOL]->GetnVar();
      Solution = new su2double[nVar_Turb];
      for (iMesh = 1; iMesh <= config->GetnMGLevels(); iMesh++) {
        for (iPoint = 0; iPoint < geometry[iMesh]->GetnPoint(); iPoint++) {
          Area_Parent = geometry[iMesh]->node[iPoint]->GetVolume();
          for (iVar = 0; iVar < nVar_Turb; iVar++) Solution[iVar] = 0.0;
          for (iChildren = 0; iChildren < geometry[iMesh]->node[iPoint]->GetnChildren_CV(); iChildren++) {
            Point_Fine = geometry[iMesh]->node[iPoint]->GetChildren_CV(iChildren);
            Area_Children = geometry[iMesh-1]->node[Point_Fine]->GetVolume();
            Solution_Fine = solver_container[iMesh-1][TURB_SOL]->GetNodes()->GetSolution(Point_Fine);
            for (iVar = 0; iVar < nVar_Turb; iVar++) {
              Solution[iVar] += Solution_Fine[iVar]*Area_Children/Area_Parent;
            }
          }
          solver_container[iMesh][TURB_SOL]->GetNodes()->SetSolution(iPoint,Solution);
        }
        solver_container[iMesh][TURB_SOL]->InitiateComms(geometry[iMesh], config, SOLUTION_EDDY);
        solver_container[iMesh][TURB_SOL]->CompleteComms(geometry[iMesh], config, SOLUTION_EDDY);
        solver_container[iMesh][TURB_SOL]->Postprocessing(geometry[iMesh], solver_container[iMesh], config, iMesh);
      }
      delete [] Solution;
    }

  }

  /*--- The value of the solution for the first iteration of the dual time ---*/

  if (dual_time && (TimeIter == 0 || (restart && (long)TimeIter == (long)config->GetRestart_Iter()))) {

    /*--- Push back the initial condition to previous solution containers
     for a 1st-order restart or when simply intitializing to freestream. ---*/

    for (iMesh = 0; iMesh <= config->GetnMGLevels(); iMesh++) {
      solver_container[iMesh][FLOW_SOL]->GetNodes()->Set_Solution_time_n();
      solver_container[iMesh][FLOW_SOL]->GetNodes()->Set_Solution_time_n1();
      if (rans) {
        solver_container[iMesh][TURB_SOL]->GetNodes()->Set_Solution_time_n();
        solver_container[iMesh][TURB_SOL]->GetNodes()->Set_Solution_time_n1();
      }
    }

    if ((restart && (long)TimeIter == (long)config->GetRestart_Iter()) &&
        (config->GetTime_Marching() == DT_STEPPING_2ND)) {

      /*--- Load an additional restart file for a 2nd-order restart ---*/

      solver_container[MESH_0][FLOW_SOL]->LoadRestart(geometry, solver_container, config, SU2_TYPE::Int(config->GetRestart_Iter()-1), true);

      /*--- Load an additional restart file for the turbulence model ---*/
      if (rans)
        solver_container[MESH_0][TURB_SOL]->LoadRestart(geometry, solver_container, config, SU2_TYPE::Int(config->GetRestart_Iter()-1), false);

      /*--- Push back this new solution to time level N. ---*/

      for (iMesh = 0; iMesh <= config->GetnMGLevels(); iMesh++) {
        solver_container[iMesh][FLOW_SOL]->GetNodes()->Set_Solution_time_n();
        if (rans) {
          solver_container[iMesh][TURB_SOL]->GetNodes()->Set_Solution_time_n();
        }
      }
    }
  }
}

void CIncEulerSolver::Preprocessing(CGeometry *geometry, CSolver **solver_container, CConfig *config, unsigned short iMesh, unsigned short iRKStep, unsigned short RunTime_EqSystem, bool Output) {

  unsigned long ErrorCounter = 0;

  unsigned long InnerIter = config->GetInnerIter();
  bool cont_adjoint     = config->GetContinuous_Adjoint();
  bool disc_adjoint     = config->GetDiscrete_Adjoint();
  bool implicit         = (config->GetKind_TimeIntScheme_Flow() == EULER_IMPLICIT);
  bool muscl            = (config->GetMUSCL_Flow() || (cont_adjoint && config->GetKind_ConvNumScheme_AdjFlow() == ROE));
  bool limiter          = (config->GetKind_SlopeLimit_Flow() != NO_LIMITER) && (InnerIter <= config->GetLimiterIter());
  bool center           = ((config->GetKind_ConvNumScheme_Flow() == SPACE_CENTERED) || (cont_adjoint && config->GetKind_ConvNumScheme_AdjFlow() == SPACE_CENTERED));
  bool center_jst       = center && (config->GetKind_Centered_Flow() == JST);
  bool van_albada       = config->GetKind_SlopeLimit_Flow() == VAN_ALBADA_EDGE;
  bool outlet           = ((config->GetnMarker_Outlet() != 0));

  /*--- Set the primitive variables ---*/

  ErrorCounter = SetPrimitive_Variables(solver_container, config, Output);

  /*--- Upwind second order reconstruction ---*/

  if ((muscl && !center) && (iMesh == MESH_0) && !Output) {

    /*--- Gradient computation for MUSCL reconstruction. ---*/

    if (config->GetKind_Gradient_Method_Recon() == GREEN_GAUSS)
      SetPrimitive_Gradient_GG(geometry, config, true);
    if (config->GetKind_Gradient_Method_Recon() == LEAST_SQUARES)
      SetPrimitive_Gradient_LS(geometry, config, true);
    if (config->GetKind_Gradient_Method_Recon() == WEIGHTED_LEAST_SQUARES)
      SetPrimitive_Gradient_LS(geometry, config, true);

    /*--- Limiter computation ---*/

    if ((limiter) && (iMesh == MESH_0) && !Output && !van_albada) {
      SetPrimitive_Limiter(geometry, config);
    }

  }

  /*--- Artificial dissipation ---*/

  if (center && !Output) {
    SetMax_Eigenvalue(geometry, config);
    if ((center_jst) && (iMesh == MESH_0)) {
      SetCentered_Dissipation_Sensor(geometry, config);
      SetUndivided_Laplacian(geometry, config);
    }
  }

  /*--- Update the beta value based on the maximum velocity. ---*/

  SetBeta_Parameter(geometry, solver_container, config, iMesh);

  /*--- Compute properties needed for mass flow BCs. ---*/

  if (outlet) GetOutlet_Properties(geometry, config, iMesh, Output);

  /*--- Initialize the Jacobian matrices ---*/

  if (implicit && !disc_adjoint) Jacobian.SetValZero();

  /*--- Error message ---*/

  if (config->GetComm_Level() == COMM_FULL) {
#ifdef HAVE_MPI
    unsigned long MyErrorCounter = ErrorCounter; ErrorCounter = 0;
    SU2_MPI::Allreduce(&MyErrorCounter, &ErrorCounter, 1, MPI_UNSIGNED_LONG, MPI_SUM, MPI_COMM_WORLD);
#endif
    if (iMesh == MESH_0) config->SetNonphysical_Points(ErrorCounter);
  }

}

void CIncEulerSolver::Postprocessing(CGeometry *geometry, CSolver **solver_container, CConfig *config,
                                  unsigned short iMesh) { }

unsigned long CIncEulerSolver::SetPrimitive_Variables(CSolver **solver_container, CConfig *config, bool Output) {

  unsigned long iPoint, nonPhysicalPoints = 0;
  bool physical = true;

  for (iPoint = 0; iPoint < nPoint; iPoint ++) {

    /*--- Incompressible flow, primitive variables ---*/

    physical = nodes->SetPrimVar(iPoint,FluidModel);

    /* Check for non-realizable states for reporting. */

    if (!physical) nonPhysicalPoints++;

    /*--- Initialize the convective, source and viscous residual vector ---*/

    if (!Output) LinSysRes.SetBlock_Zero(iPoint);

  }

  return nonPhysicalPoints;
}

void CIncEulerSolver::SetTime_Step(CGeometry *geometry, CSolver **solver_container, CConfig *config,
                                unsigned short iMesh, unsigned long Iteration) {

  su2double *Normal, Area, Vol, Mean_SoundSpeed = 0.0, Mean_ProjVel = 0.0,
  Mean_BetaInc2, Lambda, Local_Delta_Time,
  Global_Delta_Time = 1E6, Global_Delta_UnstTimeND, ProjVel, ProjVel_i, ProjVel_j;

  unsigned long iEdge, iVertex, iPoint, jPoint;
  unsigned short iDim, iMarker;

  bool implicit      = (config->GetKind_TimeIntScheme_Flow() == EULER_IMPLICIT);
  bool time_stepping = config->GetTime_Marching() == TIME_STEPPING;
  bool dual_time     = ((config->GetTime_Marching() == DT_STEPPING_1ST) ||
                    (config->GetTime_Marching() == DT_STEPPING_2ND));

  Min_Delta_Time = 1.E30; Max_Delta_Time = 0.0;

  /*--- Set maximum inviscid eigenvalue to zero, and compute sound speed ---*/

  for (iPoint = 0; iPoint < nPointDomain; iPoint++)
    nodes->SetMax_Lambda_Inv(iPoint,0.0);

  /*--- Loop interior edges ---*/

  for (iEdge = 0; iEdge < geometry->GetnEdge(); iEdge++) {

    /*--- Point identification, Normal vector and area ---*/

    iPoint = geometry->edge[iEdge]->GetNode(0);
    jPoint = geometry->edge[iEdge]->GetNode(1);

    Normal = geometry->edge[iEdge]->GetNormal();

    Area = 0.0;
    for (iDim = 0; iDim < nDim; iDim++) Area += Normal[iDim]*Normal[iDim];
    Area = sqrt(Area);

    /*--- Mean Values ---*/

    Mean_ProjVel    = 0.5 * (nodes->GetProjVel(iPoint,Normal) + nodes->GetProjVel(jPoint,Normal));
    Mean_BetaInc2   = 0.5 * (nodes->GetBetaInc2(iPoint)      + nodes->GetBetaInc2(jPoint));
    Mean_SoundSpeed = sqrt(Mean_BetaInc2*Area*Area);

    /*--- Adjustment for grid movement ---*/

    if (dynamic_grid) {
      su2double *GridVel_i = geometry->node[iPoint]->GetGridVel();
      su2double *GridVel_j = geometry->node[jPoint]->GetGridVel();
      ProjVel_i = 0.0; ProjVel_j = 0.0;
      for (iDim = 0; iDim < nDim; iDim++) {
        ProjVel_i += GridVel_i[iDim]*Normal[iDim];
        ProjVel_j += GridVel_j[iDim]*Normal[iDim];
      }
      Mean_ProjVel -= 0.5 * (ProjVel_i + ProjVel_j);
    }

    /*--- Inviscid contribution ---*/

    Lambda = fabs(Mean_ProjVel) + Mean_SoundSpeed;
    if (geometry->node[iPoint]->GetDomain()) nodes->AddMax_Lambda_Inv(iPoint,Lambda);
    if (geometry->node[jPoint]->GetDomain()) nodes->AddMax_Lambda_Inv(jPoint,Lambda);

  }

  /*--- Loop boundary edges ---*/

  for (iMarker = 0; iMarker < geometry->GetnMarker(); iMarker++) {
    if ((config->GetMarker_All_KindBC(iMarker) != INTERNAL_BOUNDARY) &&
        (config->GetMarker_All_KindBC(iMarker) != PERIODIC_BOUNDARY)) {
    for (iVertex = 0; iVertex < geometry->GetnVertex(iMarker); iVertex++) {

      /*--- Point identification, Normal vector and area ---*/

      iPoint = geometry->vertex[iMarker][iVertex]->GetNode();
      Normal = geometry->vertex[iMarker][iVertex]->GetNormal();

      Area = 0.0;
      for (iDim = 0; iDim < nDim; iDim++) Area += Normal[iDim]*Normal[iDim];
      Area = sqrt(Area);

      /*--- Mean Values ---*/

      Mean_ProjVel    = nodes->GetProjVel(iPoint,Normal);
      Mean_BetaInc2   = nodes->GetBetaInc2(iPoint);
      Mean_SoundSpeed = sqrt(Mean_BetaInc2*Area*Area);

      /*--- Adjustment for grid movement ---*/

      if (dynamic_grid) {
        su2double *GridVel = geometry->node[iPoint]->GetGridVel();
        ProjVel = 0.0;
        for (iDim = 0; iDim < nDim; iDim++)
          ProjVel += GridVel[iDim]*Normal[iDim];
        Mean_ProjVel -= ProjVel;
      }

      /*--- Inviscid contribution ---*/

      Lambda = fabs(Mean_ProjVel) + Mean_SoundSpeed;
      if (geometry->node[iPoint]->GetDomain()) {
        nodes->AddMax_Lambda_Inv(iPoint,Lambda);
      }

    }
    }
  }

  /*--- Local time-stepping: each element uses their own speed for steady state
   simulations or for pseudo time steps in a dual time simulation. ---*/

  for (iPoint = 0; iPoint < nPointDomain; iPoint++) {

    Vol = geometry->node[iPoint]->GetVolume();

    if (Vol != 0.0) {
      Local_Delta_Time  = nodes->GetLocalCFL(iPoint)*Vol / nodes->GetMax_Lambda_Inv(iPoint);
      Global_Delta_Time = min(Global_Delta_Time, Local_Delta_Time);
      Min_Delta_Time    = min(Min_Delta_Time, Local_Delta_Time);
      Max_Delta_Time    = max(Max_Delta_Time, Local_Delta_Time);
      if (Local_Delta_Time > config->GetMax_DeltaTime())
        Local_Delta_Time = config->GetMax_DeltaTime();
      nodes->SetDelta_Time(iPoint,Local_Delta_Time);
    }
    else {
      nodes->SetDelta_Time(iPoint,0.0);
    }

  }

  /*--- Compute the max and the min dt (in parallel) ---*/

  if (config->GetComm_Level() == COMM_FULL) {
#ifdef HAVE_MPI
    su2double rbuf_time, sbuf_time;
    sbuf_time = Min_Delta_Time;
    SU2_MPI::Reduce(&sbuf_time, &rbuf_time, 1, MPI_DOUBLE, MPI_MIN, MASTER_NODE, MPI_COMM_WORLD);
    SU2_MPI::Bcast(&rbuf_time, 1, MPI_DOUBLE, MASTER_NODE, MPI_COMM_WORLD);
    Min_Delta_Time = rbuf_time;

    sbuf_time = Max_Delta_Time;
    SU2_MPI::Reduce(&sbuf_time, &rbuf_time, 1, MPI_DOUBLE, MPI_MAX, MASTER_NODE, MPI_COMM_WORLD);
    SU2_MPI::Bcast(&rbuf_time, 1, MPI_DOUBLE, MASTER_NODE, MPI_COMM_WORLD);
    Max_Delta_Time = rbuf_time;
#endif
  }

  /*--- For time-accurate simulations use the minimum delta time of the whole mesh (global) ---*/

  if (time_stepping) {
#ifdef HAVE_MPI
    su2double rbuf_time, sbuf_time;
    sbuf_time = Global_Delta_Time;
    SU2_MPI::Reduce(&sbuf_time, &rbuf_time, 1, MPI_DOUBLE, MPI_MIN, MASTER_NODE, MPI_COMM_WORLD);
    SU2_MPI::Bcast(&rbuf_time, 1, MPI_DOUBLE, MASTER_NODE, MPI_COMM_WORLD);
    Global_Delta_Time = rbuf_time;
#endif
    /*--- If the unsteady CFL is set to zero, it uses the defined
     unsteady time step, otherwise it computes the time step based
     on the unsteady CFL ---*/

    if (config->GetUnst_CFL() == 0.0) {
      Global_Delta_Time = config->GetDelta_UnstTime();
    }
    config->SetDelta_UnstTimeND(Global_Delta_Time);
    for (iPoint = 0; iPoint < nPointDomain; iPoint++){

      /*--- Sets the regular CFL equal to the unsteady CFL ---*/

      nodes->SetLocalCFL(iPoint, config->GetUnst_CFL());
      nodes->SetDelta_Time(iPoint, Global_Delta_Time);
      Min_Delta_Time = Global_Delta_Time;
      Max_Delta_Time = Global_Delta_Time;

    }
  }

  /*--- Recompute the unsteady time step for the dual time strategy
   if the unsteady CFL is diferent from 0 ---*/

  if ((dual_time) && (Iteration == 0) && (config->GetUnst_CFL() != 0.0) && (iMesh == MESH_0)) {

    Global_Delta_UnstTimeND = 1e30;
    for (iPoint = 0; iPoint < nPointDomain; iPoint++){
      Global_Delta_UnstTimeND = min(Global_Delta_UnstTimeND,config->GetUnst_CFL()*Global_Delta_Time/nodes->GetLocalCFL(iPoint));
    }

#ifdef HAVE_MPI
    su2double rbuf_time, sbuf_time;
    sbuf_time = Global_Delta_UnstTimeND;
    SU2_MPI::Reduce(&sbuf_time, &rbuf_time, 1, MPI_DOUBLE, MPI_MIN, MASTER_NODE, MPI_COMM_WORLD);
    SU2_MPI::Bcast(&rbuf_time, 1, MPI_DOUBLE, MASTER_NODE, MPI_COMM_WORLD);
    Global_Delta_UnstTimeND = rbuf_time;
#endif
    config->SetDelta_UnstTimeND(Global_Delta_UnstTimeND);
  }

  /*--- The pseudo local time (explicit integration) cannot be greater than the physical time ---*/

  if (dual_time)
    for (iPoint = 0; iPoint < nPointDomain; iPoint++) {
      if (!implicit) {
        Local_Delta_Time = min((2.0/3.0)*config->GetDelta_UnstTimeND(), nodes->GetDelta_Time(iPoint));
        nodes->SetDelta_Time(iPoint,Local_Delta_Time);
      }
    }

}

void CIncEulerSolver::Centered_Residual(CGeometry *geometry, CSolver **solver_container, CNumerics **numerics_container,
                                     CConfig *config, unsigned short iMesh, unsigned short iRKStep) {

  CNumerics* numerics = numerics_container[CONV_TERM];

  unsigned long iEdge, iPoint, jPoint;

  bool implicit      = (config->GetKind_TimeIntScheme_Flow() == EULER_IMPLICIT);
  bool jst_scheme  = ((config->GetKind_Centered_Flow() == JST) && (iMesh == MESH_0));

  for (iEdge = 0; iEdge < geometry->GetnEdge(); iEdge++) {

    /*--- Points in edge, set normal vectors, and number of neighbors ---*/

    iPoint = geometry->edge[iEdge]->GetNode(0); jPoint = geometry->edge[iEdge]->GetNode(1);
    numerics->SetNormal(geometry->edge[iEdge]->GetNormal());
    numerics->SetNeighbor(geometry->node[iPoint]->GetnNeighbor(), geometry->node[jPoint]->GetnNeighbor());

    /*--- Set primitive variables w/o reconstruction ---*/

    numerics->SetPrimitive(nodes->GetPrimitive(iPoint), nodes->GetPrimitive(jPoint));

    /*--- Set the largest convective eigenvalue ---*/

    numerics->SetLambda(nodes->GetLambda(iPoint), nodes->GetLambda(jPoint));

    /*--- Set undivided laplacian and pressure-based sensor ---*/

    if (jst_scheme) {
      numerics->SetUndivided_Laplacian(nodes->GetUndivided_Laplacian(iPoint), nodes->GetUndivided_Laplacian(jPoint));
      numerics->SetSensor(nodes->GetSensor(iPoint), nodes->GetSensor(jPoint));
    }

    /*--- Grid movement ---*/

    if (dynamic_grid) {
      numerics->SetGridVel(geometry->node[iPoint]->GetGridVel(), geometry->node[jPoint]->GetGridVel());
    }

    /*--- Compute residuals, and Jacobians ---*/

    auto residual = numerics->ComputeResidual(config);

    /*--- Update convective and artificial dissipation residuals ---*/

    LinSysRes.AddBlock(iPoint, residual);
    LinSysRes.SubtractBlock(jPoint, residual);

    /*--- Store implicit contributions from the residual calculation. ---*/

    if (implicit) {
      Jacobian.UpdateBlocks(iEdge, iPoint, jPoint, residual.jacobian_i, residual.jacobian_j);
    }
  }

}

void CIncEulerSolver::Upwind_Residual(CGeometry *geometry, CSolver **solver_container,
                                      CNumerics **numerics_container, CConfig *config, unsigned short iMesh) {

  CNumerics* numerics = numerics_container[CONV_TERM];

  su2double **Gradient_i, **Gradient_j, Project_Grad_i, Project_Grad_j,
  *V_i, *V_j, *S_i, *S_j, *Limiter_i = NULL, *Limiter_j = NULL;

  unsigned long iEdge, iPoint, jPoint, counter_local = 0, counter_global = 0;
  unsigned short iDim, iVar;

  unsigned long InnerIter = config->GetInnerIter();
  bool implicit         = (config->GetKind_TimeIntScheme_Flow() == EULER_IMPLICIT);
  bool muscl            = (config->GetMUSCL_Flow() && (iMesh == MESH_0));
  bool limiter          = (config->GetKind_SlopeLimit_Flow() != NO_LIMITER) && (InnerIter <= config->GetLimiterIter());
  bool van_albada       = config->GetKind_SlopeLimit_Flow() == VAN_ALBADA_EDGE;

  /*--- Loop over all the edges ---*/

  for (iEdge = 0; iEdge < geometry->GetnEdge(); iEdge++) {

    /*--- Points in edge and normal vectors ---*/

    iPoint = geometry->edge[iEdge]->GetNode(0); jPoint = geometry->edge[iEdge]->GetNode(1);
    numerics->SetNormal(geometry->edge[iEdge]->GetNormal());

    /*--- Grid movement ---*/

    if (dynamic_grid)
      numerics->SetGridVel(geometry->node[iPoint]->GetGridVel(), geometry->node[jPoint]->GetGridVel());

    /*--- Get primitive variables ---*/

    V_i = nodes->GetPrimitive(iPoint); V_j = nodes->GetPrimitive(jPoint);
    S_i = nodes->GetSecondary(iPoint); S_j = nodes->GetSecondary(jPoint);

    /*--- High order reconstruction using MUSCL strategy ---*/

    if (muscl) {

      for (iDim = 0; iDim < nDim; iDim++) {
        Vector_i[iDim] = 0.5*(geometry->node[jPoint]->GetCoord(iDim) - geometry->node[iPoint]->GetCoord(iDim));
        Vector_j[iDim] = 0.5*(geometry->node[iPoint]->GetCoord(iDim) - geometry->node[jPoint]->GetCoord(iDim));
      }

      Gradient_i = nodes->GetGradient_Reconstruction(iPoint);
      Gradient_j = nodes->GetGradient_Reconstruction(jPoint);

      if (limiter) {
        Limiter_i = nodes->GetLimiter_Primitive(iPoint);
        Limiter_j = nodes->GetLimiter_Primitive(jPoint);
      }

      for (iVar = 0; iVar < nPrimVarGrad; iVar++) {
        Project_Grad_i = 0.0; Project_Grad_j = 0.0;
        for (iDim = 0; iDim < nDim; iDim++) {
          Project_Grad_i += Vector_i[iDim]*Gradient_i[iVar][iDim];
          Project_Grad_j += Vector_j[iDim]*Gradient_j[iVar][iDim];
        }
        if (limiter) {
          if (van_albada){
            Limiter_i[iVar] = (V_j[iVar]-V_i[iVar])*(2.0*Project_Grad_i + V_j[iVar]-V_i[iVar])/(4*Project_Grad_i*Project_Grad_i+(V_j[iVar]-V_i[iVar])*(V_j[iVar]-V_i[iVar])+EPS);
            Limiter_j[iVar] = (V_j[iVar]-V_i[iVar])*(-2.0*Project_Grad_j + V_j[iVar]-V_i[iVar])/(4*Project_Grad_j*Project_Grad_j+(V_j[iVar]-V_i[iVar])*(V_j[iVar]-V_i[iVar])+EPS);
          }
          Primitive_i[iVar] = V_i[iVar] + Limiter_i[iVar]*Project_Grad_i;
          Primitive_j[iVar] = V_j[iVar] + Limiter_j[iVar]*Project_Grad_j;
        }
        else {
          Primitive_i[iVar] = V_i[iVar] + Project_Grad_i;
          Primitive_j[iVar] = V_j[iVar] + Project_Grad_j;
        }
      }

      for (iVar = nPrimVarGrad; iVar < nPrimVar; iVar++) {
        Primitive_i[iVar] = V_i[iVar];
        Primitive_j[iVar] = V_j[iVar];
      }

      /*--- Check for non-physical solutions after reconstruction. If found,
       use the cell-average value of the solution. This results in a locally
       first-order approximation, but this is typically only active
       during the start-up of a calculation or difficult transients. For
       incompressible flow, only the temperature and density need to be
       checked. Pressure is the dynamic pressure (can be negative). ---*/

      if (config->GetEnergy_Equation()) {
        bool neg_temperature_i = (Primitive_i[nDim+1] < 0.0);
        bool neg_temperature_j = (Primitive_j[nDim+1] < 0.0);

        bool neg_density_i  = (Primitive_i[nDim+2] < 0.0);
        bool neg_density_j  = (Primitive_j[nDim+2] < 0.0);

        if (neg_density_i || neg_temperature_i) {
          nodes->SetNon_Physical(iPoint, true);
        } else {
          nodes->SetNon_Physical(iPoint, false);
        }

        if (neg_density_j || neg_temperature_j) {
          nodes->SetNon_Physical(jPoint, true);
        } else {
          nodes->SetNon_Physical(jPoint, false);
        }

        /* Lastly, check for existing first-order points still active
         from previous iterations. */

        if (nodes->GetNon_Physical(iPoint)) {
          counter_local++;
          for (iVar = 0; iVar < nPrimVar; iVar++)
            Primitive_i[iVar] = V_i[iVar];
        }
        if (nodes->GetNon_Physical(jPoint)) {
          counter_local++;
          for (iVar = 0; iVar < nPrimVar; iVar++)
            Primitive_j[iVar] = V_j[iVar];
        }
      }

      numerics->SetPrimitive(Primitive_i, Primitive_j);

    } else {

      /*--- Set conservative variables without reconstruction ---*/

      numerics->SetPrimitive(V_i, V_j);
      numerics->SetSecondary(S_i, S_j);

    }

    /*--- Compute the residual ---*/

    auto residual = numerics->ComputeResidual(config);

    /*--- Update residual value ---*/

    LinSysRes.AddBlock(iPoint, residual);
    LinSysRes.SubtractBlock(jPoint, residual);

    /*--- Set implicit Jacobians ---*/

    if (implicit) {
      Jacobian.UpdateBlocks(iEdge, iPoint, jPoint, residual.jacobian_i, residual.jacobian_j);
    }
  }

  /*--- Warning message about non-physical reconstructions. ---*/

  if (config->GetComm_Level() == COMM_FULL) {
    if (iMesh == MESH_0) {
      SU2_MPI::Reduce(&counter_local, &counter_global, 1, MPI_UNSIGNED_LONG, MPI_SUM, MASTER_NODE, MPI_COMM_WORLD);
      config->SetNonphysical_Reconstr(counter_global);
    }
  }

}

void CIncEulerSolver::Source_Residual(CGeometry *geometry, CSolver **solver_container,
                                      CNumerics **numerics_container, CConfig *config, unsigned short iMesh) {

  CNumerics* numerics = numerics_container[SOURCE_FIRST_TERM];

  unsigned short iVar;
  unsigned long iPoint;

<<<<<<< HEAD
  bool implicit       = (config->GetKind_TimeIntScheme_Flow() == EULER_IMPLICIT);
  bool rotating_frame = config->GetRotating_Frame();
  bool axisymmetric   = config->GetAxisymmetric();
  bool body_force     = config->GetBody_Force();
  bool boussinesq     = (config->GetKind_DensityModel() == BOUSSINESQ);
  bool viscous        = config->GetViscous();
  bool radiation      = config->AddRadiation();
  bool vol_heat       = config->GetHeatSource();


  /*--- Initialize the source residual to zero ---*/

  for (iVar = 0; iVar < nVar; iVar++) Residual[iVar] = 0.0;
=======
  const bool implicit       = (config->GetKind_TimeIntScheme_Flow() == EULER_IMPLICIT);
  const bool rotating_frame = config->GetRotating_Frame();
  const bool axisymmetric   = config->GetAxisymmetric();
  const bool body_force     = config->GetBody_Force();
  const bool boussinesq     = (config->GetKind_DensityModel() == BOUSSINESQ);
  const bool viscous        = config->GetViscous();
>>>>>>> dc771ff3

  if (body_force) {

    /*--- Loop over all points ---*/

    for (iPoint = 0; iPoint < nPointDomain; iPoint++) {

      /*--- Load the conservative variables ---*/

      numerics->SetConservative(nodes->GetSolution(iPoint),
                                nodes->GetSolution(iPoint));

      /*--- Set incompressible density  ---*/

      numerics->SetDensity(nodes->GetDensity(iPoint),
                           nodes->GetDensity(iPoint));

      /*--- Load the volume of the dual mesh cell ---*/

      numerics->SetVolume(geometry->node[iPoint]->GetVolume());

      /*--- Compute the rotating frame source residual ---*/

      auto residual = numerics->ComputeResidual(config);

      /*--- Add the source residual to the total ---*/

      LinSysRes.AddBlock(iPoint, residual);

    }
  }

  if (boussinesq) {

    /*--- Loop over all points ---*/

    for (iPoint = 0; iPoint < nPointDomain; iPoint++) {

      /*--- Load the conservative variables ---*/

      numerics->SetConservative(nodes->GetSolution(iPoint),
                                nodes->GetSolution(iPoint));

      /*--- Set incompressible density  ---*/

      numerics->SetDensity(nodes->GetDensity(iPoint),
                           nodes->GetDensity(iPoint));

      /*--- Load the volume of the dual mesh cell ---*/

      numerics->SetVolume(geometry->node[iPoint]->GetVolume());

      /*--- Compute the rotating frame source residual ---*/

      auto residual = numerics->ComputeResidual(config);

      /*--- Add the source residual to the total ---*/

      LinSysRes.AddBlock(iPoint, residual);

    }
  }

  if (rotating_frame) {

    /*--- Loop over all points ---*/

    for (iPoint = 0; iPoint < nPointDomain; iPoint++) {

      /*--- Load the conservative variables ---*/

      numerics->SetConservative(nodes->GetSolution(iPoint), NULL);

      /*--- Set incompressible density ---*/

      numerics->SetDensity(nodes->GetDensity(iPoint), 0.0);

      /*--- Load the volume of the dual mesh cell ---*/

      numerics->SetVolume(geometry->node[iPoint]->GetVolume());

      /*--- Compute the rotating frame source residual ---*/

      auto residual = numerics->ComputeResidual(config);

      /*--- Add the source residual to the total ---*/

      LinSysRes.AddBlock(iPoint, residual);

      /*--- Add the implicit Jacobian contribution ---*/

      if (implicit) Jacobian.AddBlock2Diag(iPoint, residual.jacobian_i);

    }
  }

  if (axisymmetric) {

    /*--- For viscous problems, we need an additional gradient. ---*/

    if (viscous) {

      for (iPoint = 0; iPoint < nPoint; iPoint++) {

        su2double yCoord          = geometry->node[iPoint]->GetCoord(1);
        su2double yVelocity       = nodes->GetVelocity(iPoint,1);
        su2double Total_Viscosity = (nodes->GetLaminarViscosity(iPoint) +
                                     nodes->GetEddyViscosity(iPoint));
        su2double AuxVar = 0.0;
        if (yCoord > EPS)
          AuxVar = Total_Viscosity*yVelocity/yCoord;

        /*--- Set the auxilairy variable for this node. ---*/

        nodes->SetAuxVar(iPoint, AuxVar);

      }

      /*--- Compute the auxiliary variable gradient with GG or WLS. ---*/

      if (config->GetKind_Gradient_Method() == GREEN_GAUSS) {
        SetAuxVar_Gradient_GG(geometry, config);
      }
      if (config->GetKind_Gradient_Method() == WEIGHTED_LEAST_SQUARES) {
        SetAuxVar_Gradient_LS(geometry, config);
      }

    }

    /*--- loop over points ---*/

    for (iPoint = 0; iPoint < nPointDomain; iPoint++) {

      /*--- Conservative variables w/o reconstruction ---*/

      numerics->SetPrimitive(nodes->GetPrimitive(iPoint), NULL);

      /*--- Set incompressible density  ---*/

      numerics->SetDensity(nodes->GetDensity(iPoint),
                           nodes->GetDensity(iPoint));

      /*--- Set control volume ---*/

      numerics->SetVolume(geometry->node[iPoint]->GetVolume());

      /*--- Set y coordinate ---*/

      numerics->SetCoord(geometry->node[iPoint]->GetCoord(),
                         geometry->node[iPoint]->GetCoord());

      /*--- If viscous, we need gradients for extra terms. ---*/

      if (viscous) {

        /*--- Gradient of the primitive variables ---*/

        numerics->SetPrimVarGradient(nodes->GetGradient_Primitive(iPoint), NULL);

        /*--- Load the aux variable gradient that we already computed. ---*/

        numerics->SetAuxVarGrad(nodes->GetAuxVarGradient(iPoint), NULL);

      }

      /*--- Compute Source term Residual ---*/

      auto residual = numerics->ComputeResidual(config);

      /*--- Add Residual ---*/

      LinSysRes.AddBlock(iPoint, residual);

      /*--- Implicit part ---*/

      if (implicit)
        Jacobian.AddBlock2Diag(iPoint, residual.jacobian_i);

    }
  }

  if (radiation){

    /*--- loop over points ---*/
    su2double Volume;
    const su2double *Coord;

    for (iPoint = 0; iPoint < nPointDomain; iPoint++) {

      /*--- Store the radiation source term ---*/

      second_numerics->SetRadVarSource(solver_container[RAD_SOL]->GetNodes()->GetRadiative_SourceTerm(iPoint));

      /*--- Set control volume ---*/

      second_numerics->SetVolume(geometry->node[iPoint]->GetVolume());

      /*--- Compute the residual ---*/

      second_numerics->ComputeResidual(Residual, Jacobian_i, config);

      /*--- Add Residual ---*/

      LinSysRes.AddBlock(iPoint, Residual);

      /*--- Implicit part ---*/

      if (implicit) Jacobian.AddBlock(iPoint, iPoint, Jacobian_i);

      if (vol_heat){

        Coord = geometry->node[iPoint]->GetCoord();

        if(solver_container[RAD_SOL]->GetNodes()->GetVol_HeatSource(iPoint)){

          /*--- Get control volume size. ---*/
          Volume = geometry->node[iPoint]->GetVolume();

          /*--- Zero the continuity contribution ---*/
          Residual[0] = 0.0;

          /*--- Zero the momentum contribution. ---*/
          for (unsigned short iDim = 0; iDim < nDim; iDim++)
            Residual[iDim+1] = 0.0;

          /*--- Set the energy contribution ---*/
          Residual[nDim+1] = config->GetHeatSource_Val()*Volume;

          /*--- Subtract Residual ---*/
          LinSysRes.SubtractBlock(iPoint, Residual);

        }

      }

    }
  }

  /*--- Check if a verification solution is to be computed. ---*/

  if (VerificationSolution) {
    if ( VerificationSolution->IsManufacturedSolution() ) {

      /*--- Get the physical time. ---*/
      su2double time = 0.0;
      if (config->GetTime_Marching()) time = config->GetPhysicalTime();

      /*--- Loop over points ---*/
      for (iPoint = 0; iPoint < nPointDomain; iPoint++) {

        /*--- Get control volume size. ---*/
        su2double Volume = geometry->node[iPoint]->GetVolume();

        /*--- Get the current point coordinates. ---*/
        const su2double *coor = geometry->node[iPoint]->GetCoord();

        /*--- Get the MMS source term. ---*/
        vector<su2double> sourceMan(nVar,0.0);
        VerificationSolution->GetMMSSourceTerm(coor, time, sourceMan.data());

        /*--- Compute the residual for this control volume and subtract. ---*/
        for (iVar = 0; iVar < nVar; iVar++) {
          LinSysRes[iPoint*nVar+iVar] -= sourceMan[iVar]*Volume;
        }

      }
    }
  }

}

void CIncEulerSolver::Source_Template(CGeometry *geometry, CSolver **solver_container, CNumerics *numerics,
                                   CConfig *config, unsigned short iMesh) {

  /* This method should be used to call any new source terms for a particular problem*/
  /* This method calls the new child class in CNumerics, where the new source term should be implemented.  */

  /* Next we describe how to get access to some important quanties for this method */
  /* Access to all points in the current geometric mesh by saying: nPointDomain */
  /* Get the vector of conservative variables at some point iPoint = nodes->GetSolution(iPoint) */
  /* Get the volume (or area in 2D) associated with iPoint = nodes->GetVolume(iPoint) */
  /* Get the vector of geometric coordinates of point iPoint = nodes->GetCoord(iPoint) */

}

void CIncEulerSolver::SetMax_Eigenvalue(CGeometry *geometry, CConfig *config) {

  su2double *Normal, Area, Mean_SoundSpeed = 0.0, Mean_ProjVel = 0.0,
  Mean_BetaInc2, Lambda, ProjVel, ProjVel_i, ProjVel_j, *GridVel, *GridVel_i, *GridVel_j;

  unsigned long iEdge, iVertex, iPoint, jPoint;
  unsigned short iDim, iMarker;

  /*--- Set maximum inviscid eigenvalue to zero, and compute sound speed ---*/

  for (iPoint = 0; iPoint < nPointDomain; iPoint++) {
    nodes->SetLambda(iPoint,0.0);
  }

  /*--- Loop interior edges ---*/

  for (iEdge = 0; iEdge < geometry->GetnEdge(); iEdge++) {

    /*--- Point identification, Normal vector and area ---*/

    iPoint = geometry->edge[iEdge]->GetNode(0);
    jPoint = geometry->edge[iEdge]->GetNode(1);

    Normal = geometry->edge[iEdge]->GetNormal();
    Area = 0.0;
    for (iDim = 0; iDim < nDim; iDim++) Area += Normal[iDim]*Normal[iDim];
    Area = sqrt(Area);

    /*--- Mean Values ---*/

    Mean_ProjVel    = 0.5 * (nodes->GetProjVel(iPoint,Normal) + nodes->GetProjVel(jPoint,Normal));
    Mean_BetaInc2   = 0.5 * (nodes->GetBetaInc2(iPoint)      + nodes->GetBetaInc2(jPoint));
    Mean_SoundSpeed = sqrt(Mean_BetaInc2*Area*Area);

    /*--- Adjustment for grid movement ---*/

    if (dynamic_grid) {
      GridVel_i = geometry->node[iPoint]->GetGridVel();
      GridVel_j = geometry->node[jPoint]->GetGridVel();
      ProjVel_i = 0.0; ProjVel_j =0.0;
      for (iDim = 0; iDim < nDim; iDim++) {
        ProjVel_i += GridVel_i[iDim]*Normal[iDim];
        ProjVel_j += GridVel_j[iDim]*Normal[iDim];
      }
      Mean_ProjVel -= 0.5 * (ProjVel_i + ProjVel_j);
    }

    /*--- Inviscid contribution ---*/

    Lambda = fabs(Mean_ProjVel) + Mean_SoundSpeed;
    if (geometry->node[iPoint]->GetDomain()) nodes->AddLambda(iPoint,Lambda);
    if (geometry->node[jPoint]->GetDomain()) nodes->AddLambda(jPoint,Lambda);

  }

  /*--- Loop boundary edges ---*/

  for (iMarker = 0; iMarker < geometry->GetnMarker(); iMarker++) {
    if ((config->GetMarker_All_KindBC(iMarker) != INTERNAL_BOUNDARY) &&
        (config->GetMarker_All_KindBC(iMarker) != PERIODIC_BOUNDARY)) {
    for (iVertex = 0; iVertex < geometry->GetnVertex(iMarker); iVertex++) {

      /*--- Point identification, Normal vector and area ---*/

      iPoint = geometry->vertex[iMarker][iVertex]->GetNode();
      Normal = geometry->vertex[iMarker][iVertex]->GetNormal();
      Area = 0.0;
      for (iDim = 0; iDim < nDim; iDim++) Area += Normal[iDim]*Normal[iDim];
      Area = sqrt(Area);

      /*--- Mean Values ---*/

      Mean_ProjVel    = nodes->GetProjVel(iPoint,Normal);
      Mean_BetaInc2   = nodes->GetBetaInc2(iPoint);
      Mean_SoundSpeed = sqrt(Mean_BetaInc2*Area*Area);

      /*--- Adjustment for grid movement ---*/

      if (dynamic_grid) {
        GridVel = geometry->node[iPoint]->GetGridVel();
        ProjVel = 0.0;
        for (iDim = 0; iDim < nDim; iDim++)
          ProjVel += GridVel[iDim]*Normal[iDim];
        Mean_ProjVel -= ProjVel;
      }

      /*--- Inviscid contribution ---*/

      Lambda = fabs(Mean_ProjVel) + Mean_SoundSpeed;
      if (geometry->node[iPoint]->GetDomain()) {
        nodes->AddLambda(iPoint,Lambda);
      }

    }
    }
  }

  /*--- Correct the eigenvalue values across any periodic boundaries. ---*/

  for (unsigned short iPeriodic = 1; iPeriodic <= config->GetnMarker_Periodic()/2; iPeriodic++) {
    InitiatePeriodicComms(geometry, config, iPeriodic, PERIODIC_MAX_EIG);
    CompletePeriodicComms(geometry, config, iPeriodic, PERIODIC_MAX_EIG);
  }

  /*--- MPI parallelization ---*/

  InitiateComms(geometry, config, MAX_EIGENVALUE);
  CompleteComms(geometry, config, MAX_EIGENVALUE);

}

void CIncEulerSolver::SetUndivided_Laplacian(CGeometry *geometry, CConfig *config) {

  unsigned long iPoint, jPoint, iEdge;
  su2double *Diff;
  unsigned short iVar;
  bool boundary_i, boundary_j;

  Diff = new su2double[nVar];

  nodes->SetUnd_LaplZero();

  for (iEdge = 0; iEdge < geometry->GetnEdge(); iEdge++) {

    iPoint = geometry->edge[iEdge]->GetNode(0);
    jPoint = geometry->edge[iEdge]->GetNode(1);

    /*--- Solution differences ---*/

    for (iVar = 0; iVar < nVar; iVar++)
      Diff[iVar] = nodes->GetSolution(iPoint,iVar) - nodes->GetSolution(jPoint,iVar);

    boundary_i = geometry->node[iPoint]->GetPhysicalBoundary();
    boundary_j = geometry->node[jPoint]->GetPhysicalBoundary();

    /*--- Both points inside the domain, or both in the boundary ---*/

    if ((!boundary_i && !boundary_j) || (boundary_i && boundary_j)) {
      if (geometry->node[iPoint]->GetDomain()) nodes->SubtractUnd_Lapl(iPoint,Diff);
      if (geometry->node[jPoint]->GetDomain()) nodes->AddUnd_Lapl(jPoint,Diff);
    }

    /*--- iPoint inside the domain, jPoint on the boundary ---*/

    if (!boundary_i && boundary_j)
      if (geometry->node[iPoint]->GetDomain()) nodes->SubtractUnd_Lapl(iPoint,Diff);

    /*--- jPoint inside the domain, iPoint on the boundary ---*/

    if (boundary_i && !boundary_j)
      if (geometry->node[jPoint]->GetDomain()) nodes->AddUnd_Lapl(jPoint,Diff);

  }

  /*--- Correct the Laplacian values across any periodic boundaries. ---*/

  for (unsigned short iPeriodic = 1; iPeriodic <= config->GetnMarker_Periodic()/2; iPeriodic++) {
    InitiatePeriodicComms(geometry, config, iPeriodic, PERIODIC_LAPLACIAN);
    CompletePeriodicComms(geometry, config, iPeriodic, PERIODIC_LAPLACIAN);
  }

  /*--- MPI parallelization ---*/

  InitiateComms(geometry, config, UNDIVIDED_LAPLACIAN);
  CompleteComms(geometry, config, UNDIVIDED_LAPLACIAN);

  delete [] Diff;

}

void CIncEulerSolver::SetCentered_Dissipation_Sensor(CGeometry *geometry, CConfig *config) {

  unsigned long iEdge, iPoint, jPoint;
  su2double Pressure_i = 0.0, Pressure_j = 0.0;
  bool boundary_i, boundary_j;

  /*--- Reset variables to store the undivided pressure ---*/

  for (iPoint = 0; iPoint < nPointDomain; iPoint++) {
    iPoint_UndLapl[iPoint] = 0.0;
    jPoint_UndLapl[iPoint] = 0.0;
  }

  /*--- Evaluate the pressure sensor ---*/

  for (iEdge = 0; iEdge < geometry->GetnEdge(); iEdge++) {

    iPoint = geometry->edge[iEdge]->GetNode(0);
    jPoint = geometry->edge[iEdge]->GetNode(1);

    /*--- Get the pressure, or density for incompressible solvers ---*/

    Pressure_i = nodes->GetDensity(iPoint);
    Pressure_j = nodes->GetDensity(jPoint);

    boundary_i = geometry->node[iPoint]->GetPhysicalBoundary();
    boundary_j = geometry->node[jPoint]->GetPhysicalBoundary();

    /*--- Both points inside the domain, or both on the boundary ---*/

    if ((!boundary_i && !boundary_j) || (boundary_i && boundary_j)) {

      if (geometry->node[iPoint]->GetDomain()) {
        iPoint_UndLapl[iPoint] += (Pressure_j - Pressure_i);
        jPoint_UndLapl[iPoint] += (Pressure_i + Pressure_j);
      }

      if (geometry->node[jPoint]->GetDomain()) {
        iPoint_UndLapl[jPoint] += (Pressure_i - Pressure_j);
        jPoint_UndLapl[jPoint] += (Pressure_i + Pressure_j);
      }

    }

    /*--- iPoint inside the domain, jPoint on the boundary ---*/

    if (!boundary_i && boundary_j)
      if (geometry->node[iPoint]->GetDomain()) {
        iPoint_UndLapl[iPoint] += (Pressure_j - Pressure_i);
        jPoint_UndLapl[iPoint] += (Pressure_i + Pressure_j);
      }

    /*--- jPoint inside the domain, iPoint on the boundary ---*/

    if (boundary_i && !boundary_j)
      if (geometry->node[jPoint]->GetDomain()) {
        iPoint_UndLapl[jPoint] += (Pressure_i - Pressure_j);
        jPoint_UndLapl[jPoint] += (Pressure_i + Pressure_j);
      }

  }

  /*--- Correct the sensor values across any periodic boundaries. ---*/

  for (unsigned short iPeriodic = 1; iPeriodic <= config->GetnMarker_Periodic()/2; iPeriodic++) {
    InitiatePeriodicComms(geometry, config, iPeriodic, PERIODIC_SENSOR);
    CompletePeriodicComms(geometry, config, iPeriodic, PERIODIC_SENSOR);
  }

  /*--- Set pressure switch for each point ---*/

  for (iPoint = 0; iPoint < nPointDomain; iPoint++)
    nodes->SetSensor(iPoint,fabs(iPoint_UndLapl[iPoint]) / jPoint_UndLapl[iPoint]);

  /*--- MPI parallelization ---*/

  InitiateComms(geometry, config, SENSOR);
  CompleteComms(geometry, config, SENSOR);

}

void CIncEulerSolver::Pressure_Forces(CGeometry *geometry, CConfig *config) {

  unsigned long iVertex, iPoint;
  unsigned short iDim, iMarker, Boundary, Monitoring, iMarker_Monitoring;
  su2double Pressure = 0.0, *Normal = NULL, MomentDist[3] = {0.0,0.0,0.0}, *Coord,
  factor, RefVel2 = 0.0, RefDensity = 0.0, RefPressure,
  Force[3] = {0.0,0.0,0.0};
  su2double MomentX_Force[3] = {0.0,0.0,0.0}, MomentY_Force[3] = {0.0,0.0,0.0}, MomentZ_Force[3] = {0.0,0.0,0.0};
  su2double AxiFactor;

  bool axisymmetric = config->GetAxisymmetric();

  string Marker_Tag, Monitoring_Tag;

#ifdef HAVE_MPI
  su2double MyAllBound_CD_Inv, MyAllBound_CL_Inv, MyAllBound_CSF_Inv, MyAllBound_CMx_Inv, MyAllBound_CMy_Inv, MyAllBound_CMz_Inv, MyAllBound_CoPx_Inv, MyAllBound_CoPy_Inv, MyAllBound_CoPz_Inv, MyAllBound_CFx_Inv, MyAllBound_CFy_Inv, MyAllBound_CFz_Inv, MyAllBound_CT_Inv, MyAllBound_CQ_Inv, *MySurface_CL_Inv = NULL, *MySurface_CD_Inv = NULL, *MySurface_CSF_Inv = NULL, *MySurface_CEff_Inv = NULL, *MySurface_CFx_Inv = NULL, *MySurface_CFy_Inv = NULL, *MySurface_CFz_Inv = NULL, *MySurface_CMx_Inv = NULL, *MySurface_CMy_Inv = NULL, *MySurface_CMz_Inv = NULL;
#endif

  su2double Alpha     = config->GetAoA()*PI_NUMBER/180.0;
  su2double Beta      = config->GetAoS()*PI_NUMBER/180.0;
  su2double RefArea   = config->GetRefArea();
  su2double RefLength = config->GetRefLength();

  su2double *Origin = NULL;
  if (config->GetnMarker_Monitoring() != 0){
    Origin = config->GetRefOriginMoment(0);
  }

  /*--- Evaluate reference values for non-dimensionalization.
   For dimensional or non-dim based on initial values, use
   the far-field state (inf). For a custom non-dim based
   on user-provided reference values, use the ref values
   to compute the forces. ---*/

  if ((config->GetRef_Inc_NonDim() == DIMENSIONAL) ||
      (config->GetRef_Inc_NonDim() == INITIAL_VALUES)) {
    RefDensity  = Density_Inf;
    RefVel2 = 0.0;
    for (iDim = 0; iDim < nDim; iDim++)
      RefVel2  += Velocity_Inf[iDim]*Velocity_Inf[iDim];
  }
  else if (config->GetRef_Inc_NonDim() == REFERENCE_VALUES) {
    RefDensity = config->GetInc_Density_Ref();
    RefVel2    = config->GetInc_Velocity_Ref()*config->GetInc_Velocity_Ref();
  }

  /*--- Reference pressure is always the far-field value. ---*/

  RefPressure = Pressure_Inf;

  /*--- Compute factor for force coefficients. ---*/

  factor = 1.0 / (0.5*RefDensity*RefArea*RefVel2);

  /*-- Variables initialization ---*/

  Total_CD   = 0.0; Total_CL  = 0.0; Total_CSF = 0.0; Total_CEff = 0.0;
  Total_CMx  = 0.0; Total_CMy = 0.0; Total_CMz = 0.0;
  Total_CoPx = 0.0; Total_CoPy = 0.0;  Total_CoPz = 0.0;
  Total_CFx  = 0.0; Total_CFy = 0.0; Total_CFz = 0.0;
  Total_CT   = 0.0; Total_CQ  = 0.0; Total_CMerit = 0.0;
  Total_Heat = 0.0; Total_MaxHeat = 0.0;

  AllBound_CD_Inv   = 0.0; AllBound_CL_Inv  = 0.0;  AllBound_CSF_Inv    = 0.0;
  AllBound_CMx_Inv  = 0.0; AllBound_CMy_Inv = 0.0;  AllBound_CMz_Inv    = 0.0;
  AllBound_CoPx_Inv = 0.0; AllBound_CoPy_Inv = 0.0; AllBound_CoPz_Inv = 0.0;
  AllBound_CFx_Inv  = 0.0; AllBound_CFy_Inv = 0.0;  AllBound_CFz_Inv    = 0.0;
  AllBound_CT_Inv   = 0.0; AllBound_CQ_Inv  = 0.0;  AllBound_CMerit_Inv = 0.0;
  AllBound_CEff_Inv = 0.0;

  for (iMarker_Monitoring = 0; iMarker_Monitoring < config->GetnMarker_Monitoring(); iMarker_Monitoring++) {
    Surface_CL_Inv[iMarker_Monitoring]  = 0.0; Surface_CD_Inv[iMarker_Monitoring]   = 0.0;
    Surface_CSF_Inv[iMarker_Monitoring] = 0.0; Surface_CEff_Inv[iMarker_Monitoring] = 0.0;
    Surface_CFx_Inv[iMarker_Monitoring] = 0.0; Surface_CFy_Inv[iMarker_Monitoring]  = 0.0;
    Surface_CFz_Inv[iMarker_Monitoring] = 0.0; Surface_CMx_Inv[iMarker_Monitoring]  = 0.0;
    Surface_CMy_Inv[iMarker_Monitoring] = 0.0; Surface_CMz_Inv[iMarker_Monitoring]  = 0.0;

    Surface_CL[iMarker_Monitoring]  = 0.0; Surface_CD[iMarker_Monitoring]   = 0.0;
    Surface_CSF[iMarker_Monitoring] = 0.0; Surface_CEff[iMarker_Monitoring] = 0.0;
    Surface_CFx[iMarker_Monitoring] = 0.0; Surface_CFy[iMarker_Monitoring]  = 0.0;
    Surface_CFz[iMarker_Monitoring] = 0.0; Surface_CMx[iMarker_Monitoring]  = 0.0;
    Surface_CMy[iMarker_Monitoring] = 0.0; Surface_CMz[iMarker_Monitoring]  = 0.0;
  }

  /*--- Loop over the Euler and Navier-Stokes markers ---*/

  for (iMarker = 0; iMarker < nMarker; iMarker++) {

    Boundary   = config->GetMarker_All_KindBC(iMarker);
    Monitoring = config->GetMarker_All_Monitoring(iMarker);

    /*--- Obtain the origin for the moment computation for a particular marker ---*/

    if (Monitoring == YES) {
      for (iMarker_Monitoring = 0; iMarker_Monitoring < config->GetnMarker_Monitoring(); iMarker_Monitoring++) {
        Monitoring_Tag = config->GetMarker_Monitoring_TagBound(iMarker_Monitoring);
        Marker_Tag = config->GetMarker_All_TagBound(iMarker);
        if (Marker_Tag == Monitoring_Tag)
          Origin = config->GetRefOriginMoment(iMarker_Monitoring);
      }
    }

    if ((Boundary == EULER_WALL) || (Boundary == HEAT_FLUX) ||
        (Boundary == ISOTHERMAL) || (Boundary == NEARFIELD_BOUNDARY) ||
        (Boundary == CHT_WALL_INTERFACE) ||
        (Boundary == INLET_FLOW) || (Boundary == OUTLET_FLOW) ||
        (Boundary == ACTDISK_INLET) || (Boundary == ACTDISK_OUTLET)||
        (Boundary == ENGINE_INFLOW) || (Boundary == ENGINE_EXHAUST)) {

      /*--- Forces initialization at each Marker ---*/

      CD_Inv[iMarker]   = 0.0; CL_Inv[iMarker]  = 0.0;  CSF_Inv[iMarker]    = 0.0;
      CMx_Inv[iMarker]  = 0.0; CMy_Inv[iMarker] = 0.0;  CMz_Inv[iMarker]    = 0.0;
      CoPx_Inv[iMarker] = 0.0; CoPy_Inv[iMarker] = 0.0; CoPz_Inv[iMarker] = 0.0;
      CFx_Inv[iMarker]  = 0.0; CFy_Inv[iMarker] = 0.0;  CFz_Inv[iMarker]    = 0.0;
      CT_Inv[iMarker]   = 0.0; CQ_Inv[iMarker]  = 0.0;  CMerit_Inv[iMarker] = 0.0;
      CEff_Inv[iMarker] = 0.0;

      for (iDim = 0; iDim < nDim; iDim++) ForceInviscid[iDim] = 0.0;
      MomentInviscid[0] = 0.0; MomentInviscid[1] = 0.0; MomentInviscid[2] = 0.0;
      MomentX_Force[0] = 0.0; MomentX_Force[1] = 0.0; MomentX_Force[2] = 0.0;
      MomentY_Force[0] = 0.0; MomentY_Force[1] = 0.0; MomentY_Force[2] = 0.0;
      MomentZ_Force[0] = 0.0; MomentZ_Force[1] = 0.0; MomentZ_Force[2] = 0.0;

      /*--- Loop over the vertices to compute the forces ---*/

      for (iVertex = 0; iVertex < geometry->GetnVertex(iMarker); iVertex++) {

        iPoint = geometry->vertex[iMarker][iVertex]->GetNode();

        Pressure = nodes->GetPressure(iPoint);

        CPressure[iMarker][iVertex] = (Pressure - RefPressure)*factor*RefArea;

        /*--- Note that the pressure coefficient is computed at the
         halo cells (for visualization purposes), but not the forces ---*/

        if ( (geometry->node[iPoint]->GetDomain()) && (Monitoring == YES) ) {

          Normal = geometry->vertex[iMarker][iVertex]->GetNormal();
          Coord = geometry->node[iPoint]->GetCoord();

          for (iDim = 0; iDim < nDim; iDim++) {
            MomentDist[iDim] = Coord[iDim] - Origin[iDim];
          }

          /*--- Axisymmetric simulations ---*/

          if (axisymmetric) AxiFactor = 2.0*PI_NUMBER*geometry->node[iPoint]->GetCoord(1);
          else AxiFactor = 1.0;

          /*--- Force computation, note the minus sign due to the
           orientation of the normal (outward) ---*/

          for (iDim = 0; iDim < nDim; iDim++) {
            Force[iDim] = -(Pressure - Pressure_Inf) * Normal[iDim] * factor * AxiFactor;
            ForceInviscid[iDim] += Force[iDim];
          }

          /*--- Moment with respect to the reference axis ---*/

          if (nDim == 3) {
            MomentInviscid[0] += (Force[2]*MomentDist[1]-Force[1]*MomentDist[2])/RefLength;
            MomentX_Force[1]  += (-Force[1]*Coord[2]);
            MomentX_Force[2]  += (Force[2]*Coord[1]);

            MomentInviscid[1] += (Force[0]*MomentDist[2]-Force[2]*MomentDist[0])/RefLength;
            MomentY_Force[2]  += (-Force[2]*Coord[0]);
            MomentY_Force[0]  += (Force[0]*Coord[2]);
          }
          MomentInviscid[2] += (Force[1]*MomentDist[0]-Force[0]*MomentDist[1])/RefLength;
          MomentZ_Force[0]  += (-Force[0]*Coord[1]);
          MomentZ_Force[1]  += (Force[1]*Coord[0]);
        }

      }

      /*--- Project forces and store the non-dimensional coefficients ---*/

      if (Monitoring == YES) {

        if (Boundary != NEARFIELD_BOUNDARY) {
          if (nDim == 2) {
            CD_Inv[iMarker]  =  ForceInviscid[0]*cos(Alpha) + ForceInviscid[1]*sin(Alpha);
            CL_Inv[iMarker]  = -ForceInviscid[0]*sin(Alpha) + ForceInviscid[1]*cos(Alpha);
            CEff_Inv[iMarker]   = CL_Inv[iMarker] / (CD_Inv[iMarker]+EPS);
            CMz_Inv[iMarker]    = MomentInviscid[2];
            CoPx_Inv[iMarker]   = MomentZ_Force[1];
            CoPy_Inv[iMarker]   = -MomentZ_Force[0];
            CFx_Inv[iMarker]    = ForceInviscid[0];
            CFy_Inv[iMarker]    = ForceInviscid[1];
            CT_Inv[iMarker]     = -CFx_Inv[iMarker];
            CQ_Inv[iMarker]     = -CMz_Inv[iMarker];
            CMerit_Inv[iMarker] = CT_Inv[iMarker] / (CQ_Inv[iMarker] + EPS);
          }
          if (nDim == 3) {
            CD_Inv[iMarker]      =  ForceInviscid[0]*cos(Alpha)*cos(Beta) + ForceInviscid[1]*sin(Beta) + ForceInviscid[2]*sin(Alpha)*cos(Beta);
            CL_Inv[iMarker]      = -ForceInviscid[0]*sin(Alpha) + ForceInviscid[2]*cos(Alpha);
            CSF_Inv[iMarker] = -ForceInviscid[0]*sin(Beta)*cos(Alpha) + ForceInviscid[1]*cos(Beta) - ForceInviscid[2]*sin(Beta)*sin(Alpha);
            CEff_Inv[iMarker]       = CL_Inv[iMarker] / (CD_Inv[iMarker] + EPS);
            CMx_Inv[iMarker]        = MomentInviscid[0];
            CMy_Inv[iMarker]        = MomentInviscid[1];
            CMz_Inv[iMarker]        = MomentInviscid[2];
            CoPx_Inv[iMarker]    = -MomentY_Force[0];
            CoPz_Inv[iMarker]    = MomentY_Force[2];
            CFx_Inv[iMarker]        = ForceInviscid[0];
            CFy_Inv[iMarker]        = ForceInviscid[1];
            CFz_Inv[iMarker]        = ForceInviscid[2];
            CT_Inv[iMarker]         = -CFz_Inv[iMarker];
            CQ_Inv[iMarker]         = -CMz_Inv[iMarker];
            CMerit_Inv[iMarker]     = CT_Inv[iMarker] / (CQ_Inv[iMarker] + EPS);
          }

          AllBound_CD_Inv     += CD_Inv[iMarker];
          AllBound_CL_Inv     += CL_Inv[iMarker];
          AllBound_CSF_Inv    += CSF_Inv[iMarker];
          AllBound_CEff_Inv    = AllBound_CL_Inv / (AllBound_CD_Inv + EPS);
          AllBound_CMx_Inv    += CMx_Inv[iMarker];
          AllBound_CMy_Inv    += CMy_Inv[iMarker];
          AllBound_CMz_Inv    += CMz_Inv[iMarker];
          AllBound_CoPx_Inv   += CoPx_Inv[iMarker];
          AllBound_CoPy_Inv   += CoPy_Inv[iMarker];
          AllBound_CoPz_Inv   += CoPz_Inv[iMarker];
          AllBound_CFx_Inv    += CFx_Inv[iMarker];
          AllBound_CFy_Inv    += CFy_Inv[iMarker];
          AllBound_CFz_Inv    += CFz_Inv[iMarker];
          AllBound_CT_Inv     += CT_Inv[iMarker];
          AllBound_CQ_Inv     += CQ_Inv[iMarker];
          AllBound_CMerit_Inv  = AllBound_CT_Inv / (AllBound_CQ_Inv + EPS);

          /*--- Compute the coefficients per surface ---*/

          for (iMarker_Monitoring = 0; iMarker_Monitoring < config->GetnMarker_Monitoring(); iMarker_Monitoring++) {
            Monitoring_Tag = config->GetMarker_Monitoring_TagBound(iMarker_Monitoring);
            Marker_Tag = config->GetMarker_All_TagBound(iMarker);
            if (Marker_Tag == Monitoring_Tag) {
              Surface_CL_Inv[iMarker_Monitoring]   += CL_Inv[iMarker];
              Surface_CD_Inv[iMarker_Monitoring]   += CD_Inv[iMarker];
              Surface_CSF_Inv[iMarker_Monitoring]  += CSF_Inv[iMarker];
              Surface_CEff_Inv[iMarker_Monitoring]  = CL_Inv[iMarker] / (CD_Inv[iMarker] + EPS);
              Surface_CFx_Inv[iMarker_Monitoring]  += CFx_Inv[iMarker];
              Surface_CFy_Inv[iMarker_Monitoring]  += CFy_Inv[iMarker];
              Surface_CFz_Inv[iMarker_Monitoring]  += CFz_Inv[iMarker];
              Surface_CMx_Inv[iMarker_Monitoring]  += CMx_Inv[iMarker];
              Surface_CMy_Inv[iMarker_Monitoring]  += CMy_Inv[iMarker];
              Surface_CMz_Inv[iMarker_Monitoring]  += CMz_Inv[iMarker];
            }
          }

        }

      }

    }
  }

#ifdef HAVE_MPI

  /*--- Add AllBound information using all the nodes ---*/

  MyAllBound_CD_Inv        = AllBound_CD_Inv;        AllBound_CD_Inv = 0.0;
  MyAllBound_CL_Inv        = AllBound_CL_Inv;        AllBound_CL_Inv = 0.0;
  MyAllBound_CSF_Inv   = AllBound_CSF_Inv;   AllBound_CSF_Inv = 0.0;
  AllBound_CEff_Inv = 0.0;
  MyAllBound_CMx_Inv          = AllBound_CMx_Inv;          AllBound_CMx_Inv = 0.0;
  MyAllBound_CMy_Inv          = AllBound_CMy_Inv;          AllBound_CMy_Inv = 0.0;
  MyAllBound_CMz_Inv          = AllBound_CMz_Inv;          AllBound_CMz_Inv = 0.0;
  MyAllBound_CoPx_Inv          = AllBound_CoPx_Inv;          AllBound_CoPx_Inv = 0.0;
  MyAllBound_CoPy_Inv          = AllBound_CoPy_Inv;          AllBound_CoPy_Inv = 0.0;
  MyAllBound_CoPz_Inv          = AllBound_CoPz_Inv;          AllBound_CoPz_Inv = 0.0;
  MyAllBound_CFx_Inv          = AllBound_CFx_Inv;          AllBound_CFx_Inv = 0.0;
  MyAllBound_CFy_Inv          = AllBound_CFy_Inv;          AllBound_CFy_Inv = 0.0;
  MyAllBound_CFz_Inv          = AllBound_CFz_Inv;          AllBound_CFz_Inv = 0.0;
  MyAllBound_CT_Inv           = AllBound_CT_Inv;           AllBound_CT_Inv = 0.0;
  MyAllBound_CQ_Inv           = AllBound_CQ_Inv;           AllBound_CQ_Inv = 0.0;
  AllBound_CMerit_Inv = 0.0;

  if (config->GetComm_Level() == COMM_FULL) {
    SU2_MPI::Allreduce(&MyAllBound_CD_Inv, &AllBound_CD_Inv, 1, MPI_DOUBLE, MPI_SUM, MPI_COMM_WORLD);
    SU2_MPI::Allreduce(&MyAllBound_CL_Inv, &AllBound_CL_Inv, 1, MPI_DOUBLE, MPI_SUM, MPI_COMM_WORLD);
    SU2_MPI::Allreduce(&MyAllBound_CSF_Inv, &AllBound_CSF_Inv, 1, MPI_DOUBLE, MPI_SUM, MPI_COMM_WORLD);
    AllBound_CEff_Inv = AllBound_CL_Inv / (AllBound_CD_Inv + EPS);
    SU2_MPI::Allreduce(&MyAllBound_CMx_Inv, &AllBound_CMx_Inv, 1, MPI_DOUBLE, MPI_SUM, MPI_COMM_WORLD);
    SU2_MPI::Allreduce(&MyAllBound_CMy_Inv, &AllBound_CMy_Inv, 1, MPI_DOUBLE, MPI_SUM, MPI_COMM_WORLD);
    SU2_MPI::Allreduce(&MyAllBound_CMz_Inv, &AllBound_CMz_Inv, 1, MPI_DOUBLE, MPI_SUM, MPI_COMM_WORLD);
    SU2_MPI::Allreduce(&MyAllBound_CoPx_Inv, &AllBound_CoPx_Inv, 1, MPI_DOUBLE, MPI_SUM, MPI_COMM_WORLD);
    SU2_MPI::Allreduce(&MyAllBound_CoPy_Inv, &AllBound_CoPy_Inv, 1, MPI_DOUBLE, MPI_SUM, MPI_COMM_WORLD);
    SU2_MPI::Allreduce(&MyAllBound_CoPz_Inv, &AllBound_CoPz_Inv, 1, MPI_DOUBLE, MPI_SUM, MPI_COMM_WORLD);
    SU2_MPI::Allreduce(&MyAllBound_CFx_Inv, &AllBound_CFx_Inv, 1, MPI_DOUBLE, MPI_SUM, MPI_COMM_WORLD);
    SU2_MPI::Allreduce(&MyAllBound_CFy_Inv, &AllBound_CFy_Inv, 1, MPI_DOUBLE, MPI_SUM, MPI_COMM_WORLD);
    SU2_MPI::Allreduce(&MyAllBound_CFz_Inv, &AllBound_CFz_Inv, 1, MPI_DOUBLE, MPI_SUM, MPI_COMM_WORLD);
    SU2_MPI::Allreduce(&MyAllBound_CT_Inv, &AllBound_CT_Inv, 1, MPI_DOUBLE, MPI_SUM, MPI_COMM_WORLD);
    SU2_MPI::Allreduce(&MyAllBound_CQ_Inv, &AllBound_CQ_Inv, 1, MPI_DOUBLE, MPI_SUM, MPI_COMM_WORLD);
    AllBound_CMerit_Inv = AllBound_CT_Inv / (AllBound_CQ_Inv + EPS);
  }

  /*--- Add the forces on the surfaces using all the nodes ---*/

  MySurface_CL_Inv      = new su2double[config->GetnMarker_Monitoring()];
  MySurface_CD_Inv      = new su2double[config->GetnMarker_Monitoring()];
  MySurface_CSF_Inv = new su2double[config->GetnMarker_Monitoring()];
  MySurface_CEff_Inv       = new su2double[config->GetnMarker_Monitoring()];
  MySurface_CFx_Inv        = new su2double[config->GetnMarker_Monitoring()];
  MySurface_CFy_Inv        = new su2double[config->GetnMarker_Monitoring()];
  MySurface_CFz_Inv        = new su2double[config->GetnMarker_Monitoring()];
  MySurface_CMx_Inv        = new su2double[config->GetnMarker_Monitoring()];
  MySurface_CMy_Inv        = new su2double[config->GetnMarker_Monitoring()];
  MySurface_CMz_Inv        = new su2double[config->GetnMarker_Monitoring()];

  for (iMarker_Monitoring = 0; iMarker_Monitoring < config->GetnMarker_Monitoring(); iMarker_Monitoring++) {
    MySurface_CL_Inv[iMarker_Monitoring]      = Surface_CL_Inv[iMarker_Monitoring];
    MySurface_CD_Inv[iMarker_Monitoring]      = Surface_CD_Inv[iMarker_Monitoring];
    MySurface_CSF_Inv[iMarker_Monitoring] = Surface_CSF_Inv[iMarker_Monitoring];
    MySurface_CEff_Inv[iMarker_Monitoring]       = Surface_CEff_Inv[iMarker_Monitoring];
    MySurface_CFx_Inv[iMarker_Monitoring]        = Surface_CFx_Inv[iMarker_Monitoring];
    MySurface_CFy_Inv[iMarker_Monitoring]        = Surface_CFy_Inv[iMarker_Monitoring];
    MySurface_CFz_Inv[iMarker_Monitoring]        = Surface_CFz_Inv[iMarker_Monitoring];
    MySurface_CMx_Inv[iMarker_Monitoring]        = Surface_CMx_Inv[iMarker_Monitoring];
    MySurface_CMy_Inv[iMarker_Monitoring]        = Surface_CMy_Inv[iMarker_Monitoring];
    MySurface_CMz_Inv[iMarker_Monitoring]        = Surface_CMz_Inv[iMarker_Monitoring];

    Surface_CL_Inv[iMarker_Monitoring]      = 0.0;
    Surface_CD_Inv[iMarker_Monitoring]      = 0.0;
    Surface_CSF_Inv[iMarker_Monitoring] = 0.0;
    Surface_CEff_Inv[iMarker_Monitoring]       = 0.0;
    Surface_CFx_Inv[iMarker_Monitoring]        = 0.0;
    Surface_CFy_Inv[iMarker_Monitoring]        = 0.0;
    Surface_CFz_Inv[iMarker_Monitoring]        = 0.0;
    Surface_CMx_Inv[iMarker_Monitoring]        = 0.0;
    Surface_CMy_Inv[iMarker_Monitoring]        = 0.0;
    Surface_CMz_Inv[iMarker_Monitoring]        = 0.0;
  }

  if (config->GetComm_Level() == COMM_FULL) {
    SU2_MPI::Allreduce(MySurface_CL_Inv, Surface_CL_Inv, config->GetnMarker_Monitoring(), MPI_DOUBLE, MPI_SUM, MPI_COMM_WORLD);
    SU2_MPI::Allreduce(MySurface_CD_Inv, Surface_CD_Inv, config->GetnMarker_Monitoring(), MPI_DOUBLE, MPI_SUM, MPI_COMM_WORLD);
    SU2_MPI::Allreduce(MySurface_CSF_Inv, Surface_CSF_Inv, config->GetnMarker_Monitoring(), MPI_DOUBLE, MPI_SUM, MPI_COMM_WORLD);
    for (iMarker_Monitoring = 0; iMarker_Monitoring < config->GetnMarker_Monitoring(); iMarker_Monitoring++)
      Surface_CEff_Inv[iMarker_Monitoring] = Surface_CL_Inv[iMarker_Monitoring] / (Surface_CD_Inv[iMarker_Monitoring] + EPS);
    SU2_MPI::Allreduce(MySurface_CFx_Inv, Surface_CFx_Inv, config->GetnMarker_Monitoring(), MPI_DOUBLE, MPI_SUM, MPI_COMM_WORLD);
    SU2_MPI::Allreduce(MySurface_CFy_Inv, Surface_CFy_Inv, config->GetnMarker_Monitoring(), MPI_DOUBLE, MPI_SUM, MPI_COMM_WORLD);
    SU2_MPI::Allreduce(MySurface_CFz_Inv, Surface_CFz_Inv, config->GetnMarker_Monitoring(), MPI_DOUBLE, MPI_SUM, MPI_COMM_WORLD);
    SU2_MPI::Allreduce(MySurface_CMx_Inv, Surface_CMx_Inv, config->GetnMarker_Monitoring(), MPI_DOUBLE, MPI_SUM, MPI_COMM_WORLD);
    SU2_MPI::Allreduce(MySurface_CMy_Inv, Surface_CMy_Inv, config->GetnMarker_Monitoring(), MPI_DOUBLE, MPI_SUM, MPI_COMM_WORLD);
    SU2_MPI::Allreduce(MySurface_CMz_Inv, Surface_CMz_Inv, config->GetnMarker_Monitoring(), MPI_DOUBLE, MPI_SUM, MPI_COMM_WORLD);
  }

  delete [] MySurface_CL_Inv; delete [] MySurface_CD_Inv; delete [] MySurface_CSF_Inv;
  delete [] MySurface_CEff_Inv;  delete [] MySurface_CFx_Inv;   delete [] MySurface_CFy_Inv;
  delete [] MySurface_CFz_Inv;   delete [] MySurface_CMx_Inv;   delete [] MySurface_CMy_Inv;
  delete [] MySurface_CMz_Inv;

#endif

  /*--- Update the total coefficients (note that all the nodes have the same value) ---*/

  Total_CD            = AllBound_CD_Inv;
  Total_CL            = AllBound_CL_Inv;
  Total_CSF           = AllBound_CSF_Inv;
  Total_CEff          = Total_CL / (Total_CD + EPS);
  Total_CMx           = AllBound_CMx_Inv;
  Total_CMy           = AllBound_CMy_Inv;
  Total_CMz           = AllBound_CMz_Inv;
  Total_CoPx          = AllBound_CoPx_Inv;
  Total_CoPy          = AllBound_CoPy_Inv;
  Total_CoPz          = AllBound_CoPz_Inv;
  Total_CFx           = AllBound_CFx_Inv;
  Total_CFy           = AllBound_CFy_Inv;
  Total_CFz           = AllBound_CFz_Inv;
  Total_CT            = AllBound_CT_Inv;
  Total_CQ            = AllBound_CQ_Inv;
  Total_CMerit        = Total_CT / (Total_CQ + EPS);

  /*--- Update the total coefficients per surface (note that all the nodes have the same value)---*/

  for (iMarker_Monitoring = 0; iMarker_Monitoring < config->GetnMarker_Monitoring(); iMarker_Monitoring++) {
    Surface_CL[iMarker_Monitoring]      = Surface_CL_Inv[iMarker_Monitoring];
    Surface_CD[iMarker_Monitoring]      = Surface_CD_Inv[iMarker_Monitoring];
    Surface_CSF[iMarker_Monitoring] = Surface_CSF_Inv[iMarker_Monitoring];
    Surface_CEff[iMarker_Monitoring]       = Surface_CL_Inv[iMarker_Monitoring] / (Surface_CD_Inv[iMarker_Monitoring] + EPS);
    Surface_CFx[iMarker_Monitoring]        = Surface_CFx_Inv[iMarker_Monitoring];
    Surface_CFy[iMarker_Monitoring]        = Surface_CFy_Inv[iMarker_Monitoring];
    Surface_CFz[iMarker_Monitoring]        = Surface_CFz_Inv[iMarker_Monitoring];
    Surface_CMx[iMarker_Monitoring]        = Surface_CMx_Inv[iMarker_Monitoring];
    Surface_CMy[iMarker_Monitoring]        = Surface_CMy_Inv[iMarker_Monitoring];
    Surface_CMz[iMarker_Monitoring]        = Surface_CMz_Inv[iMarker_Monitoring];
  }

}

void CIncEulerSolver::Momentum_Forces(CGeometry *geometry, CConfig *config) {

  unsigned long iVertex, iPoint;
  unsigned short iDim, iMarker, Boundary, Monitoring, iMarker_Monitoring;
  su2double *Normal = NULL, MomentDist[3] = {0.0,0.0,0.0}, *Coord, Area,
  factor, RefVel2 = 0.0, RefDensity = 0.0,
  Force[3] = {0.0,0.0,0.0}, Velocity[3], MassFlow, Density;
  string Marker_Tag, Monitoring_Tag;
  su2double MomentX_Force[3] = {0.0,0.0,0.0}, MomentY_Force[3] = {0.0,0.0,0.0}, MomentZ_Force[3] = {0.0,0.0,0.0};
  su2double AxiFactor;

#ifdef HAVE_MPI
  su2double MyAllBound_CD_Mnt, MyAllBound_CL_Mnt, MyAllBound_CSF_Mnt,
  MyAllBound_CMx_Mnt, MyAllBound_CMy_Mnt, MyAllBound_CMz_Mnt,
  MyAllBound_CoPx_Mnt, MyAllBound_CoPy_Mnt, MyAllBound_CoPz_Mnt,
  MyAllBound_CFx_Mnt, MyAllBound_CFy_Mnt, MyAllBound_CFz_Mnt, MyAllBound_CT_Mnt,
  MyAllBound_CQ_Mnt,
  *MySurface_CL_Mnt = NULL, *MySurface_CD_Mnt = NULL, *MySurface_CSF_Mnt = NULL,
  *MySurface_CEff_Mnt = NULL, *MySurface_CFx_Mnt = NULL, *MySurface_CFy_Mnt = NULL,
  *MySurface_CFz_Mnt = NULL,
  *MySurface_CMx_Mnt = NULL, *MySurface_CMy_Mnt = NULL,  *MySurface_CMz_Mnt = NULL;
#endif

  su2double Alpha     = config->GetAoA()*PI_NUMBER/180.0;
  su2double Beta      = config->GetAoS()*PI_NUMBER/180.0;
  su2double RefArea   = config->GetRefArea();
  su2double RefLength = config->GetRefLength();
  su2double *Origin = NULL;
  if (config->GetnMarker_Monitoring() != 0){
    Origin = config->GetRefOriginMoment(0);
  }
  bool axisymmetric          = config->GetAxisymmetric();

  /*--- Evaluate reference values for non-dimensionalization.
   For dimensional or non-dim based on initial values, use
   the far-field state (inf). For a custom non-dim based
   on user-provided reference values, use the ref values
   to compute the forces. ---*/

  if ((config->GetRef_Inc_NonDim() == DIMENSIONAL) ||
      (config->GetRef_Inc_NonDim() == INITIAL_VALUES)) {
    RefDensity  = Density_Inf;
    RefVel2 = 0.0;
    for (iDim = 0; iDim < nDim; iDim++)
      RefVel2  += Velocity_Inf[iDim]*Velocity_Inf[iDim];
  }
  else if (config->GetRef_Inc_NonDim() == REFERENCE_VALUES) {
    RefDensity = config->GetInc_Density_Ref();
    RefVel2    = config->GetInc_Velocity_Ref()*config->GetInc_Velocity_Ref();
  }

  /*--- Compute factor for force coefficients. ---*/

  factor = 1.0 / (0.5*RefDensity*RefArea*RefVel2);

  /*-- Variables initialization ---*/

  AllBound_CD_Mnt = 0.0;        AllBound_CL_Mnt = 0.0; AllBound_CSF_Mnt = 0.0;
  AllBound_CMx_Mnt = 0.0;          AllBound_CMy_Mnt = 0.0;   AllBound_CMz_Mnt = 0.0;
  AllBound_CoPx_Mnt = 0.0;          AllBound_CoPy_Mnt = 0.0;   AllBound_CoPz_Mnt = 0.0;
  AllBound_CFx_Mnt = 0.0;          AllBound_CFy_Mnt = 0.0;   AllBound_CFz_Mnt = 0.0;
  AllBound_CT_Mnt = 0.0;           AllBound_CQ_Mnt = 0.0;    AllBound_CMerit_Mnt = 0.0;
  AllBound_CEff_Mnt = 0.0;

  for (iMarker_Monitoring = 0; iMarker_Monitoring < config->GetnMarker_Monitoring(); iMarker_Monitoring++) {
    Surface_CL_Mnt[iMarker_Monitoring]      = 0.0; Surface_CD_Mnt[iMarker_Monitoring]      = 0.0;
    Surface_CSF_Mnt[iMarker_Monitoring] = 0.0; Surface_CEff_Mnt[iMarker_Monitoring]       = 0.0;
    Surface_CFx_Mnt[iMarker_Monitoring]        = 0.0; Surface_CFy_Mnt[iMarker_Monitoring]        = 0.0;
    Surface_CFz_Mnt[iMarker_Monitoring]        = 0.0;
    Surface_CMx_Mnt[iMarker_Monitoring]        = 0.0; Surface_CMy_Mnt[iMarker_Monitoring]        = 0.0; Surface_CMz_Mnt[iMarker_Monitoring]        = 0.0;
  }

  /*--- Loop over the Inlet / Outlet Markers  ---*/

  for (iMarker = 0; iMarker < nMarker; iMarker++) {

    Boundary   = config->GetMarker_All_KindBC(iMarker);
    Monitoring = config->GetMarker_All_Monitoring(iMarker);

    /*--- Obtain the origin for the moment computation for a particular marker ---*/

    if (Monitoring == YES) {
      for (iMarker_Monitoring = 0; iMarker_Monitoring < config->GetnMarker_Monitoring(); iMarker_Monitoring++) {
        Monitoring_Tag = config->GetMarker_Monitoring_TagBound(iMarker_Monitoring);
        Marker_Tag = config->GetMarker_All_TagBound(iMarker);
        if (Marker_Tag == Monitoring_Tag)
          Origin = config->GetRefOriginMoment(iMarker_Monitoring);
      }
    }

    if ((Boundary == INLET_FLOW) || (Boundary == OUTLET_FLOW) ||
        (Boundary == ACTDISK_INLET) || (Boundary == ACTDISK_OUTLET)||
        (Boundary == ENGINE_INFLOW) || (Boundary == ENGINE_EXHAUST)) {

      /*--- Forces initialization at each Marker ---*/

      CD_Mnt[iMarker] = 0.0;        CL_Mnt[iMarker] = 0.0; CSF_Mnt[iMarker] = 0.0;
      CMx_Mnt[iMarker] = 0.0;          CMy_Mnt[iMarker] = 0.0;   CMz_Mnt[iMarker] = 0.0;
      CFx_Mnt[iMarker] = 0.0;          CFy_Mnt[iMarker] = 0.0;   CFz_Mnt[iMarker] = 0.0;
      CoPx_Mnt[iMarker] = 0.0;         CoPy_Mnt[iMarker] = 0.0;  CoPz_Mnt[iMarker] = 0.0;
      CT_Mnt[iMarker] = 0.0;           CQ_Mnt[iMarker] = 0.0;    CMerit_Mnt[iMarker] = 0.0;
      CEff_Mnt[iMarker] = 0.0;

      for (iDim = 0; iDim < nDim; iDim++) ForceMomentum[iDim] = 0.0;
      MomentMomentum[0] = 0.0; MomentMomentum[1] = 0.0; MomentMomentum[2] = 0.0;
      MomentX_Force[0] = 0.0; MomentX_Force[1] = 0.0; MomentX_Force[2] = 0.0;
      MomentY_Force[0] = 0.0; MomentY_Force[1] = 0.0; MomentY_Force[2] = 0.0;
      MomentZ_Force[0] = 0.0; MomentZ_Force[1] = 0.0; MomentZ_Force[2] = 0.0;

      /*--- Loop over the vertices to compute the forces ---*/

      for (iVertex = 0; iVertex < geometry->GetnVertex(iMarker); iVertex++) {

        iPoint = geometry->vertex[iMarker][iVertex]->GetNode();

        /*--- Note that the pressure coefficient is computed at the
         halo cells (for visualization purposes), but not the forces ---*/

        if ( (geometry->node[iPoint]->GetDomain()) && (Monitoring == YES) ) {

          Normal = geometry->vertex[iMarker][iVertex]->GetNormal();
          Coord = geometry->node[iPoint]->GetCoord();
          Density   = nodes->GetDensity(iPoint);

          Area = 0.0;
          for (iDim = 0; iDim < nDim; iDim++)
            Area += Normal[iDim]*Normal[iDim];
          Area = sqrt(Area);

          MassFlow = 0.0;
          for (iDim = 0; iDim < nDim; iDim++) {
            Velocity[iDim]   = nodes->GetVelocity(iPoint,iDim);
            MomentDist[iDim] = Coord[iDim] - Origin[iDim];
            MassFlow -= Normal[iDim]*Velocity[iDim]*Density;
          }

          /*--- Axisymmetric simulations ---*/

          if (axisymmetric) AxiFactor = 2.0*PI_NUMBER*geometry->node[iPoint]->GetCoord(1);
          else AxiFactor = 1.0;

          /*--- Force computation, note the minus sign due to the
           orientation of the normal (outward) ---*/

          for (iDim = 0; iDim < nDim; iDim++) {
            Force[iDim] = MassFlow * Velocity[iDim] * factor * AxiFactor;
            ForceMomentum[iDim] += Force[iDim];
          }

          /*--- Moment with respect to the reference axis ---*/

          if (iDim == 3) {
            MomentMomentum[0] += (Force[2]*MomentDist[1]-Force[1]*MomentDist[2])/RefLength;
            MomentX_Force[1]  += (-Force[1]*Coord[2]);
            MomentX_Force[2]  += (Force[2]*Coord[1]);

            MomentMomentum[1] += (Force[0]*MomentDist[2]-Force[2]*MomentDist[0])/RefLength;
            MomentY_Force[2]  += (-Force[2]*Coord[0]);
            MomentY_Force[0]  += (Force[0]*Coord[2]);
          }
          MomentMomentum[2] += (Force[1]*MomentDist[0]-Force[0]*MomentDist[1])/RefLength;
          MomentZ_Force[0]  += (-Force[0]*Coord[1]);
          MomentZ_Force[1]  += (Force[1]*Coord[0]);

        }

      }

      /*--- Project forces and store the non-dimensional coefficients ---*/

      if (Monitoring == YES) {

        if (nDim == 2) {
          CD_Mnt[iMarker]  =  ForceMomentum[0]*cos(Alpha) + ForceMomentum[1]*sin(Alpha);
          CL_Mnt[iMarker]  = -ForceMomentum[0]*sin(Alpha) + ForceMomentum[1]*cos(Alpha);
          CEff_Mnt[iMarker]   = CL_Mnt[iMarker] / (CD_Mnt[iMarker]+EPS);
          CMz_Mnt[iMarker]    = MomentInviscid[2];
          CFx_Mnt[iMarker]    = ForceMomentum[0];
          CFy_Mnt[iMarker]    = ForceMomentum[1];
          CoPx_Mnt[iMarker]   = MomentZ_Force[1];
          CoPy_Mnt[iMarker]   = -MomentZ_Force[0];
          CT_Mnt[iMarker]     = -CFx_Mnt[iMarker];
          CQ_Mnt[iMarker]     = -CMz_Mnt[iMarker];
          CMerit_Mnt[iMarker] = CT_Mnt[iMarker] / (CQ_Mnt[iMarker] + EPS);
        }
        if (nDim == 3) {
          CD_Mnt[iMarker]      =  ForceMomentum[0]*cos(Alpha)*cos(Beta) + ForceMomentum[1]*sin(Beta) + ForceMomentum[2]*sin(Alpha)*cos(Beta);
          CL_Mnt[iMarker]      = -ForceMomentum[0]*sin(Alpha) + ForceMomentum[2]*cos(Alpha);
          CSF_Mnt[iMarker] = -ForceMomentum[0]*sin(Beta)*cos(Alpha) + ForceMomentum[1]*cos(Beta) - ForceMomentum[2]*sin(Beta)*sin(Alpha);
          CEff_Mnt[iMarker]       = CL_Mnt[iMarker] / (CD_Mnt[iMarker] + EPS);
          CMx_Mnt[iMarker]        = MomentInviscid[0];
          CMy_Mnt[iMarker]        = MomentInviscid[1];
          CMz_Mnt[iMarker]        = MomentInviscid[2];
          CFx_Mnt[iMarker]        = ForceMomentum[0];
          CFy_Mnt[iMarker]        = ForceMomentum[1];
          CFz_Mnt[iMarker]        = ForceMomentum[2];
          CoPx_Mnt[iMarker]       = -MomentY_Force[0];
          CoPz_Mnt[iMarker]       =  MomentY_Force[2];
          CT_Mnt[iMarker]         = -CFz_Mnt[iMarker];
          CQ_Mnt[iMarker]         = -CMz_Mnt[iMarker];
          CMerit_Mnt[iMarker]     = CT_Mnt[iMarker] / (CQ_Mnt[iMarker] + EPS);
        }

        AllBound_CD_Mnt        += CD_Mnt[iMarker];
        AllBound_CL_Mnt        += CL_Mnt[iMarker];
        AllBound_CSF_Mnt   += CSF_Mnt[iMarker];
        AllBound_CEff_Mnt          = AllBound_CL_Mnt / (AllBound_CD_Mnt + EPS);
        AllBound_CMx_Mnt          += CMx_Mnt[iMarker];
        AllBound_CMy_Mnt          += CMy_Mnt[iMarker];
        AllBound_CMz_Mnt          += CMz_Mnt[iMarker];
        AllBound_CFx_Mnt          += CFx_Mnt[iMarker];
        AllBound_CFy_Mnt          += CFy_Mnt[iMarker];
        AllBound_CFz_Mnt          += CFz_Mnt[iMarker];
        AllBound_CoPx_Mnt         += CoPx_Mnt[iMarker];
        AllBound_CoPy_Mnt         += CoPy_Mnt[iMarker];
        AllBound_CoPz_Mnt         += CoPz_Mnt[iMarker];
        AllBound_CT_Mnt           += CT_Mnt[iMarker];
        AllBound_CQ_Mnt           += CQ_Mnt[iMarker];
        AllBound_CMerit_Mnt        += AllBound_CT_Mnt / (AllBound_CQ_Mnt + EPS);

        /*--- Compute the coefficients per surface ---*/

        for (iMarker_Monitoring = 0; iMarker_Monitoring < config->GetnMarker_Monitoring(); iMarker_Monitoring++) {
          Monitoring_Tag = config->GetMarker_Monitoring_TagBound(iMarker_Monitoring);
          Marker_Tag = config->GetMarker_All_TagBound(iMarker);
          if (Marker_Tag == Monitoring_Tag) {
            Surface_CL_Mnt[iMarker_Monitoring]      += CL_Mnt[iMarker];
            Surface_CD_Mnt[iMarker_Monitoring]      += CD_Mnt[iMarker];
            Surface_CSF_Mnt[iMarker_Monitoring] += CSF_Mnt[iMarker];
            Surface_CEff_Mnt[iMarker_Monitoring]        = CL_Mnt[iMarker] / (CD_Mnt[iMarker] + EPS);
            Surface_CFx_Mnt[iMarker_Monitoring]        += CFx_Mnt[iMarker];
            Surface_CFy_Mnt[iMarker_Monitoring]        += CFy_Mnt[iMarker];
            Surface_CFz_Mnt[iMarker_Monitoring]        += CFz_Mnt[iMarker];
            Surface_CMx_Mnt[iMarker_Monitoring]        += CMx_Mnt[iMarker];
            Surface_CMy_Mnt[iMarker_Monitoring]        += CMy_Mnt[iMarker];
            Surface_CMz_Mnt[iMarker_Monitoring]        += CMz_Mnt[iMarker];
          }
        }

      }


    }
  }

#ifdef HAVE_MPI

  /*--- Add AllBound information using all the nodes ---*/

  MyAllBound_CD_Mnt        = AllBound_CD_Mnt;        AllBound_CD_Mnt = 0.0;
  MyAllBound_CL_Mnt        = AllBound_CL_Mnt;        AllBound_CL_Mnt = 0.0;
  MyAllBound_CSF_Mnt   = AllBound_CSF_Mnt;   AllBound_CSF_Mnt = 0.0;
  AllBound_CEff_Mnt = 0.0;
  MyAllBound_CMx_Mnt          = AllBound_CMx_Mnt;          AllBound_CMx_Mnt = 0.0;
  MyAllBound_CMy_Mnt          = AllBound_CMy_Mnt;          AllBound_CMy_Mnt = 0.0;
  MyAllBound_CMz_Mnt          = AllBound_CMz_Mnt;          AllBound_CMz_Mnt = 0.0;
  MyAllBound_CFx_Mnt          = AllBound_CFx_Mnt;          AllBound_CFx_Mnt = 0.0;
  MyAllBound_CFy_Mnt          = AllBound_CFy_Mnt;          AllBound_CFy_Mnt = 0.0;
  MyAllBound_CFz_Mnt          = AllBound_CFz_Mnt;          AllBound_CFz_Mnt = 0.0;
  MyAllBound_CoPx_Mnt         = AllBound_CoPx_Mnt;         AllBound_CoPx_Mnt = 0.0;
  MyAllBound_CoPy_Mnt         = AllBound_CoPy_Mnt;         AllBound_CoPy_Mnt = 0.0;
  MyAllBound_CoPz_Mnt         = AllBound_CoPz_Mnt;         AllBound_CoPz_Mnt = 0.0;
  MyAllBound_CT_Mnt           = AllBound_CT_Mnt;           AllBound_CT_Mnt = 0.0;
  MyAllBound_CQ_Mnt           = AllBound_CQ_Mnt;           AllBound_CQ_Mnt = 0.0;
  AllBound_CMerit_Mnt = 0.0;

  if (config->GetComm_Level() == COMM_FULL) {
    SU2_MPI::Allreduce(&MyAllBound_CD_Mnt, &AllBound_CD_Mnt, 1, MPI_DOUBLE, MPI_SUM, MPI_COMM_WORLD);
    SU2_MPI::Allreduce(&MyAllBound_CL_Mnt, &AllBound_CL_Mnt, 1, MPI_DOUBLE, MPI_SUM, MPI_COMM_WORLD);
    SU2_MPI::Allreduce(&MyAllBound_CSF_Mnt, &AllBound_CSF_Mnt, 1, MPI_DOUBLE, MPI_SUM, MPI_COMM_WORLD);
    AllBound_CEff_Mnt = AllBound_CL_Mnt / (AllBound_CD_Mnt + EPS);
    SU2_MPI::Allreduce(&MyAllBound_CMx_Mnt, &AllBound_CMx_Mnt, 1, MPI_DOUBLE, MPI_SUM, MPI_COMM_WORLD);
    SU2_MPI::Allreduce(&MyAllBound_CMy_Mnt, &AllBound_CMy_Mnt, 1, MPI_DOUBLE, MPI_SUM, MPI_COMM_WORLD);
    SU2_MPI::Allreduce(&MyAllBound_CMz_Mnt, &AllBound_CMz_Mnt, 1, MPI_DOUBLE, MPI_SUM, MPI_COMM_WORLD);
    SU2_MPI::Allreduce(&MyAllBound_CFx_Mnt, &AllBound_CFx_Mnt, 1, MPI_DOUBLE, MPI_SUM, MPI_COMM_WORLD);
    SU2_MPI::Allreduce(&MyAllBound_CFy_Mnt, &AllBound_CFy_Mnt, 1, MPI_DOUBLE, MPI_SUM, MPI_COMM_WORLD);
    SU2_MPI::Allreduce(&MyAllBound_CFz_Mnt, &AllBound_CFz_Mnt, 1, MPI_DOUBLE, MPI_SUM, MPI_COMM_WORLD);
    SU2_MPI::Allreduce(&MyAllBound_CoPx_Mnt, &AllBound_CoPx_Mnt, 1, MPI_DOUBLE, MPI_SUM, MPI_COMM_WORLD);
    SU2_MPI::Allreduce(&MyAllBound_CoPy_Mnt, &AllBound_CoPy_Mnt, 1, MPI_DOUBLE, MPI_SUM, MPI_COMM_WORLD);
    SU2_MPI::Allreduce(&MyAllBound_CoPz_Mnt, &AllBound_CoPz_Mnt, 1, MPI_DOUBLE, MPI_SUM, MPI_COMM_WORLD);
    SU2_MPI::Allreduce(&MyAllBound_CT_Mnt, &AllBound_CT_Mnt, 1, MPI_DOUBLE, MPI_SUM, MPI_COMM_WORLD);
    SU2_MPI::Allreduce(&MyAllBound_CQ_Mnt, &AllBound_CQ_Mnt, 1, MPI_DOUBLE, MPI_SUM, MPI_COMM_WORLD);
    AllBound_CMerit_Mnt = AllBound_CT_Mnt / (AllBound_CQ_Mnt + EPS);
  }

  /*--- Add the forces on the surfaces using all the nodes ---*/

  MySurface_CL_Mnt      = new su2double[config->GetnMarker_Monitoring()];
  MySurface_CD_Mnt      = new su2double[config->GetnMarker_Monitoring()];
  MySurface_CSF_Mnt = new su2double[config->GetnMarker_Monitoring()];
  MySurface_CEff_Mnt       = new su2double[config->GetnMarker_Monitoring()];
  MySurface_CFx_Mnt        = new su2double[config->GetnMarker_Monitoring()];
  MySurface_CFy_Mnt        = new su2double[config->GetnMarker_Monitoring()];
  MySurface_CFz_Mnt        = new su2double[config->GetnMarker_Monitoring()];
  MySurface_CMx_Mnt        = new su2double[config->GetnMarker_Monitoring()];
  MySurface_CMy_Mnt        = new su2double[config->GetnMarker_Monitoring()];
  MySurface_CMz_Mnt        = new su2double[config->GetnMarker_Monitoring()];

  for (iMarker_Monitoring = 0; iMarker_Monitoring < config->GetnMarker_Monitoring(); iMarker_Monitoring++) {
    MySurface_CL_Mnt[iMarker_Monitoring]      = Surface_CL_Mnt[iMarker_Monitoring];
    MySurface_CD_Mnt[iMarker_Monitoring]      = Surface_CD_Mnt[iMarker_Monitoring];
    MySurface_CSF_Mnt[iMarker_Monitoring] = Surface_CSF_Mnt[iMarker_Monitoring];
    MySurface_CEff_Mnt[iMarker_Monitoring]       = Surface_CEff_Mnt[iMarker_Monitoring];
    MySurface_CFx_Mnt[iMarker_Monitoring]        = Surface_CFx_Mnt[iMarker_Monitoring];
    MySurface_CFy_Mnt[iMarker_Monitoring]        = Surface_CFy_Mnt[iMarker_Monitoring];
    MySurface_CFz_Mnt[iMarker_Monitoring]        = Surface_CFz_Mnt[iMarker_Monitoring];
    MySurface_CMx_Mnt[iMarker_Monitoring]        = Surface_CMx_Mnt[iMarker_Monitoring];
    MySurface_CMy_Mnt[iMarker_Monitoring]        = Surface_CMy_Mnt[iMarker_Monitoring];
    MySurface_CMz_Mnt[iMarker_Monitoring]        = Surface_CMz_Mnt[iMarker_Monitoring];

    Surface_CL_Mnt[iMarker_Monitoring]      = 0.0;
    Surface_CD_Mnt[iMarker_Monitoring]      = 0.0;
    Surface_CSF_Mnt[iMarker_Monitoring] = 0.0;
    Surface_CEff_Mnt[iMarker_Monitoring]       = 0.0;
    Surface_CFx_Mnt[iMarker_Monitoring]        = 0.0;
    Surface_CFy_Mnt[iMarker_Monitoring]        = 0.0;
    Surface_CFz_Mnt[iMarker_Monitoring]        = 0.0;
    Surface_CMx_Mnt[iMarker_Monitoring]        = 0.0;
    Surface_CMy_Mnt[iMarker_Monitoring]        = 0.0;
    Surface_CMz_Mnt[iMarker_Monitoring]        = 0.0;
  }

  if (config->GetComm_Level() == COMM_FULL) {
    SU2_MPI::Allreduce(MySurface_CL_Mnt, Surface_CL_Mnt, config->GetnMarker_Monitoring(), MPI_DOUBLE, MPI_SUM, MPI_COMM_WORLD);
    SU2_MPI::Allreduce(MySurface_CD_Mnt, Surface_CD_Mnt, config->GetnMarker_Monitoring(), MPI_DOUBLE, MPI_SUM, MPI_COMM_WORLD);
    SU2_MPI::Allreduce(MySurface_CSF_Mnt, Surface_CSF_Mnt, config->GetnMarker_Monitoring(), MPI_DOUBLE, MPI_SUM, MPI_COMM_WORLD);
    for (iMarker_Monitoring = 0; iMarker_Monitoring < config->GetnMarker_Monitoring(); iMarker_Monitoring++)
      Surface_CEff_Mnt[iMarker_Monitoring] = Surface_CL_Mnt[iMarker_Monitoring] / (Surface_CD_Mnt[iMarker_Monitoring] + EPS);
    SU2_MPI::Allreduce(MySurface_CFx_Mnt, Surface_CFx_Mnt, config->GetnMarker_Monitoring(), MPI_DOUBLE, MPI_SUM, MPI_COMM_WORLD);
    SU2_MPI::Allreduce(MySurface_CFy_Mnt, Surface_CFy_Mnt, config->GetnMarker_Monitoring(), MPI_DOUBLE, MPI_SUM, MPI_COMM_WORLD);
    SU2_MPI::Allreduce(MySurface_CFz_Mnt, Surface_CFz_Mnt, config->GetnMarker_Monitoring(), MPI_DOUBLE, MPI_SUM, MPI_COMM_WORLD);
    SU2_MPI::Allreduce(MySurface_CMx_Mnt, Surface_CMx_Mnt, config->GetnMarker_Monitoring(), MPI_DOUBLE, MPI_SUM, MPI_COMM_WORLD);
    SU2_MPI::Allreduce(MySurface_CMy_Mnt, Surface_CMy_Mnt, config->GetnMarker_Monitoring(), MPI_DOUBLE, MPI_SUM, MPI_COMM_WORLD);
    SU2_MPI::Allreduce(MySurface_CMz_Mnt, Surface_CMz_Mnt, config->GetnMarker_Monitoring(), MPI_DOUBLE, MPI_SUM, MPI_COMM_WORLD);
  }

  delete [] MySurface_CL_Mnt; delete [] MySurface_CD_Mnt; delete [] MySurface_CSF_Mnt;
  delete [] MySurface_CEff_Mnt;  delete [] MySurface_CFx_Mnt;   delete [] MySurface_CFy_Mnt;
  delete [] MySurface_CFz_Mnt;
  delete [] MySurface_CMx_Mnt;   delete [] MySurface_CMy_Mnt;  delete [] MySurface_CMz_Mnt;

#endif

  /*--- Update the total coefficients (note that all the nodes have the same value) ---*/

  Total_CD            += AllBound_CD_Mnt;
  Total_CL            += AllBound_CL_Mnt;
  Total_CSF           += AllBound_CSF_Mnt;
  Total_CEff          = Total_CL / (Total_CD + EPS);
  Total_CMx           += AllBound_CMx_Mnt;
  Total_CMy           += AllBound_CMy_Mnt;
  Total_CMz           += AllBound_CMz_Mnt;
  Total_CFx           += AllBound_CFx_Mnt;
  Total_CFy           += AllBound_CFy_Mnt;
  Total_CFz           += AllBound_CFz_Mnt;
  Total_CoPx          += AllBound_CoPx_Mnt;
  Total_CoPy          += AllBound_CoPy_Mnt;
  Total_CoPz          += AllBound_CoPz_Mnt;
  Total_CT            += AllBound_CT_Mnt;
  Total_CQ            += AllBound_CQ_Mnt;
  Total_CMerit        = Total_CT / (Total_CQ + EPS);

  /*--- Update the total coefficients per surface (note that all the nodes have the same value)---*/

  for (iMarker_Monitoring = 0; iMarker_Monitoring < config->GetnMarker_Monitoring(); iMarker_Monitoring++) {
    Surface_CL[iMarker_Monitoring]   += Surface_CL_Mnt[iMarker_Monitoring];
    Surface_CD[iMarker_Monitoring]   += Surface_CD_Mnt[iMarker_Monitoring];
    Surface_CSF[iMarker_Monitoring]  += Surface_CSF_Mnt[iMarker_Monitoring];
    Surface_CEff[iMarker_Monitoring] += Surface_CL_Mnt[iMarker_Monitoring] / (Surface_CD_Mnt[iMarker_Monitoring] + EPS);
    Surface_CFx[iMarker_Monitoring]  += Surface_CFx_Mnt[iMarker_Monitoring];
    Surface_CFy[iMarker_Monitoring]  += Surface_CFy_Mnt[iMarker_Monitoring];
    Surface_CFz[iMarker_Monitoring]  += Surface_CFz_Mnt[iMarker_Monitoring];
    Surface_CMx[iMarker_Monitoring]  += Surface_CMx_Mnt[iMarker_Monitoring];
    Surface_CMy[iMarker_Monitoring]  += Surface_CMy_Mnt[iMarker_Monitoring];
    Surface_CMz[iMarker_Monitoring]  += Surface_CMz_Mnt[iMarker_Monitoring];
  }

}

void CIncEulerSolver::ExplicitRK_Iteration(CGeometry *geometry, CSolver **solver_container,
                                        CConfig *config, unsigned short iRKStep) {

  su2double *Residual, *Res_TruncError, Vol, Delta, Res;
  unsigned short iVar, jVar;
  unsigned long iPoint;

  su2double RK_AlphaCoeff = config->Get_Alpha_RKStep(iRKStep);
  bool adjoint = config->GetContinuous_Adjoint();

  for (iVar = 0; iVar < nVar; iVar++) {
    SetRes_RMS(iVar, 0.0);
    SetRes_Max(iVar, 0.0, 0);
  }

  /*--- Update the solution ---*/

  for (iPoint = 0; iPoint < nPointDomain; iPoint++) {
    Vol = (geometry->node[iPoint]->GetVolume() +
           geometry->node[iPoint]->GetPeriodicVolume());
    Delta = nodes->GetDelta_Time(iPoint) / Vol;

    Res_TruncError = nodes->GetResTruncError(iPoint);
    Residual = LinSysRes.GetBlock(iPoint);

    if (!adjoint) {
      SetPreconditioner(config, iPoint);
      for (iVar = 0; iVar < nVar; iVar ++ ) {
        Res = 0.0;
        for (jVar = 0; jVar < nVar; jVar ++ )
          Res += Preconditioner[iVar][jVar]*(Residual[jVar] + Res_TruncError[jVar]);
        nodes->AddSolution(iPoint,iVar, -Res*Delta*RK_AlphaCoeff);
        AddRes_RMS(iVar, Res*Res);
        AddRes_Max(iVar, fabs(Res), geometry->node[iPoint]->GetGlobalIndex(), geometry->node[iPoint]->GetCoord());
      }
    }
  }

  /*--- MPI solution ---*/

  InitiateComms(geometry, config, SOLUTION);
  CompleteComms(geometry, config, SOLUTION);

  /*--- Compute the root mean square residual ---*/

  SetResidual_RMS(geometry, config);

  /*--- For verification cases, compute the global error metrics. ---*/

  ComputeVerificationError(geometry, config);

}

void CIncEulerSolver::ExplicitEuler_Iteration(CGeometry *geometry, CSolver **solver_container, CConfig *config) {

  su2double *local_Residual, *local_Res_TruncError, Vol, Delta, Res;
  unsigned short iVar, jVar;
  unsigned long iPoint;

  bool adjoint = config->GetContinuous_Adjoint();

  for (iVar = 0; iVar < nVar; iVar++) {
    SetRes_RMS(iVar, 0.0);
    SetRes_Max(iVar, 0.0, 0);
  }

  /*--- Update the solution ---*/

  for (iPoint = 0; iPoint < nPointDomain; iPoint++) {
    Vol = (geometry->node[iPoint]->GetVolume() +
           geometry->node[iPoint]->GetPeriodicVolume());
    Delta = nodes->GetDelta_Time(iPoint) / Vol;

    local_Res_TruncError = nodes->GetResTruncError(iPoint);
    local_Residual = LinSysRes.GetBlock(iPoint);


    if (!adjoint) {
      SetPreconditioner(config, iPoint);
      for (iVar = 0; iVar < nVar; iVar ++ ) {
        Res = 0.0;
        for (jVar = 0; jVar < nVar; jVar ++ )
          Res += Preconditioner[iVar][jVar]*(local_Residual[jVar] + local_Res_TruncError[jVar]);
        nodes->AddSolution(iPoint,iVar, -Res*Delta);
        AddRes_RMS(iVar, Res*Res);
        AddRes_Max(iVar, fabs(Res), geometry->node[iPoint]->GetGlobalIndex(), geometry->node[iPoint]->GetCoord());
      }
    }
  }

  /*--- MPI solution ---*/

  InitiateComms(geometry, config, SOLUTION);
  CompleteComms(geometry, config, SOLUTION);

  /*--- Compute the root mean square residual ---*/

  SetResidual_RMS(geometry, config);

  /*--- For verification cases, compute the global error metrics. ---*/

  ComputeVerificationError(geometry, config);

}

void CIncEulerSolver::ImplicitEuler_Iteration(CGeometry *geometry, CSolver **solver_container, CConfig *config) {

  unsigned short iVar, jVar;
  unsigned long iPoint, total_index, IterLinSol = 0;
  su2double Delta, *local_Res_TruncError, Vol;

  bool adjoint = config->GetContinuous_Adjoint();

  /*--- Set maximum residual to zero ---*/

  for (iVar = 0; iVar < nVar; iVar++) {
    SetRes_RMS(iVar, 0.0);
    SetRes_Max(iVar, 0.0, 0);
  }

  /*--- Build implicit system ---*/

  for (iPoint = 0; iPoint < nPointDomain; iPoint++) {

    /*--- Read the residual ---*/

    local_Res_TruncError = nodes->GetResTruncError(iPoint);

    /*--- Read the volume ---*/

    Vol = (geometry->node[iPoint]->GetVolume() +
           geometry->node[iPoint]->GetPeriodicVolume());

    /*--- Apply the preconditioner and add to the diagonal. ---*/

    if (nodes->GetDelta_Time(iPoint) != 0.0) {
      Delta = Vol / nodes->GetDelta_Time(iPoint);
      SetPreconditioner(config, iPoint);
      for (iVar = 0; iVar < nVar; iVar ++ ) {
        for (jVar = 0; jVar < nVar; jVar ++ ) {
          Preconditioner[iVar][jVar] = Delta*Preconditioner[iVar][jVar];
        }
      }
      Jacobian.AddBlock2Diag(iPoint, Preconditioner);
    } else {
      Jacobian.SetVal2Diag(iPoint, 1.0);
      for (iVar = 0; iVar < nVar; iVar++) {
        total_index = iPoint*nVar + iVar;
        LinSysRes[total_index] = 0.0;
        local_Res_TruncError[iVar] = 0.0;
      }
    }

    /*--- Right hand side of the system (-Residual) and initial guess (x = 0) ---*/

    for (iVar = 0; iVar < nVar; iVar++) {
      total_index = iPoint*nVar + iVar;
      LinSysRes[total_index] = - (LinSysRes[total_index] + local_Res_TruncError[iVar]);
      LinSysSol[total_index] = 0.0;
      AddRes_RMS(iVar, LinSysRes[total_index]*LinSysRes[total_index]);
      AddRes_Max(iVar, fabs(LinSysRes[total_index]), geometry->node[iPoint]->GetGlobalIndex(), geometry->node[iPoint]->GetCoord());
    }

  }

  /*--- Initialize residual and solution at the ghost points ---*/

  for (iPoint = nPointDomain; iPoint < nPoint; iPoint++) {
    for (iVar = 0; iVar < nVar; iVar++) {
      total_index = iPoint*nVar + iVar;
      LinSysRes[total_index] = 0.0;
      LinSysSol[total_index] = 0.0;
    }
  }

  /*--- Solve or smooth the linear system ---*/

  IterLinSol = System.Solve(Jacobian, LinSysRes, LinSysSol, geometry, config);

  /*--- Store the value of the residual. ---*/

  SetResLinSolver(System.GetResidual());

  /*--- The the number of iterations of the linear solver ---*/

  SetIterLinSolver(IterLinSol);

  /*--- Update solution (system written in terms of increments) ---*/

  if (!adjoint) {
    for (iPoint = 0; iPoint < nPointDomain; iPoint++) {
      for (iVar = 0; iVar < nVar; iVar++) {
        nodes->AddSolution(iPoint, iVar, nodes->GetUnderRelaxation(iPoint)*LinSysSol[iPoint*nVar+iVar]);
      }
    }
  }

  for (unsigned short iPeriodic = 1; iPeriodic <= config->GetnMarker_Periodic()/2; iPeriodic++) {
    InitiatePeriodicComms(geometry, config, iPeriodic, PERIODIC_IMPLICIT);
    CompletePeriodicComms(geometry, config, iPeriodic, PERIODIC_IMPLICIT);
  }

  /*--- MPI solution ---*/

  InitiateComms(geometry, config, SOLUTION);
  CompleteComms(geometry, config, SOLUTION);

  /*--- Compute the root mean square residual ---*/

  SetResidual_RMS(geometry, config);

  /*--- For verification cases, compute the global error metrics. ---*/

  ComputeVerificationError(geometry, config);

}

void CIncEulerSolver::ComputeUnderRelaxationFactor(CSolver **solver_container, CConfig *config) {

  /* Loop over the solution update given by relaxing the linear
   system for this nonlinear iteration. */

  su2double localUnderRelaxation = 1.0;
  const su2double allowableRatio = 0.2;
  for (unsigned long iPoint = 0; iPoint < nPointDomain; iPoint++) {

    localUnderRelaxation = 1.0;
    for (unsigned short iVar = 0; iVar < nVar; iVar++) {

      /* We impose a limit on the maximum percentage that the
       temperature can change over a nonlinear iteration. */

      if ((config->GetEnergy_Equation() && (iVar == nVar-1))) {
        const unsigned long index = iPoint*nVar + iVar;
        su2double ratio = fabs(LinSysSol[index])/(nodes->GetSolution(iPoint, iVar)+EPS);
        if (ratio > allowableRatio) {
          localUnderRelaxation = min(allowableRatio/ratio, localUnderRelaxation);
        }
      }
    }

    /* In case of turbulence, take the min of the under-relaxation factor
     between the mean flow and the turb model. */

    if (config->GetKind_Turb_Model() != NONE)
      localUnderRelaxation = min(localUnderRelaxation, solver_container[TURB_SOL]->GetNodes()->GetUnderRelaxation(iPoint));

    /* Threshold the relaxation factor in the event that there is
     a very small value. This helps avoid catastrophic crashes due
     to non-realizable states by canceling the update. */

    if (localUnderRelaxation < 1e-10) localUnderRelaxation = 0.0;

    /* Store the under-relaxation factor for this point. */

    nodes->SetUnderRelaxation(iPoint, localUnderRelaxation);

  }

}

void CIncEulerSolver::SetPrimitive_Gradient_GG(CGeometry *geometry, CConfig *config, bool reconstruction) {

  const auto& primitives = nodes->GetPrimitive();
  auto& gradient = reconstruction? nodes->GetGradient_Reconstruction() : nodes->GetGradient_Primitive();

  computeGradientsGreenGauss(this, PRIMITIVE_GRADIENT, PERIODIC_PRIM_GG, *geometry,
                             *config, primitives, 0, nPrimVarGrad, gradient);
}

void CIncEulerSolver::SetPrimitive_Gradient_LS(CGeometry *geometry, CConfig *config, bool reconstruction) {

  /*--- Set a flag for unweighted or weighted least-squares. ---*/
  bool weighted;

  if (reconstruction)
    weighted = (config->GetKind_Gradient_Method_Recon() == WEIGHTED_LEAST_SQUARES);
  else
    weighted = (config->GetKind_Gradient_Method() == WEIGHTED_LEAST_SQUARES);

  const auto& primitives = nodes->GetPrimitive();
  auto& rmatrix = nodes->GetRmatrix();
  auto& gradient = reconstruction? nodes->GetGradient_Reconstruction() : nodes->GetGradient_Primitive();
  PERIODIC_QUANTITIES kindPeriodicComm = weighted? PERIODIC_PRIM_LS : PERIODIC_PRIM_ULS;

  computeGradientsLeastSquares(this, PRIMITIVE_GRADIENT, kindPeriodicComm, *geometry, *config,
                               weighted, primitives, 0, nPrimVarGrad, gradient, rmatrix);
}

void CIncEulerSolver::SetPrimitive_Limiter(CGeometry *geometry, CConfig *config) {

  auto kindLimiter = static_cast<ENUM_LIMITER>(config->GetKind_SlopeLimit_Flow());
  const auto& primitives = nodes->GetPrimitive();
  const auto& gradient = nodes->GetGradient_Reconstruction();
  auto& primMin = nodes->GetSolution_Min();
  auto& primMax = nodes->GetSolution_Max();
  auto& limiter = nodes->GetLimiter_Primitive();

  computeLimiters(kindLimiter, this, PRIMITIVE_LIMITER, PERIODIC_LIM_PRIM_1, PERIODIC_LIM_PRIM_2,
            *geometry, *config, 0, nPrimVarGrad, primitives, gradient, primMin, primMax, limiter);
}

void CIncEulerSolver::SetInletAtVertex(su2double *val_inlet,
                                       unsigned short iMarker,
                                       unsigned long iVertex) {

  /*--- Alias positions within inlet file for readability ---*/

  unsigned short T_position       = nDim;
  unsigned short P_position       = nDim+1;
  unsigned short FlowDir_position = nDim+2;

  /*--- Check that the norm of the flow unit vector is actually 1 ---*/

  su2double norm = 0.0;
  for (unsigned short iDim = 0; iDim < nDim; iDim++) {
    norm += pow(val_inlet[FlowDir_position + iDim], 2);
  }
  norm = sqrt(norm);

  /*--- The tolerance here needs to be loose.  When adding a very
   * small number (1e-10 or smaller) to a number close to 1.0, floating
   * point roundoff errors can occur. ---*/

  if (abs(norm - 1.0) > 1e-6) {
    ostringstream error_msg;
    error_msg << "ERROR: Found these values in columns ";
    error_msg << FlowDir_position << " - ";
    error_msg << FlowDir_position + nDim - 1 << endl;
    error_msg << std::scientific;
    error_msg << "  [" << val_inlet[FlowDir_position];
    error_msg << ", " << val_inlet[FlowDir_position + 1];
    if (nDim == 3) error_msg << ", " << val_inlet[FlowDir_position + 2];
    error_msg << "]" << endl;
    error_msg << "  These values should be components of a unit vector for direction," << endl;
    error_msg << "  but their magnitude is: " << norm << endl;
    SU2_MPI::Error(error_msg.str(), CURRENT_FUNCTION);
  }

  /*--- Store the values in our inlet data structures. ---*/

  Inlet_Ttotal[iMarker][iVertex] = val_inlet[T_position];
  Inlet_Ptotal[iMarker][iVertex] = val_inlet[P_position];
  for (unsigned short iDim = 0; iDim < nDim; iDim++) {
    Inlet_FlowDir[iMarker][iVertex][iDim] =  val_inlet[FlowDir_position + iDim];
  }

}

su2double CIncEulerSolver::GetInletAtVertex(su2double *val_inlet,
                                            unsigned long val_inlet_point,
                                            unsigned short val_kind_marker,
                                            string val_marker,
                                            CGeometry *geometry,
                                            CConfig *config) const {

  /*--- Local variables ---*/

  unsigned short iMarker, iDim;
  unsigned long iPoint, iVertex;
  su2double Area = 0.0;
  su2double Normal[3] = {0.0,0.0,0.0};

  /*--- Alias positions within inlet file for readability ---*/

    unsigned short T_position       = nDim;
    unsigned short P_position       = nDim+1;
    unsigned short FlowDir_position = nDim+2;

  if (val_kind_marker == INLET_FLOW) {

    for (iMarker = 0; iMarker < config->GetnMarker_All(); iMarker++) {
      if ((config->GetMarker_All_KindBC(iMarker) == INLET_FLOW) &&
          (config->GetMarker_All_TagBound(iMarker) == val_marker)) {

        for (iVertex = 0; iVertex < nVertex[iMarker]; iVertex++){

          iPoint = geometry->vertex[iMarker][iVertex]->GetNode();

          if (iPoint == val_inlet_point) {

            /*-- Compute boundary face area for this vertex. ---*/

            geometry->vertex[iMarker][iVertex]->GetNormal(Normal);
            Area = 0.0;
            for (iDim = 0; iDim < nDim; iDim++) Area += Normal[iDim]*Normal[iDim];
            Area = sqrt(Area);

            /*--- Access and store the inlet variables for this vertex. ---*/

            val_inlet[T_position] = Inlet_Ttotal[iMarker][iVertex];
            val_inlet[P_position] = Inlet_Ptotal[iMarker][iVertex];
            for (iDim = 0; iDim < nDim; iDim++) {
              val_inlet[FlowDir_position + iDim] = Inlet_FlowDir[iMarker][iVertex][iDim];
            }

            /*--- Exit once we find the point. ---*/

            return Area;

          }
        }
      }
    }
  }

  /*--- If we don't find a match, then the child point is not on the
   current inlet boundary marker. Return zero area so this point does
   not contribute to the restriction operator and continue. ---*/

  return Area;

}

void CIncEulerSolver::SetUniformInlet(CConfig* config, unsigned short iMarker) {

  if (config->GetMarker_All_KindBC(iMarker) == INLET_FLOW) {

    string Marker_Tag   = config->GetMarker_All_TagBound(iMarker);
    su2double p_total   = config->GetInlet_Ptotal(Marker_Tag);
    su2double t_total   = config->GetInlet_Ttotal(Marker_Tag);
    su2double* flow_dir = config->GetInlet_FlowDir(Marker_Tag);

    for(unsigned long iVertex=0; iVertex < nVertex[iMarker]; iVertex++){
      Inlet_Ttotal[iMarker][iVertex] = t_total;
      Inlet_Ptotal[iMarker][iVertex] = p_total;
      for (unsigned short iDim = 0; iDim < nDim; iDim++)
        Inlet_FlowDir[iMarker][iVertex][iDim] = flow_dir[iDim];
    }

  } else {

    /*--- For now, non-inlets just get set to zero. In the future, we
     can do more customization for other boundary types here. ---*/

    for(unsigned long iVertex=0; iVertex < nVertex[iMarker]; iVertex++){
      Inlet_Ttotal[iMarker][iVertex] = 0.0;
      Inlet_Ptotal[iMarker][iVertex] = 0.0;
      for (unsigned short iDim = 0; iDim < nDim; iDim++)
        Inlet_FlowDir[iMarker][iVertex][iDim] = 0.0;
    }
  }

}

void CIncEulerSolver::Evaluate_ObjFunc(CConfig *config) {

  unsigned short iMarker_Monitoring, Kind_ObjFunc;
  su2double Weight_ObjFunc;

  Total_ComboObj = 0.0;

  /*--- Loop over all monitored markers, add to the 'combo' objective ---*/

  for (iMarker_Monitoring = 0; iMarker_Monitoring < config->GetnMarker_Monitoring(); iMarker_Monitoring++) {

    Weight_ObjFunc = config->GetWeight_ObjFunc(iMarker_Monitoring);
    Kind_ObjFunc = config->GetKind_ObjFunc(iMarker_Monitoring);

    switch(Kind_ObjFunc) {
      case DRAG_COEFFICIENT:
        Total_ComboObj+=Weight_ObjFunc*(Surface_CD[iMarker_Monitoring]);
        break;
      case LIFT_COEFFICIENT:
        Total_ComboObj+=Weight_ObjFunc*(Surface_CL[iMarker_Monitoring]);
        break;
      case SIDEFORCE_COEFFICIENT:
        Total_ComboObj+=Weight_ObjFunc*(Surface_CSF[iMarker_Monitoring]);
        break;
      case EFFICIENCY:
        Total_ComboObj+=Weight_ObjFunc*(Surface_CEff[iMarker_Monitoring]);
        break;
      case MOMENT_X_COEFFICIENT:
        Total_ComboObj+=Weight_ObjFunc*(Surface_CMx[iMarker_Monitoring]);
        break;
      case MOMENT_Y_COEFFICIENT:
        Total_ComboObj+=Weight_ObjFunc*(Surface_CMy[iMarker_Monitoring]);
        break;
      case MOMENT_Z_COEFFICIENT:
        Total_ComboObj+=Weight_ObjFunc*(Surface_CMz[iMarker_Monitoring]);
        break;
      case FORCE_X_COEFFICIENT:
        Total_ComboObj+=Weight_ObjFunc*Surface_CFx[iMarker_Monitoring];
        break;
      case FORCE_Y_COEFFICIENT:
        Total_ComboObj+=Weight_ObjFunc*Surface_CFy[iMarker_Monitoring];
        break;
      case FORCE_Z_COEFFICIENT:
        Total_ComboObj+=Weight_ObjFunc*Surface_CFz[iMarker_Monitoring];
        break;
      case TOTAL_HEATFLUX:
        Total_ComboObj+=Weight_ObjFunc*Surface_HF_Visc[iMarker_Monitoring];
        break;
      case MAXIMUM_HEATFLUX:
        Total_ComboObj+=Weight_ObjFunc*Surface_MaxHF_Visc[iMarker_Monitoring];
        break;
      default:
        break;

    }
  }

  /*--- The following are not per-surface, and so to avoid that they are
   double-counted when multiple surfaces are specified, they have been
   placed outside of the loop above. In addition, multi-objective mode is
   also disabled for these objective functions (error thrown at start). ---*/

  Weight_ObjFunc = config->GetWeight_ObjFunc(0);
  Kind_ObjFunc   = config->GetKind_ObjFunc(0);

  switch(Kind_ObjFunc) {
    case INVERSE_DESIGN_PRESSURE:
      Total_ComboObj+=Weight_ObjFunc*Total_CpDiff;
      break;
    case INVERSE_DESIGN_HEATFLUX:
      Total_ComboObj+=Weight_ObjFunc*Total_HeatFluxDiff;
      break;
    case THRUST_COEFFICIENT:
      Total_ComboObj+=Weight_ObjFunc*Total_CT;
      break;
    case TORQUE_COEFFICIENT:
      Total_ComboObj+=Weight_ObjFunc*Total_CQ;
      break;
    case FIGURE_OF_MERIT:
      Total_ComboObj+=Weight_ObjFunc*Total_CMerit;
      break;
    case SURFACE_TOTAL_PRESSURE:
      Total_ComboObj+=Weight_ObjFunc*config->GetSurface_TotalPressure(0);
      break;
    case SURFACE_STATIC_PRESSURE:
      Total_ComboObj+=Weight_ObjFunc*config->GetSurface_Pressure(0);
      break;
    case SURFACE_MASSFLOW:
      Total_ComboObj+=Weight_ObjFunc*config->GetSurface_MassFlow(0);
      break;
    case SURFACE_UNIFORMITY:
      Total_ComboObj+=Weight_ObjFunc*config->GetSurface_Uniformity(0);
      break;
    case SURFACE_SECONDARY:
      Total_ComboObj+=Weight_ObjFunc*config->GetSurface_SecondaryStrength(0);
      break;
    case SURFACE_MOM_DISTORTION:
      Total_ComboObj+=Weight_ObjFunc*config->GetSurface_MomentumDistortion(0);
      break;
    case SURFACE_SECOND_OVER_UNIFORM:
      Total_ComboObj+=Weight_ObjFunc*config->GetSurface_SecondOverUniform(0);
      break;
    case SURFACE_PRESSURE_DROP:
      Total_ComboObj+=Weight_ObjFunc*config->GetSurface_PressureDrop(0);
      break;
    case CUSTOM_OBJFUNC:
      Total_ComboObj+=Weight_ObjFunc*Total_Custom_ObjFunc;
      break;
    default:
      break;
  }

}

void CIncEulerSolver::SetBeta_Parameter(CGeometry *geometry, CSolver **solver_container,
                                   CConfig *config, unsigned short iMesh) {

  su2double epsilon2  = config->GetBeta_Factor();
  su2double epsilon2_default = 4.1;
  su2double maxVel2 = 0.0;
  su2double Beta = 1.0;

  unsigned long iPoint;

  /*--- For now, only the finest mesh level stores the Beta for all levels. ---*/

  if (iMesh == MESH_0) {

    for (iPoint = 0; iPoint < nPoint; iPoint++) {

      /*--- Store the local maximum of the squared velocity in the field. ---*/

      if (nodes->GetVelocity2(iPoint) > maxVel2)
        maxVel2 = nodes->GetVelocity2(iPoint);

    }

    /*--- Communicate the max globally to give a conservative estimate. ---*/

#ifdef HAVE_MPI
    su2double myMaxVel2 = maxVel2; maxVel2 = 0.0;
    SU2_MPI::Allreduce(&myMaxVel2, &maxVel2, 1, MPI_DOUBLE, MPI_MAX, MPI_COMM_WORLD);
#endif

    Beta = max(1e-10,maxVel2);
    config->SetMax_Vel2(Beta);

  }

  /*--- Allow an override if user supplies a large epsilon^2. ---*/

  epsilon2 = max(epsilon2_default,epsilon2);

  for (iPoint = 0; iPoint < nPoint; iPoint++)
    nodes->SetBetaInc2(iPoint,epsilon2*config->GetMax_Vel2());

}

void CIncEulerSolver::SetPreconditioner(CConfig *config, unsigned long iPoint) {

  unsigned short iDim, jDim;

  su2double  BetaInc2, Density, dRhodT, Temperature, oneOverCp, Cp;
  su2double  Velocity[3] = {0.0,0.0,0.0};

  bool variable_density = (config->GetKind_DensityModel() == VARIABLE);
  bool implicit         = (config->GetKind_TimeIntScheme_Flow() == EULER_IMPLICIT);
  bool energy           = config->GetEnergy_Equation();

  /*--- Access the primitive variables at this node. ---*/

  Density     = nodes->GetDensity(iPoint);
  BetaInc2    = nodes->GetBetaInc2(iPoint);
  Cp          = nodes->GetSpecificHeatCp(iPoint);
  oneOverCp   = 1.0/Cp;
  Temperature = nodes->GetTemperature(iPoint);

  for (iDim = 0; iDim < nDim; iDim++)
    Velocity[iDim] = nodes->GetVelocity(iPoint,iDim);

  /*--- We need the derivative of the equation of state to build the
   preconditioning matrix. For now, the only option is the ideal gas
   law, but in the future, dRhodT should be in the fluid model. ---*/

  if (variable_density) {
    dRhodT = -Density/Temperature;
  } else {
    dRhodT = 0.0;
  }

  /*--- Calculating the inverse of the preconditioning matrix
   that multiplies the time derivative during time integration. ---*/

  if (implicit) {

    /*--- For implicit calculations, we multiply the preconditioner
     by the cell volume over the time step and add to the Jac diagonal. ---*/

    Preconditioner[0][0] = 1.0/BetaInc2;
    for (iDim = 0; iDim < nDim; iDim++)
      Preconditioner[iDim+1][0] = Velocity[iDim]/BetaInc2;

    if (energy) Preconditioner[nDim+1][0] = Cp*Temperature/BetaInc2;
    else        Preconditioner[nDim+1][0] = 0.0;

    for (jDim = 0; jDim < nDim; jDim++) {
      Preconditioner[0][jDim+1] = 0.0;
      for (iDim = 0; iDim < nDim; iDim++) {
        if (iDim == jDim) Preconditioner[iDim+1][jDim+1] = Density;
        else Preconditioner[iDim+1][jDim+1] = 0.0;
      }
      Preconditioner[nDim+1][jDim+1] = 0.0;
    }

    Preconditioner[0][nDim+1] = dRhodT;
    for (iDim = 0; iDim < nDim; iDim++)
      Preconditioner[iDim+1][nDim+1] = Velocity[iDim]*dRhodT;

    if (energy) Preconditioner[nDim+1][nDim+1] = Cp*(dRhodT*Temperature + Density);
    else        Preconditioner[nDim+1][nDim+1] = 1.0;

  } else {

    /*--- For explicit calculations, we move the residual to the
     right-hand side and pre-multiply by the preconditioner inverse.
     Therefore, we build inv(Precon) here and multiply by the residual
     later in the R-K and Euler Explicit time integration schemes. ---*/

    Preconditioner[0][0] = Temperature*BetaInc2*dRhodT/Density + BetaInc2;
    for (iDim = 0; iDim < nDim; iDim ++)
      Preconditioner[iDim+1][0] = -1.0*Velocity[iDim]/Density;

    if (energy) Preconditioner[nDim+1][0] = -1.0*Temperature/Density;
    else        Preconditioner[nDim+1][0] = 0.0;


    for (jDim = 0; jDim < nDim; jDim++) {
      Preconditioner[0][jDim+1] = 0.0;
      for (iDim = 0; iDim < nDim; iDim++) {
        if (iDim == jDim) Preconditioner[iDim+1][jDim+1] = 1.0/Density;
        else Preconditioner[iDim+1][jDim+1] = 0.0;
      }
      Preconditioner[nDim+1][jDim+1] = 0.0;
    }

    Preconditioner[0][nDim+1] = -1.0*BetaInc2*dRhodT*oneOverCp/Density;
    for (iDim = 0; iDim < nDim; iDim ++)
      Preconditioner[iDim+1][nDim+1] = 0.0;

    if (energy) Preconditioner[nDim+1][nDim+1] = oneOverCp/Density;
    else        Preconditioner[nDim+1][nDim+1] = 0.0;

  }

}

void CIncEulerSolver::BC_Far_Field(CGeometry *geometry, CSolver **solver_container, CNumerics *conv_numerics,
                                CNumerics *visc_numerics, CConfig *config, unsigned short val_marker) {

  unsigned short iDim;
  unsigned long iVertex, iPoint, Point_Normal;

  su2double *V_infty, *V_domain;

  bool implicit      = config->GetKind_TimeIntScheme_Flow() == EULER_IMPLICIT;
  bool viscous       = config->GetViscous();

  su2double *Normal = new su2double[nDim];

  /*--- Loop over all the vertices on this boundary marker ---*/

  for (iVertex = 0; iVertex < geometry->nVertex[val_marker]; iVertex++) {
    iPoint = geometry->vertex[val_marker][iVertex]->GetNode();

    /*--- Allocate the value at the infinity ---*/

    V_infty = GetCharacPrimVar(val_marker, iVertex);

    /*--- Check if the node belongs to the domain (i.e, not a halo node) ---*/

    if (geometry->node[iPoint]->GetDomain()) {

      /*--- Index of the closest interior node ---*/

      Point_Normal = geometry->vertex[val_marker][iVertex]->GetNormal_Neighbor();

      /*--- Normal vector for this vertex (negate for outward convention) ---*/

      geometry->vertex[val_marker][iVertex]->GetNormal(Normal);
      for (iDim = 0; iDim < nDim; iDim++) Normal[iDim] = -Normal[iDim];
      conv_numerics->SetNormal(Normal);

      /*--- Retrieve solution at the farfield boundary node ---*/

      V_domain = nodes->GetPrimitive(iPoint);

      /*--- Recompute and store the velocity in the primitive variable vector. ---*/

      for (iDim = 0; iDim < nDim; iDim++)
        V_infty[iDim+1] = GetVelocity_Inf(iDim);

      /*--- Far-field pressure set to static pressure (0.0). ---*/

      V_infty[0] = GetPressure_Inf();

      /*--- Dirichlet condition for temperature at far-field (if energy is active). ---*/

      V_infty[nDim+1] = GetTemperature_Inf();

      /*--- Store the density.  ---*/

      V_infty[nDim+2] = GetDensity_Inf();

      /*--- Beta coefficient stored at the node ---*/

      V_infty[nDim+3] = nodes->GetBetaInc2(iPoint);

      /*--- Cp is needed for Temperature equation. ---*/

      V_infty[nDim+7] = nodes->GetSpecificHeatCp(iPoint);

      /*--- Set various quantities in the numerics class ---*/

      conv_numerics->SetPrimitive(V_domain, V_infty);

      if (dynamic_grid)
        conv_numerics->SetGridVel(geometry->node[iPoint]->GetGridVel(),
                                  geometry->node[iPoint]->GetGridVel());

      /*--- Compute the convective residual using an upwind scheme ---*/

      auto residual = conv_numerics->ComputeResidual(config);

      /*--- Update residual value ---*/

      LinSysRes.AddBlock(iPoint, residual);

      /*--- Convective Jacobian contribution for implicit integration ---*/

      if (implicit)
        Jacobian.AddBlock2Diag(iPoint, residual.jacobian_i);

      /*--- Viscous residual contribution ---*/

      if (viscous) {

        /*--- Set transport properties at infinity. ---*/

        V_infty[nDim+4] = nodes->GetLaminarViscosity(iPoint);
        V_infty[nDim+5] = nodes->GetEddyViscosity(iPoint);
        V_infty[nDim+6] = nodes->GetThermalConductivity(iPoint);

        /*--- Set the normal vector and the coordinates ---*/

        visc_numerics->SetNormal(Normal);
        visc_numerics->SetCoord(geometry->node[iPoint]->GetCoord(),
                                geometry->node[Point_Normal]->GetCoord());

        /*--- Primitive variables, and gradient ---*/

        visc_numerics->SetPrimitive(V_domain, V_infty);
        visc_numerics->SetPrimVarGradient(nodes->GetGradient_Primitive(iPoint),
                                          nodes->GetGradient_Primitive(iPoint));

        /*--- Turbulent kinetic energy ---*/

        if ((config->GetKind_Turb_Model() == SST) || (config->GetKind_Turb_Model() == SST_SUST))
          visc_numerics->SetTurbKineticEnergy(solver_container[TURB_SOL]->GetNodes()->GetSolution(iPoint,0),
                                              solver_container[TURB_SOL]->GetNodes()->GetSolution(iPoint,0));

        /*--- Compute and update viscous residual ---*/

        auto residual = visc_numerics->ComputeResidual(config);
        LinSysRes.SubtractBlock(iPoint, residual);

        /*--- Viscous Jacobian contribution for implicit integration ---*/

        if (implicit)
          Jacobian.SubtractBlock2Diag(iPoint, residual.jacobian_i);

      }

    }
  }

  /*--- Free locally allocated memory ---*/

  delete [] Normal;

}

void CIncEulerSolver::BC_Inlet(CGeometry *geometry, CSolver **solver_container,
                            CNumerics *conv_numerics, CNumerics *visc_numerics, CConfig *config, unsigned short val_marker) {
  unsigned short iDim;
  unsigned long iVertex, iPoint;
  unsigned long Point_Normal;
  su2double *Flow_Dir, Flow_Dir_Mag, Vel_Mag, Area, P_total, P_domain, Vn;
  su2double *V_inlet, *V_domain;
  su2double UnitFlowDir[3] = {0.0,0.0,0.0};
  su2double dV[3] = {0.0,0.0,0.0};
  su2double Damping = config->GetInc_Inlet_Damping();

  bool implicit      = (config->GetKind_TimeIntScheme_Flow() == EULER_IMPLICIT);
  bool viscous       = config->GetViscous();

  string Marker_Tag  = config->GetMarker_All_TagBound(val_marker);

  unsigned short Kind_Inlet = config->GetKind_Inc_Inlet(Marker_Tag);

  su2double *Normal = new su2double[nDim];

  /*--- Loop over all the vertices on this boundary marker ---*/

  for (iVertex = 0; iVertex < geometry->nVertex[val_marker]; iVertex++) {

    /*--- Allocate the value at the inlet ---*/

    V_inlet = GetCharacPrimVar(val_marker, iVertex);

    iPoint = geometry->vertex[val_marker][iVertex]->GetNode();

    /*--- Check if the node belongs to the domain (i.e., not a halo node) ---*/

    if (geometry->node[iPoint]->GetDomain()) {

      /*--- Index of the closest interior node ---*/

      Point_Normal = geometry->vertex[val_marker][iVertex]->GetNormal_Neighbor();

      /*--- Normal vector for this vertex (negate for outward convention) ---*/

      geometry->vertex[val_marker][iVertex]->GetNormal(Normal);
      for (iDim = 0; iDim < nDim; iDim++) Normal[iDim] = -Normal[iDim];
      conv_numerics->SetNormal(Normal);

      Area = 0.0;
      for (iDim = 0; iDim < nDim; iDim++) Area += Normal[iDim]*Normal[iDim];
      Area = sqrt (Area);

      /*--- Both types of inlets may use the prescribed flow direction.
       Ensure that the flow direction is a unit vector. ---*/

      Flow_Dir = Inlet_FlowDir[val_marker][iVertex];
      Flow_Dir_Mag = 0.0;
      for (iDim = 0; iDim < nDim; iDim++)
        Flow_Dir_Mag += Flow_Dir[iDim]*Flow_Dir[iDim];
      Flow_Dir_Mag = sqrt(Flow_Dir_Mag);

      /*--- Store the unit flow direction vector. ---*/

      for (iDim = 0; iDim < nDim; iDim++)
        UnitFlowDir[iDim] = Flow_Dir[iDim]/Flow_Dir_Mag;

      /*--- Retrieve solution at this boundary node. ---*/

      V_domain = nodes->GetPrimitive(iPoint);

      /*--- Neumann condition for dynamic pressure ---*/

      V_inlet[0] = nodes->GetPressure(iPoint);

      /*--- The velocity is either prescribed or computed from total pressure. ---*/

      switch (Kind_Inlet) {

          /*--- Velocity and temperature (if required) been specified at the inlet. ---*/

        case VELOCITY_INLET:

          /*--- Retrieve the specified velocity and temperature for the inlet. ---*/

          Vel_Mag  = Inlet_Ptotal[val_marker][iVertex]/config->GetVelocity_Ref();

          /*--- Store the velocity in the primitive variable vector. ---*/

          for (iDim = 0; iDim < nDim; iDim++)
            V_inlet[iDim+1] = Vel_Mag*UnitFlowDir[iDim];

          /*--- Dirichlet condition for temperature (if energy is active) ---*/

          V_inlet[nDim+1] = Inlet_Ttotal[val_marker][iVertex]/config->GetTemperature_Ref();

          break;

          /*--- Stagnation pressure has been specified at the inlet. ---*/

        case PRESSURE_INLET:

          /*--- Retrieve the specified total pressure for the inlet. ---*/

          P_total = Inlet_Ptotal[val_marker][iVertex]/config->GetPressure_Ref();

          /*--- Store the current static pressure for clarity. ---*/

          P_domain = nodes->GetPressure(iPoint);

          /*--- Check for back flow through the inlet. ---*/

          Vn = 0.0;
          for (iDim = 0; iDim < nDim; iDim++) {
            Vn += V_domain[iDim+1]*(-1.0*Normal[iDim]/Area);
          }

          /*--- If the local static pressure is larger than the specified
           total pressure or the velocity is directed upstream, we have a
           back flow situation. The specified total pressure should be used
           as a static pressure condition and the velocity from the domain
           is used for the BC. ---*/

          if ((P_domain > P_total) || (Vn < 0.0)) {

            /*--- Back flow: use the prescribed P_total as static pressure. ---*/

            V_inlet[0] = Inlet_Ptotal[val_marker][iVertex]/config->GetPressure_Ref();

            /*--- Neumann condition for velocity. ---*/

            for (iDim = 0; iDim < nDim; iDim++)
              V_inlet[iDim+1] = V_domain[iDim+1];

            /*--- Neumann condition for the temperature. ---*/

            V_inlet[nDim+1] = nodes->GetTemperature(iPoint);

          } else {

            /*--- Update the velocity magnitude using the total pressure. ---*/

            Vel_Mag = sqrt((P_total - P_domain)/(0.5*nodes->GetDensity(iPoint)));

            /*--- If requested, use the local boundary normal (negative),
             instead of the prescribed flow direction in the config. ---*/

            if (config->GetInc_Inlet_UseNormal()) {
              for (iDim = 0; iDim < nDim; iDim++)
                UnitFlowDir[iDim] = -Normal[iDim]/Area;
            }

            /*--- Compute the delta change in velocity in each direction. ---*/

            for (iDim = 0; iDim < nDim; iDim++)
              dV[iDim] = Vel_Mag*UnitFlowDir[iDim] - V_domain[iDim+1];

            /*--- Update the velocity in the primitive variable vector.
             Note we use damping here to improve stability/convergence. ---*/

            for (iDim = 0; iDim < nDim; iDim++)
              V_inlet[iDim+1] = V_domain[iDim+1] + Damping*dV[iDim];

            /*--- Dirichlet condition for temperature (if energy is active) ---*/

            V_inlet[nDim+1] = Inlet_Ttotal[val_marker][iVertex]/config->GetTemperature_Ref();

          }

          break;

      }

      /*--- Access density at the node. This is either constant by
        construction, or will be set fixed implicitly by the temperature
        and equation of state. ---*/

      V_inlet[nDim+2] = nodes->GetDensity(iPoint);

      /*--- Beta coefficient from the config file ---*/

      V_inlet[nDim+3] = nodes->GetBetaInc2(iPoint);

      /*--- Cp is needed for Temperature equation. ---*/

      V_inlet[nDim+7] = nodes->GetSpecificHeatCp(iPoint);

      /*--- Set various quantities in the solver class ---*/

      conv_numerics->SetPrimitive(V_domain, V_inlet);

      if (dynamic_grid)
        conv_numerics->SetGridVel(geometry->node[iPoint]->GetGridVel(),
                                  geometry->node[iPoint]->GetGridVel());

      /*--- Compute the residual using an upwind scheme ---*/

      auto residual = conv_numerics->ComputeResidual(config);

      /*--- Update residual value ---*/

      LinSysRes.AddBlock(iPoint, residual);

      /*--- Jacobian contribution for implicit integration ---*/

      if (implicit)
        Jacobian.AddBlock2Diag(iPoint, residual.jacobian_i);

      /*--- Viscous contribution, commented out because serious convergence problems ---*/

      if (viscous) {

        /*--- Set transport properties at the inlet ---*/

        V_inlet[nDim+4] = nodes->GetLaminarViscosity(iPoint);
        V_inlet[nDim+5] = nodes->GetEddyViscosity(iPoint);
        V_inlet[nDim+6] = nodes->GetThermalConductivity(iPoint);

        /*--- Set the normal vector and the coordinates ---*/

        visc_numerics->SetNormal(Normal);
        visc_numerics->SetCoord(geometry->node[iPoint]->GetCoord(),
                                geometry->node[Point_Normal]->GetCoord());

        /*--- Primitive variables, and gradient ---*/

        visc_numerics->SetPrimitive(V_domain, V_inlet);
        visc_numerics->SetPrimVarGradient(nodes->GetGradient_Primitive(iPoint),
                                          nodes->GetGradient_Primitive(iPoint));

        /*--- Turbulent kinetic energy ---*/

        if ((config->GetKind_Turb_Model() == SST) || (config->GetKind_Turb_Model() == SST_SUST))
          visc_numerics->SetTurbKineticEnergy(solver_container[TURB_SOL]->GetNodes()->GetSolution(iPoint,0),
                                              solver_container[TURB_SOL]->GetNodes()->GetSolution(iPoint,0));

        /*--- Compute and update residual ---*/

        auto residual = visc_numerics->ComputeResidual(config);

        LinSysRes.SubtractBlock(iPoint, residual);

        /*--- Jacobian contribution for implicit integration ---*/

        if (implicit)
          Jacobian.SubtractBlock2Diag(iPoint, residual.jacobian_i);

      }

    }
  }

  /*--- Free locally allocated memory ---*/

  delete [] Normal;

}

void CIncEulerSolver::BC_Outlet(CGeometry *geometry, CSolver **solver_container,
                             CNumerics *conv_numerics, CNumerics *visc_numerics, CConfig *config, unsigned short val_marker) {
  unsigned short iDim;
  unsigned long iVertex, iPoint, Point_Normal;
  su2double Area;
  su2double *V_outlet, *V_domain, P_Outlet = 0.0, P_domain;
  su2double mDot_Target, mDot_Old, dP, Density_Avg, Area_Outlet;
  su2double Damping = config->GetInc_Outlet_Damping();

  bool implicit      = (config->GetKind_TimeIntScheme_Flow() == EULER_IMPLICIT);
  bool viscous       = config->GetViscous();
  string Marker_Tag  = config->GetMarker_All_TagBound(val_marker);

  su2double *Normal = new su2double[nDim];

  unsigned short Kind_Outlet = config->GetKind_Inc_Outlet(Marker_Tag);

  /*--- Loop over all the vertices on this boundary marker ---*/

  for (iVertex = 0; iVertex < geometry->nVertex[val_marker]; iVertex++) {

    /*--- Allocate the value at the outlet ---*/

    V_outlet = GetCharacPrimVar(val_marker, iVertex);

    iPoint = geometry->vertex[val_marker][iVertex]->GetNode();

    /*--- Check if the node belongs to the domain (i.e., not a halo node) ---*/

    if (geometry->node[iPoint]->GetDomain()) {

      /*--- Index of the closest interior node ---*/

      Point_Normal = geometry->vertex[val_marker][iVertex]->GetNormal_Neighbor();

      /*--- Normal vector for this vertex (negate for outward convention) ---*/

      geometry->vertex[val_marker][iVertex]->GetNormal(Normal);
      for (iDim = 0; iDim < nDim; iDim++) Normal[iDim] = -Normal[iDim];
      conv_numerics->SetNormal(Normal);

      Area = 0.0;
      for (iDim = 0; iDim < nDim; iDim++) Area += Normal[iDim]*Normal[iDim];
      Area = sqrt (Area);

      /*--- Current solution at this boundary node ---*/

      V_domain = nodes->GetPrimitive(iPoint);

      /*--- Store the current static pressure for clarity. ---*/

      P_domain = nodes->GetPressure(iPoint);

      /*--- Compute a boundary value for the pressure depending on whether
       we are prescribing a back pressure or a mass flow target. ---*/

      switch (Kind_Outlet) {

          /*--- Velocity and temperature (if required) been specified at the inlet. ---*/

        case PRESSURE_OUTLET:

          /*--- Retrieve the specified back pressure for this outlet. ---*/

          P_Outlet = config->GetOutlet_Pressure(Marker_Tag)/config->GetPressure_Ref();

          /*--- The pressure is prescribed at the outlet. ---*/

          V_outlet[0] = P_Outlet;

          /*--- Neumann condition for the velocity. ---*/

          for (iDim = 0; iDim < nDim; iDim++) {
            V_outlet[iDim+1] = nodes->GetVelocity(iPoint,iDim);
          }

          break;

          /*--- A mass flow target has been specified for the outlet. ---*/

        case MASS_FLOW_OUTLET:

          /*--- Retrieve the specified target mass flow at the outlet. ---*/

          mDot_Target = config->GetOutlet_Pressure(Marker_Tag)/(config->GetDensity_Ref() * config->GetVelocity_Ref());

          /*--- Retrieve the old mass flow, density, and area of the outlet,
           which has been computed in a preprocessing step. These values
           were stored in non-dim. form in the config container. ---*/

          mDot_Old    = config->GetOutlet_MassFlow(Marker_Tag);
          Density_Avg = config->GetOutlet_Density(Marker_Tag);
          Area_Outlet = config->GetOutlet_Area(Marker_Tag);

          /*--- Compute the pressure increment based on the difference
           between the current and target mass flow. Note that increasing
           pressure decreases flow speed. ---*/

          dP = 0.5*Density_Avg*(mDot_Old*mDot_Old - mDot_Target*mDot_Target)/((Density_Avg*Area_Outlet)*(Density_Avg*Area_Outlet));

          /*--- Update the new outlet pressure. Note that we use damping
           here to improve stability/convergence. ---*/

          P_Outlet = P_domain + Damping*dP;

          /*--- The pressure is prescribed at the outlet. ---*/

          V_outlet[0] = P_Outlet;

          /*--- Neumann condition for the velocity ---*/

          for (iDim = 0; iDim < nDim; iDim++) {
            V_outlet[iDim+1] = nodes->GetVelocity(iPoint,iDim);
          }

          break;

      }

      /*--- Neumann condition for the temperature. ---*/

      V_outlet[nDim+1] = nodes->GetTemperature(iPoint);

      /*--- Access density at the interior node. This is either constant by
        construction, or will be set fixed implicitly by the temperature
        and equation of state. ---*/

      V_outlet[nDim+2] = nodes->GetDensity(iPoint);

      /*--- Beta coefficient from the config file ---*/

      V_outlet[nDim+3] = nodes->GetBetaInc2(iPoint);

      /*--- Cp is needed for Temperature equation. ---*/

      V_outlet[nDim+7] = nodes->GetSpecificHeatCp(iPoint);

      /*--- Set various quantities in the solver class ---*/

      conv_numerics->SetPrimitive(V_domain, V_outlet);

      if (dynamic_grid)
        conv_numerics->SetGridVel(geometry->node[iPoint]->GetGridVel(),
                                  geometry->node[iPoint]->GetGridVel());

      /*--- Compute the residual using an upwind scheme ---*/

      auto residual = conv_numerics->ComputeResidual(config);

      /*--- Update residual value ---*/

      LinSysRes.AddBlock(iPoint, residual);

      /*--- Jacobian contribution for implicit integration ---*/

      if (implicit) {
        Jacobian.AddBlock2Diag(iPoint, residual.jacobian_i);
      }

      /*--- Viscous contribution, commented out because serious convergence problems ---*/

      if (viscous) {

        /*--- Set transport properties at the outlet. ---*/

        V_outlet[nDim+4] = nodes->GetLaminarViscosity(iPoint);
        V_outlet[nDim+5] = nodes->GetEddyViscosity(iPoint);
        V_outlet[nDim+6] = nodes->GetThermalConductivity(iPoint);

        /*--- Set the normal vector and the coordinates ---*/

        visc_numerics->SetNormal(Normal);
        visc_numerics->SetCoord(geometry->node[iPoint]->GetCoord(),
                                geometry->node[Point_Normal]->GetCoord());

        /*--- Primitive variables, and gradient ---*/

        visc_numerics->SetPrimitive(V_domain, V_outlet);
        visc_numerics->SetPrimVarGradient(nodes->GetGradient_Primitive(iPoint),
                                          nodes->GetGradient_Primitive(iPoint));

        /*--- Turbulent kinetic energy ---*/

        if ((config->GetKind_Turb_Model() == SST) || (config->GetKind_Turb_Model() == SST_SUST))
          visc_numerics->SetTurbKineticEnergy(solver_container[TURB_SOL]->GetNodes()->GetSolution(iPoint,0),
                                              solver_container[TURB_SOL]->GetNodes()->GetSolution(iPoint,0));

        /*--- Compute and update residual ---*/

        auto residual = visc_numerics->ComputeResidual(config);

        LinSysRes.SubtractBlock(iPoint, residual);

        /*--- Jacobian contribution for implicit integration ---*/
        if (implicit)
          Jacobian.SubtractBlock2Diag(iPoint, residual.jacobian_i);

      }

    }
  }

  /*--- Free locally allocated memory ---*/
  delete [] Normal;

}


void CIncEulerSolver::BC_Euler_Wall(CGeometry      *geometry,
                                    CSolver        **solver_container,
                                    CNumerics      *conv_numerics,
                                    CNumerics      *visc_numerics,
                                    CConfig        *config,
                                    unsigned short val_marker) {

  /*--- Call the equivalent symmetry plane boundary condition. ---*/
  BC_Sym_Plane(geometry, solver_container, conv_numerics, visc_numerics, config, val_marker);

}


void CIncEulerSolver::BC_Sym_Plane(CGeometry      *geometry,
                                   CSolver        **solver_container,
                                   CNumerics      *conv_numerics,
                                   CNumerics      *visc_numerics,
                                   CConfig        *config,
                                   unsigned short val_marker) {

  unsigned short iDim, iVar;
  unsigned long iVertex, iPoint;

  bool implicit = (config->GetKind_TimeIntScheme_Flow() == EULER_IMPLICIT),
       viscous  = config->GetViscous();

  /*--- Allocation of variables necessary for convective fluxes. ---*/
  su2double Area, ProjVelocity_i,
            *V_reflected,
            *V_domain,
            *Normal     = new su2double[nDim],
            *UnitNormal = new su2double[nDim];

  /*--- Allocation of variables necessary for viscous fluxes. ---*/
  su2double ProjGradient, ProjNormVelGrad, ProjTangVelGrad, TangentialNorm,
            *Tangential  = new su2double[nDim],
            *GradNormVel = new su2double[nDim],
            *GradTangVel = new su2double[nDim];

  /*--- Allocation of primitive gradient arrays for viscous fluxes. ---*/
  su2double **Grad_Reflected = new su2double*[nPrimVarGrad];
  for (iVar = 0; iVar < nPrimVarGrad; iVar++)
    Grad_Reflected[iVar] = new su2double[nDim];

  /*--- Loop over all the vertices on this boundary marker. ---*/
  for (iVertex = 0; iVertex < geometry->nVertex[val_marker]; iVertex++) {

    if (iVertex == 0 ||
        geometry->bound_is_straight[val_marker] != true) {

      /*----------------------------------------------------------------------------------------------*/
      /*--- Preprocessing:                                                                         ---*/
      /*--- Compute the unit normal and (in case of viscous flow) a corresponding unit tangential  ---*/
      /*--- to that normal. On a straight(2D)/plane(3D) boundary these two vectors are constant.   ---*/
      /*--- This circumstance is checked in gemoetry->ComputeSurf_Straightness(...) and stored     ---*/
      /*--- such that the recomputation does not occur for each node. On true symmetry planes, the ---*/
      /*--- normal is constant but this routines is used for Symmetry, Euler-Wall in inviscid flow ---*/
      /*--- and Euler Wall in viscous flow as well. In the latter curvy boundaries are likely to   ---*/
      /*--- happen. In doubt, the conditional above which checks straightness can be thrown out    ---*/
      /*--- such that the recomputation is done for each node (which comes with a tiny performance ---*/
      /*--- penalty).                                                                              ---*/
      /*----------------------------------------------------------------------------------------------*/

      /*--- Normal vector for a random vertex (zero) on this marker (negate for outward convention). ---*/
      geometry->vertex[val_marker][iVertex]->GetNormal(Normal);
      for (iDim = 0; iDim < nDim; iDim++)
        Normal[iDim] = -Normal[iDim];

      /*--- Compute unit normal, to be used for unit tangential, projected velocity and velocity
            component gradients. ---*/
      Area = 0.0;
      for (iDim = 0; iDim < nDim; iDim++)
        Area += Normal[iDim]*Normal[iDim];
      Area = sqrt (Area);

      for (iDim = 0; iDim < nDim; iDim++)
        UnitNormal[iDim] = -Normal[iDim]/Area;

      /*--- Preprocessing: Compute unit tangential, the direction is arbitrary as long as
            t*n=0 && |t|_2 = 1 ---*/
      if (viscous) {
        switch( nDim ) {
          case 2: {
            Tangential[0] = -UnitNormal[1];
            Tangential[1] =  UnitNormal[0];
            break;
          }
          case 3: {
            /*--- n = ai + bj + ck, if |b| > |c| ---*/
            if( abs(UnitNormal[1]) > abs(UnitNormal[2])) {
              /*--- t = bi + (c-a)j - bk  ---*/
              Tangential[0] = UnitNormal[1];
              Tangential[1] = UnitNormal[2] - UnitNormal[0];
              Tangential[2] = -UnitNormal[1];
            } else {
              /*--- t = ci - cj + (b-a)k  ---*/
              Tangential[0] = UnitNormal[2];
              Tangential[1] = -UnitNormal[2];
              Tangential[2] = UnitNormal[1] - UnitNormal[0];
            }
            /*--- Make it a unit vector. ---*/
            TangentialNorm = sqrt(pow(Tangential[0],2) + pow(Tangential[1],2) + pow(Tangential[2],2));
            Tangential[0] = Tangential[0] / TangentialNorm;
            Tangential[1] = Tangential[1] / TangentialNorm;
            Tangential[2] = Tangential[2] / TangentialNorm;
            break;
          }
        }// switch
      }//if viscous
    }//if bound_is_straight

    iPoint = geometry->vertex[val_marker][iVertex]->GetNode();

    /*--- Check if the node belongs to the domain (i.e., not a halo node) ---*/
    if (geometry->node[iPoint]->GetDomain()) {

      /*-------------------------------------------------------------------------------*/
      /*--- Step 1: For the convective fluxes, create a reflected state of the      ---*/
      /*---         Primitive variables by copying all interior values to the       ---*/
      /*---         reflected. Only the velocity is mirrored along the symmetry     ---*/
      /*---         axis. Based on the Upwind_Residual routine.                     ---*/
      /*-------------------------------------------------------------------------------*/

      /*--- Allocate the reflected state at the symmetry boundary. ---*/
      V_reflected = GetCharacPrimVar(val_marker, iVertex);

      /*--- Grid movement ---*/
      if (dynamic_grid)
        conv_numerics->SetGridVel(geometry->node[iPoint]->GetGridVel(), geometry->node[iPoint]->GetGridVel());

      /*--- Normal vector for this vertex (negate for outward convention). ---*/
      geometry->vertex[val_marker][iVertex]->GetNormal(Normal);
      for (iDim = 0; iDim < nDim; iDim++)
        Normal[iDim] = -Normal[iDim];
      conv_numerics->SetNormal(Normal);

      /*--- Get current solution at this boundary node ---*/
      V_domain = nodes->GetPrimitive(iPoint);

      /*--- Set the reflected state based on the boundary node. Scalars are copied and
            the velocity is mirrored along the symmetry boundary, i.e. the velocity in
            normal direction is substracted twice. ---*/
      for(iVar = 0; iVar < nPrimVar; iVar++)
        V_reflected[iVar] = nodes->GetPrimitive(iPoint,iVar);

      /*--- Compute velocity in normal direction (ProjVelcity_i=(v*n)) und substract twice from
            velocity in normal direction: v_r = v - 2 (v*n)n ---*/
      ProjVelocity_i = nodes->GetProjVel(iPoint,UnitNormal);

      for (iDim = 0; iDim < nDim; iDim++)
        V_reflected[iDim+1] = nodes->GetVelocity(iPoint,iDim) - 2.0 * ProjVelocity_i*UnitNormal[iDim];

      /*--- Set Primitive and Secondary for numerics class. ---*/
      conv_numerics->SetPrimitive(V_domain, V_reflected);
      conv_numerics->SetSecondary(nodes->GetSecondary(iPoint), nodes->GetSecondary(iPoint));

      /*--- Compute the residual using an upwind scheme. ---*/
      auto residual = conv_numerics->ComputeResidual(config);

      /*--- Update residual value ---*/
      LinSysRes.AddBlock(iPoint, residual);

      /*--- Jacobian contribution for implicit integration. ---*/
      if (implicit) {
        Jacobian.AddBlock2Diag(iPoint, residual.jacobian_i);
      }

      if (viscous) {

        /*-------------------------------------------------------------------------------*/
        /*--- Step 2: The viscous fluxes of the Navier-Stokes equations depend on the ---*/
        /*---         Primitive variables and their gradients. The viscous numerics   ---*/
        /*---         container is filled just as the convective numerics container,  ---*/
        /*---         but the primitive gradients of the reflected state have to be   ---*/
        /*---         determined additionally such that symmetry at the boundary is   ---*/
        /*---         enforced. Based on the Viscous_Residual routine.                ---*/
        /*-------------------------------------------------------------------------------*/

        /*--- Set the normal vector and the coordinates. ---*/
        visc_numerics->SetCoord(geometry->node[iPoint]->GetCoord(),
                                geometry->node[iPoint]->GetCoord());
        visc_numerics->SetNormal(Normal);

        /*--- Set the primitive and Secondary variables. ---*/
        visc_numerics->SetPrimitive(V_domain, V_reflected);
        visc_numerics->SetSecondary(nodes->GetSecondary(iPoint), nodes->GetSecondary(iPoint));

        /*--- For viscous Fluxes also the gradients of the primitives need to be determined.
              1. The gradients of scalars are mirrored along the sym plane just as velocity for the primitives
              2. The gradients of the velocity components need more attention, i.e. the gradient of the
                 normal velocity in tangential direction is mirrored and the gradient of the tangential velocity in
                 normal direction is mirrored. ---*/

        /*--- Get gradients of primitives of boundary cell ---*/
        for (iVar = 0; iVar < nPrimVarGrad; iVar++)
          for (iDim = 0; iDim < nDim; iDim++)
            Grad_Reflected[iVar][iDim] = nodes->GetGradient_Primitive(iPoint,iVar, iDim);

        /*--- Reflect the gradients for all scalars including the velocity components.
              The gradients of the velocity components are set later with the
              correct values: grad(V)_r = grad(V) - 2 [grad(V)*n]n, V beeing any primitive ---*/
        for (iVar = 0; iVar < nPrimVarGrad; iVar++) {
          if(iVar == 0 || iVar > nDim) { // Exclude velocity component gradients

            /*--- Compute projected part of the gradient in a dot product ---*/
            ProjGradient = 0.0;
            for (iDim = 0; iDim < nDim; iDim++)
              ProjGradient += Grad_Reflected[iVar][iDim]*UnitNormal[iDim];

            for (iDim = 0; iDim < nDim; iDim++)
              Grad_Reflected[iVar][iDim] = Grad_Reflected[iVar][iDim] - 2.0 * ProjGradient*UnitNormal[iDim];
          }
        }

        /*--- Compute gradients of normal and tangential velocity:
              grad(v*n) = grad(v_x) n_x + grad(v_y) n_y (+ grad(v_z) n_z)
              grad(v*t) = grad(v_x) t_x + grad(v_y) t_y (+ grad(v_z) t_z) ---*/
        for (iVar = 0; iVar < nDim; iVar++) { // counts gradient components
          GradNormVel[iVar] = 0.0;
          GradTangVel[iVar] = 0.0;
          for (iDim = 0; iDim < nDim; iDim++) { // counts sum with unit normal/tangential
            GradNormVel[iVar] += Grad_Reflected[iDim+1][iVar] * UnitNormal[iDim];
            GradTangVel[iVar] += Grad_Reflected[iDim+1][iVar] * Tangential[iDim];
          }
        }

        /*--- Refelect gradients in tangential and normal direction by substracting the normal/tangential
              component twice, just as done with velocity above.
              grad(v*n)_r = grad(v*n) - 2 {grad([v*n])*t}t
              grad(v*t)_r = grad(v*t) - 2 {grad([v*t])*n}n ---*/
        ProjNormVelGrad = 0.0;
        ProjTangVelGrad = 0.0;
        for (iDim = 0; iDim < nDim; iDim++) {
          ProjNormVelGrad += GradNormVel[iDim]*Tangential[iDim]; //grad([v*n])*t
          ProjTangVelGrad += GradTangVel[iDim]*UnitNormal[iDim]; //grad([v*t])*n
        }

        for (iDim = 0; iDim < nDim; iDim++) {
          GradNormVel[iDim] = GradNormVel[iDim] - 2.0 * ProjNormVelGrad * Tangential[iDim];
          GradTangVel[iDim] = GradTangVel[iDim] - 2.0 * ProjTangVelGrad * UnitNormal[iDim];
        }

        /*--- Transfer reflected gradients back into the Cartesian Coordinate system:
              grad(v_x)_r = grad(v*n)_r n_x + grad(v*t)_r t_x
              grad(v_y)_r = grad(v*n)_r n_y + grad(v*t)_r t_y
              ( grad(v_z)_r = grad(v*n)_r n_z + grad(v*t)_r t_z ) ---*/
        for (iVar = 0; iVar < nDim; iVar++) // loops over the velocity component gradients
          for (iDim = 0; iDim < nDim; iDim++) // loops over the entries of the above
            Grad_Reflected[iVar+1][iDim] = GradNormVel[iDim]*UnitNormal[iVar] + GradTangVel[iDim]*Tangential[iVar];

        /*--- Set the primitive gradients of the boundary and reflected state. ---*/
        visc_numerics->SetPrimVarGradient(nodes->GetGradient_Primitive(iPoint), Grad_Reflected);

        /*--- Turbulent kinetic energy. ---*/
        if ((config->GetKind_Turb_Model() == SST) || (config->GetKind_Turb_Model() == SST_SUST))
          visc_numerics->SetTurbKineticEnergy(solver_container[TURB_SOL]->GetNodes()->GetSolution(iPoint,0),
                                              solver_container[TURB_SOL]->GetNodes()->GetSolution(iPoint,0));

        /*--- Compute and update residual. Note that the viscous shear stress tensor is computed in the
              following routine based upon the velocity-component gradients. ---*/
        auto residual = visc_numerics->ComputeResidual(config);

        LinSysRes.SubtractBlock(iPoint, residual);

        /*--- Jacobian contribution for implicit integration. ---*/
        if (implicit)
          Jacobian.SubtractBlock2Diag(iPoint, residual.jacobian_i);
      }//if viscous
    }//if GetDomain
  }//for iVertex

  /*--- Free locally allocated memory ---*/
  delete [] Normal;
  delete [] UnitNormal;
  delete [] Tangential;
  delete [] GradNormVel;
  delete [] GradTangVel;

  for (iVar = 0; iVar < nPrimVarGrad; iVar++)
    delete [] Grad_Reflected[iVar];
  delete [] Grad_Reflected;
}


void CIncEulerSolver::BC_Fluid_Interface(CGeometry *geometry, CSolver **solver_container, CNumerics *conv_numerics,
                                         CNumerics *visc_numerics, CConfig *config) {

  unsigned long iVertex, jVertex, iPoint, Point_Normal = 0;
  unsigned short iDim, iVar, jVar, iMarker, nDonorVertex;

  bool implicit = (config->GetKind_TimeIntScheme_Flow() == EULER_IMPLICIT);
  bool viscous  = config->GetViscous();

  su2double *Normal = new su2double[nDim];
  su2double *PrimVar_i = new su2double[nPrimVar];
  su2double *PrimVar_j = new su2double[nPrimVar];
  su2double *tmp_residual = new su2double[nVar];

  su2double weight;

  for (iMarker = 0; iMarker < config->GetnMarker_All(); iMarker++) {

    if (config->GetMarker_All_KindBC(iMarker) == FLUID_INTERFACE) {

      for (iVertex = 0; iVertex < geometry->nVertex[iMarker]; iVertex++) {
        iPoint = geometry->vertex[iMarker][iVertex]->GetNode();

        if (geometry->node[iPoint]->GetDomain()) {

          nDonorVertex = GetnSlidingStates(iMarker, iVertex);

          /*--- Initialize Residual, this will serve to accumulate the average ---*/

          for (iVar = 0; iVar < nVar; iVar++) {
            Residual[iVar] = 0.0;
            for (jVar = 0; jVar < nVar; jVar++)
              Jacobian_i[iVar][jVar] = 0.0;
          }

          /*--- Loop over the nDonorVertexes and compute the averaged flux ---*/

          for (jVertex = 0; jVertex < nDonorVertex; jVertex++) {

            Point_Normal = geometry->vertex[iMarker][iVertex]->GetNormal_Neighbor();

            for (iVar = 0; iVar < nPrimVar; iVar++) {
              PrimVar_i[iVar] = nodes->GetPrimitive(iPoint,iVar);
              PrimVar_j[iVar] = GetSlidingState(iMarker, iVertex, iVar, jVertex);
            }

            /*--- Get the weight computed in the interpolator class for the j-th donor vertex ---*/

            weight = GetSlidingState(iMarker, iVertex, nPrimVar, jVertex);

            /*--- Set primitive variables ---*/

            conv_numerics->SetPrimitive( PrimVar_i, PrimVar_j );

            /*--- Set the normal vector ---*/

            geometry->vertex[iMarker][iVertex]->GetNormal(Normal);
            for (iDim = 0; iDim < nDim; iDim++)
              Normal[iDim] = -Normal[iDim];

            conv_numerics->SetNormal(Normal);

            if (dynamic_grid)
              conv_numerics->SetGridVel(geometry->node[iPoint]->GetGridVel(), geometry->node[iPoint]->GetGridVel());

            /*--- Compute the convective residual using an upwind scheme ---*/

            auto residual = conv_numerics->ComputeResidual(config);

            /*--- Accumulate the residuals to compute the average ---*/

            for (iVar = 0; iVar < nVar; iVar++) {
              Residual[iVar] += weight*residual.residual[iVar];
              for (jVar = 0; jVar < nVar; jVar++)
                Jacobian_i[iVar][jVar] += weight*residual.jacobian_i[iVar][jVar];
            }

          }

          /*--- Add Residuals and Jacobians ---*/

          LinSysRes.AddBlock(iPoint, Residual);
          if (implicit)
            Jacobian.AddBlock2Diag(iPoint, Jacobian_i);

          if (viscous) {

            /*--- Initialize Residual, this will serve to accumulate the average ---*/

            for (iVar = 0; iVar < nVar; iVar++) {
              Residual[iVar] = 0.0;
              for (jVar = 0; jVar < nVar; jVar++)
                Jacobian_i[iVar][jVar] = 0.0;
            }

            /*--- Loop over the nDonorVertexes and compute the averaged flux ---*/

            for (jVertex = 0; jVertex < nDonorVertex; jVertex++){
              PrimVar_j[nDim+5] = GetSlidingState(iMarker, iVertex, nDim+5, jVertex);
              PrimVar_j[nDim+6] = GetSlidingState(iMarker, iVertex, nDim+6, jVertex);

              /*--- Get the weight computed in the interpolator class for the j-th donor vertex ---*/

              weight = GetSlidingState(iMarker, iVertex, nPrimVar, jVertex);

              /*--- Set the normal vector and the coordinates ---*/

              visc_numerics->SetNormal(Normal);
              visc_numerics->SetCoord(geometry->node[iPoint]->GetCoord(), geometry->node[Point_Normal]->GetCoord());

              /*--- Primitive variables, and gradient ---*/

              visc_numerics->SetPrimitive(PrimVar_i, PrimVar_j);
              visc_numerics->SetPrimVarGradient(nodes->GetGradient_Primitive(iPoint), nodes->GetGradient_Primitive(iPoint));

              /*--- Turbulent kinetic energy ---*/

              if ((config->GetKind_Turb_Model() == SST) || (config->GetKind_Turb_Model() == SST_SUST))
                visc_numerics->SetTurbKineticEnergy(solver_container[TURB_SOL]->GetNodes()->GetSolution(iPoint,0), solver_container[TURB_SOL]->GetNodes()->GetSolution(iPoint,0));

              /*--- Set the wall shear stress values (wall functions) to -1 (no evaluation using wall functions) ---*/

              visc_numerics->SetTauWall(-1.0, -1.0);

              /*--- Compute and update residual ---*/

              auto residual = visc_numerics->ComputeResidual(config);

              /*--- Accumulate the residuals to compute the average ---*/

              for (iVar = 0; iVar < nVar; iVar++) {
                Residual[iVar] += weight*residual.residual[iVar];
                for (jVar = 0; jVar < nVar; jVar++)
                  Jacobian_i[iVar][jVar] += weight*residual.jacobian_i[iVar][jVar];
              }
            }

            LinSysRes.SubtractBlock(iPoint, Residual);

            /*--- Jacobian contribution for implicit integration ---*/

            if (implicit)
              Jacobian.SubtractBlock2Diag(iPoint, Jacobian_i);

          }
        }
      }
    }
  }

  /*--- Free locally allocated memory ---*/

  delete [] tmp_residual;
  delete [] Normal;
  delete [] PrimVar_i;
  delete [] PrimVar_j;

}

void CIncEulerSolver::BC_Periodic(CGeometry *geometry, CSolver **solver_container,
                               CNumerics *numerics, CConfig *config) {

  /*--- Complete residuals for periodic boundary conditions. We loop over
   the periodic BCs in matching pairs so that, in the event that there are
   adjacent periodic markers, the repeated points will have their residuals
   accumulated correctly during the communications. For implicit calculations,
   the Jacobians and linear system are also correctly adjusted here. ---*/

  for (unsigned short iPeriodic = 1; iPeriodic <= config->GetnMarker_Periodic()/2; iPeriodic++) {
    InitiatePeriodicComms(geometry, config, iPeriodic, PERIODIC_RESIDUAL);
    CompletePeriodicComms(geometry, config, iPeriodic, PERIODIC_RESIDUAL);
  }

}

void CIncEulerSolver::BC_Custom(CGeometry      *geometry,
                                CSolver        **solver_container,
                                CNumerics      *conv_numerics,
                                CNumerics      *visc_numerics,
                                CConfig        *config,
                                unsigned short val_marker) {

  /* Check for a verification solution. */

  if (VerificationSolution) {

    unsigned short iVar;
    unsigned long iVertex, iPoint, total_index;

    bool implicit = (config->GetKind_TimeIntScheme_Flow() == EULER_IMPLICIT);

    /*--- Get the physical time. ---*/

    su2double time = 0.0;
    if (config->GetTime_Marching()) time = config->GetPhysicalTime();

    /*--- Loop over all the vertices on this boundary marker ---*/

    for (iVertex = 0; iVertex < geometry->nVertex[val_marker]; iVertex++) {

      /*--- Get the point index for the current node. ---*/

      iPoint = geometry->vertex[val_marker][iVertex]->GetNode();

      /*--- Check if the node belongs to the domain (i.e, not a halo node) ---*/

      if (geometry->node[iPoint]->GetDomain()) {

        /*--- Get the coordinates for the current node. ---*/

        const su2double *coor = geometry->node[iPoint]->GetCoord();

        /*--- Get the conservative state from the verification solution. ---*/

        VerificationSolution->GetBCState(coor, time, Solution);

        /*--- For verification cases, we will apply a strong Dirichlet
         condition by setting the solution values at the boundary nodes
         directly and setting the residual to zero at those nodes. ---*/

        nodes->SetSolution_Old(iPoint,Solution);
        nodes->SetSolution(iPoint,Solution);
        nodes->SetRes_TruncErrorZero(iPoint);
        LinSysRes.SetBlock_Zero(iPoint);

        /*--- Adjust rows of the Jacobian (includes 1 in the diagonal) ---*/

        if (implicit){
          for (iVar = 0; iVar < nVar; iVar++) {
            total_index = iPoint*nVar+iVar;
            Jacobian.DeleteValsRowi(total_index);
          }
        }

      }
    }

  } else {

    /* The user must specify the custom BC's here. */
    SU2_MPI::Error("Implement customized boundary conditions here.", CURRENT_FUNCTION);

  }

}

void CIncEulerSolver::SetResidual_DualTime(CGeometry *geometry, CSolver **solver_container, CConfig *config,
                                        unsigned short iRKStep, unsigned short iMesh, unsigned short RunTime_EqSystem) {

  /*--- Local variables ---*/

  unsigned short iVar, jVar, iMarker, iDim;
  unsigned long iPoint, jPoint, iEdge, iVertex;

  su2double Density, Cp;
  su2double *V_time_nM1, *V_time_n, *V_time_nP1;
  su2double U_time_nM1[5], U_time_n[5], U_time_nP1[5];
  su2double Volume_nM1, Volume_nP1, TimeStep;
  su2double *Normal = NULL, *GridVel_i = NULL, *GridVel_j = NULL, Residual_GCL;

  bool implicit = (config->GetKind_TimeIntScheme_Flow() == EULER_IMPLICIT);
  bool energy   = config->GetEnergy_Equation();

  /*--- Store the physical time step ---*/

  TimeStep = config->GetDelta_UnstTimeND();

  /*--- Compute the dual time-stepping source term for static meshes ---*/

  if (!dynamic_grid) {

    /*--- Loop over all nodes (excluding halos) ---*/

    for (iPoint = 0; iPoint < nPointDomain; iPoint++) {

      /*--- Initialize the Residual / Jacobian container to zero. ---*/

      for (iVar = 0; iVar < nVar; iVar++) {
        Residual[iVar] = 0.0;
        if (implicit) {
        for (jVar = 0; jVar < nVar; jVar++)
          Jacobian_i[iVar][jVar] = 0.0;
        }
      }

      /*--- Retrieve the solution at time levels n-1, n, and n+1. Note that
       we are currently iterating on U^n+1 and that U^n & U^n-1 are fixed,
       previous solutions that are stored in memory. These are actually
       the primitive values, but we will convert to conservatives. ---*/

      V_time_nM1 = nodes->GetSolution_time_n1(iPoint);
      V_time_n   = nodes->GetSolution_time_n(iPoint);
      V_time_nP1 = nodes->GetSolution(iPoint);

      /*--- Access the density and Cp at this node (constant for now). ---*/

      Density     = nodes->GetDensity(iPoint);
      Cp          = nodes->GetSpecificHeatCp(iPoint);

      /*--- Compute the conservative variable vector for all time levels. ---*/

      U_time_nM1[0] = Density;
      U_time_n[0]   = Density;
      U_time_nP1[0] = Density;

      for (iDim = 0; iDim < nDim; iDim++) {
        U_time_nM1[iDim+1] = Density*V_time_nM1[iDim+1];
        U_time_n[iDim+1]   = Density*V_time_n[iDim+1];
        U_time_nP1[iDim+1] = Density*V_time_nP1[iDim+1];
      }

      U_time_nM1[nDim+1] = Density*Cp*V_time_nM1[nDim+1];
      U_time_n[nDim+1]   = Density*Cp*V_time_n[nDim+1];
      U_time_nP1[nDim+1] = Density*Cp*V_time_nP1[nDim+1];

      /*--- CV volume at time n+1. As we are on a static mesh, the volume
       of the CV will remained fixed for all time steps. ---*/

      Volume_nP1 = geometry->node[iPoint]->GetVolume();

      /*--- Compute the dual time-stepping source term based on the chosen
       time discretization scheme (1st- or 2nd-order). Note that for an
       incompressible problem, the pressure equation does not have a
       contribution, as the time derivative should always be zero. ---*/

      for (iVar = 0; iVar < nVar; iVar++) {
        if (config->GetTime_Marching() == DT_STEPPING_1ST)
          Residual[iVar] = (U_time_nP1[iVar] - U_time_n[iVar])*Volume_nP1 / TimeStep;
        if (config->GetTime_Marching() == DT_STEPPING_2ND)
          Residual[iVar] = ( 3.0*U_time_nP1[iVar] - 4.0*U_time_n[iVar]
                            +1.0*U_time_nM1[iVar])*Volume_nP1 / (2.0*TimeStep);
      }

      if (!energy) Residual[nDim+1] = 0.0;

      /*--- Store the residual and compute the Jacobian contribution due
       to the dual time source term. ---*/

      LinSysRes.AddBlock(iPoint, Residual);

      if (implicit) {

        SetPreconditioner(config, iPoint);
        for (iVar = 0; iVar < nVar; iVar++) {
          for (jVar = 0; jVar < nVar; jVar++) {
            Jacobian_i[iVar][jVar] = Preconditioner[iVar][jVar];
          }
        }

        for (iVar = 0; iVar < nVar; iVar++) {
          for (jVar = 0; jVar < nVar; jVar++) {
            if (config->GetTime_Marching() == DT_STEPPING_1ST)
              Jacobian_i[iVar][jVar] *= Volume_nP1 / TimeStep;
            if (config->GetTime_Marching() == DT_STEPPING_2ND)
              Jacobian_i[iVar][jVar] *= (Volume_nP1*3.0)/(2.0*TimeStep);
          }
        }

        if (!energy) {
            for (iVar = 0; iVar < nVar; iVar++) {
              Jacobian_i[iVar][nDim+1] = 0.0;
              Jacobian_i[nDim+1][iVar] = 0.0;
            }
        }

        Jacobian.AddBlock2Diag(iPoint, Jacobian_i);

      }
    }

  }

  else {

    /*--- For unsteady flows on dynamic meshes (rigidly transforming or
     dynamically deforming), the Geometric Conservation Law (GCL) should be
     satisfied in conjunction with the ALE formulation of the governing
     equations. The GCL prevents accuracy issues caused by grid motion, i.e.
     a uniform free-stream should be preserved through a moving grid. First,
     we will loop over the edges and boundaries to compute the GCL component
     of the dual time source term that depends on grid velocities. ---*/

    for (iEdge = 0; iEdge < geometry->GetnEdge(); iEdge++) {

      /*--- Initialize the Residual / Jacobian container to zero. ---*/

      for (iVar = 0; iVar < nVar; iVar++) Residual[iVar] = 0.0;

      /*--- Get indices for nodes i & j plus the face normal ---*/

      iPoint = geometry->edge[iEdge]->GetNode(0);
      jPoint = geometry->edge[iEdge]->GetNode(1);
      Normal = geometry->edge[iEdge]->GetNormal();

      /*--- Grid velocities stored at nodes i & j ---*/

      GridVel_i = geometry->node[iPoint]->GetGridVel();
      GridVel_j = geometry->node[jPoint]->GetGridVel();

      /*--- Compute the GCL term by averaging the grid velocities at the
       edge mid-point and dotting with the face normal. ---*/

      Residual_GCL = 0.0;
      for (iDim = 0; iDim < nDim; iDim++)
        Residual_GCL += 0.5*(GridVel_i[iDim]+GridVel_j[iDim])*Normal[iDim];

      /*--- Compute the GCL component of the source term for node i ---*/

      V_time_n = nodes->GetSolution_time_n(iPoint);

      /*--- Access the density and Cp at this node (constant for now). ---*/

      Density     = nodes->GetDensity(iPoint);
      Cp          = nodes->GetSpecificHeatCp(iPoint);

      /*--- Compute the conservative variable vector for all time levels. ---*/

      U_time_n[0] = Density;
      for (iDim = 0; iDim < nDim; iDim++) {
        U_time_n[iDim+1] = Density*V_time_n[iDim+1];
      }
      U_time_n[nDim+1] = Density*Cp*V_time_n[nDim+1];

      for (iVar = 0; iVar < nVar; iVar++)
        Residual[iVar] = U_time_n[iVar]*Residual_GCL;

      if (!energy) Residual[nDim+1] = 0.0;
      LinSysRes.AddBlock(iPoint, Residual);

      /*--- Compute the GCL component of the source term for node j ---*/

      V_time_n = nodes->GetSolution_time_n(jPoint);

      U_time_n[0] = Density;
      for (iDim = 0; iDim < nDim; iDim++) {
        U_time_n[iDim+1] = Density*V_time_n[iDim+1];
      }
      U_time_n[nDim+1] = Density*Cp*V_time_n[nDim+1];

      for (iVar = 0; iVar < nVar; iVar++)
        Residual[iVar] = U_time_n[iVar]*Residual_GCL;

      if (!energy) Residual[nDim+1] = 0.0;
      LinSysRes.SubtractBlock(jPoint, Residual);

    }

    /*---  Loop over the boundary edges ---*/

    for (iMarker = 0; iMarker < geometry->GetnMarker(); iMarker++) {
      if ((config->GetMarker_All_KindBC(iMarker) != INTERNAL_BOUNDARY) &&
          (config->GetMarker_All_KindBC(iMarker) != PERIODIC_BOUNDARY)) {
      for (iVertex = 0; iVertex < geometry->GetnVertex(iMarker); iVertex++) {

        /*--- Initialize the Residual / Jacobian container to zero. ---*/

        for (iVar = 0; iVar < nVar; iVar++) Residual[iVar] = 0.0;

        /*--- Get the index for node i plus the boundary face normal ---*/

        iPoint = geometry->vertex[iMarker][iVertex]->GetNode();
        Normal = geometry->vertex[iMarker][iVertex]->GetNormal();

        /*--- Grid velocities stored at boundary node i ---*/

        GridVel_i = geometry->node[iPoint]->GetGridVel();

        /*--- Compute the GCL term by dotting the grid velocity with the face
         normal. The normal is negated to match the boundary convention. ---*/

        Residual_GCL = 0.0;
        for (iDim = 0; iDim < nDim; iDim++)
          Residual_GCL -= 0.5*(GridVel_i[iDim]+GridVel_i[iDim])*Normal[iDim];

        /*--- Compute the GCL component of the source term for node i ---*/

        V_time_n = nodes->GetSolution_time_n(iPoint);

        /*--- Access the density and Cp at this node (constant for now). ---*/

        Density     = nodes->GetDensity(iPoint);
        Cp          = nodes->GetSpecificHeatCp(iPoint);

        U_time_n[0] = Density;
        for (iDim = 0; iDim < nDim; iDim++) {
          U_time_n[iDim+1] = Density*V_time_n[iDim+1];
        }
        U_time_n[nDim+1] = Density*Cp*V_time_n[nDim+1];

        for (iVar = 0; iVar < nVar; iVar++)
          Residual[iVar] = U_time_n[iVar]*Residual_GCL;

        if (!energy) Residual[nDim+1] = 0.0;
        LinSysRes.AddBlock(iPoint, Residual);

      }
      }
    }

    /*--- Loop over all nodes (excluding halos) to compute the remainder
     of the dual time-stepping source term. ---*/

    for (iPoint = 0; iPoint < nPointDomain; iPoint++) {

      /*--- Initialize the Residual / Jacobian container to zero. ---*/

      for (iVar = 0; iVar < nVar; iVar++) {
        Residual[iVar] = 0.0;
        if (implicit) {
          for (jVar = 0; jVar < nVar; jVar++)
            Jacobian_i[iVar][jVar] = 0.0;
        }
      }

      /*--- Retrieve the solution at time levels n-1, n, and n+1. Note that
       we are currently iterating on U^n+1 and that U^n & U^n-1 are fixed,
       previous solutions that are stored in memory. ---*/

      V_time_nM1 = nodes->GetSolution_time_n1(iPoint);
      V_time_n   = nodes->GetSolution_time_n(iPoint);
      V_time_nP1 = nodes->GetSolution(iPoint);

      /*--- Access the density and Cp at this node (constant for now). ---*/

      Density     = nodes->GetDensity(iPoint);
      Cp          = nodes->GetSpecificHeatCp(iPoint);

      /*--- Compute the conservative variable vector for all time levels. ---*/

      U_time_nM1[0] = Density;
      U_time_n[0]   = Density;
      U_time_nP1[0] = Density;

      for (iDim = 0; iDim < nDim; iDim++) {
        U_time_nM1[iDim+1] = Density*V_time_nM1[iDim+1];
        U_time_n[iDim+1]   = Density*V_time_n[iDim+1];
        U_time_nP1[iDim+1] = Density*V_time_nP1[iDim+1];
      }

      U_time_nM1[nDim+1] = Density*Cp*V_time_nM1[nDim+1];
      U_time_n[nDim+1]   = Density*Cp*V_time_n[nDim+1];
      U_time_nP1[nDim+1] = Density*Cp*V_time_nP1[nDim+1];

      /*--- CV volume at time n-1 and n+1. In the case of dynamically deforming
       grids, the volumes will change. On rigidly transforming grids, the
       volumes will remain constant. ---*/

      Volume_nM1 = geometry->node[iPoint]->GetVolume_nM1();
      Volume_nP1 = geometry->node[iPoint]->GetVolume();

      /*--- Compute the dual time-stepping source residual. Due to the
       introduction of the GCL term above, the remainder of the source residual
       due to the time discretization has a new form.---*/

      for (iVar = 0; iVar < nVar; iVar++) {
        if (config->GetTime_Marching() == DT_STEPPING_1ST)
          Residual[iVar] = (U_time_nP1[iVar] - U_time_n[iVar])*(Volume_nP1/TimeStep);
        if (config->GetTime_Marching() == DT_STEPPING_2ND)
          Residual[iVar] = (U_time_nP1[iVar] - U_time_n[iVar])*(3.0*Volume_nP1/(2.0*TimeStep))
          + (U_time_nM1[iVar] - U_time_n[iVar])*(Volume_nM1/(2.0*TimeStep));
      }

      /*--- Store the residual and compute the Jacobian contribution due
       to the dual time source term. ---*/
      if (!energy) Residual[nDim+1] = 0.0;
      LinSysRes.AddBlock(iPoint, Residual);
      if (implicit) {
        SetPreconditioner(config, iPoint);
        for (iVar = 0; iVar < nVar; iVar++) {
          for (jVar = 0; jVar < nVar; jVar++) {
            Jacobian_i[iVar][jVar] = Preconditioner[iVar][jVar];
          }
        }

        for (iVar = 0; iVar < nVar; iVar++) {
          for (jVar = 0; jVar < nVar; jVar++) {
            if (config->GetTime_Marching() == DT_STEPPING_1ST)
              Jacobian_i[iVar][jVar] *= Volume_nP1 / TimeStep;
            if (config->GetTime_Marching() == DT_STEPPING_2ND)
              Jacobian_i[iVar][jVar] *= (Volume_nP1*3.0)/(2.0*TimeStep);
          }
        }

        if (!energy) {
          for (iVar = 0; iVar < nVar; iVar++) {
            Jacobian_i[iVar][nDim+1] = 0.0;
            Jacobian_i[nDim+1][iVar] = 0.0;
          }
        }
        Jacobian.AddBlock2Diag(iPoint, Jacobian_i);
      }
    }
  }

}

void CIncEulerSolver::GetOutlet_Properties(CGeometry *geometry, CConfig *config, unsigned short iMesh, bool Output) {

  unsigned short iDim, iMarker;
  unsigned long iVertex, iPoint;
  su2double *V_outlet = NULL, Velocity[3], MassFlow,
  Velocity2, Density, Area, AxiFactor;
  unsigned short iMarker_Outlet, nMarker_Outlet;
  string Inlet_TagBound, Outlet_TagBound;

  bool axisymmetric = config->GetAxisymmetric();

  bool write_heads = ((((config->GetInnerIter() % (config->GetWrt_Con_Freq()*40)) == 0)
                       && (config->GetInnerIter()!= 0))
                      || (config->GetInnerIter() == 1));

  /*--- Get the number of outlet markers and check for any mass flow BCs. ---*/

  nMarker_Outlet = config->GetnMarker_Outlet();
  bool Evaluate_BC = false;
  for (iMarker_Outlet = 0; iMarker_Outlet < nMarker_Outlet; iMarker_Outlet++) {
    Outlet_TagBound = config->GetMarker_Outlet_TagBound(iMarker_Outlet);
    if (config->GetKind_Inc_Outlet(Outlet_TagBound) == MASS_FLOW_OUTLET)
      Evaluate_BC = true;
  }

  /*--- If we have a massflow outlet BC, then we need to compute and
   communicate the total massflow, density, and area through each outlet
   boundary, so that it can be used in the iterative procedure to update
   the back pressure until we converge to the desired mass flow. This
   routine is called only once per iteration as a preprocessing and the
   values for all outlets are stored and retrieved later in the BC_Outlet
   routines. ---*/

  if (Evaluate_BC) {

    su2double *Outlet_MassFlow = new su2double[config->GetnMarker_All()];
    su2double *Outlet_Density  = new su2double[config->GetnMarker_All()];
    su2double *Outlet_Area     = new su2double[config->GetnMarker_All()];

    /*--- Comute MassFlow, average temp, press, etc. ---*/

    for (iMarker = 0; iMarker < config->GetnMarker_All(); iMarker++) {

      Outlet_MassFlow[iMarker] = 0.0;
      Outlet_Density[iMarker]  = 0.0;
      Outlet_Area[iMarker]     = 0.0;

      if ((config->GetMarker_All_KindBC(iMarker) == OUTLET_FLOW) ) {

        for (iVertex = 0; iVertex < geometry->nVertex[iMarker]; iVertex++) {

          iPoint = geometry->vertex[iMarker][iVertex]->GetNode();

          if (geometry->node[iPoint]->GetDomain()) {

            V_outlet = nodes->GetPrimitive(iPoint);

            geometry->vertex[iMarker][iVertex]->GetNormal(Vector);

            if (axisymmetric) {
              if (geometry->node[iPoint]->GetCoord(1) != 0.0)
                AxiFactor = 2.0*PI_NUMBER*geometry->node[iPoint]->GetCoord(1);
              else
                AxiFactor = 1.0;
            } else {
              AxiFactor = 1.0;
            }

            Density      = V_outlet[nDim+2];

            Velocity2 = 0.0; Area = 0.0; MassFlow = 0.0;

            for (iDim = 0; iDim < nDim; iDim++) {
              Area += (Vector[iDim] * AxiFactor) * (Vector[iDim] * AxiFactor);
              Velocity[iDim] = V_outlet[iDim+1];
              Velocity2 += Velocity[iDim] * Velocity[iDim];
              MassFlow += Vector[iDim] * AxiFactor * Density * Velocity[iDim];
            }
            Area = sqrt (Area);

            Outlet_MassFlow[iMarker] += MassFlow;
            Outlet_Density[iMarker]  += Density*Area;
            Outlet_Area[iMarker]     += Area;

          }
        }
      }
    }

    /*--- Copy to the appropriate structure ---*/

    su2double *Outlet_MassFlow_Local = new su2double[nMarker_Outlet];
    su2double *Outlet_Density_Local  = new su2double[nMarker_Outlet];
    su2double *Outlet_Area_Local     = new su2double[nMarker_Outlet];

    su2double *Outlet_MassFlow_Total = new su2double[nMarker_Outlet];
    su2double *Outlet_Density_Total  = new su2double[nMarker_Outlet];
    su2double *Outlet_Area_Total     = new su2double[nMarker_Outlet];

    for (iMarker_Outlet = 0; iMarker_Outlet < nMarker_Outlet; iMarker_Outlet++) {
      Outlet_MassFlow_Local[iMarker_Outlet] = 0.0;
      Outlet_Density_Local[iMarker_Outlet]  = 0.0;
      Outlet_Area_Local[iMarker_Outlet]     = 0.0;

      Outlet_MassFlow_Total[iMarker_Outlet] = 0.0;
      Outlet_Density_Total[iMarker_Outlet]  = 0.0;
      Outlet_Area_Total[iMarker_Outlet]     = 0.0;
    }

    /*--- Copy the values to the local array for MPI ---*/

    for (iMarker = 0; iMarker < config->GetnMarker_All(); iMarker++) {
      if ((config->GetMarker_All_KindBC(iMarker) == OUTLET_FLOW)) {
        for (iMarker_Outlet = 0; iMarker_Outlet < nMarker_Outlet; iMarker_Outlet++) {
          Outlet_TagBound = config->GetMarker_Outlet_TagBound(iMarker_Outlet);
          if (config->GetMarker_All_TagBound(iMarker) == Outlet_TagBound) {
            Outlet_MassFlow_Local[iMarker_Outlet] += Outlet_MassFlow[iMarker];
            Outlet_Density_Local[iMarker_Outlet]  += Outlet_Density[iMarker];
            Outlet_Area_Local[iMarker_Outlet]     += Outlet_Area[iMarker];
          }
        }
      }
    }

    /*--- All the ranks to compute the total value ---*/

#ifdef HAVE_MPI

    SU2_MPI::Allreduce(Outlet_MassFlow_Local, Outlet_MassFlow_Total, nMarker_Outlet, MPI_DOUBLE, MPI_SUM, MPI_COMM_WORLD);
    SU2_MPI::Allreduce(Outlet_Density_Local, Outlet_Density_Total, nMarker_Outlet, MPI_DOUBLE, MPI_SUM, MPI_COMM_WORLD);
    SU2_MPI::Allreduce(Outlet_Area_Local, Outlet_Area_Total, nMarker_Outlet, MPI_DOUBLE, MPI_SUM, MPI_COMM_WORLD);

#else

    for (iMarker_Outlet = 0; iMarker_Outlet < nMarker_Outlet; iMarker_Outlet++) {
      Outlet_MassFlow_Total[iMarker_Outlet] = Outlet_MassFlow_Local[iMarker_Outlet];
      Outlet_Density_Total[iMarker_Outlet]  = Outlet_Density_Local[iMarker_Outlet];
      Outlet_Area_Total[iMarker_Outlet]     = Outlet_Area_Local[iMarker_Outlet];
    }

#endif

    for (iMarker_Outlet = 0; iMarker_Outlet < nMarker_Outlet; iMarker_Outlet++) {
      if (Outlet_Area_Total[iMarker_Outlet] != 0.0) {
        Outlet_Density_Total[iMarker_Outlet] /= Outlet_Area_Total[iMarker_Outlet];
      }
      else {
        Outlet_Density_Total[iMarker_Outlet] = 0.0;
      }

      if (iMesh == MESH_0) {
        config->SetOutlet_MassFlow(iMarker_Outlet, Outlet_MassFlow_Total[iMarker_Outlet]);
        config->SetOutlet_Density(iMarker_Outlet, Outlet_Density_Total[iMarker_Outlet]);
        config->SetOutlet_Area(iMarker_Outlet, Outlet_Area_Total[iMarker_Outlet]);
      }
    }

    /*--- Screen output using the values already stored in the config container ---*/

    if ((rank == MASTER_NODE) && (iMesh == MESH_0) ) {

      cout.precision(5);
      cout.setf(ios::fixed, ios::floatfield);

      if (write_heads && Output && !config->GetDiscrete_Adjoint()) {
        cout << endl   << "---------------------------- Outlet properties --------------------------" << endl;
      }

      for (iMarker_Outlet = 0; iMarker_Outlet < nMarker_Outlet; iMarker_Outlet++) {
        Outlet_TagBound = config->GetMarker_Outlet_TagBound(iMarker_Outlet);
        if (write_heads && Output && !config->GetDiscrete_Adjoint()) {

          /*--- Geometry defintion ---*/

          cout <<"Outlet surface: " << Outlet_TagBound << "." << endl;

          if ((nDim ==3) || axisymmetric) {
            cout <<"Area (m^2): " << config->GetOutlet_Area(Outlet_TagBound) << endl;
          }
          if (nDim == 2) {
            cout <<"Length (m): " << config->GetOutlet_Area(Outlet_TagBound) << "." << endl;
          }

          cout << setprecision(5) << "Outlet Avg. Density (kg/m^3): " <<  config->GetOutlet_Density(Outlet_TagBound) * config->GetDensity_Ref() << endl;
          su2double Outlet_mDot = fabs(config->GetOutlet_MassFlow(Outlet_TagBound)) * config->GetDensity_Ref() * config->GetVelocity_Ref();
          cout << "Outlet mass flow (kg/s): "; cout << setprecision(5) << Outlet_mDot;

        }
      }

      if (write_heads && Output && !config->GetDiscrete_Adjoint()) {cout << endl;
        cout << "-------------------------------------------------------------------------" << endl << endl;
      }

      cout.unsetf(ios_base::floatfield);

    }

    delete [] Outlet_MassFlow_Local;
    delete [] Outlet_Density_Local;
    delete [] Outlet_Area_Local;

    delete [] Outlet_MassFlow_Total;
    delete [] Outlet_Density_Total;
    delete [] Outlet_Area_Total;

    delete [] Outlet_MassFlow;
    delete [] Outlet_Density;
    delete [] Outlet_Area;

  }

}

void CIncEulerSolver::ComputeVerificationError(CGeometry *geometry,
                                               CConfig   *config) {

  /*--- The errors only need to be computed on the finest grid. ---*/
  if(MGLevel != MESH_0) return;

  /*--- If this is a verification case, we can compute the global
   error metrics by using the difference between the local error
   and the known solution at each DOF. This is then collected into
   RMS (L2) and maximum (Linf) global error norms. From these
   global measures, one can compute the order of accuracy. ---*/

  bool write_heads = ((((config->GetInnerIter() % (config->GetWrt_Con_Freq()*40)) == 0)
                       && (config->GetInnerIter()!= 0))
                      || (config->GetInnerIter() == 1));
  if( !write_heads ) return;

  /*--- Check if there actually is an exact solution for this
        verification case, if computed at all. ---*/
  if (VerificationSolution) {
    if (VerificationSolution->ExactSolutionKnown()) {

      /*--- Get the physical time if necessary. ---*/
      su2double time = 0.0;
      if (config->GetTime_Marching()) time = config->GetPhysicalTime();

      /*--- Reset the global error measures to zero. ---*/
      for (unsigned short iVar = 0; iVar < nVar; iVar++) {
        VerificationSolution->SetError_RMS(iVar, 0.0);
        VerificationSolution->SetError_Max(iVar, 0.0, 0);
      }

      /*--- Loop over all owned points. ---*/
      for (unsigned long iPoint = 0; iPoint < nPointDomain; iPoint++) {

        /* Set the pointers to the coordinates and solution of this DOF. */
        const su2double *coor = geometry->node[iPoint]->GetCoord();
        su2double *solDOF     = nodes->GetSolution(iPoint);

        /* Get local error from the verification solution class. */
        vector<su2double> error(nVar,0.0);
        VerificationSolution->GetLocalError(coor, time, solDOF, error.data());

        /* Increment the global error measures */
        for (unsigned short iVar = 0; iVar < nVar; iVar++) {
          VerificationSolution->AddError_RMS(iVar, error[iVar]*error[iVar]);
          VerificationSolution->AddError_Max(iVar, fabs(error[iVar]),
                                             geometry->node[iPoint]->GetGlobalIndex(),
                                             geometry->node[iPoint]->GetCoord());
        }
      }

      /* Finalize the calculation of the global error measures. */
      VerificationSolution->SetVerificationError(geometry->GetGlobal_nPointDomain(), config);

      /*--- Screen output of the error metrics. This can be improved
       once the new output classes are in place. ---*/

      if ((rank == MASTER_NODE) && (geometry->GetMGLevel() == MESH_0)) {

        cout.precision(6);
        cout.setf(ios::scientific, ios::floatfield);

        if (!config->GetDiscrete_Adjoint()) {

          cout << endl   << "------------------------ Global Error Analysis --------------------------" << endl;

          cout << setw(20) << "RMS Error [P]: " << setw(12) << VerificationSolution->GetError_RMS(0) << "     | ";
          cout << setw(20) << "Max Error [P]: " << setw(12) << VerificationSolution->GetError_Max(0);
          cout << endl;

          cout << setw(20) << "RMS Error [U]: " << setw(12) << VerificationSolution->GetError_RMS(1) << "     | ";
          cout << setw(20) << "Max Error [U]: " << setw(12) << VerificationSolution->GetError_Max(1);
          cout << endl;

          cout << setw(20) << "RMS Error [V]: " << setw(12) << VerificationSolution->GetError_RMS(2) << "     | ";
          cout << setw(20) << "Max Error [V]: " << setw(12) << VerificationSolution->GetError_Max(2);
          cout << endl;

          if (nDim == 3) {
            cout << setw(20) << "RMS Error [W]: " << setw(12) << VerificationSolution->GetError_RMS(3) << "     | ";
            cout << setw(20) << "Max Error [W]: " << setw(12) << VerificationSolution->GetError_Max(3);
            cout << endl;
          }

          if (config->GetEnergy_Equation()) {
            cout << setw(20) << "RMS Error [T]: " << setw(12) << VerificationSolution->GetError_RMS(nDim+1) << "     | ";
            cout << setw(20) << "Max Error [T]: " << setw(12) << VerificationSolution->GetError_Max(nDim+1);
            cout << endl;
          }

          cout << "-------------------------------------------------------------------------" << endl << endl;
          cout.unsetf(ios_base::floatfield);
        }
      }
    }

  }

}

void CIncEulerSolver::LoadRestart(CGeometry **geometry, CSolver ***solver, CConfig *config, int val_iter, bool val_update_geo) {

  /*--- Restart the solution from file information ---*/
  unsigned short iDim, iVar, iMesh, iMeshFine;
  unsigned long iPoint, index, iChildren, Point_Fine;
  unsigned short turb_model = config->GetKind_Turb_Model();
  su2double Area_Children, Area_Parent, *Coord, *Solution_Fine;
  bool static_fsi = ((config->GetTime_Marching() == STEADY) &&
                     (config->GetFSI_Simulation()));
  bool dual_time = ((config->GetTime_Marching() == DT_STEPPING_1ST) ||
                    (config->GetTime_Marching() == DT_STEPPING_2ND));
  bool steady_restart = config->GetSteadyRestart();
  bool turbulent     = (config->GetKind_Solver() == INC_RANS) || (config->GetKind_Solver() == DISC_ADJ_INC_RANS);

  string restart_filename = config->GetFilename(config->GetSolution_FileName(), "", val_iter);

  Coord = new su2double [nDim];
  for (iDim = 0; iDim < nDim; iDim++)
    Coord[iDim] = 0.0;

  int counter = 0;
  long iPoint_Local = 0; unsigned long iPoint_Global = 0;
  unsigned long iPoint_Global_Local = 0;
  unsigned short rbuf_NotMatching = 0, sbuf_NotMatching = 0;

  /*--- Skip coordinates ---*/

  unsigned short skipVars = geometry[MESH_0]->GetnDim();

  /*--- Store the number of variables for the turbulence model
   (that could appear in the restart file before the grid velocities). ---*/
  unsigned short turbVars = 0;
  if (turbulent){
    if ((turb_model == SST) || (turb_model == SST_SUST)) turbVars = 2;
    else turbVars = 1;
  }

  /*--- Adjust the number of solution variables in the restart. We always
   carry a space in nVar for the energy equation in the solver, but we only
   write it to the restart if it is active. Therefore, we must reduce nVar
   here if energy is inactive so that the restart is read correctly. ---*/

  bool energy               = config->GetEnergy_Equation();
  bool weakly_coupled_heat  = config->GetWeakly_Coupled_Heat();

  unsigned short nVar_Restart = nVar;
  if ((!energy) && (!weakly_coupled_heat)) nVar_Restart--;
  Solution[nVar-1] = GetTemperature_Inf();

  /*--- Read the restart data from either an ASCII or binary SU2 file. ---*/

  if (config->GetRead_Binary_Restart()) {
    Read_SU2_Restart_Binary(geometry[MESH_0], config, restart_filename);
  } else {
    Read_SU2_Restart_ASCII(geometry[MESH_0], config, restart_filename);
  }

  /*--- Load data from the restart into correct containers. ---*/

  counter = 0;
  for (iPoint_Global = 0; iPoint_Global < geometry[MESH_0]->GetGlobal_nPointDomain(); iPoint_Global++ ) {

    /*--- Retrieve local index. If this node from the restart file lives
     on the current processor, we will load and instantiate the vars. ---*/

    iPoint_Local = geometry[MESH_0]->GetGlobal_to_Local_Point(iPoint_Global);

    if (iPoint_Local > -1) {

      /*--- We need to store this point's data, so jump to the correct
       offset in the buffer of data from the restart file and load it. ---*/

      index = counter*Restart_Vars[1] + skipVars;
      for (iVar = 0; iVar < nVar_Restart; iVar++) Solution[iVar] = Restart_Data[index+iVar];
      nodes->SetSolution(iPoint_Local,Solution);
      iPoint_Global_Local++;

      /*--- For dynamic meshes, read in and store the
       grid coordinates and grid velocities for each node. ---*/

      if (dynamic_grid && val_update_geo) {

        /*--- Read in the next 2 or 3 variables which are the grid velocities ---*/
        /*--- If we are restarting the solution from a previously computed static calculation (no grid movement) ---*/
        /*--- the grid velocities are set to 0. This is useful for FSI computations ---*/

        su2double GridVel[3] = {0.0,0.0,0.0};
        if (!steady_restart) {

          /*--- Rewind the index to retrieve the Coords. ---*/
          index = counter*Restart_Vars[1];
          for (iDim = 0; iDim < nDim; iDim++) { Coord[iDim] = Restart_Data[index+iDim]; }

          /*--- Move the index forward to get the grid velocities. ---*/
          index = counter*Restart_Vars[1] + skipVars + nVar_Restart + turbVars;
          for (iDim = 0; iDim < nDim; iDim++) { GridVel[iDim] = Restart_Data[index+iDim]; }
        }

        for (iDim = 0; iDim < nDim; iDim++) {
          geometry[MESH_0]->node[iPoint_Local]->SetCoord(iDim, Coord[iDim]);
          geometry[MESH_0]->node[iPoint_Local]->SetGridVel(iDim, GridVel[iDim]);
        }
      }


      /*--- For static FSI problems, grid_movement is 0 but we need to read in and store the
       grid coordinates for each node (but not the grid velocities, as there are none). ---*/

      if (static_fsi && val_update_geo) {
       /*--- Rewind the index to retrieve the Coords. ---*/
        index = counter*Restart_Vars[1];
        for (iDim = 0; iDim < nDim; iDim++) { Coord[iDim] = Restart_Data[index+iDim];}

        for (iDim = 0; iDim < nDim; iDim++) {
          geometry[MESH_0]->node[iPoint_Local]->SetCoord(iDim, Coord[iDim]);
        }
      }

      /*--- Increment the overall counter for how many points have been loaded. ---*/
      counter++;

    }
  }

  /*--- Detect a wrong solution file ---*/

  if (iPoint_Global_Local < nPointDomain) { sbuf_NotMatching = 1; }

#ifndef HAVE_MPI
  rbuf_NotMatching = sbuf_NotMatching;
#else
  SU2_MPI::Allreduce(&sbuf_NotMatching, &rbuf_NotMatching, 1, MPI_UNSIGNED_SHORT, MPI_SUM, MPI_COMM_WORLD);
#endif
  if (rbuf_NotMatching != 0) {
    SU2_MPI::Error(string("The solution file ") + restart_filename + string(" doesn't match with the mesh file!\n") +
                   string("It could be empty lines at the end of the file."), CURRENT_FUNCTION);
  }

  /*--- Communicate the loaded solution on the fine grid before we transfer
   it down to the coarse levels. We alo call the preprocessing routine
   on the fine level in order to have all necessary quantities updated,
   especially if this is a turbulent simulation (eddy viscosity). ---*/

  solver[MESH_0][FLOW_SOL]->InitiateComms(geometry[MESH_0], config, SOLUTION);
  solver[MESH_0][FLOW_SOL]->CompleteComms(geometry[MESH_0], config, SOLUTION);

  solver[MESH_0][FLOW_SOL]->Preprocessing(geometry[MESH_0], solver[MESH_0], config, MESH_0, NO_RK_ITER, RUNTIME_FLOW_SYS, false);

  /*--- Interpolate the solution down to the coarse multigrid levels ---*/

  for (iMesh = 1; iMesh <= config->GetnMGLevels(); iMesh++) {
    for (iPoint = 0; iPoint < geometry[iMesh]->GetnPoint(); iPoint++) {
      Area_Parent = geometry[iMesh]->node[iPoint]->GetVolume();
      for (iVar = 0; iVar < nVar; iVar++) Solution[iVar] = 0.0;
      for (iChildren = 0; iChildren < geometry[iMesh]->node[iPoint]->GetnChildren_CV(); iChildren++) {
        Point_Fine = geometry[iMesh]->node[iPoint]->GetChildren_CV(iChildren);
        Area_Children = geometry[iMesh-1]->node[Point_Fine]->GetVolume();
        Solution_Fine = solver[iMesh-1][FLOW_SOL]->GetNodes()->GetSolution(Point_Fine);
        for (iVar = 0; iVar < nVar; iVar++) {
          Solution[iVar] += Solution_Fine[iVar]*Area_Children/Area_Parent;
        }
      }
      solver[iMesh][FLOW_SOL]->GetNodes()->SetSolution(iPoint,Solution);
    }
    solver[iMesh][FLOW_SOL]->InitiateComms(geometry[iMesh], config, SOLUTION);
    solver[iMesh][FLOW_SOL]->CompleteComms(geometry[iMesh], config, SOLUTION);
    solver[iMesh][FLOW_SOL]->Preprocessing(geometry[iMesh], solver[iMesh], config, iMesh, NO_RK_ITER, RUNTIME_FLOW_SYS, false);
  }

  /*--- Update the geometry for flows on dynamic meshes ---*/

  if (dynamic_grid && val_update_geo) {

    /*--- Communicate the new coordinates and grid velocities at the halos ---*/

    geometry[MESH_0]->InitiateComms(geometry[MESH_0], config, COORDINATES);
    geometry[MESH_0]->CompleteComms(geometry[MESH_0], config, COORDINATES);

    geometry[MESH_0]->InitiateComms(geometry[MESH_0], config, GRID_VELOCITY);
    geometry[MESH_0]->CompleteComms(geometry[MESH_0], config, GRID_VELOCITY);

    /*--- Recompute the edges and  dual mesh control volumes in the
     domain and on the boundaries. ---*/

    geometry[MESH_0]->SetCoord_CG();
    geometry[MESH_0]->SetControlVolume(config, UPDATE);
    geometry[MESH_0]->SetBoundControlVolume(config, UPDATE);

    /*--- Update the multigrid structure after setting up the finest grid,
     including computing the grid velocities on the coarser levels. ---*/

    for (iMesh = 1; iMesh <= config->GetnMGLevels(); iMesh++) {
      iMeshFine = iMesh-1;
      geometry[iMesh]->SetControlVolume(config, geometry[iMeshFine], UPDATE);
      geometry[iMesh]->SetBoundControlVolume(config, geometry[iMeshFine],UPDATE);
      geometry[iMesh]->SetCoord(geometry[iMeshFine]);
      geometry[iMesh]->SetRestricted_GridVelocity(geometry[iMeshFine], config);
    }
  }

  /*--- Update the geometry for flows on static FSI problems with moving meshes ---*/

  if (static_fsi && val_update_geo) {

    /*--- Communicate the new coordinates and grid velocities at the halos ---*/

    geometry[MESH_0]->InitiateComms(geometry[MESH_0], config, COORDINATES);
    geometry[MESH_0]->CompleteComms(geometry[MESH_0], config, COORDINATES);

    /*--- Recompute the edges and  dual mesh control volumes in the
     domain and on the boundaries. ---*/

    geometry[MESH_0]->SetCoord_CG();
    geometry[MESH_0]->SetControlVolume(config, UPDATE);
    geometry[MESH_0]->SetBoundControlVolume(config, UPDATE);
    geometry[MESH_0]->SetMaxLength(config);

    /*--- Update the multigrid structure after setting up the finest grid,
     including computing the grid velocities on the coarser levels. ---*/

    for (iMesh = 1; iMesh <= config->GetnMGLevels(); iMesh++) {
      iMeshFine = iMesh-1;
      geometry[iMesh]->SetControlVolume(config, geometry[iMeshFine], UPDATE);
      geometry[iMesh]->SetBoundControlVolume(config, geometry[iMeshFine],UPDATE);
      geometry[iMesh]->SetCoord(geometry[iMeshFine]);
      geometry[iMesh]->SetMaxLength(config);
    }
  }

  /*--- Update the old geometry (coordinates n and n-1) in dual time-stepping strategy ---*/
  if (dual_time && config->GetGrid_Movement() && (config->GetKind_GridMovement() != RIGID_MOTION))
    Restart_OldGeometry(geometry[MESH_0], config);

  delete [] Coord;

  /*--- Delete the class memory that is used to load the restart. ---*/

  if (Restart_Vars != NULL) delete [] Restart_Vars;
  if (Restart_Data != NULL) delete [] Restart_Data;
  Restart_Vars = NULL; Restart_Data = NULL;

}

void CIncEulerSolver::SetFreeStream_Solution(CConfig *config){

  unsigned long iPoint;
  unsigned short iDim;

  for (iPoint = 0; iPoint < nPoint; iPoint++){
    nodes->SetSolution(iPoint,0, Pressure_Inf);
    for (iDim = 0; iDim < nDim; iDim++){
      nodes->SetSolution(iPoint,iDim+1, Velocity_Inf[iDim]);
    }
    nodes->SetSolution(iPoint,nDim+1, Temperature_Inf);
  }
}<|MERGE_RESOLUTION|>--- conflicted
+++ resolved
@@ -2034,28 +2034,14 @@
   unsigned short iVar;
   unsigned long iPoint;
 
-<<<<<<< HEAD
-  bool implicit       = (config->GetKind_TimeIntScheme_Flow() == EULER_IMPLICIT);
-  bool rotating_frame = config->GetRotating_Frame();
-  bool axisymmetric   = config->GetAxisymmetric();
-  bool body_force     = config->GetBody_Force();
-  bool boussinesq     = (config->GetKind_DensityModel() == BOUSSINESQ);
-  bool viscous        = config->GetViscous();
-  bool radiation      = config->AddRadiation();
-  bool vol_heat       = config->GetHeatSource();
-
-
-  /*--- Initialize the source residual to zero ---*/
-
-  for (iVar = 0; iVar < nVar; iVar++) Residual[iVar] = 0.0;
-=======
   const bool implicit       = (config->GetKind_TimeIntScheme_Flow() == EULER_IMPLICIT);
   const bool rotating_frame = config->GetRotating_Frame();
   const bool axisymmetric   = config->GetAxisymmetric();
   const bool body_force     = config->GetBody_Force();
   const bool boussinesq     = (config->GetKind_DensityModel() == BOUSSINESQ);
   const bool viscous        = config->GetViscous();
->>>>>>> dc771ff3
+  const bool radiation      = config->AddRadiation();
+  const bool vol_heat       = config->GetHeatSource();
 
   if (body_force) {
 
@@ -2237,11 +2223,9 @@
     }
   }
 
-  if (radiation){
-
-    /*--- loop over points ---*/
-    su2double Volume;
-    const su2double *Coord;
+  if (radiation) {
+
+    CNumerics* second_numerics = numerics_container[SOURCE_SECOND_TERM];
 
     for (iPoint = 0; iPoint < nPointDomain; iPoint++) {
 
@@ -2255,43 +2239,30 @@
 
       /*--- Compute the residual ---*/
 
-      second_numerics->ComputeResidual(Residual, Jacobian_i, config);
+      auto residual = second_numerics->ComputeResidual(config);
 
       /*--- Add Residual ---*/
 
-      LinSysRes.AddBlock(iPoint, Residual);
+      LinSysRes.AddBlock(iPoint, residual);
 
       /*--- Implicit part ---*/
 
-      if (implicit) Jacobian.AddBlock(iPoint, iPoint, Jacobian_i);
-
-      if (vol_heat){
-
-        Coord = geometry->node[iPoint]->GetCoord();
-
-        if(solver_container[RAD_SOL]->GetNodes()->GetVol_HeatSource(iPoint)){
-
-          /*--- Get control volume size. ---*/
-          Volume = geometry->node[iPoint]->GetVolume();
-
-          /*--- Zero the continuity contribution ---*/
-          Residual[0] = 0.0;
-
-          /*--- Zero the momentum contribution. ---*/
-          for (unsigned short iDim = 0; iDim < nDim; iDim++)
-            Residual[iDim+1] = 0.0;
-
-          /*--- Set the energy contribution ---*/
-          Residual[nDim+1] = config->GetHeatSource_Val()*Volume;
-
-          /*--- Subtract Residual ---*/
-          LinSysRes.SubtractBlock(iPoint, Residual);
-
+      if (implicit) Jacobian.AddBlock2Diag(iPoint, residual.jacobian_i);
+
+      if (vol_heat) {
+
+        if(solver_container[RAD_SOL]->GetNodes()->GetVol_HeatSource(iPoint)) {
+
+          auto Volume = geometry->node[iPoint]->GetVolume();
+
+          /*--- Subtract integrated source from the residual. ---*/
+          LinSysRes(iPoint, nDim+1) -= config->GetHeatSource_Val()*Volume;
         }
 
       }
 
     }
+
   }
 
   /*--- Check if a verification solution is to be computed. ---*/
