--- conflicted
+++ resolved
@@ -332,7 +332,6 @@
       auxFluidModel->SetTDState_T(Temperature_FreeStream, config->GetSpecies_Init());
       break;
 
-<<<<<<< HEAD
     case FLUID_FLAMELET:
 
       config->SetGas_Constant(UNIVERSAL_GAS_CONSTANT / (config->GetMolecular_Weight() / 1000.0));
@@ -346,10 +345,7 @@
       break;
       
     case DATADRIVEN_FLUID:
-=======
-    case DATADRIVEN_FLUID:
     
->>>>>>> f14002de
       auxFluidModel = new CDataDrivenFluid(config);
       auxFluidModel->SetTDState_T(Temperature_FreeStream);
       Pressure_Thermodynamic = auxFluidModel->GetPressure();
