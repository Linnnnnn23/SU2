--- conflicted
+++ resolved
@@ -1674,19 +1674,14 @@
   const bool low_mach_corr = config->Low_Mach_Correction();
 
   /*--- Use vectorization if the scheme supports it. ---*/
-  if (config->GetKind_Upwind_Flow() == ROE && ideal_gas && !low_mach_corr) {
+  if (config->GetKind_Upwind_Flow() == UPWIND::ROE && ideal_gas && !low_mach_corr) {
     EdgeFluxResidual(geometry, solver_container, config);
     return;
   }
 
   const bool implicit         = (config->GetKind_TimeIntScheme() == EULER_IMPLICIT);
 
-<<<<<<< HEAD
   const bool roe_turkel       = (config->GetKind_Upwind_Flow() == UPWIND::TURKEL);
-  const bool low_mach_corr    = config->Low_Mach_Correction();
-=======
-  const bool roe_turkel       = (config->GetKind_Upwind_Flow() == TURKEL);
->>>>>>> 8984689b
   const auto kind_dissipation = config->GetKind_RoeLowDiss();
 
   const bool muscl            = (config->GetMUSCL_Flow() && (iMesh == MESH_0));
