/*!
 * \file CNSSolver.cpp
 * \brief Main subroutines for solving Finite-Volume Navier-Stokes flow problems.
 * \author F. Palacios, T. Economon
 * \version 8.1.0 "Harrier"
 *
 * SU2 Project Website: https://su2code.github.io
 *
 * The SU2 Project is maintained by the SU2 Foundation
 * (http://su2foundation.org)
 *
 * Copyright 2012-2024, SU2 Contributors (cf. AUTHORS.md)
 *
 * SU2 is free software; you can redistribute it and/or
 * modify it under the terms of the GNU Lesser General Public
 * License as published by the Free Software Foundation; either
 * version 2.1 of the License, or (at your option) any later version.
 *
 * SU2 is distributed in the hope that it will be useful,
 * but WITHOUT ANY WARRANTY; without even the implied warranty of
 * MERCHANTABILITY or FITNESS FOR A PARTICULAR PURPOSE. See the GNU
 * Lesser General Public License for more details.
 *
 * You should have received a copy of the GNU Lesser General Public
 * License along with SU2. If not, see <http://www.gnu.org/licenses/>.
 */

#include "../../include/solvers/CNSSolver.hpp"
#include "../../include/variables/CNSVariable.hpp"
#include "../../../Common/include/toolboxes/printing_toolbox.hpp"
#include "../../../Common/include/toolboxes/geometry_toolbox.hpp"
#include "../../include/solvers/CFVMFlowSolverBase.inl"

/*--- Explicit instantiation of the parent class of CEulerSolver,
 *    to spread the compilation over two cpp files. ---*/
template class CFVMFlowSolverBase<CEulerVariable, ENUM_REGIME::COMPRESSIBLE>;


CNSSolver::CNSSolver(CGeometry *geometry, CConfig *config, unsigned short iMesh) :
           CEulerSolver(geometry, config, iMesh, true) {

  /*--- This constructor only allocates/inits what is extra to CEulerSolver. ---*/

  /*--- Buffet sensor in all the markers and coefficients ---*/

  Buffet_Sensor.resize(nMarker);
  for (unsigned long i = 0; i< nMarker; ++i) Buffet_Sensor[i].resize(nVertex[i], 0.0);
  Buffet_Metric.resize(nMarker, 0.0);
  Surface_Buffet_Metric.resize(config->GetnMarker_Monitoring(), 0.0);

  /*--- Read farfield conditions from config ---*/

  Viscosity_Inf   = config->GetViscosity_FreeStreamND();
  Prandtl_Lam     = config->GetPrandtl_Lam();
  Prandtl_Turb    = config->GetPrandtl_Turb();
  Tke_Inf         = config->GetTke_FreeStreamND();

  /*--- Initialize the seed values for forward mode differentiation. ---*/

  switch(config->GetDirectDiff()) {
    case D_VISCOSITY:
      SU2_TYPE::SetDerivative(Viscosity_Inf, 1.0);
      break;
    default:
      /*--- Already done upstream. ---*/
      break;
  }

}

void CNSSolver::Preprocessing(CGeometry *geometry, CSolver **solver_container, CConfig *config, unsigned short iMesh,
                              unsigned short iRKStep, unsigned short RunTime_EqSystem, bool Output) {

  const auto InnerIter = config->GetInnerIter();
  const bool muscl = config->GetMUSCL_Flow() && (iMesh == MESH_0);
  const bool center = (config->GetKind_ConvNumScheme_Flow() == SPACE_CENTERED);
  const bool limiter = (config->GetKind_SlopeLimit_Flow() != LIMITER::NONE) && (InnerIter <= config->GetLimiterIter());
  const bool van_albada = (config->GetKind_SlopeLimit_Flow() == LIMITER::VAN_ALBADA_EDGE);
  const bool wall_functions = config->GetWall_Functions();

  /*--- Common preprocessing steps (implemented by CEulerSolver) ---*/

  CommonPreprocessing(geometry, solver_container, config, iMesh, iRKStep, RunTime_EqSystem, Output);

  /*--- Compute gradient for MUSCL reconstruction, for output (i.e. the
   turbulence solver, and post) only temperature and velocity are needed ---*/

  const auto nPrimVarGrad_bak = nPrimVarGrad;
  if (Output) ompMasterAssignBarrier(nPrimVarGrad, 1+nDim);

  if (config->GetReconstructionGradientRequired() && muscl && !center) {
    switch (config->GetKind_Gradient_Method_Recon()) {
      case GREEN_GAUSS:
        SetPrimitive_Gradient_GG(geometry, config, true); break;
      case LEAST_SQUARES:
      case WEIGHTED_LEAST_SQUARES:
        SetPrimitive_Gradient_LS(geometry, config, true); break;
      default: break;
    }
  }

  /*--- Compute gradient of the primitive variables ---*/

  if (config->GetKind_Gradient_Method() == GREEN_GAUSS) {
    SetPrimitive_Gradient_GG(geometry, config);
  }
  else if (config->GetKind_Gradient_Method() == WEIGHTED_LEAST_SQUARES) {
    SetPrimitive_Gradient_LS(geometry, config);
  }

  if (Output) ompMasterAssignBarrier(nPrimVarGrad, nPrimVarGrad_bak);

  /*--- Compute the limiters ---*/

  if (muscl && !center && limiter && !van_albada && !Output) {
    SetPrimitive_Limiter(geometry, config);
  }

  ComputeVorticityAndStrainMag(*config, geometry, iMesh);

  /*--- Compute the TauWall from the wall functions ---*/

  if (wall_functions) {
    SetTau_Wall_WF(geometry, solver_container, config);
  }

}

unsigned long CNSSolver::SetPrimitive_Variables(CSolver **solver_container, const CConfig *config) {

  /*--- Number of non-physical points, local to the thread, needs
   *    further reduction if function is called in parallel ---*/
  unsigned long nonPhysicalPoints = 0;

  const TURB_MODEL turb_model = config->GetKind_Turb_Model();
  const bool tkeNeeded = (turb_model == TURB_MODEL::SST);
  const su2double* scalar = nullptr;
  const SPECIES_MODEL species_model = config->GetKind_Species_Model();

  AD::StartNoSharedReading();

  SU2_OMP_FOR_STAT(omp_chunk_size)
  for (unsigned long iPoint = 0; iPoint < nPoint; iPoint ++) {

    /*--- Retrieve the value of the kinetic energy (if needed). ---*/

    su2double eddy_visc = 0.0, turb_ke = 0.0;

    if (turb_model != TURB_MODEL::NONE && solver_container[TURB_SOL] != nullptr) {
      eddy_visc = solver_container[TURB_SOL]->GetNodes()->GetmuT(iPoint);
      if (tkeNeeded) turb_ke = solver_container[TURB_SOL]->GetNodes()->GetSolution(iPoint,0);

      if (config->GetKind_HybridRANSLES() != NO_HYBRIDRANSLES) {
        su2double DES_LengthScale = solver_container[TURB_SOL]->GetNodes()->GetDES_LengthScale(iPoint);
        nodes->SetDES_LengthScale(iPoint, DES_LengthScale);
      }
    }

    /*--- Retrieve scalar values (if needed) ---*/
    if (species_model != SPECIES_MODEL::NONE && solver_container[SPECIES_SOL] != nullptr) {
      scalar = solver_container[SPECIES_SOL]->GetNodes()->GetSolution(iPoint);
    }

    /*--- Compressible flow, primitive variables nDim+5, (T, vx, vy, vz, P, rho, h, c, lamMu, eddyMu, ThCond, Cp) ---*/

    bool physical = static_cast<CNSVariable*>(nodes)->SetPrimVar(iPoint, eddy_visc, turb_ke, GetFluidModel(), scalar);
    nodes->SetSecondaryVar(iPoint, GetFluidModel());

    /*--- Check for non-realizable states for reporting. ---*/

    nonPhysicalPoints += !physical;

  }
  END_SU2_OMP_FOR

  AD::EndNoSharedReading();

  return nonPhysicalPoints;
}

void CNSSolver::Viscous_Residual(unsigned long iEdge, CGeometry *geometry, CSolver **solver_container,
                                 CNumerics *numerics, CConfig *config) {

  Viscous_Residual_impl(iEdge, geometry, solver_container, numerics, config);
}

void CNSSolver::Buffet_Monitoring(const CGeometry *geometry, const CConfig *config) {

  unsigned long iVertex, iMarker;
  unsigned short iMarker_Monitoring;
  const su2double* Vel_FS = Velocity_Inf;
  const su2double k = config->GetBuffet_k(), lam = config->GetBuffet_lambda(), Sref = config->GetRefArea();

  const su2double VelMag_FS = GeometryToolbox::Norm(nDim, Vel_FS);

  /*-- Variables initialization ---*/

  Total_Buffet_Metric = 0.0;

  for (iMarker_Monitoring = 0; iMarker_Monitoring < config->GetnMarker_Monitoring(); iMarker_Monitoring++) {
    Surface_Buffet_Metric[iMarker_Monitoring] = 0.0;
  }

  /*--- Loop over the Euler and Navier-Stokes markers ---*/

  for (iMarker = 0; iMarker < nMarker; iMarker++) {

    Buffet_Metric[iMarker] = 0.0;

    const auto Monitoring = config->GetMarker_All_Monitoring(iMarker);

    if (config->GetViscous_Wall(iMarker)) {

      /*--- Loop over the vertices to compute the buffet sensor ---*/

      for (iVertex = 0; iVertex < geometry->nVertex[iMarker]; iVertex++) {

        /*--- Perform dot product of skin friction with freestream velocity ---*/

        const su2double SkinFrictionMag = GeometryToolbox::Norm(nDim, CSkinFriction[iMarker][iVertex]);
        su2double SkinFrictionDot = GeometryToolbox::DotProduct(nDim, CSkinFriction[iMarker][iVertex], Vel_FS);

        /*--- Normalize the dot product ---*/

        SkinFrictionDot /= SkinFrictionMag*VelMag_FS;

        /*--- Compute Heaviside function ---*/

        Buffet_Sensor[iMarker][iVertex] = 1./(1. + exp(2.*k*(SkinFrictionDot + lam)));

        /*--- Integrate buffet sensor ---*/

        if (Monitoring == YES){

          auto Normal = geometry->vertex[iMarker][iVertex]->GetNormal();
          su2double Area = GeometryToolbox::Norm(nDim, Normal);

          Buffet_Metric[iMarker] += Buffet_Sensor[iMarker][iVertex]*Area/Sref;

        }

      }

      if (Monitoring == YES){

        Total_Buffet_Metric += Buffet_Metric[iMarker];

        /*--- Per surface buffet metric ---*/

        for (iMarker_Monitoring = 0; iMarker_Monitoring < config->GetnMarker_Monitoring(); iMarker_Monitoring++) {
          auto Monitoring_Tag = config->GetMarker_Monitoring_TagBound(iMarker_Monitoring);
          auto Marker_Tag = config->GetMarker_All_TagBound(iMarker);
          if (Marker_Tag == Monitoring_Tag)
            Surface_Buffet_Metric[iMarker_Monitoring] = Buffet_Metric[iMarker];
        }

      }

    }

  }

  /*--- Add buffet metric information using all the nodes ---*/

  su2double MyTotal_Buffet_Metric = Total_Buffet_Metric;
  SU2_MPI::Allreduce(&MyTotal_Buffet_Metric, &Total_Buffet_Metric, 1, MPI_DOUBLE, MPI_SUM, SU2_MPI::GetComm());

  /*--- Add the buffet metric on the surfaces using all the nodes ---*/

  auto local_copy = Surface_Buffet_Metric;
  SU2_MPI::Allreduce(local_copy.data(), Surface_Buffet_Metric.data(), local_copy.size(), MPI_DOUBLE, MPI_SUM, SU2_MPI::GetComm());

}

void CNSSolver::Evaluate_ObjFunc(const CConfig *config, CSolver**) {

  unsigned short iMarker_Monitoring, Kind_ObjFunc;
  su2double Weight_ObjFunc;

  /*--- Evaluate objective functions common to Euler and NS solvers ---*/

  CEulerSolver::Evaluate_ObjFunc(config, nullptr);

  /*--- Evaluate objective functions specific to NS solver ---*/

  for (iMarker_Monitoring = 0; iMarker_Monitoring < config->GetnMarker_Monitoring(); iMarker_Monitoring++) {

    Weight_ObjFunc = config->GetWeight_ObjFunc(iMarker_Monitoring);
    Kind_ObjFunc = config->GetKind_ObjFunc(iMarker_Monitoring);

    switch(Kind_ObjFunc) {
      case BUFFET_SENSOR:
          Total_ComboObj +=Weight_ObjFunc*Surface_Buffet_Metric[iMarker_Monitoring];
          break;
      default:
          break;
    }
  }

}

void CNSSolver::SetRoe_Dissipation(CGeometry *geometry, CConfig *config){

  const unsigned short kind_roe_dissipation = config->GetKind_RoeLowDiss();

  SU2_OMP_FOR_STAT(omp_chunk_size)
  for (unsigned long iPoint = 0; iPoint < nPoint; iPoint++) {

    if (kind_roe_dissipation == FD || kind_roe_dissipation == FD_DUCROS){

      su2double wall_distance = geometry->nodes->GetWall_Distance(iPoint);

      nodes->SetRoe_Dissipation_FD(iPoint, wall_distance);

    } else if (kind_roe_dissipation == NTS || kind_roe_dissipation == NTS_DUCROS) {

      const su2double delta = geometry->nodes->GetMaxLength(iPoint);
      assert(delta > 0 && "Delta must be initialized and non-negative");
      nodes->SetRoe_Dissipation_NTS(iPoint, delta, config->GetConst_DES());
    }
  }
  END_SU2_OMP_FOR

}

void CNSSolver::AddDynamicGridResidualContribution(unsigned long iPoint, unsigned long Point_Normal,
                                                   const CGeometry* geometry,  const su2double* UnitNormal,
                                                   su2double Area, const su2double* GridVel,
                                                   su2double** Jacobian_i, su2double& Res_Conv,
                                                   su2double& Res_Visc) const {

  su2double ProjGridVel = Area * GeometryToolbox::DotProduct(nDim, GridVel, UnitNormal);

  /*--- Retrieve other primitive quantities and viscosities ---*/

  su2double Density = nodes->GetDensity(iPoint);
  su2double Pressure = nodes->GetPressure(iPoint);
  su2double laminar_viscosity = nodes->GetLaminarViscosity(iPoint);
  su2double eddy_viscosity = nodes->GetEddyViscosity(iPoint);
  su2double total_viscosity = laminar_viscosity + eddy_viscosity;

  /*--- Compute the viscous stress tensor ---*/

  su2double tau[MAXNDIM][MAXNDIM] = {{0.0}};
  CNumerics::ComputeStressTensor(nDim, tau, nodes->GetVelocityGradient(iPoint), total_viscosity);

  /*--- Dot product of the stress tensor with the grid velocity ---*/

  su2double tau_vel[MAXNDIM] = {0.0};
  for (auto iDim = 0u; iDim < nDim; iDim++)
    tau_vel[iDim] = GeometryToolbox::DotProduct(nDim, tau[iDim], GridVel);

  /*--- Compute the convective and viscous residuals (energy eqn.) ---*/

  Res_Conv += Pressure*ProjGridVel;
  Res_Visc += GeometryToolbox::DotProduct(nDim, tau_vel, UnitNormal) * Area;

  /*--- Implicit Jacobian contributions due to moving walls ---*/

  if (Jacobian_i != nullptr) {

    /*--- Jacobian contribution related to the pressure term ---*/

    su2double GridVel2 = GeometryToolbox::SquaredNorm(nDim, GridVel);

    Jacobian_i[nDim+1][0] += 0.5*(Gamma-1.0)*GridVel2*ProjGridVel;

    for (auto jDim = 0u; jDim < nDim; jDim++)
      Jacobian_i[nDim+1][jDim+1] += -(Gamma-1.0)*GridVel[jDim]*ProjGridVel;

    Jacobian_i[nDim+1][nDim+1] += (Gamma-1.0)*ProjGridVel;

    /*--- Now the Jacobian contribution related to the shear stress ---*/

    /*--- Get coordinates of i & nearest normal and compute distance ---*/

    const auto Coord_i = geometry->nodes->GetCoord(iPoint);
    const auto Coord_j = geometry->nodes->GetCoord(Point_Normal);

    su2double dist_ij = GeometryToolbox::Distance(nDim, Coord_i, Coord_j);

    const su2double theta2 = 1.0;

    su2double factor = total_viscosity*Area/(Density*dist_ij);

    if (nDim == 2) {
      su2double thetax = theta2 + UnitNormal[0]*UnitNormal[0]/3.0;
      su2double thetay = theta2 + UnitNormal[1]*UnitNormal[1]/3.0;

      su2double etaz = UnitNormal[0]*UnitNormal[1]/3.0;

      su2double pix = GridVel[0]*thetax + GridVel[1]*etaz;
      su2double piy = GridVel[0]*etaz   + GridVel[1]*thetay;

      Jacobian_i[nDim+1][0] += factor*(-pix*GridVel[0]+piy*GridVel[1]);
      Jacobian_i[nDim+1][1] += factor*pix;
      Jacobian_i[nDim+1][2] += factor*piy;
    }
    else {
      su2double thetax = theta2 + UnitNormal[0]*UnitNormal[0]/3.0;
      su2double thetay = theta2 + UnitNormal[1]*UnitNormal[1]/3.0;
      su2double thetaz = theta2 + UnitNormal[2]*UnitNormal[2]/3.0;

      su2double etaz = UnitNormal[0]*UnitNormal[1]/3.0;
      su2double etax = UnitNormal[1]*UnitNormal[2]/3.0;
      su2double etay = UnitNormal[0]*UnitNormal[2]/3.0;

      su2double pix = GridVel[0]*thetax + GridVel[1]*etaz   + GridVel[2]*etay;
      su2double piy = GridVel[0]*etaz   + GridVel[1]*thetay + GridVel[2]*etax;
      su2double piz = GridVel[0]*etay   + GridVel[1]*etax   + GridVel[2]*thetaz;

      Jacobian_i[nDim+1][0] += factor*(-pix*GridVel[0]+piy*GridVel[1]+piz*GridVel[2]);
      Jacobian_i[nDim+1][1] += factor*pix;
      Jacobian_i[nDim+1][2] += factor*piy;
      Jacobian_i[nDim+1][3] += factor*piz;
    }
  }
}

void CNSSolver::BC_HeatFlux_Wall(CGeometry *geometry, CSolver**, CNumerics*,
                                 CNumerics*, CConfig *config, unsigned short val_marker) {

  BC_HeatFlux_Wall_Generic(geometry, config, val_marker, HEAT_FLUX);
}

void CNSSolver::BC_HeatTransfer_Wall(const CGeometry *geometry, const CConfig *config, const unsigned short val_marker) {

  BC_HeatFlux_Wall_Generic(geometry, config, val_marker, HEAT_TRANSFER);
}

void CNSSolver::BC_HeatFlux_Wall_Generic(const CGeometry* geometry, const CConfig* config, unsigned short val_marker,
                                         unsigned short kind_boundary) {
  /*--- Identify the boundary by string name and get the specified wall
   heat flux from config as well as the wall function treatment. ---*/

  const bool implicit = (config->GetKind_TimeIntScheme() == EULER_IMPLICIT);
  const auto Marker_Tag = config->GetMarker_All_TagBound(val_marker);

  /*--- Get the specified wall heat flux, temperature or heat transfer coefficient from config ---*/

  su2double Wall_HeatFlux = 0.0, Tinfinity = 0.0, Transfer_Coefficient = 0.0;

  if (kind_boundary == HEAT_FLUX) {
    Wall_HeatFlux = config->GetWall_HeatFlux(Marker_Tag) / config->GetHeat_Flux_Ref();
    if (config->GetIntegrated_HeatFlux()) {
      Wall_HeatFlux /= geometry->GetSurfaceArea(config, val_marker);
    }
  } else if (kind_boundary == HEAT_TRANSFER) {
    /*--- The required heatflux will be computed for each iPoint individually based on local Temperature. ---*/
    Transfer_Coefficient = config->GetWall_HeatTransfer_Coefficient(Marker_Tag) * config->GetTemperature_Ref() /
                           config->GetHeat_Flux_Ref();
    Tinfinity = config->GetWall_HeatTransfer_Temperature(Marker_Tag) / config->GetTemperature_Ref();
  }

//  Wall_Function = config->GetWallFunction_Treatment(Marker_Tag);
//  if (Wall_Function != WALL_FUNCTION::NONE) {
//    SU2_MPI::Error("Wall function treatment not implemented yet", CURRENT_FUNCTION);
//  }

  /*--- Jacobian, initialized to zero if needed. ---*/
  su2double **Jacobian_i = nullptr;
  if ((dynamic_grid || (kind_boundary == HEAT_TRANSFER)) && implicit) {
    Jacobian_i = new su2double* [nVar];
    for (auto iVar = 0u; iVar < nVar; iVar++)
      Jacobian_i[iVar] = new su2double [nVar] ();
  }

  /*--- Loop over all of the vertices on this boundary marker ---*/

  SU2_OMP_FOR_DYN(OMP_MIN_SIZE)
  for (auto iVertex = 0u; iVertex < geometry->nVertex[val_marker]; iVertex++) {

    const auto iPoint = geometry->vertex[val_marker][iVertex]->GetNode();

    /*--- Check if the node belongs to the domain (i.e, not a halo node) ---*/

    if (!geometry->nodes->GetDomain(iPoint)) continue;

    /*--- If it is a customizable patch, retrieve the specified wall heat flux. ---*/

    if (config->GetMarker_All_PyCustom(val_marker))
      Wall_HeatFlux = geometry->GetCustomBoundaryHeatFlux(val_marker, iVertex) / config->GetHeat_Flux_Ref();
    else if (kind_boundary == HEAT_TRANSFER) {
      const su2double Twall = nodes->GetTemperature(iPoint);
      Wall_HeatFlux = Transfer_Coefficient * (Tinfinity - Twall);
    }

    /*--- Compute dual-grid area and boundary normal ---*/

    const auto Normal = geometry->vertex[val_marker][iVertex]->GetNormal();

    su2double Area = GeometryToolbox::Norm(nDim, Normal);

    su2double UnitNormal[MAXNDIM] = {0.0};
    for (auto iDim = 0u; iDim < nDim; iDim++)
      UnitNormal[iDim] = -Normal[iDim]/Area;

    /*--- Apply a weak boundary condition for the energy equation.
     Compute the residual due to the prescribed heat flux.
     The convective part will be zero if the grid is not moving. ---*/

    su2double Res_Conv = 0.0;
    su2double Res_Visc = Wall_HeatFlux * Area;

    const su2double density = nodes->GetDensity(iPoint);
    const su2double Velocity_square = nodes->GetVelocity2(iPoint);
    su2double EnergyWall = nodes->GetEnergy(iPoint) - 0.5 * Velocity_square;
    nodes->SetSolution(iPoint,nDim+1,density*EnergyWall);

    /*--- Impose the value of the velocity as a strong boundary
     condition (Dirichlet). Fix the velocity and remove any
     contribution to the residual at this node. ---*/

    if (dynamic_grid) {
      nodes->SetVelocity_Old(iPoint, geometry->nodes->GetGridVel(iPoint));
    }
    else {
      su2double zero[MAXNDIM] = {0.0};
      nodes->SetVelocity_Old(iPoint, zero);
    }

    for (auto iDim = 0u; iDim < nDim; iDim++)
      LinSysRes(iPoint, iDim+1) = 0.0;
    nodes->SetVel_ResTruncError_Zero(iPoint);

    /*--- If the wall is moving, there are additional residual contributions
     due to pressure (p v_wall.n) and shear stress (tau.v_wall.n). ---*/

    if (dynamic_grid) {
      if (implicit) {
        for (auto iVar = 0u; iVar < nVar; ++iVar)
          Jacobian_i[nDim+1][iVar] = 0.0;
      }

      const auto Point_Normal = geometry->vertex[val_marker][iVertex]->GetNormal_Neighbor();

      AddDynamicGridResidualContribution(iPoint, Point_Normal, geometry, UnitNormal,
                                         Area, geometry->nodes->GetGridVel(iPoint),
                                         Jacobian_i, Res_Conv, Res_Visc);
    }

    /*--- Convective and viscous contributions to the residual at the wall ---*/

    LinSysRes(iPoint, nDim+1) += Res_Conv - Res_Visc;

    /*--- Enforce the no-slip boundary condition in a strong way by
     modifying the velocity-rows of the Jacobian (1 on the diagonal).
     And add the contributions to the Jacobian due to energy. ---*/

    if (implicit) {
      if (kind_boundary == HEAT_TRANSFER){

        /*--- It is necessary to zero the jacobian entries of the energy equation. ---*/
        if (!dynamic_grid)
          for (auto iVar = 0u; iVar < nVar; ++iVar)
            Jacobian_i[nDim+1][iVar] = 0.0;

        const su2double oneOnRho = 1.0 / nodes->GetDensity(iPoint);
        const su2double oneOnCv = (Gamma - 1.0) / config->GetGas_ConstantND();
        const su2double Vel2 = nodes->GetVelocity2(iPoint);
        const su2double dTdrho = oneOnRho * ( -Tinfinity + oneOnCv * 0.5 * Vel2);
        const su2double dTdrhoe = oneOnCv * oneOnRho;

        /*--- Total specific energy: e=c_v*T+1/2*v^2 => T=1/c_v(rho*e/rho - 1/2||rho v||^2/rho^2).
        Together with cv=R/(gamma-1) the following Jacobian contributions for the energy equation can be derived. ---*/
        Jacobian_i[nDim+1][0] += Transfer_Coefficient * dTdrho * Area;

        for (unsigned short iDim = 0; iDim < nDim; iDim++)
          Jacobian_i[nDim+1][iDim+1] -= Transfer_Coefficient * dTdrhoe * nodes->GetVelocity(iPoint, iDim) * Area;

        Jacobian_i[nDim+1][nDim+1] += Transfer_Coefficient * dTdrhoe * Area;

      }
      if (dynamic_grid || (kind_boundary == HEAT_TRANSFER)) {
        Jacobian.AddBlock2Diag(iPoint, Jacobian_i);
      }

      for (auto iVar = 1u; iVar <= nDim; iVar++) {
        auto total_index = iPoint*nVar+iVar;
        Jacobian.DeleteValsRowi(total_index);
      }
    }
  }
  END_SU2_OMP_FOR

  if (Jacobian_i)
    for (auto iVar = 0u; iVar < nVar; iVar++)
      delete [] Jacobian_i[iVar];
  delete [] Jacobian_i;

}

su2double CNSSolver::GetCHTWallTemperature(const CConfig* config, unsigned short val_marker,
                                           unsigned long iVertex, su2double thermal_conductivity,
                                           su2double dist_ij, su2double There,
                                           su2double Temperature_Ref) const {

  /*--- Compute the normal gradient in temperature using Twall ---*/

  const su2double Tconjugate = GetConjugateHeatVariable(val_marker, iVertex, 0) / Temperature_Ref;

  su2double Twall = 0.0;

  if ((config->GetKind_CHT_Coupling() == CHT_COUPLING::AVERAGED_TEMPERATURE_NEUMANN_HEATFLUX) ||
      (config->GetKind_CHT_Coupling() == CHT_COUPLING::AVERAGED_TEMPERATURE_ROBIN_HEATFLUX)) {

    /*--- Compute wall temperature from both temperatures ---*/

    su2double HF_FactorHere = thermal_conductivity*config->GetViscosity_Ref()/dist_ij;
    su2double HF_FactorConjugate = GetConjugateHeatVariable(val_marker, iVertex, 2);

    Twall = (There*HF_FactorHere + Tconjugate*HF_FactorConjugate)/(HF_FactorHere + HF_FactorConjugate);
  }
  else if ((config->GetKind_CHT_Coupling() == CHT_COUPLING::DIRECT_TEMPERATURE_NEUMANN_HEATFLUX) ||
           (config->GetKind_CHT_Coupling() == CHT_COUPLING::DIRECT_TEMPERATURE_ROBIN_HEATFLUX)) {

    /*--- (Directly) Set wall temperature to conjugate temperature. ---*/

    Twall = Tconjugate;
  }
  else {
    SU2_MPI::Error("Unknown CHT coupling method.", CURRENT_FUNCTION);
  }

  return Twall;
}

void CNSSolver::BC_Isothermal_Wall_Generic(CGeometry *geometry, CSolver **solver_container,
                                           CNumerics *conv_numerics, CNumerics *visc_numerics,
                                           CConfig *config, unsigned short val_marker, bool cht_mode) {

  const bool implicit = (config->GetKind_TimeIntScheme() == EULER_IMPLICIT);
  const su2double Temperature_Ref = config->GetTemperature_Ref();
  su2double Gas_Constant = config->GetGas_ConstantND();

  /*--- Identify the boundary and retrieve the specified wall temperature from
   the config (for non-CHT problems) as well as the wall function treatment. ---*/

  const auto Marker_Tag = config->GetMarker_All_TagBound(val_marker);
  su2double Twall = 0.0;
  if (!cht_mode) {
    Twall = config->GetIsothermal_Temperature(Marker_Tag) / Temperature_Ref;
  }

//  Wall_Function = config->GetWallFunction_Treatment(Marker_Tag);
//  if (Wall_Function != WALL_FUNCTION::NONE) {
//    SU2_MPI::Error("Wall function treatment not implemented yet", CURRENT_FUNCTION);
//  }

  su2double **Jacobian_i = nullptr;
  if (implicit) {
    Jacobian_i = new su2double* [nVar];
    for (auto iVar = 0u; iVar < nVar; iVar++)
      Jacobian_i[iVar] = new su2double [nVar] ();
  }

  /*--- Loop over boundary points ---*/

  SU2_OMP_FOR_DYN(OMP_MIN_SIZE)
  for (auto iVertex = 0u; iVertex < geometry->nVertex[val_marker]; iVertex++) {

    const auto iPoint = geometry->vertex[val_marker][iVertex]->GetNode();

    if (!geometry->nodes->GetDomain(iPoint)) continue;

    /*--- Compute dual-grid area and boundary normal ---*/

    const auto Normal = geometry->vertex[val_marker][iVertex]->GetNormal();

    su2double Area = GeometryToolbox::Norm(nDim, Normal);

    su2double UnitNormal[MAXNDIM] = {0.0};
    for (auto iDim = 0u; iDim < nDim; iDim++)
      UnitNormal[iDim] = -Normal[iDim]/Area;

    /*--- Compute closest normal neighbor ---*/

    const auto Point_Normal = geometry->vertex[val_marker][iVertex]->GetNormal_Neighbor();

    /*--- Get coordinates of i & nearest normal and compute distance ---*/

    const auto Coord_i = geometry->nodes->GetCoord(iPoint);
    const auto Coord_j = geometry->nodes->GetCoord(Point_Normal);
    const su2double dist_ij = GeometryToolbox::NormalDistance(nDim, UnitNormal, Coord_i, Coord_j);

<<<<<<< HEAD
=======
    /*--- Store the corrected velocity at the wall which will
     be zero (v = 0), unless there is grid motion (v = u_wall)---*/

    if (dynamic_grid) {
      nodes->SetVelocity_Old(iPoint, geometry->nodes->GetGridVel(iPoint));
    } else {
      su2double zero[MAXNDIM] = {0.0};
      nodes->SetVelocity_Old(iPoint, zero);
    }

    for (auto iDim = 0u; iDim < nDim; iDim++) LinSysRes(iPoint, iDim+1) = 0.0;
    nodes->SetVel_ResTruncError_Zero(iPoint);

>>>>>>> 77a5b14d
    /*--- Get transport coefficients ---*/

    su2double thermal_conductivity = nodes->GetThermalConductivity(iPoint);

    // work in progress on real-gases...
    //thermal_conductivity = nodes->GetThermalConductivity(iPoint);
    //Cp = nodes->GetSpecificHeatCp(iPoint);
    //thermal_conductivity += Cp*eddy_viscosity/Prandtl_Turb;

    /*--- If it is a customizable or CHT patch, retrieve the specified wall temperature. ---*/

    const su2double There = nodes->GetTemperature(Point_Normal);

    if (cht_mode) {
      Twall = GetCHTWallTemperature(config, val_marker, iVertex, dist_ij,
                                    thermal_conductivity, There, Temperature_Ref);
    } else if (config->GetMarker_All_PyCustom(val_marker)) {
      Twall = geometry->GetCustomBoundaryTemperature(val_marker, iVertex) / Temperature_Ref;
    }

    const su2double density = solver_container[FLOW_SOL]->GetNodes()->GetDensity(iPoint);
    /*--- Obtain fluid model for computing the  kine and omega to impose at the inlet boundary. ---*/
    CFluidModel* FluidModel = solver_container[FLOW_SOL]->GetFluidModel();
    const su2double* Scalar = nullptr;
    if (config->GetKind_Species_Model() != SPECIES_MODEL::NONE) {
      Scalar = solver_container[SPECIES_SOL]->GetNodes()->GetSolution(iPoint);
    }

    FluidModel->SetTDState_rhoT(density, Twall, Scalar);
    su2double EnergyWall = FluidModel->GetStaticEnergy();
    nodes->SetSolution(iPoint,nDim+1,density*EnergyWall);

    /*--- Compute the normal gradient in temperature using Twall ---*/

    su2double dTdn = -(There - Twall)/dist_ij;

    /*--- Store the corrected velocity at the wall which will
     be zero (v = 0), unless there is grid motion (v = u_wall)---*/

     if (dynamic_grid) {
      nodes->SetVelocity_Old(iPoint, geometry->nodes->GetGridVel(iPoint));
    }
    else {
      su2double zero[MAXNDIM] = {0.0};
      nodes->SetVelocity_Old(iPoint, zero);
    }

    for (auto iDim = 0u; iDim < nDim; iDim++)
      LinSysRes(iPoint, iDim+1) = 0.0;
    nodes->SetVel_ResTruncError_Zero(iPoint);

    /*--- Apply a weak boundary condition for the energy equation.
     Compute the residual due to the prescribed heat flux. ---*/

    su2double Res_Conv = 0.0;
    su2double Res_Visc = 0.0;

    /*--- Calculate Jacobian for implicit time stepping ---*/

    if (implicit) {

      /*--- Add contributions to the Jacobian from the weak enforcement of the energy equations. ---*/

      su2double Density = nodes->GetDensity(iPoint);
      su2double Gamma = nodes->GetGamma(iPoint);
      if (config->GetKind_FluidModel() == FLUID_MIXTURE) {
        Gas_Constant = (Gamma - 1.0) / Gamma * nodes->GetSpecificHeatCp(iPoint) ;
      }
      su2double Vel2 = GeometryToolbox::SquaredNorm(nDim, &nodes->GetPrimitive(iPoint)[prim_idx.Velocity()]);
      su2double dTdrho = 1.0/Density * ( -Twall + (Gamma-1.0)/Gas_Constant*(Vel2/2.0) );

      Jacobian_i[nDim+1][0] = thermal_conductivity/dist_ij * dTdrho * Area;

      for (auto jDim = 0u; jDim < nDim; jDim++)
        Jacobian_i[nDim+1][jDim+1] = 0.0;

      Jacobian_i[nDim+1][nDim+1] = thermal_conductivity/dist_ij * (Gamma-1.0)/(Gas_Constant*Density) * Area;
    }

    /*--- If the wall is moving, there are additional residual contributions
     due to pressure (p v_wall.n) and shear stress (tau.v_wall.n). ---*/

    if (dynamic_grid) {
      AddDynamicGridResidualContribution(iPoint, Point_Normal, geometry, UnitNormal,
                                         Area, geometry->nodes->GetGridVel(iPoint),
                                         Jacobian_i, Res_Conv, Res_Visc);
    }

    /*--- Convective and viscous contributions to the residual at the wall ---*/

    LinSysRes(iPoint, nDim+1) += Res_Conv - Res_Visc;

    /*--- Enforce the no-slip boundary condition in a strong way by
     modifying the velocity-rows of the Jacobian (1 on the diagonal).
     And add the contributions to the Jacobian due to energy. ---*/

    if (implicit) {
      Jacobian.AddBlock2Diag(iPoint, Jacobian_i);

      for (auto iVar = 1u; iVar <= nDim; iVar++) {
        auto total_index = iPoint*nVar+iVar;
        Jacobian.DeleteValsRowi(total_index);
      }
    }
  }
  END_SU2_OMP_FOR

  if (Jacobian_i)
    for (auto iVar = 0u; iVar < nVar; iVar++)
      delete [] Jacobian_i[iVar];
  delete [] Jacobian_i;

}

void CNSSolver::BC_Isothermal_Wall(CGeometry *geometry, CSolver **solver_container, CNumerics *conv_numerics,
                                   CNumerics *visc_numerics, CConfig *config, unsigned short val_marker) {
  BC_Isothermal_Wall_Generic(geometry, solver_container, conv_numerics, visc_numerics, config, val_marker);
}

void CNSSolver::BC_ConjugateHeat_Interface(CGeometry *geometry, CSolver **solver_container, CNumerics *conv_numerics,
                                           CConfig *config, unsigned short val_marker) {
  BC_Isothermal_Wall_Generic(geometry, solver_container, conv_numerics, nullptr, config, val_marker, true);
}

void CNSSolver::SetTau_Wall_WF(CGeometry *geometry, CSolver **solver_container, const CConfig *config) {
  /*---
   The wall function implemented herein is based on Nichols and Nelson, AIAA J. v32 n6 2004.
   ---*/

  unsigned long notConvergedCounter = 0;  /*--- counts the number of wall cells that are not converged ---*/
  unsigned long smallYPlusCounter = 0;    /*--- counts the number of wall cells where y+ < 5 ---*/

  const su2double Gas_Constant = config->GetGas_ConstantND();
  const unsigned short max_iter = config->GetwallModel_MaxIter();
  const su2double relax = config->GetwallModel_RelFac();

  /*--- Compute the recovery factor
   * use Molecular (Laminar) Prandtl number (see Nichols & Nelson, nomenclature ) ---*/

  const su2double Recovery = pow(config->GetPrandtl_Lam(), (1.0/3.0));

  /*--- Typical constants from boundary layer theory ---*/

  const su2double kappa = config->GetwallModel_Kappa();
  const su2double B = config->GetwallModel_B();

  for (auto iMarker = 0u; iMarker < config->GetnMarker_All(); iMarker++) {

    if (!config->GetViscous_Wall(iMarker)) continue;

    /*--- Identify the boundary by string name ---*/

    const auto Marker_Tag = config->GetMarker_All_TagBound(iMarker);

    /*--- Jump to another BC if it is not wall function ---*/

    if (config->GetWallFunction_Treatment(Marker_Tag) != WALL_FUNCTIONS::STANDARD_FUNCTION)
      continue;

    /*--- Loop over all of the vertices on this boundary marker ---*/

    SU2_OMP_FOR_DYN(OMP_MIN_SIZE)
    for (auto iVertex = 0u; iVertex < geometry->nVertex[iMarker]; iVertex++) {

      const auto iPoint = geometry->vertex[iMarker][iVertex]->GetNode();
      const auto Point_Normal = geometry->vertex[iMarker][iVertex]->GetNormal_Neighbor();

      /*--- Check if the node belongs to the domain (i.e, not a halo node)
       *    and the neighbor is not part of the physical boundary ---*/

      if (!geometry->nodes->GetDomain(iPoint)) continue;

      /*--- Get coordinates of the current vertex and nearest normal point ---*/

      const auto Coord = geometry->nodes->GetCoord(iPoint);
      const auto Coord_Normal = geometry->nodes->GetCoord(Point_Normal);

      /*--- Compute dual-grid area and boundary normal ---*/

      const auto Normal = geometry->vertex[iMarker][iVertex]->GetNormal();

      const su2double Area = GeometryToolbox::Norm(nDim, Normal);

      su2double UnitNormal[MAXNDIM] = {0.0};
      for (auto iDim = 0u; iDim < nDim; iDim++)
        UnitNormal[iDim] = -Normal[iDim]/Area;

      /*--- Get the velocity, pressure, and temperature at the nearest
       (normal) interior point. ---*/

      su2double Vel[MAXNDIM] = {0.0};
      for (auto iDim = 0u; iDim < nDim; iDim++)
        Vel[iDim] = nodes->GetVelocity(Point_Normal,iDim);

      /*--- Compute the wall-parallel velocity at first point off the wall ---*/

      const su2double VelNormal = GeometryToolbox::DotProduct(int(MAXNDIM), Vel, UnitNormal);

      su2double VelTang[MAXNDIM] = {0.0};
      for (auto iDim = 0u; iDim < nDim; iDim++)
        VelTang[iDim] = Vel[iDim] - VelNormal*UnitNormal[iDim];

      const su2double VelTangMod = GeometryToolbox::Norm(int(MAXNDIM), VelTang);

      /*--- Compute normal distance of the interior point from the wall ---*/

      su2double WallDist[MAXNDIM] = {0.0};
      GeometryToolbox::Distance(nDim, Coord, Coord_Normal, WallDist);

      const su2double WallDistMod = GeometryToolbox::Norm(int(MAXNDIM), WallDist);

      su2double T_Wall = nodes->GetTemperature(iPoint);
      const su2double Conductivity_Wall = nodes->GetThermalConductivity(iPoint);
      const su2double Cp = nodes->GetSpecificHeatCp(iPoint);

      /*--- If a wall temperature was given, we compute the local heat flux using k*dT/dn ---*/

      su2double q_w = 0.0;

      if (config->GetMarker_All_KindBC(iMarker) == HEAT_FLUX) {
        q_w = config->GetWall_HeatFlux(Marker_Tag) / config->GetHeat_Flux_Ref();
      }

      /*--- Extrapolate the pressure from the interior & compute the
       wall density using the equation of state ---*/

      const su2double P_Normal = nodes->GetPressure(Point_Normal);
      const su2double T_Normal = nodes->GetTemperature(Point_Normal);
      const su2double P_Wall = P_Normal;

      /*--- Compressible formulation ---*/

      su2double Density_Wall = P_Wall / (Gas_Constant * T_Wall);
      const su2double Lam_Visc_Normal = nodes->GetLaminarViscosity(Point_Normal);

      /*--- Compute the shear stress at the wall in the regular fashion
       *    by using the stress tensor on the surface ---*/

      su2double tau[MAXNDIM][MAXNDIM] = {{0.0}};
      const su2double Lam_Visc_Wall = nodes->GetLaminarViscosity(iPoint);
      su2double Eddy_Visc_Wall = nodes->GetEddyViscosity(iPoint);

      CNumerics::ComputeStressTensor(nDim, tau, nodes->GetVelocityGradient(iPoint), Lam_Visc_Wall);

      su2double TauTangent[MAXNDIM] = {0.0};
      GeometryToolbox::TangentProjection(nDim, tau, UnitNormal, TauTangent);

      const su2double WallShearStress = GeometryToolbox::Norm(int(MAXNDIM), TauTangent);

      /*--- Calculate the quantities from boundary layer theory and
       *    iteratively solve for a new wall shear stress. Use the current wall
       *    shear stress as a starting guess for the wall function. ---*/

      unsigned long counter = 0;
      su2double diff = 1.0;
      su2double U_Tau = max(1.0e-6,sqrt(WallShearStress/Density_Wall));
      /*--- Use minimum y+ as defined in the config, in case the routine below for computing y+ does not converge ---*/
      su2double Y_Plus = 0.99*config->GetwallModel_MinYPlus(); // use clipping value as minimum

      const su2double Y_Plus_Start = Density_Wall * U_Tau * WallDistMod / Lam_Visc_Wall;

      /*--- Automatic switch off when y+ < "limit" according to Nichols & Nelson (2004) ---*/

      if (Y_Plus_Start < config->GetwallModel_MinYPlus()) {
        smallYPlusCounter++;
        continue;
      }

      /*--- Convergence criterium for the Newton solver, note that 1e-10 is too large ---*/
      const su2double tol = 1e-12;
      while (fabs(diff) > tol) {

        /*--- Friction velocity and u+ ---*/

        const su2double U_Plus = VelTangMod/U_Tau;

        /*--- Gamma, Beta, Q, and Phi, defined by Nichols & Nelson (2004) page 1108 ---*/

        const su2double Gam  = Recovery*U_Tau*U_Tau/(2.0*Cp*T_Wall);
        const su2double Beta = q_w*Lam_Visc_Wall/(Density_Wall*T_Wall*Conductivity_Wall*U_Tau);
        const su2double Q    = sqrt(Beta*Beta + 4.0*Gam);
        const su2double Phi  = asin(-1.0*Beta/Q);

        /*--- Crocco-Busemann equation for wall temperature (eq. 11 of Nichols and Nelson) ---*/
        /*--- update T_Wall due to aerodynamic heating, unless the wall is isothermal      ---*/

        if (config->GetMarker_All_KindBC(iMarker) != ISOTHERMAL) {
          const su2double denum = (1.0 + Beta*U_Plus - Gam*U_Plus*U_Plus);
          if (denum > EPS){
            T_Wall = T_Normal / denum;
            nodes->SetTemperature(iPoint,T_Wall);
          }
          else {
            SU2_OMP_CRITICAL
            {
              cout << "Warning: T_Wall < 0 " << endl;
            }
            END_SU2_OMP_CRITICAL
          }
        }

        /*--- update of wall density using the wall temperature ---*/
        Density_Wall = P_Wall/(Gas_Constant*T_Wall);

        /*--- Y+ defined by White & Christoph (compressibility and heat transfer) negative value for (2.0*Gam*U_Plus - Beta)/Q ---*/

        const su2double Y_Plus_White = exp((kappa/sqrt(Gam))*(asin((2.0*Gam*U_Plus - Beta)/Q) - Phi))*exp(-1.0*kappa*B);

        /*--- Spalding's universal form for the BL velocity with the
         *    outer velocity form of White & Christoph above. ---*/
        const su2double kUp = kappa*U_Plus;
        Y_Plus = U_Plus + Y_Plus_White - (exp(-1.0*kappa*B)* (1.0 + kUp + 0.5*kUp*kUp + kUp*kUp*kUp/6.0));

        const su2double dypw_dyp = 2.0*Y_Plus_White*(kappa*sqrt(Gam)/Q)*sqrt(1.0 - pow(2.0*Gam*U_Plus - Beta,2.0)/(Q*Q));

        Eddy_Visc_Wall = Lam_Visc_Wall*(1.0 + dypw_dyp - kappa*exp(-1.0*kappa*B)*
                                         (1.0 + kappa*U_Plus + kappa*kappa*U_Plus*U_Plus/2.0)
                                         - Lam_Visc_Normal/Lam_Visc_Wall);
        Eddy_Visc_Wall = max(1.0e-6, Eddy_Visc_Wall);

        /* --- Define function for Newton method to zero --- */

        diff = (Density_Wall * U_Tau * WallDistMod / Lam_Visc_Wall) - Y_Plus;

        /* --- Gradient of function defined above --- */

        const su2double grad_diff = Density_Wall * WallDistMod / Lam_Visc_Wall + VelTangMod / (U_Tau * U_Tau) +
                  kappa /(U_Tau * sqrt(Gam)) * asin(U_Plus * sqrt(Gam)) * Y_Plus_White -
                  exp(-1.0 * B * kappa) * (0.5 * pow(VelTangMod * kappa / U_Tau, 3) +
                  pow(VelTangMod * kappa / U_Tau, 2) + VelTangMod * kappa / U_Tau) / U_Tau;

        /* --- Newton Step --- */

        U_Tau = U_Tau - relax*(diff / grad_diff);

        counter++;
        if (counter > max_iter) {
          notConvergedCounter++;
          // use some safe values for convergence
          Y_Plus = 30.0;
          Eddy_Visc_Wall = 1.0;
          U_Tau = 1.0;
          break;
        }
      }

      /*--- Calculate an updated value for the wall shear stress
       *    using the y+ value, the definition of y+, and the definition of
       *    the friction velocity. ---*/

      YPlus[iMarker][iVertex] = Y_Plus;
      EddyViscWall[iMarker][iVertex] = Eddy_Visc_Wall;
      UTau[iMarker][iVertex] = U_Tau;

      const su2double Tau_Wall = (1.0/Density_Wall)*pow(Y_Plus*Lam_Visc_Wall/WallDistMod,2.0);

      /*--- Store this value for the wall shear stress at the node.  ---*/

      nodes->SetTau_Wall(iPoint, Tau_Wall);

    }
    END_SU2_OMP_FOR
  }

  if (config->GetComm_Level() == COMM_FULL) {
    static unsigned long globalCounter1, globalCounter2;

    ompMasterAssignBarrier(globalCounter1,0, globalCounter2,0);

    SU2_OMP_ATOMIC
    globalCounter1 += notConvergedCounter;

    SU2_OMP_ATOMIC
    globalCounter2 += smallYPlusCounter;

    BEGIN_SU2_OMP_SAFE_GLOBAL_ACCESS {
      SU2_MPI::Allreduce(&globalCounter1, &notConvergedCounter, 1, MPI_UNSIGNED_LONG, MPI_SUM, SU2_MPI::GetComm());
      SU2_MPI::Allreduce(&globalCounter2, &smallYPlusCounter, 1, MPI_UNSIGNED_LONG, MPI_SUM, SU2_MPI::GetComm());

      if (rank == MASTER_NODE) {
        if (notConvergedCounter)
          cout << "Warning: Computation of wall coefficients (y+) did not converge in "
               << notConvergedCounter << " points." << endl;

        if (smallYPlusCounter)
          cout << "Warning: y+ < " << config->GetwallModel_MinYPlus() << " in " << smallYPlusCounter
               << " points, for which the wall model is not active." << endl;
      }
    }
    END_SU2_OMP_SAFE_GLOBAL_ACCESS
  }

}<|MERGE_RESOLUTION|>--- conflicted
+++ resolved
@@ -683,8 +683,6 @@
     const auto Coord_j = geometry->nodes->GetCoord(Point_Normal);
     const su2double dist_ij = GeometryToolbox::NormalDistance(nDim, UnitNormal, Coord_i, Coord_j);
 
-<<<<<<< HEAD
-=======
     /*--- Store the corrected velocity at the wall which will
      be zero (v = 0), unless there is grid motion (v = u_wall)---*/
 
@@ -698,7 +696,6 @@
     for (auto iDim = 0u; iDim < nDim; iDim++) LinSysRes(iPoint, iDim+1) = 0.0;
     nodes->SetVel_ResTruncError_Zero(iPoint);
 
->>>>>>> 77a5b14d
     /*--- Get transport coefficients ---*/
 
     su2double thermal_conductivity = nodes->GetThermalConductivity(iPoint);
