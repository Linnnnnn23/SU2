/*!
 * \file CTurbSASolver.cpp
 * \brief Main subrotuines of CTurbSASolver class
 * \author F. Palacios, A. Bueno
 * \version 7.2.1 "Blackbird"
 *
 * SU2 Project Website: https://su2code.github.io
 *
 * The SU2 Project is maintained by the SU2 Foundation
 * (http://su2foundation.org)
 *
 * Copyright 2012-2021, SU2 Contributors (cf. AUTHORS.md)
 *
 * SU2 is free software; you can redistribute it and/or
 * modify it under the terms of the GNU Lesser General Public
 * License as published by the Free Software Foundation; either
 * version 2.1 of the License, or (at your option) any later version.
 *
 * SU2 is distributed in the hope that it will be useful,
 * but WITHOUT ANY WARRANTY; without even the implied warranty of
 * MERCHANTABILITY or FITNESS FOR A PARTICULAR PURPOSE. See the GNU
 * Lesser General Public License for more details.
 *
 * You should have received a copy of the GNU Lesser General Public
 * License along with SU2. If not, see <http://www.gnu.org/licenses/>.
 */

#include "../../include/solvers/CTurbSASolver.hpp"
#include "../../include/variables/CTurbSAVariable.hpp"
#include "../../include/variables/CFlowVariable.hpp"
#include "../../../Common/include/parallelization/omp_structure.hpp"
#include "../../../Common/include/toolboxes/geometry_toolbox.hpp"


CTurbSASolver::CTurbSASolver(CGeometry *geometry, CConfig *config, unsigned short iMesh, CFluidModel* FluidModel)
             : CTurbSolver(geometry, config, false) {

  unsigned short nLineLets;
  unsigned long iPoint;
  su2double Density_Inf, Viscosity_Inf, Factor_nu_Inf, Factor_nu_Engine, Factor_nu_ActDisk;

  bool multizone = config->GetMultizone_Problem();

  /*--- Dimension of the problem --> dependent of the turbulent model ---*/

  nVar = 1;
  nPrimVar = 1;
  nPoint = geometry->GetnPoint();
  nPointDomain = geometry->GetnPointDomain();

  /*--- Initialize nVarGrad for deallocation ---*/

  nVarGrad = nVar;

  /*--- Define geometry constants in the solver structure ---*/

  nDim = geometry->GetnDim();

  /*--- Single grid simulation ---*/

  if (iMesh == MESH_0 || config->GetMGCycle() == FULLMG_CYCLE) {

    /*--- Define some auxiliar vector related with the residual ---*/

    Residual_RMS.resize(nVar,0.0);
    Residual_Max.resize(nVar,0.0);
    Point_Max.resize(nVar,0);
    Point_Max_Coord.resize(nVar,nDim) = su2double(0.0);

    /*--- Initialization of the structure of the whole Jacobian ---*/

    if (rank == MASTER_NODE) cout << "Initialize Jacobian structure (SA model)." << endl;
    Jacobian.Initialize(nPoint, nPointDomain, nVar, nVar, true, geometry, config, ReducerStrategy);

    if (config->GetKind_Linear_Solver_Prec() == LINELET) {
      nLineLets = Jacobian.BuildLineletPreconditioner(geometry, config);
      if (rank == MASTER_NODE) cout << "Compute linelet structure. " << nLineLets << " elements in each line (average)." << endl;
    }

    LinSysSol.Initialize(nPoint, nPointDomain, nVar, 0.0);
    LinSysRes.Initialize(nPoint, nPointDomain, nVar, 0.0);
    System.SetxIsZero(true);

    if (ReducerStrategy)
      EdgeFluxes.Initialize(geometry->GetnEdge(), geometry->GetnEdge(), nVar, nullptr);

    if (config->GetExtraOutput()) {
      if (nDim == 2) { nOutputVariables = 13; }
      else if (nDim == 3) { nOutputVariables = 19; }
      OutputVariables.Initialize(nPoint, nPointDomain, nOutputVariables, 0.0);
      OutputHeadingNames = new string[nOutputVariables];
    }

    /*--- Initialize the BGS residuals in multizone problems. ---*/
    if (multizone){
      Residual_BGS.resize(nVar,0.0);
      Residual_Max_BGS.resize(nVar,0.0);
      Point_Max_BGS.resize(nVar,0);
      Point_Max_Coord_BGS.resize(nVar,nDim) = su2double(0.0);
    }

  }

  /*--- Read farfield conditions from config ---*/

  Density_Inf   = config->GetDensity_FreeStreamND();
  Viscosity_Inf = config->GetViscosity_FreeStreamND();

  /*--- Factor_nu_Inf in [3.0, 5.0] ---*/

  Factor_nu_Inf = config->GetNuFactor_FreeStream();
  su2double nu_tilde_Inf  = Factor_nu_Inf*Viscosity_Inf/Density_Inf;
  if (config->GetKind_Trans_Model() == TURB_TRANS_MODEL::BC) {
    nu_tilde_Inf  = 0.005*Factor_nu_Inf*Viscosity_Inf/Density_Inf;
  }

  Solution_Inf[0] = nu_tilde_Inf;

  /*--- Factor_nu_Engine ---*/
  Factor_nu_Engine = config->GetNuFactor_Engine();
  nu_tilde_Engine  = Factor_nu_Engine*Viscosity_Inf/Density_Inf;
  if (config->GetKind_Trans_Model() == TURB_TRANS_MODEL::BC) {
    nu_tilde_Engine  = 0.005*Factor_nu_Engine*Viscosity_Inf/Density_Inf;
  }

  /*--- Factor_nu_ActDisk ---*/
  Factor_nu_ActDisk = config->GetNuFactor_Engine();
  nu_tilde_ActDisk  = Factor_nu_ActDisk*Viscosity_Inf/Density_Inf;

  /*--- Eddy viscosity at infinity ---*/
  su2double Ji, Ji_3, fv1, cv1_3 = 7.1*7.1*7.1;
  su2double muT_Inf;
  Ji = nu_tilde_Inf/Viscosity_Inf*Density_Inf;
  Ji_3 = Ji*Ji*Ji;
  fv1 = Ji_3/(Ji_3+cv1_3);
  muT_Inf = Density_Inf*fv1*nu_tilde_Inf;

  /*--- Initialize the solution to the far-field state everywhere. ---*/

  nodes = new CTurbSAVariable(nu_tilde_Inf, muT_Inf, nPoint, nDim, nVar, config);
  SetBaseClassPointerToNodes();

  /*--- MPI solution ---*/

  InitiateComms(geometry, config, SOLUTION_EDDY);
  CompleteComms(geometry, config, SOLUTION_EDDY);

  /*--- Initializate quantities for SlidingMesh Interface ---*/

  SlidingState.resize(nMarker);
  SlidingStateNodes.resize(nMarker);

  for (unsigned long iMarker = 0; iMarker < nMarker; iMarker++) {
    if (config->GetMarker_All_KindBC(iMarker) == FLUID_INTERFACE) {
      SlidingState[iMarker].resize(nVertex[iMarker], nPrimVar+1) = nullptr;
      SlidingStateNodes[iMarker].resize(nVertex[iMarker],0);
    }
  }

  /*-- Allocation of inlets has to happen in derived classes (not CTurbSolver),
   * due to arbitrary number of turbulence variables ---*/

  Inlet_TurbVars.resize(nMarker);
  for (unsigned long iMarker = 0; iMarker < nMarker; iMarker++)
    Inlet_TurbVars[iMarker].resize(nVertex[iMarker],nVar) = nu_tilde_Inf;

  /*--- Store the initial CFL number for all grid points. ---*/

  const su2double CFL = config->GetCFL(MGLevel)*config->GetCFLRedCoeff_Turb();
  for (iPoint = 0; iPoint < nPoint; iPoint++) {
    nodes->SetLocalCFL(iPoint, CFL);
  }
  Min_CFL_Local = CFL;
  Max_CFL_Local = CFL;
  Avg_CFL_Local = CFL;

  /*--- Add the solver name (max 8 characters) ---*/
  SolverName = "SA";

}

void CTurbSASolver::Preprocessing(CGeometry *geometry, CSolver **solver_container, CConfig *config,
        unsigned short iMesh, unsigned short iRKStep, unsigned short RunTime_EqSystem, bool Output) {

  const auto kind_hybridRANSLES = config->GetKind_HybridRANSLES();

  /*--- Clear Residual and Jacobian. Upwind second order reconstruction and gradients ---*/
  CommonPreprocessing(geometry, config, Output);

  if (kind_hybridRANSLES != NO_HYBRIDRANSLES) {

    /*--- Set the vortex tilting coefficient at every node if required ---*/

    if (kind_hybridRANSLES == SA_EDDES){
      auto* flowNodes = su2staticcast_p<CFlowVariable*>(solver_container[FLOW_SOL]->GetNodes());

      SU2_OMP_FOR_STAT(omp_chunk_size)
      for (unsigned long iPoint = 0; iPoint < nPoint; iPoint++){
        auto Vorticity = flowNodes->GetVorticity(iPoint);
        auto PrimGrad_Flow = flowNodes->GetGradient_Primitive(iPoint);
        auto Laminar_Viscosity = flowNodes->GetLaminarViscosity(iPoint);
        nodes->SetVortex_Tilting(iPoint, PrimGrad_Flow, Vorticity, Laminar_Viscosity);
      }
      END_SU2_OMP_FOR
    }

    /*--- Compute the DES length scale ---*/

    SetDES_LengthScale(solver_container, geometry, config);

  }

}

void CTurbSASolver::Postprocessing(CGeometry *geometry, CSolver **solver_container, CConfig *config, unsigned short iMesh) {

  const su2double cv1_3 = 7.1*7.1*7.1, cR1 = 0.5, rough_const = 0.03;

  const bool neg_spalart_allmaras = (config->GetKind_Turb_Model() == TURB_MODEL::SA_NEG);

  /*--- Compute eddy viscosity ---*/

  AD::StartNoSharedReading();

  SU2_OMP_FOR_STAT(omp_chunk_size)
  for (unsigned long iPoint = 0; iPoint < nPoint; iPoint ++) {

    su2double rho = solver_container[FLOW_SOL]->GetNodes()->GetDensity(iPoint);
    su2double mu  = solver_container[FLOW_SOL]->GetNodes()->GetLaminarViscosity(iPoint);

    su2double nu  = mu/rho;
    su2double nu_hat = nodes->GetSolution(iPoint,0);
    su2double roughness = geometry->nodes->GetRoughnessHeight(iPoint);
    su2double dist = geometry->nodes->GetWall_Distance(iPoint);

    dist += rough_const*roughness;

    su2double Ji   = nu_hat/nu ;
    if (roughness > 1.0e-10)
      Ji+= cR1*roughness/(dist+EPS);

    su2double Ji_3 = Ji*Ji*Ji;
    su2double fv1  = Ji_3/(Ji_3+cv1_3);

    su2double muT = rho*fv1*nu_hat;

    if (neg_spalart_allmaras) muT = max(muT,0.0);

    nodes->SetmuT(iPoint,muT);

  }
  END_SU2_OMP_FOR

  AD::EndNoSharedReading();
}

void CTurbSASolver::Viscous_Residual(unsigned long iEdge, CGeometry* geometry, CSolver** solver_container,
                                     CNumerics* numerics, CConfig* config) {

  /*--- Define an object to set solver specific numerics contribution. ---*/
  auto SolverSpecificNumerics = [&](unsigned long iPoint, unsigned long jPoint) {
    /*--- Roughness heights. ---*/
    if (config->GetKind_Turb_Model() == TURB_MODEL::SA)
      numerics->SetRoughness(geometry->nodes->GetRoughnessHeight(iPoint), geometry->nodes->GetRoughnessHeight(jPoint));
  };

  /*--- Now instantiate the generic implementation with the functor above. ---*/

  Viscous_Residual_impl(SolverSpecificNumerics, iEdge, geometry, solver_container, numerics, config);
}

void CTurbSASolver::Source_Residual(CGeometry *geometry, CSolver **solver_container,
                                    CNumerics **numerics_container, CConfig *config, unsigned short iMesh) {

  const bool implicit = (config->GetKind_TimeIntScheme() == EULER_IMPLICIT);
  const bool harmonic_balance = (config->GetTime_Marching() == TIME_MARCHING::HARMONIC_BALANCE);
<<<<<<< HEAD
  const bool transition    = (config->GetKind_Trans_Model() == LM);
  const bool transition_BC = (config->GetKind_Trans_Model() == BC);
=======
  const bool transition    = (config->GetKind_Trans_Model() == TURB_TRANS_MODEL::LM);
  const bool transition_BC = (config->GetKind_Trans_Model() == TURB_TRANS_MODEL::BC);
>>>>>>> 1249f9f6

  auto* flowNodes = su2staticcast_p<CFlowVariable*>(solver_container[FLOW_SOL]->GetNodes());

  /*--- Pick one numerics object per thread. ---*/
  auto* numerics = numerics_container[SOURCE_FIRST_TERM + omp_get_thread_num()*MAX_TERMS];

  AD::StartNoSharedReading();

  /*--- Loop over all points. ---*/

  SU2_OMP_FOR_DYN(omp_chunk_size)
  for (unsigned long iPoint = 0; iPoint < nPointDomain; iPoint++) {

    /*--- Conservative variables w/o reconstruction ---*/

    numerics->SetPrimitive(flowNodes->GetPrimitive(iPoint), nullptr);

    /*--- Gradient of the primitive and conservative variables ---*/

    numerics->SetPrimVarGradient(flowNodes->GetGradient_Primitive(iPoint), nullptr);

    /*--- Set vorticity and strain rate magnitude ---*/

    numerics->SetVorticity(flowNodes->GetVorticity(iPoint), nullptr);

    numerics->SetStrainMag(flowNodes->GetStrainMag(iPoint), 0.0);

    /*--- Set intermittency ---*/

    if (transition) {
      numerics->SetIntermittency(solver_container[TRANS_SOL]->GetNodes()->GetIntermittency(iPoint));
    }

    /*--- Turbulent variables w/o reconstruction, and its gradient ---*/

    numerics->SetScalarVar(nodes->GetSolution(iPoint), nullptr);
    numerics->SetScalarVarGradient(nodes->GetGradient(iPoint), nullptr);

    /*--- Set volume ---*/

    numerics->SetVolume(geometry->nodes->GetVolume(iPoint));

    /*--- Get Hybrid RANS/LES Type and set the appropriate wall distance ---*/

    if (config->GetKind_HybridRANSLES() == NO_HYBRIDRANSLES) {

    /*--- For the SA model, wall roughness is accounted by modifying the computed wall distance
       *                              d_new = d + 0.03 k_s
       *    where k_s is the equivalent sand grain roughness height that is specified in cfg file.
       *    For smooth walls, wall roughness is zero and computed wall distance remains the same. */

      su2double modifiedWallDistance = geometry->nodes->GetWall_Distance(iPoint);

      modifiedWallDistance += 0.03*geometry->nodes->GetRoughnessHeight(iPoint);

      /*--- Set distance to the surface ---*/

      numerics->SetDistance(modifiedWallDistance, 0.0);

      /*--- Set the roughness of the closest wall. ---*/

      numerics->SetRoughness(geometry->nodes->GetRoughnessHeight(iPoint), 0.0 );

    } else {

      /*--- Set DES length scale ---*/

      numerics->SetDistance(nodes->GetDES_LengthScale(iPoint), 0.0);

    }

    /*--- Compute the source term ---*/

    auto residual = numerics->ComputeResidual(config);

    /*--- Store the intermittency ---*/

    if (transition_BC) {
      nodes->SetGammaBC(iPoint,numerics->GetGammaBC());
    }

    /*--- Subtract residual and the Jacobian ---*/

    LinSysRes.SubtractBlock(iPoint, residual);

    if (implicit) Jacobian.SubtractBlock2Diag(iPoint, residual.jacobian_i);

  }
  END_SU2_OMP_FOR

  if (harmonic_balance) {

    SU2_OMP_FOR_STAT(omp_chunk_size)
    for (unsigned long iPoint = 0; iPoint < nPointDomain; iPoint++) {

      su2double Volume = geometry->nodes->GetVolume(iPoint);

      /*--- Access stored harmonic balance source term ---*/

      for (unsigned short iVar = 0; iVar < nVar; iVar++) {
        su2double Source = nodes->GetHarmonicBalance_Source(iPoint,iVar);
        LinSysRes(iPoint,iVar) += Source*Volume;
      }
    }
    END_SU2_OMP_FOR
  }

  AD::EndNoSharedReading();

}

void CTurbSASolver::Source_Template(CGeometry *geometry, CSolver **solver_container, CNumerics *numerics,
                                    CConfig *config, unsigned short iMesh) {
}

void CTurbSASolver::BC_HeatFlux_Wall(CGeometry *geometry, CSolver **solver_container, CNumerics *conv_numerics,
                                     CNumerics *visc_numerics, CConfig *config, unsigned short val_marker) {

  /*--- Evaluate nu tilde at the closest point to the surface using the wall functions. ---*/

  if (config->GetWall_Functions()) {
    SU2_OMP_MASTER
    SetTurbVars_WF(geometry, solver_container, config, val_marker);
    END_SU2_OMP_MASTER
    SU2_OMP_BARRIER
    return;
  }

  const bool implicit = (config->GetKind_TimeIntScheme() == EULER_IMPLICIT);
  bool rough_wall = false;
  string Marker_Tag = config->GetMarker_All_TagBound(val_marker);
  WALL_TYPE WallType;
  su2double Roughness_Height;
  tie(WallType, Roughness_Height) = config->GetWallRoughnessProperties(Marker_Tag);
  if (WallType == WALL_TYPE::ROUGH) rough_wall = true;

  /*--- The dirichlet condition is used only without wall function, otherwise the
   convergence is compromised as we are providing nu tilde values for the
   first point of the wall  ---*/

  SU2_OMP_FOR_STAT(OMP_MIN_SIZE)
  for (auto iVertex = 0u; iVertex < geometry->nVertex[val_marker]; iVertex++) {

    const auto iPoint = geometry->vertex[val_marker][iVertex]->GetNode();

    /*--- Check if the node belongs to the domain (i.e, not a halo node) ---*/

    if (geometry->nodes->GetDomain(iPoint)) {
      if (!rough_wall) {
        for (auto iVar = 0u; iVar < nVar; iVar++)
          nodes->SetSolution_Old(iPoint,iVar,0.0);

        LinSysRes.SetBlock_Zero(iPoint);

        /*--- Includes 1 in the diagonal ---*/

        if (implicit) Jacobian.DeleteValsRowi(iPoint);
       } else {
         /*--- For rough walls, the boundary condition is given by
          * (\frac{\partial \nu}{\partial n})_wall = \frac{\nu}{0.03*k_s}
          * where \nu is the solution variable, $n$ is the wall normal direction
          * and k_s is the equivalent sand grain roughness specified. ---*/

         /*--- Compute dual-grid area and boundary normal ---*/
         su2double Normal[MAXNDIM] = {0.0};
         for (auto iDim = 0u; iDim < nDim; iDim++)
           Normal[iDim] = -geometry->vertex[val_marker][iVertex]->GetNormal(iDim);

         su2double Area = GeometryToolbox::Norm(nDim, Normal);

         /*--- Get laminar_viscosity and density ---*/
         su2double sigma = 2.0/3.0;
         su2double laminar_viscosity = solver_container[FLOW_SOL]->GetNodes()->GetLaminarViscosity(iPoint);
         su2double density = solver_container[FLOW_SOL]->GetNodes()->GetDensity(iPoint);

         su2double nu_total = (laminar_viscosity/density + nodes->GetSolution(iPoint,0));

         su2double coeff = (nu_total/sigma);
         su2double RoughWallBC = nodes->GetSolution(iPoint,0)/(0.03*Roughness_Height);

         su2double Res_Wall;// = new su2double [nVar];
         Res_Wall = coeff*RoughWallBC*Area;
         LinSysRes.SubtractBlock(iPoint, &Res_Wall);

         su2double Jacobian_i = (laminar_viscosity*Area)/(0.03*Roughness_Height*sigma);
         Jacobian_i += 2.0*RoughWallBC*Area/sigma;
         if (implicit) Jacobian.AddVal2Diag(iPoint, -Jacobian_i);
      }
    }
  }
  END_SU2_OMP_FOR
}

void CTurbSASolver::BC_Isothermal_Wall(CGeometry *geometry, CSolver **solver_container, CNumerics *conv_numerics,
                                       CNumerics *visc_numerics, CConfig *config, unsigned short val_marker) {

  BC_HeatFlux_Wall(geometry, solver_container, conv_numerics, visc_numerics, config, val_marker);

}

void CTurbSASolver::BC_Far_Field(CGeometry *geometry, CSolver **solver_container, CNumerics *conv_numerics,
                                 CNumerics *visc_numerics, CConfig *config, unsigned short val_marker) {

  const bool implicit = (config->GetKind_TimeIntScheme() == EULER_IMPLICIT);

  SU2_OMP_FOR_STAT(OMP_MIN_SIZE)
  for (auto iVertex = 0u; iVertex < geometry->nVertex[val_marker]; iVertex++) {

    const auto iPoint = geometry->vertex[val_marker][iVertex]->GetNode();

    /*--- Check if the node belongs to the domain (i.e, not a halo node) ---*/

    if (geometry->nodes->GetDomain(iPoint)) {

      /*--- Allocate the value at the infinity ---*/

      auto V_infty = solver_container[FLOW_SOL]->GetCharacPrimVar(val_marker, iVertex);

      /*--- Retrieve solution at the farfield boundary node ---*/

      auto V_domain = solver_container[FLOW_SOL]->GetNodes()->GetPrimitive(iPoint);

      /*--- Grid Movement ---*/

      if (dynamic_grid)
        conv_numerics->SetGridVel(geometry->nodes->GetGridVel(iPoint), geometry->nodes->GetGridVel(iPoint));

      conv_numerics->SetPrimitive(V_domain, V_infty);

      /*--- Set turbulent variable at the wall, and at infinity ---*/

      conv_numerics->SetScalarVar(nodes->GetSolution(iPoint), Solution_Inf);

      /*--- Set Normal (it is necessary to change the sign) ---*/

      su2double Normal[MAXNDIM] = {0.0};
      for (auto iDim = 0u; iDim < nDim; iDim++)
        Normal[iDim] = -geometry->vertex[val_marker][iVertex]->GetNormal(iDim);
      conv_numerics->SetNormal(Normal);

      /*--- Compute residuals and Jacobians ---*/

      auto residual = conv_numerics->ComputeResidual(config);

      /*--- Add residuals and Jacobians ---*/

      LinSysRes.AddBlock(iPoint, residual);
      if (implicit) Jacobian.AddBlock2Diag(iPoint, residual.jacobian_i);

    }
  }
  END_SU2_OMP_FOR

}

void CTurbSASolver::BC_Inlet(CGeometry *geometry, CSolver **solver_container, CNumerics *conv_numerics,
                             CNumerics *visc_numerics, CConfig *config, unsigned short val_marker) {

  const bool implicit = (config->GetKind_TimeIntScheme() == EULER_IMPLICIT);

  /*--- Loop over all the vertices on this boundary marker ---*/

  SU2_OMP_FOR_STAT(OMP_MIN_SIZE)
  for (auto iVertex = 0u; iVertex < geometry->nVertex[val_marker]; iVertex++) {

    const auto iPoint = geometry->vertex[val_marker][iVertex]->GetNode();

    /*--- Check if the node belongs to the domain (i.e., not a halo node) ---*/

    if (geometry->nodes->GetDomain(iPoint)) {

      /*--- Normal vector for this vertex (negate for outward convention) ---*/

      su2double Normal[MAXNDIM] = {0.0};
      for (auto iDim = 0u; iDim < nDim; iDim++)
        Normal[iDim] = -geometry->vertex[val_marker][iVertex]->GetNormal(iDim);

      /*--- Allocate the value at the inlet ---*/

      auto V_inlet = solver_container[FLOW_SOL]->GetCharacPrimVar(val_marker, iVertex);

      /*--- Retrieve solution at the farfield boundary node ---*/

      auto V_domain = solver_container[FLOW_SOL]->GetNodes()->GetPrimitive(iPoint);

      /*--- Set various quantities in the solver class ---*/

      conv_numerics->SetPrimitive(V_domain, V_inlet);

<<<<<<< HEAD
      /*--- Load the inlet turbulence variable (uniform by default). ---*/

      conv_numerics->SetScalarVar(nodes->GetSolution(iPoint), Inlet_TurbVars[val_marker][iVertex]);
=======
      /*--- Non-dimensionalize Inlet_TurbVars if Inlet-Files are used. ---*/
      su2double Inlet_Vars[MAXNVAR];
      Inlet_Vars[0] = Inlet_TurbVars[val_marker][iVertex][0];
      if (config->GetInlet_Profile_From_File()) {
        Inlet_Vars[0] *= config->GetDensity_Ref() / config->GetViscosity_Ref();
      }

      /*--- Load the inlet turbulence variable (uniform by default). ---*/

      conv_numerics->SetScalarVar(nodes->GetSolution(iPoint), Inlet_Vars);
>>>>>>> 1249f9f6

      /*--- Set various other quantities in the conv_numerics class ---*/

      conv_numerics->SetNormal(Normal);

      if (dynamic_grid)
        conv_numerics->SetGridVel(geometry->nodes->GetGridVel(iPoint),
                                  geometry->nodes->GetGridVel(iPoint));

      /*--- Compute the residual using an upwind scheme ---*/

      auto residual = conv_numerics->ComputeResidual(config);
      LinSysRes.AddBlock(iPoint, residual);

      /*--- Jacobian contribution for implicit integration ---*/

      if (implicit) Jacobian.AddBlock2Diag(iPoint, residual.jacobian_i);

//      /*--- Viscous contribution, commented out because serious convergence problems ---*/
//
//      su2double Coord_Reflected[MAXNDIM];
//      GeometryToolbox::PointPointReflect(nDim, geometry->nodes->GetCoord(Point_Normal),
//                                               geometry->nodes->GetCoord(iPoint), Coord_Reflected);
//      visc_numerics->SetCoord(geometry->nodes->GetCoord(iPoint), Coord_Reflected);
//      visc_numerics->SetNormal(Normal);
//
//      /*--- Conservative variables w/o reconstruction ---*/
//
//      visc_numerics->SetPrimitive(V_domain, V_inlet);
//
//      /*--- Turbulent variables w/o reconstruction, and its gradients ---*/
//
//      visc_numerics->SetScalarVar(Solution_i, Solution_j);
//      visc_numerics->SetScalarVarGradient(node[iPoint]->GetGradient(), node[iPoint]->GetGradient());
//
//      /*--- Compute residual, and Jacobians ---*/
//
//      auto residual = visc_numerics->ComputeResidual(config);
//
//      /*--- Subtract residual, and update Jacobians ---*/
//
//      LinSysRes.SubtractBlock(iPoint, residual);
//      Jacobian.SubtractBlock2Diag(iPoint, residual.jacobian_i);

    }
  }
  END_SU2_OMP_FOR

}

void CTurbSASolver::BC_Outlet(CGeometry *geometry, CSolver **solver_container, CNumerics *conv_numerics,
                              CNumerics *visc_numerics, CConfig *config, unsigned short val_marker) {

  const bool implicit = (config->GetKind_TimeIntScheme() == EULER_IMPLICIT);

  /*--- Loop over all the vertices on this boundary marker ---*/

  SU2_OMP_FOR_STAT(OMP_MIN_SIZE)
  for (auto iVertex = 0u; iVertex < geometry->nVertex[val_marker]; iVertex++) {

    const auto iPoint = geometry->vertex[val_marker][iVertex]->GetNode();

    /*--- Check if the node belongs to the domain (i.e., not a halo node) ---*/

    if (geometry->nodes->GetDomain(iPoint)) {

      /*--- Allocate the value at the outlet ---*/

      auto V_outlet = solver_container[FLOW_SOL]->GetCharacPrimVar(val_marker, iVertex);

      /*--- Retrieve solution at the farfield boundary node ---*/

      auto V_domain = solver_container[FLOW_SOL]->GetNodes()->GetPrimitive(iPoint);

      /*--- Set various quantities in the solver class ---*/

      conv_numerics->SetPrimitive(V_domain, V_outlet);

      /*--- Set the turbulent variables. Here we use a Neumann BC such
       that the turbulent variable is copied from the interior of the
       domain to the outlet before computing the residual. ---*/

      conv_numerics->SetScalarVar(nodes->GetSolution(iPoint), nodes->GetSolution(iPoint));

      /*--- Set Normal (negate for outward convention) ---*/

      su2double Normal[MAXNDIM] = {0.0};
      for (auto iDim = 0u; iDim < nDim; iDim++)
        Normal[iDim] = -geometry->vertex[val_marker][iVertex]->GetNormal(iDim);
      conv_numerics->SetNormal(Normal);

      if (dynamic_grid)
        conv_numerics->SetGridVel(geometry->nodes->GetGridVel(iPoint),
                                  geometry->nodes->GetGridVel(iPoint));

      /*--- Compute the residual using an upwind scheme ---*/

      auto residual = conv_numerics->ComputeResidual(config);
      LinSysRes.AddBlock(iPoint, residual);

      /*--- Jacobian contribution for implicit integration ---*/

      if (implicit) Jacobian.AddBlock2Diag(iPoint, residual.jacobian_i);

//      /*--- Viscous contribution, commented out because serious convergence problems ---*/
//
//      su2double Coord_Reflected[MAXNDIM];
//      GeometryToolbox::PointPointReflect(nDim, geometry->nodes->GetCoord(Point_Normal),
//                                               geometry->nodes->GetCoord(iPoint), Coord_Reflected);
//      visc_numerics->SetCoord(geometry->nodes->GetCoord(iPoint), Coord_Reflected);
//      visc_numerics->SetNormal(Normal);
//
//      /*--- Conservative variables w/o reconstruction ---*/
//
//      visc_numerics->SetPrimitive(V_domain, V_outlet);
//
//      /*--- Turbulent variables w/o reconstruction, and its gradients ---*/
//
//      visc_numerics->SetScalarVar(Solution_i, Solution_j);
//      visc_numerics->SetScalarVarGradient(node[iPoint]->GetGradient(), node[iPoint]->GetGradient());
//
//      /*--- Compute residual, and Jacobians ---*/
//
//      auto residual = visc_numerics->ComputeResidual(config);
//
//      /*--- Subtract residual, and update Jacobians ---*/
//
//      LinSysRes.SubtractBlock(iPoint, residual);
//      Jacobian.SubtractBlock2Diag(iPoint, residual.jacobian_i);

    }
  }
  END_SU2_OMP_FOR

}

void CTurbSASolver::BC_Engine_Inflow(CGeometry *geometry, CSolver **solver_container, CNumerics *conv_numerics,
                                     CNumerics *visc_numerics, CConfig *config, unsigned short val_marker) {

  const bool implicit = (config->GetKind_TimeIntScheme() == EULER_IMPLICIT);

  /*--- Loop over all the vertices on this boundary marker ---*/

  SU2_OMP_FOR_STAT(OMP_MIN_SIZE)
  for (auto iVertex = 0u; iVertex < geometry->nVertex[val_marker]; iVertex++) {

    const auto iPoint = geometry->vertex[val_marker][iVertex]->GetNode();

    /*--- Check if the node belongs to the domain (i.e., not a halo node) ---*/

    if (geometry->nodes->GetDomain(iPoint)) {

      /*--- Allocate the value at the infinity ---*/

      auto V_inflow = solver_container[FLOW_SOL]->GetCharacPrimVar(val_marker, iVertex);

      /*--- Retrieve solution at the farfield boundary node ---*/

      auto V_domain = solver_container[FLOW_SOL]->GetNodes()->GetPrimitive(iPoint);

      /*--- Set various quantities in the solver class ---*/

      conv_numerics->SetPrimitive(V_domain, V_inflow);

      /*--- Set the turbulent variables. Here we use a Neumann BC such
       that the turbulent variable is copied from the interior of the
       domain to the outlet before computing the residual. ---*/

      conv_numerics->SetScalarVar(nodes->GetSolution(iPoint), nodes->GetSolution(iPoint));

      /*--- Set Normal (negate for outward convention) ---*/

      su2double Normal[MAXNDIM] = {0.0};
      for (auto iDim = 0u; iDim < nDim; iDim++)
        Normal[iDim] = -geometry->vertex[val_marker][iVertex]->GetNormal(iDim);
      conv_numerics->SetNormal(Normal);

      /*--- Set grid movement ---*/

      if (dynamic_grid)
        conv_numerics->SetGridVel(geometry->nodes->GetGridVel(iPoint),
                                  geometry->nodes->GetGridVel(iPoint));

      /*--- Compute the residual using an upwind scheme ---*/

      auto residual = conv_numerics->ComputeResidual(config);
      LinSysRes.AddBlock(iPoint, residual);

      /*--- Jacobian contribution for implicit integration ---*/

      if (implicit) Jacobian.AddBlock2Diag(iPoint, residual.jacobian_i);

//      /*--- Viscous contribution, commented out because serious convergence problems ---*/
//
//      su2double Coord_Reflected[MAXNDIM];
//      GeometryToolbox::PointPointReflect(nDim, geometry->nodes->GetCoord(Point_Normal),
//                                               geometry->nodes->GetCoord(iPoint), Coord_Reflected);
//      visc_numerics->SetCoord(geometry->nodes->GetCoord(iPoint), Coord_Reflected);
//      visc_numerics->SetNormal(Normal);
//
//      /*--- Conservative variables w/o reconstruction ---*/
//
//      visc_numerics->SetPrimitive(V_domain, V_inflow);
//
//      /*--- Turbulent variables w/o reconstruction, and its gradients ---*/
//
//      visc_numerics->SetScalarVar(node[iPoint]->GetSolution(), node[iPoint]->GetSolution());
//      visc_numerics->SetScalarVarGradient(node[iPoint]->GetGradient(), node[iPoint]->GetGradient());
//
//      /*--- Compute residual, and Jacobians ---*/
//
//      auto residual = visc_numerics->ComputeResidual(config);
//
//      /*--- Subtract residual, and update Jacobians ---*/
//
//      LinSysRes.SubtractBlock(iPoint, residual);
//      Jacobian.SubtractBlock2Diag(iPoint, residual.jacobian_i);

    }

  }
  END_SU2_OMP_FOR

}

void CTurbSASolver::BC_Engine_Exhaust(CGeometry *geometry, CSolver **solver_container, CNumerics *conv_numerics,
                                      CNumerics *visc_numerics, CConfig *config, unsigned short val_marker) {

  const bool implicit = (config->GetKind_TimeIntScheme() == EULER_IMPLICIT);

  /*--- Loop over all the vertices on this boundary marker ---*/

  SU2_OMP_FOR_STAT(OMP_MIN_SIZE)
  for (auto iVertex = 0u; iVertex < geometry->nVertex[val_marker]; iVertex++) {

    const auto iPoint = geometry->vertex[val_marker][iVertex]->GetNode();

    /*--- Check if the node belongs to the domain (i.e., not a halo node) ---*/

    if (geometry->nodes->GetDomain(iPoint)) {

      /*--- Normal vector for this vertex (negate for outward convention) ---*/

      su2double Normal[MAXNDIM] = {0.0};
      for (auto iDim = 0u; iDim < nDim; iDim++)
        Normal[iDim] = -geometry->vertex[val_marker][iVertex]->GetNormal(iDim);

      /*--- Allocate the value at the infinity ---*/

      auto V_exhaust = solver_container[FLOW_SOL]->GetCharacPrimVar(val_marker, iVertex);

      /*--- Retrieve solution at the farfield boundary node ---*/

      auto V_domain = solver_container[FLOW_SOL]->GetNodes()->GetPrimitive(iPoint);

      /*--- Set various quantities in the solver class ---*/

      conv_numerics->SetPrimitive(V_domain, V_exhaust);

      /*--- Set the turbulent variable states (prescribed for an inflow) ---*/

      conv_numerics->SetScalarVar(nodes->GetSolution(iPoint), &nu_tilde_Engine);

      /*--- Set various other quantities in the conv_numerics class ---*/

      conv_numerics->SetNormal(Normal);

      /*--- Set grid movement ---*/

      if (dynamic_grid)
        conv_numerics->SetGridVel(geometry->nodes->GetGridVel(iPoint),
                                  geometry->nodes->GetGridVel(iPoint));

      /*--- Compute the residual using an upwind scheme ---*/

      auto residual = conv_numerics->ComputeResidual(config);
      LinSysRes.AddBlock(iPoint, residual);

      /*--- Jacobian contribution for implicit integration ---*/

      if (implicit) Jacobian.AddBlock2Diag(iPoint, residual.jacobian_i);

//      /*--- Viscous contribution, commented out because serious convergence problems ---*/
//
//      su2double Coord_Reflected[MAXNDIM];
//      GeometryToolbox::PointPointReflect(nDim, geometry->nodes->GetCoord(Point_Normal),
//                                               geometry->nodes->GetCoord(iPoint), Coord_Reflected);
//      visc_numerics->SetCoord(geometry->nodes->GetCoord(iPoint), Coord_Reflected);
//      visc_numerics->SetNormal(Normal);
//
//      /*--- Conservative variables w/o reconstruction ---*/
//
//      visc_numerics->SetPrimitive(V_domain, V_exhaust);
//
//      /*--- Turbulent variables w/o reconstruction, and its gradients ---*/
//
//      visc_numerics->SetScalarVar(Solution_i, Solution_j);
//      visc_numerics->SetScalarVarGradient(node[iPoint]->GetGradient(), node[iPoint]->GetGradient());
//
//      /*--- Compute residual, and Jacobians ---*/
//
//      auto residual = visc_numerics->ComputeResidual(config);
//
//      /*--- Subtract residual, and update Jacobians ---*/
//
//      LinSysRes.SubtractBlock(iPoint, residual);
//      Jacobian.SubtractBlock2Diag(iPoint, residual.jacobian_i);

    }
  }
  END_SU2_OMP_FOR

}

void CTurbSASolver::BC_ActDisk_Inlet(CGeometry *geometry, CSolver **solver_container, CNumerics *conv_numerics,
                                     CNumerics *visc_numerics, CConfig *config, unsigned short val_marker) {

  BC_ActDisk(geometry, solver_container, conv_numerics, visc_numerics, config,  val_marker, true);
}

void CTurbSASolver::BC_ActDisk_Outlet(CGeometry *geometry, CSolver **solver_container, CNumerics *conv_numerics,
                                      CNumerics *visc_numerics, CConfig *config, unsigned short val_marker) {

  BC_ActDisk(geometry, solver_container, conv_numerics, visc_numerics, config,  val_marker, false);
}

void CTurbSASolver::BC_ActDisk(CGeometry *geometry, CSolver **solver_container,
                               CNumerics *conv_numerics, CNumerics *visc_numerics,
                               CConfig *config, unsigned short val_marker, bool val_inlet_surface) {

  const bool implicit = (config->GetKind_TimeIntScheme() == EULER_IMPLICIT);

  /*--- Loop over all the vertices on this boundary marker ---*/

  SU2_OMP_FOR_STAT(OMP_MIN_SIZE)
  for (auto iVertex = 0u; iVertex < geometry->nVertex[val_marker]; iVertex++) {

    const auto iPoint = geometry->vertex[val_marker][iVertex]->GetNode();
    const auto GlobalIndex_donor = solver_container[FLOW_SOL]->GetDonorGlobalIndex(val_marker, iVertex);
    const auto GlobalIndex = geometry->nodes->GetGlobalIndex(iPoint);

    /*--- Check if the node belongs to the domain (i.e., not a halo node) ---*/

    if (!geometry->nodes->GetDomain(iPoint) || (GlobalIndex == GlobalIndex_donor)) {
      continue;
    }

    /*--- Normal vector for this vertex (negate for outward convention) ---*/

    su2double Normal[MAXNDIM] = {0.0};
    for (auto iDim = 0u; iDim < nDim; iDim++)
      Normal[iDim] = -geometry->vertex[val_marker][iVertex]->GetNormal(iDim);
    conv_numerics->SetNormal(Normal);

    su2double Area = GeometryToolbox::Norm(nDim, Normal);

    su2double UnitNormal[MAXNDIM] = {0.0};
    for (auto iDim = 0u; iDim < nDim; iDim++)
      UnitNormal[iDim] = Normal[iDim]/Area;

    /*--- Retrieve solution at the farfield boundary node ---*/

    auto V_domain = solver_container[FLOW_SOL]->GetNodes()->GetPrimitive(iPoint);

    /*--- Check the flow direction. Project the flow into the normal to the inlet face ---*/

    su2double Vn = GeometryToolbox::DotProduct(nDim, &V_domain[1], UnitNormal);

    bool ReverseFlow = false;
    if ((val_inlet_surface) && (Vn < 0.0)) { ReverseFlow = true; }
    if ((!val_inlet_surface) && (Vn > 0.0)) { ReverseFlow = true; }

    /*--- Do not anything if there is a
     reverse flow, Euler b.c. for the direct problem ---*/

    if (ReverseFlow) continue;

    /*--- Allocate the value at the infinity ---*/

    if (val_inlet_surface) {
      auto V_inlet = solver_container[FLOW_SOL]->GetCharacPrimVar(val_marker, iVertex);
      conv_numerics->SetPrimitive(V_domain, V_inlet);
    }
    else {
      auto V_outlet = solver_container[FLOW_SOL]->GetCharacPrimVar(val_marker, iVertex);
      conv_numerics->SetPrimitive(V_domain, V_outlet);
    }

    /*--- Set the turb. variable solution
     set  the turbulent variables. Here we use a Neumann BC such
     that the turbulent variable is copied from the interior of the
     domain to the outlet before computing the residual.
     or set the turbulent variable states (prescribed for an inflow)  ----*/

    //      if (val_inlet_surface) Solution_j[0] = 0.5*(nodes->GetSolution(iPoint,0)+V_outlet [nDim+9]);
    //      else Solution_j[0] = 0.5*(nodes->GetSolution(iPoint,0)+V_inlet [nDim+9]);

    //      /*--- Inflow analysis (interior extrapolation) ---*/
    //      if (((val_inlet_surface) && (!ReverseFlow)) || ((!val_inlet_surface) && (ReverseFlow))) {
    //        Solution_j[0] = 2.0*node[iPoint]->GetSolution(0) - node[iPoint_Normal]->GetSolution(0);
    //      }

    //      /*--- Outflow analysis ---*/
    //      else {
    //        if (val_inlet_surface) Solution_j[0] = Factor_nu_ActDisk*V_outlet [nDim+9];
    //        else { Solution_j[0] = Factor_nu_ActDisk*V_inlet [nDim+9]; }
    //      }

    if (((val_inlet_surface) && (!ReverseFlow)) || ((!val_inlet_surface) && (ReverseFlow))) {
      /*--- Inflow analysis (interior extrapolation) ---*/
      conv_numerics->SetScalarVar(nodes->GetSolution(iPoint), nodes->GetSolution(iPoint));
    }
    else {
      /*--- Outflow analysis ---*/
      conv_numerics->SetScalarVar(nodes->GetSolution(iPoint), &nu_tilde_ActDisk);
    }

    /*--- Grid Movement ---*/

    if (dynamic_grid)
      conv_numerics->SetGridVel(geometry->nodes->GetGridVel(iPoint), geometry->nodes->GetGridVel(iPoint));

    /*--- Compute the residual using an upwind scheme ---*/

    auto residual = conv_numerics->ComputeResidual(config);
    LinSysRes.AddBlock(iPoint, residual);

    /*--- Jacobian contribution for implicit integration ---*/

    if (implicit) Jacobian.AddBlock2Diag(iPoint, residual.jacobian_i);

//        /*--- Viscous contribution, commented out because serious convergence problems ---*/
//
//        visc_numerics->SetNormal(Normal);
//        su2double Coord_Reflected[MAXNDIM];
//        GeometryToolbox::PointPointReflect(nDim, geometry->nodes->GetCoord(Point_Normal),
//                                                 geometry->nodes->GetCoord(iPoint), Coord_Reflected);
//        visc_numerics->SetCoord(geometry->nodes->GetCoord(iPoint), Coord_Reflected);
//
//        /*--- Conservative variables w/o reconstruction ---*/
//
//        if (val_inlet_surface) visc_numerics->SetPrimitive(V_domain, V_inlet);
//        else visc_numerics->SetPrimitive(V_domain, V_outlet);
//
//        /*--- Turbulent variables w/o reconstruction, and its gradients ---*/
//
//        visc_numerics->SetScalarVar(Solution_i, Solution_j);
//
//        visc_numerics->SetScalarVarGradient(node[iPoint]->GetGradient(), node[iPoint]->GetGradient());
//
//        /*--- Compute residual, and Jacobians ---*/
//
//        auto residual = visc_numerics->ComputeResidual(config);
//
//        /*--- Subtract residual, and update Jacobians ---*/
//
//        LinSysRes.SubtractBlock(iPoint, residual);
//        Jacobian.SubtractBlock2Diag(iPoint, residual.jacobian_i);

  }
  END_SU2_OMP_FOR

}

void CTurbSASolver::BC_Inlet_MixingPlane(CGeometry *geometry, CSolver **solver_container, CNumerics *conv_numerics,
                                         CNumerics *visc_numerics, CConfig *config, unsigned short val_marker) {

  const bool implicit = (config->GetKind_TimeIntScheme() == EULER_IMPLICIT);
  const auto nSpanWiseSections = config->GetnSpanWiseSections();

  /*--- Loop over all the vertices on this boundary marker ---*/
  for (auto iSpan = 0u; iSpan < nSpanWiseSections ; iSpan++){

    su2double extAverageNu = solver_container[FLOW_SOL]->GetExtAverageNu(val_marker, iSpan);

    /*--- Loop over all the vertices on this boundary marker ---*/

    SU2_OMP_FOR_STAT(OMP_MIN_SIZE)
    for (auto iVertex = 0u; iVertex < geometry->GetnVertexSpan(val_marker,iSpan); iVertex++) {

      /*--- find the node related to the vertex ---*/
      const auto iPoint = geometry->turbovertex[val_marker][iSpan][iVertex]->GetNode();

      /*--- using the other vertex information for retrieving some information ---*/
      const auto oldVertex = geometry->turbovertex[val_marker][iSpan][iVertex]->GetOldVertex();

      /*--- Index of the closest interior node ---*/
      const auto Point_Normal = geometry->vertex[val_marker][oldVertex]->GetNormal_Neighbor();

      /*--- Normal vector for this vertex (negate for outward convention) ---*/

      su2double Normal[MAXNDIM] = {0.0};
      for (auto iDim = 0u; iDim < nDim; iDim++)
        Normal[iDim] = -geometry->vertex[val_marker][oldVertex]->GetNormal(iDim);
      conv_numerics->SetNormal(Normal);

      /*--- Allocate the value at the inlet ---*/
      auto V_inlet = solver_container[FLOW_SOL]->GetCharacPrimVar(val_marker, oldVertex);

      /*--- Retrieve solution at the farfield boundary node ---*/

      auto V_domain = solver_container[FLOW_SOL]->GetNodes()->GetPrimitive(iPoint);

      /*--- Set various quantities in the solver class ---*/

      conv_numerics->SetPrimitive(V_domain, V_inlet);

      /*--- Set the turbulent variable states (prescribed for an inflow) ---*/

      conv_numerics->SetScalarVar(nodes->GetSolution(iPoint), &extAverageNu);

      /*--- Set various other quantities in the conv_numerics class ---*/

      if (dynamic_grid)
        conv_numerics->SetGridVel(geometry->nodes->GetGridVel(iPoint),
                                  geometry->nodes->GetGridVel(iPoint));

      /*--- Compute the residual using an upwind scheme ---*/

      auto conv_residual = conv_numerics->ComputeResidual(config);

      /*--- Jacobian contribution for implicit integration ---*/

      LinSysRes.AddBlock(iPoint, conv_residual);
      if (implicit) Jacobian.AddBlock2Diag(iPoint, conv_residual.jacobian_i);

      /*--- Viscous contribution ---*/
      su2double Coord_Reflected[MAXNDIM];
      GeometryToolbox::PointPointReflect(nDim, geometry->nodes->GetCoord(Point_Normal),
                                               geometry->nodes->GetCoord(iPoint), Coord_Reflected);
      visc_numerics->SetCoord(geometry->nodes->GetCoord(iPoint), Coord_Reflected);
      visc_numerics->SetNormal(Normal);

      /*--- Conservative variables w/o reconstruction ---*/

      visc_numerics->SetPrimitive(V_domain, V_inlet);

      /*--- Turbulent variables w/o reconstruction, and its gradients ---*/

      visc_numerics->SetScalarVar(nodes->GetSolution(iPoint), &extAverageNu);

      visc_numerics->SetScalarVarGradient(nodes->GetGradient(iPoint),
                                        nodes->GetGradient(iPoint));

      /*--- Compute residual, and Jacobians ---*/

      auto visc_residual = visc_numerics->ComputeResidual(config);

      /*--- Subtract residual, and update Jacobians ---*/

      LinSysRes.SubtractBlock(iPoint, visc_residual);
      if (implicit) Jacobian.SubtractBlock2Diag(iPoint, visc_residual.jacobian_i);

    }
    END_SU2_OMP_FOR
  }

}

void CTurbSASolver::BC_Inlet_Turbo(CGeometry *geometry, CSolver **solver_container, CNumerics *conv_numerics,
                                   CNumerics *visc_numerics, CConfig *config, unsigned short val_marker) {

  const bool implicit = (config->GetKind_TimeIntScheme() == EULER_IMPLICIT);
  const auto nSpanWiseSections = config->GetnSpanWiseSections();

  CFluidModel *FluidModel = solver_container[FLOW_SOL]->GetFluidModel();

  su2double Factor_nu_Inf = config->GetNuFactor_FreeStream();

  /*--- Loop over all the spans on this boundary marker ---*/
  for (auto iSpan = 0; iSpan < nSpanWiseSections; iSpan++) {

    su2double rho       = solver_container[FLOW_SOL]->GetAverageDensity(val_marker, iSpan);
    su2double pressure  = solver_container[FLOW_SOL]->GetAveragePressure(val_marker, iSpan);

    FluidModel->SetTDState_Prho(pressure, rho);
    su2double muLam = FluidModel->GetLaminarViscosity();

    su2double nu_tilde  = Factor_nu_Inf*muLam/rho;

    /*--- Loop over all the vertices on this boundary marker ---*/

    SU2_OMP_FOR_STAT(OMP_MIN_SIZE)
    for (auto iVertex = 0u; iVertex < geometry->GetnVertexSpan(val_marker,iSpan); iVertex++) {

      /*--- find the node related to the vertex ---*/
      const auto iPoint = geometry->turbovertex[val_marker][iSpan][iVertex]->GetNode();

      /*--- using the other vertex information for retrieving some information ---*/
      const auto oldVertex = geometry->turbovertex[val_marker][iSpan][iVertex]->GetOldVertex();

      /*--- Index of the closest interior node ---*/
      const auto Point_Normal = geometry->vertex[val_marker][oldVertex]->GetNormal_Neighbor();

      /*--- Normal vector for this vertex (negate for outward convention) ---*/

      su2double Normal[MAXNDIM] = {0.0};
      for (auto iDim = 0u; iDim < nDim; iDim++)
        Normal[iDim] = -geometry->vertex[val_marker][oldVertex]->GetNormal(iDim);
      conv_numerics->SetNormal(Normal);

      /*--- Allocate the value at the inlet ---*/
      auto V_inlet = solver_container[FLOW_SOL]->GetCharacPrimVar(val_marker, oldVertex);

      /*--- Retrieve solution at the farfield boundary node ---*/

      auto V_domain = solver_container[FLOW_SOL]->GetNodes()->GetPrimitive(iPoint);

      /*--- Set various quantities in the solver class ---*/

      conv_numerics->SetPrimitive(V_domain, V_inlet);

      /*--- Set the turbulent variable states (prescribed for an inflow) ---*/

      conv_numerics->SetScalarVar(nodes->GetSolution(iPoint), &nu_tilde);

      if (dynamic_grid)
        conv_numerics->SetGridVel(geometry->nodes->GetGridVel(iPoint),
                                  geometry->nodes->GetGridVel(iPoint));

      /*--- Compute the residual using an upwind scheme ---*/

      auto conv_residual = conv_numerics->ComputeResidual(config);

      /*--- Jacobian contribution for implicit integration ---*/

      LinSysRes.AddBlock(iPoint, conv_residual);
      if (implicit) Jacobian.AddBlock2Diag(iPoint, conv_residual.jacobian_i);

      /*--- Viscous contribution ---*/

      su2double Coord_Reflected[MAXNDIM];
      GeometryToolbox::PointPointReflect(nDim, geometry->nodes->GetCoord(Point_Normal),
                                               geometry->nodes->GetCoord(iPoint), Coord_Reflected);
      visc_numerics->SetCoord(geometry->nodes->GetCoord(iPoint), Coord_Reflected);

      visc_numerics->SetNormal(Normal);

      /*--- Conservative variables w/o reconstruction ---*/

      visc_numerics->SetPrimitive(V_domain, V_inlet);

      /*--- Turbulent variables w/o reconstruction, and its gradients ---*/

      visc_numerics->SetScalarVar(nodes->GetSolution(iPoint), &nu_tilde);

      visc_numerics->SetScalarVarGradient(nodes->GetGradient(iPoint),
                                          nodes->GetGradient(iPoint));

      /*--- Compute residual, and Jacobians ---*/

      auto visc_residual = visc_numerics->ComputeResidual(config);

      /*--- Subtract residual, and update Jacobians ---*/

      LinSysRes.SubtractBlock(iPoint, visc_residual);
      if (implicit) Jacobian.SubtractBlock2Diag(iPoint, visc_residual.jacobian_i);

    }
    END_SU2_OMP_FOR
  }

}

void CTurbSASolver::SetTurbVars_WF(CGeometry *geometry, CSolver **solver_container,
                                  const CConfig *config, unsigned short val_marker) {

  const bool implicit = (config->GetKind_TimeIntScheme() == EULER_IMPLICIT);

  /*--- We use a very high max nr of iterations, but we only need this the first couple of iterations ---*/
  const unsigned short max_iter = config->GetwallModel_MaxIter();

  /* --- tolerance has LARGE impact on convergence, do not increase this value! --- */
  const su2double tol = 1e-12;


  /*--- Typical constants from boundary layer theory ---*/

  const su2double cv1_3 = 7.1*7.1*7.1;

  CVariable* flow_nodes = solver_container[FLOW_SOL]->GetNodes();

  /*--- Loop over all of the vertices on this boundary marker ---*/

  for (auto iVertex = 0u; iVertex < geometry->nVertex[val_marker]; iVertex++) {

    const auto iPoint = geometry->vertex[val_marker][iVertex]->GetNode();
    const auto iPoint_Neighbor = geometry->vertex[val_marker][iVertex]->GetNormal_Neighbor();

    /*--- Check if the node belongs to the domain (i.e, not a halo node) ---*/

    if (geometry->nodes->GetDomain(iPoint_Neighbor)) {

      su2double Y_Plus = solver_container[FLOW_SOL]->GetYPlus(val_marker, iVertex);

      /*--- Do not use wall model at the ipoint when y+ < "limit" ---*/

      if (Y_Plus < config->GetwallModel_MinYPlus()) continue;

      su2double Lam_Visc_Normal = flow_nodes->GetLaminarViscosity(iPoint_Neighbor);
      su2double Density_Normal = flow_nodes->GetDensity(iPoint_Neighbor);
      su2double Kin_Visc_Normal = Lam_Visc_Normal/Density_Normal;

      su2double Eddy_Visc = solver_container[FLOW_SOL]->GetEddyViscWall(val_marker, iVertex);

      /*--- Solve for the new value of nu_tilde given the eddy viscosity and using a Newton method ---*/

      // start with positive value of nu_til_old
      su2double nu_til = 0.0;
      su2double nu_til_old = nodes->GetSolution(iPoint,0);

      unsigned short counter = 0;
      su2double diff = 1.0;
      su2double relax = config->GetwallModel_RelFac();
      while (diff > tol) {
        // note the error in Nichols and Nelson
        su2double func = pow(nu_til_old,4) - (Eddy_Visc/Density_Normal)*(pow(nu_til_old,3) + pow(Kin_Visc_Normal,3)*cv1_3);
        su2double func_prim = 4.0 * pow(nu_til_old,3) - 3.0*(Eddy_Visc/Density_Normal)*pow(nu_til_old,2);

        // damped Newton method
        nu_til = nu_til_old - relax*(func/func_prim);

        diff = fabs(nu_til-nu_til_old);
        nu_til_old = nu_til;

        // sometimes we get negative values when the solution has not converged yet, we just reset the nu_tilde in that case.
        if (nu_til_old<tol) {
          relax /= 2.0;
          nu_til_old = nodes->GetSolution(iPoint,0)/relax;
        }

        counter++;
        if (counter > max_iter) break;
      }
<<<<<<< HEAD

      nodes->SetSolution_Old(iPoint_Neighbor, &nu_til);
      LinSysRes.SetBlock_Zero(iPoint_Neighbor);

=======

      nodes->SetSolution_Old(iPoint_Neighbor, &nu_til);
      LinSysRes.SetBlock_Zero(iPoint_Neighbor);

>>>>>>> 1249f9f6
      /*--- includes 1 in the diagonal ---*/

      if (implicit) Jacobian.DeleteValsRowi(iPoint_Neighbor);
    }
  }
}

void CTurbSASolver::SetDES_LengthScale(CSolver **solver, CGeometry *geometry, CConfig *config){

  const auto kindHybridRANSLES = config->GetKind_HybridRANSLES();

  const su2double constDES = config->GetConst_DES();

  const su2double fw_star = 0.424, cv1_3 = pow(7.1, 3), k2 = pow(0.41, 2);
  const su2double cb1   = 0.1355, ct3 = 1.2, ct4 = 0.5;
  const su2double sigma = 2./3., cb2 = 0.622, f_max = 1.0, f_min = 0.1, a1 = 0.15, a2 = 0.3;

  auto* flowNodes = su2staticcast_p<CFlowVariable*>(solver[FLOW_SOL]->GetNodes());

  SU2_OMP_FOR_DYN(omp_chunk_size)
  for (auto iPoint = 0ul; iPoint < nPointDomain; iPoint++){

    const auto coord_i       = geometry->nodes->GetCoord(iPoint);
    const auto nNeigh        = geometry->nodes->GetnPoint(iPoint);
    const auto wallDistance  = geometry->nodes->GetWall_Distance(iPoint);
    const auto velocityGrad  = flowNodes->GetVelocityGradient(iPoint);
    const auto vorticity     = flowNodes->GetVorticity(iPoint);
    const auto density       = flowNodes->GetDensity(iPoint);
    const auto laminarViscosity = flowNodes->GetLaminarViscosity(iPoint);
    const auto eddyViscosity    = nodes->GetmuT(iPoint);
    const su2double kinematicViscosity     = laminarViscosity/density;
    const su2double kinematicViscosityTurb = eddyViscosity/density;

    su2double uijuij = 0.0;
    for(auto iDim = 0u; iDim < nDim; iDim++){
      for(auto jDim = 0u; jDim < nDim; jDim++){
        uijuij += pow(velocityGrad[iDim][jDim], 2);
      }
    }
    uijuij = sqrt(fabs(uijuij));
    uijuij = max(uijuij,1e-10);

    /*--- Low Reynolds number correction term ---*/

    const su2double nu_hat = nodes->GetSolution(iPoint,0);
    const su2double Ji   = nu_hat/kinematicViscosity;
    const su2double Ji_2 = Ji * Ji;
    const su2double Ji_3 = Ji*Ji*Ji;
    const su2double fv1  = Ji_3/(Ji_3+cv1_3);
    const su2double fv2 = 1.0 - Ji/(1.0+Ji*fv1);
    const su2double ft2 = ct3*exp(-ct4*Ji_2);
    const su2double cw1 = cb1/k2+(1.0+cb2)/sigma;

    su2double psi_2 = (1.0 - (cb1/(cw1*k2*fw_star))*(ft2 + (1.0 - ft2)*fv2))/(fv1 * max(1.0e-10,1.0-ft2));
    psi_2 = min(100.0,psi_2);

    su2double lengthScale = 0.0;

    switch(kindHybridRANSLES){
      case SA_DES: {
        /*--- Original Detached Eddy Simulation (DES97)
        Spalart
        1997
        ---*/

        const su2double maxDelta = geometry->nodes->GetMaxLength(iPoint);
        const su2double distDES = constDES * maxDelta;
        lengthScale = min(distDES,wallDistance);

        break;
      }
      case SA_DDES: {
        /*--- A New Version of Detached-eddy Simulation, Resistant to Ambiguous Grid Densities.
         Spalart et al.
         Theoretical and Computational Fluid Dynamics - 2006
         ---*/

        const su2double maxDelta = geometry->nodes->GetMaxLength(iPoint);

        const su2double r_d = (kinematicViscosityTurb+kinematicViscosity)/(uijuij*k2*pow(wallDistance, 2.0));
        const su2double f_d = 1.0-tanh(pow(8.0*r_d,3.0));

        const su2double distDES = constDES * maxDelta;
        lengthScale = wallDistance-f_d*max(0.0,(wallDistance-distDES));

        break;
      }
      case SA_ZDES: {
        /*--- Recent improvements in the Zonal Detached Eddy Simulation (ZDES) formulation.
         Deck
         Theoretical and Computational Fluid Dynamics - 2012
         ---*/

        const su2double deltaDDES = geometry->nodes->GetMaxLength(iPoint);

        su2double delta[MAXNDIM] = {}, ratioOmega[MAXNDIM] = {};

        for (const auto jPoint : geometry->nodes->GetPoints(iPoint)) {
          const auto coord_j = geometry->nodes->GetCoord(jPoint);
          for (auto iDim = 0u; iDim < nDim; iDim++){
            const su2double deltaAux = abs(coord_j[iDim] - coord_i[iDim]);
            delta[iDim] = max(delta[iDim], deltaAux);
          }
        }

        const su2double omega = GeometryToolbox::Norm(3, vorticity);

        for (auto iDim = 0u; iDim < 3; iDim++){
          ratioOmega[iDim] = vorticity[iDim]/omega;
        }

        su2double maxDelta = sqrt(pow(ratioOmega[0], 2)*delta[1]*delta[2] +
                                  pow(ratioOmega[1], 2)*delta[0]*delta[2] +
                                  pow(ratioOmega[2], 2)*delta[0]*delta[1]);

        const su2double r_d = (kinematicViscosityTurb+kinematicViscosity)/(uijuij*k2*pow(wallDistance, 2.0));
        const su2double f_d = 1.0-tanh(pow(8.0*r_d,3.0));

        if (f_d < 0.99){
          maxDelta = deltaDDES;
        }

        const su2double distDES = constDES * maxDelta;
        lengthScale = wallDistance-f_d*max(0.0,(wallDistance-distDES));

        break;
      }
      case SA_EDDES: {
        /*--- An Enhanced Version of DES with Rapid Transition from RANS to LES in Separated Flows.
         Shur et al.
         Flow Turbulence Combust - 2015
         ---*/

        su2double vortexTiltingMeasure = nodes->GetVortex_Tilting(iPoint);
<<<<<<< HEAD

        const su2double omega = GeometryToolbox::Norm(3, vorticity);

        su2double ratioOmega[MAXNDIM] = {};

=======

        const su2double omega = GeometryToolbox::Norm(3, vorticity);

        su2double ratioOmega[MAXNDIM] = {};

>>>>>>> 1249f9f6
        for (auto iDim = 0; iDim < 3; iDim++){
          ratioOmega[iDim] = vorticity[iDim]/omega;
        }

        const su2double deltaDDES = geometry->nodes->GetMaxLength(iPoint);

        su2double ln_max = 0.0;
        for (const auto jPoint : geometry->nodes->GetPoints(iPoint)) {
          const auto coord_j = geometry->nodes->GetCoord(jPoint);
          su2double delta[MAXNDIM] = {};
          for (auto iDim = 0u; iDim < nDim; iDim++){
            delta[iDim] = fabs(coord_j[iDim] - coord_i[iDim]);
          }
          su2double ln[3];
          ln[0] = delta[1]*ratioOmega[2] - delta[2]*ratioOmega[1];
          ln[1] = delta[2]*ratioOmega[0] - delta[0]*ratioOmega[2];
          ln[2] = delta[0]*ratioOmega[1] - delta[1]*ratioOmega[0];
          const su2double aux_ln = sqrt(ln[0]*ln[0] + ln[1]*ln[1] + ln[2]*ln[2]);
          ln_max = max(ln_max, aux_ln);
          vortexTiltingMeasure += nodes->GetVortex_Tilting(jPoint);
        }
        vortexTiltingMeasure /= (nNeigh + 1);

        const su2double f_kh = max(f_min,
                                   min(f_max,
                                       f_min + ((f_max - f_min)/(a2 - a1)) * (vortexTiltingMeasure - a1)));
<<<<<<< HEAD

        const su2double r_d = (kinematicViscosityTurb+kinematicViscosity)/(uijuij*k2*pow(wallDistance, 2.0));
        const su2double f_d = 1.0-tanh(pow(8.0*r_d,3.0));

=======

        const su2double r_d = (kinematicViscosityTurb+kinematicViscosity)/(uijuij*k2*pow(wallDistance, 2.0));
        const su2double f_d = 1.0-tanh(pow(8.0*r_d,3.0));

>>>>>>> 1249f9f6
        su2double maxDelta = (ln_max/sqrt(3.0)) * f_kh;
        if (f_d < 0.999){
          maxDelta = deltaDDES;
        }

        const su2double distDES = constDES * maxDelta;
        lengthScale = wallDistance-f_d*max(0.0,(wallDistance-distDES));

        break;
      }
    }

    nodes->SetDES_LengthScale(iPoint, lengthScale);

  }
  END_SU2_OMP_FOR
}

void CTurbSASolver::SetInletAtVertex(const su2double *val_inlet,
                                    unsigned short iMarker,
                                    unsigned long iVertex) {

  Inlet_TurbVars[iMarker][iVertex][0] = val_inlet[nDim+2+nDim];

}

su2double CTurbSASolver::GetInletAtVertex(su2double *val_inlet,
                                          unsigned long val_inlet_point,
                                          unsigned short val_kind_marker,
                                          string val_marker,
                                          const CGeometry *geometry,
                                          const CConfig *config) const {
  /*--- Local variables ---*/

  unsigned short iMarker;
  unsigned long iPoint, iVertex;
  su2double Area = 0.0;
  su2double Normal[3] = {0.0,0.0,0.0};

  /*--- Alias positions within inlet file for readability ---*/

  if (val_kind_marker == INLET_FLOW) {

    unsigned short position = nDim+2+nDim;

    for (iMarker = 0; iMarker < config->GetnMarker_All(); iMarker++) {
      if ((config->GetMarker_All_KindBC(iMarker) == INLET_FLOW) &&
          (config->GetMarker_All_TagBound(iMarker) == val_marker)) {

        for (iVertex = 0; iVertex < nVertex[iMarker]; iVertex++){

          iPoint = geometry->vertex[iMarker][iVertex]->GetNode();

          if (iPoint == val_inlet_point) {

            /*-- Compute boundary face area for this vertex. ---*/

            geometry->vertex[iMarker][iVertex]->GetNormal(Normal);
            Area = GeometryToolbox::Norm(nDim, Normal);

            /*--- Access and store the inlet variables for this vertex. ---*/

            val_inlet[position] = Inlet_TurbVars[iMarker][iVertex][0];

            /*--- Exit once we find the point. ---*/

            return Area;

          }
        }
      }
    }

  }

  /*--- If we don't find a match, then the child point is not on the
   current inlet boundary marker. Return zero area so this point does
   not contribute to the restriction operator and continue. ---*/

  return Area;

}

void CTurbSASolver::SetUniformInlet(const CConfig* config, unsigned short iMarker) {

  for(unsigned long iVertex=0; iVertex < nVertex[iMarker]; iVertex++){
    Inlet_TurbVars[iMarker][iVertex][0] = GetNuTilde_Inf();
  }

}

void CTurbSASolver::ComputeUnderRelaxationFactor(const CConfig *config) {

  /* Apply the turbulent under-relaxation to the SA variants. The
   SA_NEG model is more robust due to allowing for negative nu_tilde,
   so the under-relaxation is not applied to that variant. */

  if (config->GetKind_Turb_Model() == TURB_MODEL::SA_NEG) return;

  /* Loop over the solution update given by relaxing the linear
   system for this nonlinear iteration. */

  su2double localUnderRelaxation =  1.00;
  const su2double allowableRatio =  0.99;

  SU2_OMP_FOR_STAT(omp_chunk_size)
  for (unsigned long iPoint = 0; iPoint < nPointDomain; iPoint++) {

    localUnderRelaxation = 1.0;
    su2double ratio = fabs(LinSysSol[iPoint]) / (fabs(nodes->GetSolution(iPoint, 0)) + EPS);
    /* We impose a limit on the maximum percentage that the
      turbulence variables can change over a nonlinear iteration. */
    if (ratio > allowableRatio) {
      localUnderRelaxation = min(allowableRatio / ratio, localUnderRelaxation);
    }

    /* Threshold the relaxation factor in the event that there is
     a very small value. This helps avoid catastrophic crashes due
     to non-realizable states by canceling the update. */

    if (localUnderRelaxation < 1e-10) localUnderRelaxation = 0.0;

    /* Store the under-relaxation factor for this point. */

    nodes->SetUnderRelaxation(iPoint, localUnderRelaxation);

  }
  END_SU2_OMP_FOR

}<|MERGE_RESOLUTION|>--- conflicted
+++ resolved
@@ -274,13 +274,8 @@
 
   const bool implicit = (config->GetKind_TimeIntScheme() == EULER_IMPLICIT);
   const bool harmonic_balance = (config->GetTime_Marching() == TIME_MARCHING::HARMONIC_BALANCE);
-<<<<<<< HEAD
-  const bool transition    = (config->GetKind_Trans_Model() == LM);
-  const bool transition_BC = (config->GetKind_Trans_Model() == BC);
-=======
   const bool transition    = (config->GetKind_Trans_Model() == TURB_TRANS_MODEL::LM);
   const bool transition_BC = (config->GetKind_Trans_Model() == TURB_TRANS_MODEL::BC);
->>>>>>> 1249f9f6
 
   auto* flowNodes = su2staticcast_p<CFlowVariable*>(solver_container[FLOW_SOL]->GetNodes());
 
@@ -570,11 +565,6 @@
 
       conv_numerics->SetPrimitive(V_domain, V_inlet);
 
-<<<<<<< HEAD
-      /*--- Load the inlet turbulence variable (uniform by default). ---*/
-
-      conv_numerics->SetScalarVar(nodes->GetSolution(iPoint), Inlet_TurbVars[val_marker][iVertex]);
-=======
       /*--- Non-dimensionalize Inlet_TurbVars if Inlet-Files are used. ---*/
       su2double Inlet_Vars[MAXNVAR];
       Inlet_Vars[0] = Inlet_TurbVars[val_marker][iVertex][0];
@@ -585,7 +575,6 @@
       /*--- Load the inlet turbulence variable (uniform by default). ---*/
 
       conv_numerics->SetScalarVar(nodes->GetSolution(iPoint), Inlet_Vars);
->>>>>>> 1249f9f6
 
       /*--- Set various other quantities in the conv_numerics class ---*/
 
@@ -1320,17 +1309,10 @@
         counter++;
         if (counter > max_iter) break;
       }
-<<<<<<< HEAD
 
       nodes->SetSolution_Old(iPoint_Neighbor, &nu_til);
       LinSysRes.SetBlock_Zero(iPoint_Neighbor);
 
-=======
-
-      nodes->SetSolution_Old(iPoint_Neighbor, &nu_til);
-      LinSysRes.SetBlock_Zero(iPoint_Neighbor);
-
->>>>>>> 1249f9f6
       /*--- includes 1 in the diagonal ---*/
 
       if (implicit) Jacobian.DeleteValsRowi(iPoint_Neighbor);
@@ -1465,19 +1447,11 @@
          ---*/
 
         su2double vortexTiltingMeasure = nodes->GetVortex_Tilting(iPoint);
-<<<<<<< HEAD
 
         const su2double omega = GeometryToolbox::Norm(3, vorticity);
 
         su2double ratioOmega[MAXNDIM] = {};
 
-=======
-
-        const su2double omega = GeometryToolbox::Norm(3, vorticity);
-
-        su2double ratioOmega[MAXNDIM] = {};
-
->>>>>>> 1249f9f6
         for (auto iDim = 0; iDim < 3; iDim++){
           ratioOmega[iDim] = vorticity[iDim]/omega;
         }
@@ -1504,17 +1478,10 @@
         const su2double f_kh = max(f_min,
                                    min(f_max,
                                        f_min + ((f_max - f_min)/(a2 - a1)) * (vortexTiltingMeasure - a1)));
-<<<<<<< HEAD
 
         const su2double r_d = (kinematicViscosityTurb+kinematicViscosity)/(uijuij*k2*pow(wallDistance, 2.0));
         const su2double f_d = 1.0-tanh(pow(8.0*r_d,3.0));
 
-=======
-
-        const su2double r_d = (kinematicViscosityTurb+kinematicViscosity)/(uijuij*k2*pow(wallDistance, 2.0));
-        const su2double f_d = 1.0-tanh(pow(8.0*r_d,3.0));
-
->>>>>>> 1249f9f6
         su2double maxDelta = (ln_max/sqrt(3.0)) * f_kh;
         if (f_d < 0.999){
           maxDelta = deltaDDES;
