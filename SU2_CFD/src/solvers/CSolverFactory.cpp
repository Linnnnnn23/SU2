--- conflicted
+++ resolved
@@ -186,20 +186,16 @@
     case MAIN_SOLVER::FEM_RANS:
       SU2_MPI::Error("FEM RANS not available", CURRENT_FUNCTION);
       break;
-<<<<<<< HEAD
-    case FEM_INC_EULER:
+    case MAIN_SOLVER::FEM_INC_EULER:
       solver[FLOW_SOL] = CreateSubSolver(SUB_SOLVER_TYPE::DG_INC_EULER, solver, geometry, config, iMGLevel);
       break;
-    case FEM_INC_NAVIER_STOKES: FEM_INC_LES:
+    case MAIN_SOLVER::FEM_INC_NAVIER_STOKES: FEM_INC_LES:
        solver[FLOW_SOL] = CreateSubSolver(SUB_SOLVER_TYPE::DG_INC_NAVIER_STOKES, solver, geometry, config, iMGLevel);
       break;
-    case FEM_INC_RANS:
+    case MAIN_SOLVER::FEM_INC_RANS:
       SU2_MPI::Error("FEM INCOMPRESSIBLE RANS not available", CURRENT_FUNCTION);
       break;
-    case DISC_ADJ_FEM_EULER:
-=======
     case MAIN_SOLVER::DISC_ADJ_FEM_EULER:
->>>>>>> 7e35912a
       solver[FLOW_SOL]    = CreateSubSolver(SUB_SOLVER_TYPE::DG_EULER, solver, geometry, config, iMGLevel);
       solver[ADJFLOW_SOL] = CreateSubSolver(SUB_SOLVER_TYPE::DISC_ADJ_FLOW, solver, geometry, config, iMGLevel);
       break;
