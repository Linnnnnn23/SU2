/*!
 * \file CFlowCompFEMOutput.cpp
 * \brief Main subroutines for compressible flow output
 * \author R. Sanchez
 * \version 7.4.0 "Blackbird"
 *
 * SU2 Project Website: https://su2code.github.io
 *
 * The SU2 Project is maintained by the SU2 Foundation
 * (http://su2foundation.org)
 *
 * Copyright 2012-2022, SU2 Contributors (cf. AUTHORS.md)
 *
 * SU2 is free software; you can redistribute it and/or
 * modify it under the terms of the GNU Lesser General Public
 * License as published by the Free Software Foundation; either
 * version 2.1 of the License, or (at your option) any later version.
 *
 * SU2 is distributed in the hope that it will be useful,
 * but WITHOUT ANY WARRANTY; without even the implied warranty of
 * MERCHANTABILITY or FITNESS FOR A PARTICULAR PURPOSE. See the GNU
 * Lesser General Public License for more details.
 *
 * You should have received a copy of the GNU Lesser General Public
 * License along with SU2. If not, see <http://www.gnu.org/licenses/>.
 */


#include "../../include/output/CFlowCompFEMOutput.hpp"

#include "../../../Common/include/geometry/CGeometry.hpp"
#include "../../include/solvers/CSolver.hpp"

CFlowCompFEMOutput::CFlowCompFEMOutput(CConfig *config, unsigned short nDim) : CFlowOutput(config, nDim, true) {

  turb_model = config->GetKind_Turb_Model();

  /*--- Set the default history fields if nothing is set in the config file ---*/

  if (nRequestedHistoryFields == 0){
    requestedHistoryFields.emplace_back("ITER");
    requestedHistoryFields.emplace_back("RMS_RES");
    nRequestedHistoryFields = requestedHistoryFields.size();
  }
  if (nRequestedScreenFields == 0){
    if (config->GetTime_Domain()) requestedScreenFields.emplace_back("TIME_ITER");
    if (multiZone) requestedScreenFields.emplace_back("OUTER_ITER");
    requestedScreenFields.emplace_back("INNER_ITER");
    requestedScreenFields.emplace_back("RMS_DENSITY");
    requestedScreenFields.emplace_back("RMS_MOMENTUM-X");
    requestedScreenFields.emplace_back("RMS_MOMENTUM-Y");
    requestedScreenFields.emplace_back("RMS_ENERGY");
    nRequestedScreenFields = requestedScreenFields.size();
  }
  if (nRequestedVolumeFields == 0){
    requestedVolumeFields.emplace_back("COORDINATES");
    requestedVolumeFields.emplace_back("SOLUTION");
    requestedVolumeFields.emplace_back("PRIMITIVE");
    nRequestedVolumeFields = requestedVolumeFields.size();
  }

  stringstream ss;
  ss << "Zone " << config->GetiZone() << " (Comp. Fluid)";
  multiZoneHeaderString = ss.str();

  /*--- Set the volume filename --- */

  volumeFilename = config->GetVolume_FileName();

  /*--- Set the surface filename --- */

  surfaceFilename = config->GetSurfCoeff_FileName();

  /*--- Set the restart filename --- */

  restartFilename = config->GetRestart_FileName();

  /*--- Set the default convergence field --- */

  if (convFields.empty() ) convFields.emplace_back("RMS_DENSITY");

}

CFlowCompFEMOutput::~CFlowCompFEMOutput(void) {}



void CFlowCompFEMOutput::SetHistoryOutputFields(CConfig *config){

  /// BEGIN_GROUP: RMS_RES, DESCRIPTION: The root-mean-square residuals of the SOLUTION variables.
  /// DESCRIPTION: Root-mean square residual of the density.
  AddHistoryOutput("RMS_DENSITY",    "rms[Rho]",  ScreenOutputFormat::FIXED,   "RMS_RES", "Root-mean square residual of the density.", HistoryFieldType::RESIDUAL);
  /// DESCRIPTION: Root-mean square residual of the momentum x-component.
  AddHistoryOutput("RMS_MOMENTUM-X", "rms[RhoU]", ScreenOutputFormat::FIXED,   "RMS_RES", "Root-mean square residual of the momentum x-component.", HistoryFieldType::RESIDUAL);
  /// DESCRIPTION: Root-mean square residual of the momentum y-component.
  AddHistoryOutput("RMS_MOMENTUM-Y", "rms[RhoV]", ScreenOutputFormat::FIXED,   "RMS_RES", "Root-mean square residual of the momentum y-component.", HistoryFieldType::RESIDUAL);
  /// DESCRIPTION: Root-mean square residual of the momentum z-component.
  if (nDim == 3) AddHistoryOutput("RMS_MOMENTUM-Z", "rms[RhoW]", ScreenOutputFormat::FIXED,   "RMS_RES",  "Root-mean square residual of the momentum z-component.", HistoryFieldType::RESIDUAL);
  /// DESCRIPTION: Root-mean square residual of the energy.
  AddHistoryOutput("RMS_ENERGY",     "rms[RhoE]", ScreenOutputFormat::FIXED,   "RMS_RES", "Root-mean square residual of the energy.", HistoryFieldType::RESIDUAL);
  /// END_GROUP

  /// BEGIN_GROUP: MAX_RES, DESCRIPTION: The maximum residuals of the SOLUTION variables.
  /// DESCRIPTION: Maximum residual of the density.
  AddHistoryOutput("MAX_DENSITY",    "max[Rho]",  ScreenOutputFormat::FIXED,   "MAX_RES", "Maximum square residual of the density.", HistoryFieldType::RESIDUAL);
  /// DESCRIPTION: Maximum residual of the momentum x-component.
  AddHistoryOutput("MAX_MOMENTUM-X", "max[RhoU]", ScreenOutputFormat::FIXED,   "MAX_RES", "Maximum square residual of the momentum x-component.", HistoryFieldType::RESIDUAL);
  /// DESCRIPTION: Maximum residual of the momentum y-component.
  AddHistoryOutput("MAX_MOMENTUM-Y", "max[RhoV]", ScreenOutputFormat::FIXED,   "MAX_RES", "Maximum square residual of the momentum y-component.", HistoryFieldType::RESIDUAL);
  /// DESCRIPTION: Maximum residual of the momentum z-component.
  if (nDim == 3) AddHistoryOutput("MAX_MOMENTUM-Z", "max[RhoW]", ScreenOutputFormat::FIXED, "MAX_RES", "Maximum residual of the z-component.", HistoryFieldType::RESIDUAL);
  /// DESCRIPTION: Maximum residual of the energy.
  AddHistoryOutput("MAX_ENERGY",     "max[RhoE]", ScreenOutputFormat::FIXED,   "MAX_RES", "Maximum residual of the energy.", HistoryFieldType::RESIDUAL);
  /// END_GROUP

  AddHistoryOutput("CFL_NUMBER", "CFL number", ScreenOutputFormat::SCIENTIFIC, "CFL_NUMBER", "Current value of the CFL number");

  /*--- Add analyze surface history fields --- */

  AddAnalyzeSurfaceOutput(config);

  /*--- Add aerodynamic coefficients fields --- */

  AddAerodynamicCoefficients(config);

}

void CFlowCompFEMOutput::SetVolumeOutputFields(CConfig *config){

  // Grid coordinates
  AddVolumeOutput("COORD-X", "x", "COORDINATES", "x-component of the coordinate vector");
  AddVolumeOutput("COORD-Y", "y", "COORDINATES", "y-component of the coordinate vector");
  if (nDim == 3)
    AddVolumeOutput("COORD-Z", "z", "COORDINATES", "z-component of the coordinate vector");

  // Solution variables
  AddVolumeOutput("DENSITY",    "Density",    "SOLUTION", "Density");
  AddVolumeOutput("MOMENTUM-X", "Momentum_x", "SOLUTION", "x-component of the momentum vector");
  AddVolumeOutput("MOMENTUM-Y", "Momentum_y", "SOLUTION", "y-component of the momentum vector");
  if (nDim == 3)
    AddVolumeOutput("MOMENTUM-Z", "Momentum_z", "SOLUTION", "z-component of the momentum vector");
  AddVolumeOutput("ENERGY",     "Energy",     "SOLUTION", "Energy");

  // Primitive variables
  AddVolumeOutput("PRESSURE",    "Pressure",                "PRIMITIVE", "Pressure");
  AddVolumeOutput("TEMPERATURE", "Temperature",             "PRIMITIVE", "Temperature");
  AddVolumeOutput("MACH",        "Mach",                    "PRIMITIVE", "Mach number");
  AddVolumeOutput("PRESSURE_COEFF", "Pressure_Coefficient", "PRIMITIVE", "Pressure coefficient");

  if (config->GetKind_Solver() == MAIN_SOLVER::FEM_NAVIER_STOKES){
    AddVolumeOutput("LAMINAR_VISCOSITY", "Laminar_Viscosity", "PRIMITIVE", "Laminar viscosity");
  }

  if (config->GetKind_Solver() == MAIN_SOLVER::FEM_LES && (config->GetKind_SGS_Model() != TURB_SGS_MODEL::IMPLICIT_LES)) {
    AddVolumeOutput("EDDY_VISCOSITY", "Eddy_Viscosity", "PRIMITIVE", "Turbulent eddy viscosity");
  }
}

void CFlowCompFEMOutput::LoadVolumeDataFEM(CConfig *config, CGeometry *geometry, CSolver **solver, unsigned long iElem, unsigned long index, unsigned short dof){

<<<<<<< HEAD
  SU2_MPI::Error("Not implemented yet", CURRENT_FUNCTION);
=======
  unsigned short iDim;

  unsigned short nVar = solver[FLOW_SOL]->GetnVar();

  /*--- Create an object of the class CMeshFEM_DG and retrieve the necessary
   geometrical information for the FEM DG solver. ---*/

  CMeshFEM_DG *DGGeometry = dynamic_cast<CMeshFEM_DG *>(geometry);

  CVolumeElementFEM *volElem  = DGGeometry->GetVolElem();

  /*--- Get a pointer to the fluid model class from the DG-FEM solver
   so that we can access the states below. ---*/

  CFluidModel *DGFluidModel = solver[FLOW_SOL]->GetFluidModel();

  /* Set the pointers for the solution for this element. */

  const unsigned long offset = nVar*volElem[iElem].offsetDOFsSolLocal;
  su2double *solDOFs         = solver[FLOW_SOL]->GetVecSolDOFs() + offset;

  /*--- Get the conservative variables for this particular DOF. ---*/

  const su2double *U = solDOFs+dof*nVar;

  /*--- Load the coordinate values of the solution DOFs. ---*/

  const su2double *coor = volElem[iElem].coorSolDOFs.data() + dof*nDim;

  /*--- Prepare the primitive states. ---*/

  const su2double DensityInv = 1.0/U[0];
  su2double vel[3], Velocity2 = 0.0;
  for(iDim=0; iDim<nDim; ++iDim) {
    vel[iDim] = U[iDim+1]*DensityInv;
    Velocity2 += vel[iDim]*vel[iDim];
  }
  su2double StaticEnergy = U[nDim+1]*DensityInv - 0.5*Velocity2;
  DGFluidModel->SetTDState_rhoe(U[0], StaticEnergy);


  SetVolumeOutputValue("COORD-X",        index, coor[0]);
  SetVolumeOutputValue("COORD-Y",        index, coor[1]);
  if (nDim == 3)
    SetVolumeOutputValue("COORD-Z",      index, coor[2]);
  SetVolumeOutputValue("DENSITY",        index, U[0]);
  SetVolumeOutputValue("MOMENTUM-X",     index, U[1]);
  SetVolumeOutputValue("MOMENTUM-Y",     index, U[2]);
  if (nDim == 3){
    SetVolumeOutputValue("MOMENTUM-Z",   index,  U[3]);
    SetVolumeOutputValue("ENERGY",       index,  U[4]);
  } else {
    SetVolumeOutputValue("ENERGY",       index,  U[3]);
  }

  SetVolumeOutputValue("PRESSURE",       index, DGFluidModel->GetPressure());
  SetVolumeOutputValue("TEMPERATURE",    index, DGFluidModel->GetTemperature());
  SetVolumeOutputValue("MACH",           index, sqrt(Velocity2)/DGFluidModel->GetSoundSpeed());
  SetVolumeOutputValue("PRESSURE_COEFF", index, DGFluidModel->GetCp());

  if (config->GetKind_Solver() == MAIN_SOLVER::FEM_NAVIER_STOKES){
    SetVolumeOutputValue("LAMINAR_VISCOSITY", index, DGFluidModel->GetLaminarViscosity());
  }
  if ((config->GetKind_Solver()  == MAIN_SOLVER::FEM_LES) && (config->GetKind_SGS_Model() != TURB_SGS_MODEL::IMPLICIT_LES)){
    // todo: Export Eddy instead of Laminar viscosity
    SetVolumeOutputValue("EDDY_VISCOSITY", index, DGFluidModel->GetLaminarViscosity());
  }
>>>>>>> 7e35912a
}

void CFlowCompFEMOutput::LoadHistoryData(CConfig *config, CGeometry *geometry, CSolver **solver) {

  CSolver* flow_solver = solver[FLOW_SOL];

  SetHistoryOutputValue("RMS_DENSITY", log10(flow_solver->GetRes_RMS(0)));
  SetHistoryOutputValue("RMS_MOMENTUM-X", log10(flow_solver->GetRes_RMS(1)));
  SetHistoryOutputValue("RMS_MOMENTUM-Y", log10(flow_solver->GetRes_RMS(2)));
  if (nDim == 2)
    SetHistoryOutputValue("RMS_ENERGY", log10(flow_solver->GetRes_RMS(3)));
  else {
    SetHistoryOutputValue("RMS_MOMENTUM-Z", log10(flow_solver->GetRes_RMS(3)));
    SetHistoryOutputValue("RMS_ENERGY", log10(flow_solver->GetRes_RMS(4)));
  }


  SetHistoryOutputValue("MAX_DENSITY", log10(flow_solver->GetRes_Max(0)));
  SetHistoryOutputValue("MAX_MOMENTUM-X", log10(flow_solver->GetRes_Max(1)));
  SetHistoryOutputValue("MAX_MOMENTUM-Y", log10(flow_solver->GetRes_Max(2)));
  if (nDim == 2)
    SetHistoryOutputValue("MAX_ENERGY", log10(flow_solver->GetRes_Max(3)));
  else {
    SetHistoryOutputValue("MAX_MOMENTUM-Z", log10(flow_solver->GetRes_Max(3)));
    SetHistoryOutputValue("MAX_ENERGY", log10(flow_solver->GetRes_Max(4)));
  }

  SetHistoryOutputValue("AOA", config->GetAoA());
  SetHistoryOutputValue("CFL_NUMBER", config->GetCFL(MESH_0));

  /*--- Set the analyse surface history values --- */

  SetAnalyzeSurface(solver, geometry, config, false);

  /*--- Set aeroydnamic coefficients --- */

  SetAerodynamicCoefficients(config, flow_solver);

}

bool CFlowCompFEMOutput::SetInit_Residuals(const CConfig *config){

  return (config->GetTime_Marching() != TIME_MARCHING::STEADY && (curInnerIter == 0))||
         (config->GetTime_Marching() == TIME_MARCHING::STEADY && (curTimeIter < 2));

}<|MERGE_RESOLUTION|>--- conflicted
+++ resolved
@@ -158,77 +158,7 @@
 
 void CFlowCompFEMOutput::LoadVolumeDataFEM(CConfig *config, CGeometry *geometry, CSolver **solver, unsigned long iElem, unsigned long index, unsigned short dof){
 
-<<<<<<< HEAD
   SU2_MPI::Error("Not implemented yet", CURRENT_FUNCTION);
-=======
-  unsigned short iDim;
-
-  unsigned short nVar = solver[FLOW_SOL]->GetnVar();
-
-  /*--- Create an object of the class CMeshFEM_DG and retrieve the necessary
-   geometrical information for the FEM DG solver. ---*/
-
-  CMeshFEM_DG *DGGeometry = dynamic_cast<CMeshFEM_DG *>(geometry);
-
-  CVolumeElementFEM *volElem  = DGGeometry->GetVolElem();
-
-  /*--- Get a pointer to the fluid model class from the DG-FEM solver
-   so that we can access the states below. ---*/
-
-  CFluidModel *DGFluidModel = solver[FLOW_SOL]->GetFluidModel();
-
-  /* Set the pointers for the solution for this element. */
-
-  const unsigned long offset = nVar*volElem[iElem].offsetDOFsSolLocal;
-  su2double *solDOFs         = solver[FLOW_SOL]->GetVecSolDOFs() + offset;
-
-  /*--- Get the conservative variables for this particular DOF. ---*/
-
-  const su2double *U = solDOFs+dof*nVar;
-
-  /*--- Load the coordinate values of the solution DOFs. ---*/
-
-  const su2double *coor = volElem[iElem].coorSolDOFs.data() + dof*nDim;
-
-  /*--- Prepare the primitive states. ---*/
-
-  const su2double DensityInv = 1.0/U[0];
-  su2double vel[3], Velocity2 = 0.0;
-  for(iDim=0; iDim<nDim; ++iDim) {
-    vel[iDim] = U[iDim+1]*DensityInv;
-    Velocity2 += vel[iDim]*vel[iDim];
-  }
-  su2double StaticEnergy = U[nDim+1]*DensityInv - 0.5*Velocity2;
-  DGFluidModel->SetTDState_rhoe(U[0], StaticEnergy);
-
-
-  SetVolumeOutputValue("COORD-X",        index, coor[0]);
-  SetVolumeOutputValue("COORD-Y",        index, coor[1]);
-  if (nDim == 3)
-    SetVolumeOutputValue("COORD-Z",      index, coor[2]);
-  SetVolumeOutputValue("DENSITY",        index, U[0]);
-  SetVolumeOutputValue("MOMENTUM-X",     index, U[1]);
-  SetVolumeOutputValue("MOMENTUM-Y",     index, U[2]);
-  if (nDim == 3){
-    SetVolumeOutputValue("MOMENTUM-Z",   index,  U[3]);
-    SetVolumeOutputValue("ENERGY",       index,  U[4]);
-  } else {
-    SetVolumeOutputValue("ENERGY",       index,  U[3]);
-  }
-
-  SetVolumeOutputValue("PRESSURE",       index, DGFluidModel->GetPressure());
-  SetVolumeOutputValue("TEMPERATURE",    index, DGFluidModel->GetTemperature());
-  SetVolumeOutputValue("MACH",           index, sqrt(Velocity2)/DGFluidModel->GetSoundSpeed());
-  SetVolumeOutputValue("PRESSURE_COEFF", index, DGFluidModel->GetCp());
-
-  if (config->GetKind_Solver() == MAIN_SOLVER::FEM_NAVIER_STOKES){
-    SetVolumeOutputValue("LAMINAR_VISCOSITY", index, DGFluidModel->GetLaminarViscosity());
-  }
-  if ((config->GetKind_Solver()  == MAIN_SOLVER::FEM_LES) && (config->GetKind_SGS_Model() != TURB_SGS_MODEL::IMPLICIT_LES)){
-    // todo: Export Eddy instead of Laminar viscosity
-    SetVolumeOutputValue("EDDY_VISCOSITY", index, DGFluidModel->GetLaminarViscosity());
-  }
->>>>>>> 7e35912a
 }
 
 void CFlowCompFEMOutput::LoadHistoryData(CConfig *config, CGeometry *geometry, CSolver **solver) {
