/*!
 * \file CFlowOutput.cpp
 * \brief Common functions for flow output.
 * \author R. Sanchez
 * \version 7.3.0 "Blackbird"
 *
 * SU2 Project Website: https://su2code.github.io
 *
 * The SU2 Project is maintained by the SU2 Foundation
 * (http://su2foundation.org)
 *
 * Copyright 2012-2022, SU2 Contributors (cf. AUTHORS.md)
 *
 * SU2 is free software; you can redistribute it and/or
 * modify it under the terms of the GNU Lesser General Public
 * License as published by the Free Software Foundation; either
 * version 2.1 of the License, or (at your option) any later version.
 *
 * SU2 is distributed in the hope that it will be useful,
 * but WITHOUT ANY WARRANTY; without even the implied warranty of
 * MERCHANTABILITY or FITNESS FOR A PARTICULAR PURPOSE. See the GNU
 * Lesser General Public License for more details.
 *
 * You should have received a copy of the GNU Lesser General Public
 * License along with SU2. If not, see <http://www.gnu.org/licenses/>.
 */

#include "../../include/output/CFlowOutput.hpp"
#include <string>
#include "../../../Common/include/geometry/CGeometry.hpp"
#include "../../../Common/include/toolboxes/geometry_toolbox.hpp"
#include "../../include/solvers/CSolver.hpp"

CFlowOutput::CFlowOutput(const CConfig *config, unsigned short nDim, bool fem_output) :
  CFVMOutput(config, nDim, fem_output),
  lastInnerIter(curInnerIter) {
}

// The "AddHistoryOutput(" must not be split over multiple lines to ensure proper python parsing
// clang-format off
void CFlowOutput::AddAnalyzeSurfaceOutput(const CConfig *config){

  /// DESCRIPTION: Average mass flow
  AddHistoryOutput("SURFACE_MASSFLOW",         "Avg_Massflow",              ScreenOutputFormat::SCIENTIFIC, "FLOW_COEFF", "Total average mass flow on all markers set in MARKER_ANALYZE", HistoryFieldType::COEFFICIENT);
  /// DESCRIPTION: Average Mach number
  AddHistoryOutput("SURFACE_MACH",             "Avg_Mach",                  ScreenOutputFormat::SCIENTIFIC, "FLOW_COEFF", "Total average mach number on all markers set in MARKER_ANALYZE", HistoryFieldType::COEFFICIENT);
  /// DESCRIPTION: Average Temperature
  AddHistoryOutput("SURFACE_STATIC_TEMPERATURE","Avg_Temp",                 ScreenOutputFormat::SCIENTIFIC, "FLOW_COEFF", "Total average temperature on all markers set in MARKER_ANALYZE", HistoryFieldType::COEFFICIENT);
  /// DESCRIPTION: Average Pressure
  AddHistoryOutput("SURFACE_STATIC_PRESSURE",  "Avg_Press",                 ScreenOutputFormat::SCIENTIFIC, "FLOW_COEFF", "Total average pressure on all markers set in MARKER_ANALYZE", HistoryFieldType::COEFFICIENT);
  /// DESCRIPTION: Average Density
  AddHistoryOutput("AVG_DENSITY",              "Avg_Density",               ScreenOutputFormat::SCIENTIFIC, "FLOW_COEFF", "Total average density on all markers set in MARKER_ANALYZE", HistoryFieldType::COEFFICIENT);
  /// DESCRIPTION: Average Enthalpy
  AddHistoryOutput("AVG_ENTHALPY",             "Avg_Enthalpy",              ScreenOutputFormat::SCIENTIFIC, "FLOW_COEFF", "Total average enthalpy on all markers set in MARKER_ANALYZE", HistoryFieldType::COEFFICIENT);
  /// DESCRIPTION: Average velocity in normal direction of the surface
  AddHistoryOutput("AVG_NORMALVEL",            "Avg_NormalVel",             ScreenOutputFormat::SCIENTIFIC, "FLOW_COEFF", "Total average normal velocity on all markers set in MARKER_ANALYZE", HistoryFieldType::COEFFICIENT);
  /// DESCRIPTION: Flow uniformity
  AddHistoryOutput("SURFACE_UNIFORMITY",       "Uniformity",                ScreenOutputFormat::SCIENTIFIC, "FLOW_COEFF", "Total flow uniformity on all markers set in MARKER_ANALYZE", HistoryFieldType::COEFFICIENT);
  /// DESCRIPTION: Secondary strength
  AddHistoryOutput("SURFACE_SECONDARY",        "Secondary_Strength",        ScreenOutputFormat::SCIENTIFIC, "FLOW_COEFF", "Total secondary strength on all markers set in MARKER_ANALYZE", HistoryFieldType::COEFFICIENT);
  /// DESCRIPTION: Momentum distortion
  AddHistoryOutput("SURFACE_MOM_DISTORTION",   "Momentum_Distortion",       ScreenOutputFormat::SCIENTIFIC, "FLOW_COEFF", "Total momentum distortion on all markers set in MARKER_ANALYZE", HistoryFieldType::COEFFICIENT);
  /// DESCRIPTION: Secondary over uniformity
  AddHistoryOutput("SURFACE_SECOND_OVER_UNIFORM","Secondary_Over_Uniformity",ScreenOutputFormat::SCIENTIFIC,"FLOW_COEFF", "Total secondary over uniformity on all markers set in MARKER_ANALYZE", HistoryFieldType::COEFFICIENT);
  /// DESCRIPTION: Average total temperature
  AddHistoryOutput("SURFACE_TOTAL_TEMPERATURE","Avg_TotalTemp",             ScreenOutputFormat::SCIENTIFIC, "FLOW_COEFF", "Total average total temperature all markers set in MARKER_ANALYZE", HistoryFieldType::COEFFICIENT);
  /// DESCRIPTION: Average total pressure
  AddHistoryOutput("SURFACE_TOTAL_PRESSURE",   "Avg_TotalPress",            ScreenOutputFormat::SCIENTIFIC, "FLOW_COEFF", "Total average total pressure on all markers set in MARKER_ANALYZE", HistoryFieldType::COEFFICIENT);
  /// DESCRIPTION: Pressure drop
  if (config->GetnMarker_Analyze() >= 2) {
    AddHistoryOutput("SURFACE_PRESSURE_DROP",    "Pressure_Drop",             ScreenOutputFormat::SCIENTIFIC, "FLOW_COEFF", "Total pressure drop on all markers set in MARKER_ANALYZE", HistoryFieldType::COEFFICIENT);
  } else if (rank == MASTER_NODE) {
    cout << "\nWARNING: SURFACE_PRESSURE_DROP can only be computed for at least 2 surfaces (outlet, inlet, ...)\n" << endl;
  }
  if (config->GetKind_Species_Model() != SPECIES_MODEL::NONE) {
    /// DESCRIPTION: Average Species
    for (unsigned short iVar = 0; iVar < config->GetnSpecies(); iVar++) {
      AddHistoryOutput("SURFACE_SPECIES_" + std::to_string(iVar), "Avg_Species_" + std::to_string(iVar), ScreenOutputFormat::FIXED, "SPECIES_COEFF", "Total average species " + std::to_string(iVar) + " on all markers set in MARKER_ANALYZE", HistoryFieldType::COEFFICIENT);
    }
    /// DESCRIPTION: Species Variance
    AddHistoryOutput("SURFACE_SPECIES_VARIANCE", "Species_Variance", ScreenOutputFormat::SCIENTIFIC, "SPECIES_COEFF", "Total species variance, measure for mixing quality. On all markers set in MARKER_ANALYZE", HistoryFieldType::COEFFICIENT);
  }
  /// DESCRIPTION: Average mass fraction of CO    
  AddHistoryOutput("AVG_CO",                   "Avg_CO",                    ScreenOutputFormat::SCIENTIFIC, "SPECIES_COEFF", "Total average mass fraction of CO on all markers set in MARKER_ANALYZE", HistoryFieldType::COEFFICIENT);
  /// DESCRIPTION: Average mass fraction of NO    
  AddHistoryOutput("AVG_NOX",                  "Avg_NOx",                   ScreenOutputFormat::SCIENTIFIC, "SPECIES_COEFF", "Total average mass fraction of NO on all markers set in MARKER_ANALYZE", HistoryFieldType::COEFFICIENT);
  /// DESCRIPTION: Average mass fraction of CH4
  AddHistoryOutput("AVG_CH4",                  "Avg_CH4",                   ScreenOutputFormat::SCIENTIFIC, "SPECIES_COEFF", "Total average mass fraction of CH4 on all markers set in MARKER_ANALYZE", HistoryFieldType::COEFFICIENT);
  /// END_GROUP

  /// BEGIN_GROUP: AERO_COEFF_SURF, DESCRIPTION: Surface values on non-solid markers.
  vector<string> Marker_Analyze;
  for (unsigned short iMarker_Analyze = 0; iMarker_Analyze < config->GetnMarker_Analyze(); iMarker_Analyze++){
    Marker_Analyze.push_back(config->GetMarker_Analyze_TagBound(iMarker_Analyze));
  }

  /// DESCRIPTION: Average mass flow
  AddHistoryOutputPerSurface("SURFACE_MASSFLOW",         "Avg_Massflow",              ScreenOutputFormat::SCIENTIFIC, "FLOW_COEFF_SURF", Marker_Analyze, HistoryFieldType::COEFFICIENT);
  /// DESCRIPTION: Average Mach number
  AddHistoryOutputPerSurface("SURFACE_MACH",             "Avg_Mach",                  ScreenOutputFormat::SCIENTIFIC, "FLOW_COEFF_SURF", Marker_Analyze, HistoryFieldType::COEFFICIENT);
  /// DESCRIPTION: Average Temperature
  AddHistoryOutputPerSurface("SURFACE_STATIC_TEMPERATURE","Avg_Temp",                 ScreenOutputFormat::SCIENTIFIC, "FLOW_COEFF_SURF", Marker_Analyze, HistoryFieldType::COEFFICIENT);
  /// DESCRIPTION: Average Pressure
  AddHistoryOutputPerSurface("SURFACE_STATIC_PRESSURE",  "Avg_Press",                 ScreenOutputFormat::SCIENTIFIC, "FLOW_COEFF_SURF", Marker_Analyze, HistoryFieldType::COEFFICIENT);
  /// DESCRIPTION: Average Density
  AddHistoryOutputPerSurface("AVG_DENSITY",              "Avg_Density",               ScreenOutputFormat::SCIENTIFIC, "FLOW_COEFF_SURF", Marker_Analyze, HistoryFieldType::COEFFICIENT);
  /// DESCRIPTION: Average Enthalpy
  AddHistoryOutputPerSurface("AVG_ENTHALPY",             "Avg_Enthalpy",              ScreenOutputFormat::SCIENTIFIC, "FLOW_COEFF_SURF", Marker_Analyze, HistoryFieldType::COEFFICIENT);
  /// DESCRIPTION: Average velocity in normal direction of the surface
  AddHistoryOutputPerSurface("AVG_NORMALVEL",            "Avg_NormalVel",             ScreenOutputFormat::SCIENTIFIC, "FLOW_COEFF_SURF", Marker_Analyze, HistoryFieldType::COEFFICIENT);
  /// DESCRIPTION: Flow uniformity
  AddHistoryOutputPerSurface("SURFACE_UNIFORMITY",       "Uniformity",                ScreenOutputFormat::SCIENTIFIC, "FLOW_COEFF_SURF", Marker_Analyze, HistoryFieldType::COEFFICIENT);
  /// DESCRIPTION: Secondary strength
  AddHistoryOutputPerSurface("SURFACE_SECONDARY",        "Secondary_Strength",        ScreenOutputFormat::SCIENTIFIC, "FLOW_COEFF_SURF", Marker_Analyze, HistoryFieldType::COEFFICIENT);
  /// DESCRIPTION: Momentum distortion
  AddHistoryOutputPerSurface("SURFACE_MOM_DISTORTION",   "Momentum_Distortion",       ScreenOutputFormat::SCIENTIFIC, "FLOW_COEFF_SURF", Marker_Analyze, HistoryFieldType::COEFFICIENT);
  /// DESCRIPTION: Secondary over uniformity
  AddHistoryOutputPerSurface("SURFACE_SECOND_OVER_UNIFORM","Secondary_Over_Uniformity",ScreenOutputFormat::SCIENTIFIC,"FLOW_COEFF_SURF", Marker_Analyze, HistoryFieldType::COEFFICIENT);
  /// DESCRIPTION: Average total temperature
  AddHistoryOutputPerSurface("SURFACE_TOTAL_TEMPERATURE","Avg_TotalTemp",             ScreenOutputFormat::SCIENTIFIC, "FLOW_COEFF_SURF", Marker_Analyze, HistoryFieldType::COEFFICIENT);
  /// DESCRIPTION: Average total pressure
  AddHistoryOutputPerSurface("SURFACE_TOTAL_PRESSURE",   "Avg_TotalPress",            ScreenOutputFormat::SCIENTIFIC, "FLOW_COEFF_SURF", Marker_Analyze, HistoryFieldType::COEFFICIENT);
<<<<<<< HEAD
  /// DESCRIPTION: Average mass fraction of CO
  AddHistoryOutputPerSurface("AVG_CO",                   "Avg_CO",                    ScreenOutputFormat::SCIENTIFIC, "FLOW_COEFF_SURF", Marker_Analyze, HistoryFieldType::COEFFICIENT);
  /// DESCRIPTION: Average mass fraction of NO
  AddHistoryOutputPerSurface("AVG_NOX",                  "Avg_NOx",                   ScreenOutputFormat::SCIENTIFIC, "FLOW_COEFF_SURF", Marker_Analyze, HistoryFieldType::COEFFICIENT);
  /// DESCRIPTION: Average mass fraction of CH4
  AddHistoryOutputPerSurface("AVG_CH4",                  "Avg_CH4",                   ScreenOutputFormat::SCIENTIFIC, "FLOW_COEFF_SURF", Marker_Analyze, HistoryFieldType::COEFFICIENT);
=======
  if (config->GetKind_Species_Model() != SPECIES_MODEL::NONE) {
    /// DESCRIPTION: Average Species
    for (unsigned short iVar = 0; iVar < config->GetnSpecies(); iVar++) {
      AddHistoryOutputPerSurface("SURFACE_SPECIES_" + std::to_string(iVar), "Avg_Species_" + std::to_string(iVar), ScreenOutputFormat::FIXED, "SPECIES_COEFF_SURF", Marker_Analyze, HistoryFieldType::COEFFICIENT);
    }
    /// DESCRIPTION: Species Variance
    AddHistoryOutputPerSurface("SURFACE_SPECIES_VARIANCE", "Species_Variance", ScreenOutputFormat::SCIENTIFIC, "SPECIES_COEFF_SURF", Marker_Analyze, HistoryFieldType::COEFFICIENT);
  }
>>>>>>> 4d2854a3
  /// END_GROUP
}
// clang-format on

<<<<<<< HEAD
void CFlowOutput::SetAnalyzeSurface(CSolver **solver, const CGeometry *geometry, CConfig *config, bool output){
=======
void CFlowOutput::SetAnalyzeSurface(const CSolver* const*solver, const CGeometry *geometry, CConfig *config, bool output){
>>>>>>> 4d2854a3

  unsigned short iDim, iMarker, iMarker_Analyze;
  unsigned long iVertex, iPoint;
  su2double Mach = 0.0, Pressure, Temperature = 0.0, TotalPressure = 0.0, TotalTemperature = 0.0,
  Enthalpy, Velocity[3] = {0.0}, TangVel[3], Vector[3], Velocity2, MassFlow, Density, Area,
  AxiFactor = 1.0, SoundSpeed, Vn, Vn2, Vtang2, Weight = 1.0;

  const su2double Gas_Constant      = config->GetGas_ConstantND();
  const su2double Gamma             = config->GetGamma();
  const unsigned short nMarker      = config->GetnMarker_All();
  const unsigned short nDim         = geometry->GetnDim();
  const unsigned short Kind_Average = config->GetKind_Average();

  const bool compressible   = config->GetKind_Regime() == ENUM_REGIME::COMPRESSIBLE;
  const bool incompressible = config->GetKind_Regime() == ENUM_REGIME::INCOMPRESSIBLE;
  const bool energy         = config->GetEnergy_Equation();
  const bool flamelet_model = config->GetKind_Scalar_Model() == PROGRESS_VARIABLE;
  const bool streamwisePeriodic = (config->GetKind_Streamwise_Periodic() != ENUM_STREAMWISE_PERIODIC::NONE);
  const bool species        = config->GetKind_Species_Model() != SPECIES_MODEL::NONE;
  const auto nSpecies       = config->GetnSpecies();

  const bool axisymmetric               = config->GetAxisymmetric();
  const unsigned short nMarker_Analyze  = config->GetnMarker_Analyze();

<<<<<<< HEAD
  CSolver* flow_solver   = solver[FLOW_SOL];
  CSolver* scalar_solver = solver[SCALAR_SOL];
=======
  const auto flow_nodes = solver[FLOW_SOL]->GetNodes();
  const CVariable* species_nodes = species ? solver[SPECIES_SOL]->GetNodes() : nullptr;
>>>>>>> 4d2854a3

  vector<su2double> Surface_MassFlow          (nMarker,0.0);
  vector<su2double> Surface_Mach              (nMarker,0.0);
  vector<su2double> Surface_Temperature       (nMarker,0.0);
  vector<su2double> Surface_Density           (nMarker,0.0);
  vector<su2double> Surface_Enthalpy          (nMarker,0.0);
  vector<su2double> Surface_NormalVelocity    (nMarker,0.0);
  vector<su2double> Surface_StreamVelocity2   (nMarker,0.0);
  vector<su2double> Surface_TransvVelocity2   (nMarker,0.0);
  vector<su2double> Surface_Pressure          (nMarker,0.0);
  vector<su2double> Surface_TotalTemperature  (nMarker,0.0);
  vector<su2double> Surface_TotalPressure     (nMarker,0.0);
  vector<su2double> Surface_VelocityIdeal     (nMarker,0.0);
  vector<su2double> Surface_Area              (nMarker,0.0);
  vector<su2double> Surface_MassFlow_Abs      (nMarker,0.0);
<<<<<<< HEAD
  vector<su2double> Surface_CO                (nMarker,0.0);
  vector<su2double> Surface_NOx               (nMarker,0.0);
  vector<su2double> Surface_CH4               (nMarker,0.0);
=======
  su2activematrix Surface_Species(nMarker, nSpecies);
  Surface_Species = su2double(0.0);
>>>>>>> 4d2854a3

  su2double  Tot_Surface_MassFlow          = 0.0;
  su2double  Tot_Surface_Mach              = 0.0;
  su2double  Tot_Surface_Temperature       = 0.0;
  su2double  Tot_Surface_Density           = 0.0;
  su2double  Tot_Surface_Enthalpy          = 0.0;
  su2double  Tot_Surface_NormalVelocity    = 0.0;
  su2double  Tot_Surface_StreamVelocity2   = 0.0;
  su2double  Tot_Surface_TransvVelocity2   = 0.0;
  su2double  Tot_Surface_Pressure          = 0.0;
  su2double  Tot_Surface_TotalTemperature  = 0.0;
  su2double  Tot_Surface_TotalPressure     = 0.0;
  su2double  Tot_Momentum_Distortion       = 0.0;
  su2double  Tot_SecondOverUniformity      = 0.0;
<<<<<<< HEAD
  su2double  Tot_Surface_CO                = 0.0;
  su2double  Tot_Surface_NOx               = 0.0;
  su2double  Tot_Surface_CH4               = 0.0;
  //su2double  Tot_Surface_Scalar[n_scalars];
  //for (int i_scalar = 0; i_scalar < n_scalars; ++i_scalar)
  //  Tot_Surface_Scalar[i_scalar] = 0.0;

=======
  vector<su2double> Tot_Surface_Species(nSpecies,0.0);
>>>>>>> 4d2854a3

  /*--- Compute the numerical fan face Mach number, and the total area of the inflow ---*/

  for (iMarker = 0; iMarker < nMarker; iMarker++) {

    if (config->GetMarker_All_Analyze(iMarker) == YES) {

      for (iVertex = 0; iVertex < geometry->nVertex[iMarker]; iVertex++) {
        iPoint = geometry->vertex[iMarker][iVertex]->GetNode();

        if (geometry->nodes->GetDomain(iPoint)) {

          geometry->vertex[iMarker][iVertex]->GetNormal(Vector);

          if (axisymmetric) {
            if (geometry->nodes->GetCoord(iPoint, 1) != 0.0)
              AxiFactor = 2.0*PI_NUMBER*geometry->nodes->GetCoord(iPoint, 1);
            else {
              /*--- Find the point "above" by finding the neighbor of iPoint that is also a vertex of iMarker. ---*/
              AxiFactor = 0.0;
              for (unsigned short iNeigh = 0; iNeigh < geometry->nodes->GetnPoint(iPoint); ++iNeigh) {
                auto jPoint = geometry->nodes->GetPoint(iPoint, iNeigh);
                if (geometry->nodes->GetVertex(jPoint, iMarker) >= 0) {
                  /*--- Not multiplied by two since we need to half the y coordinate. ---*/
                  AxiFactor = PI_NUMBER * geometry->nodes->GetCoord(jPoint, 1);
                  break;
                }
              }
            }
          } else {
            AxiFactor = 1.0;
          }

<<<<<<< HEAD
          Density = flow_solver->GetNodes()->GetDensity(iPoint);
=======
          Density = flow_nodes->GetDensity(iPoint);
>>>>>>> 4d2854a3
          Velocity2 = 0.0; Area = 0.0; MassFlow = 0.0; Vn = 0.0; Vtang2 = 0.0;

          for (iDim = 0; iDim < nDim; iDim++) {
            Area += (Vector[iDim] * AxiFactor) * (Vector[iDim] * AxiFactor);
<<<<<<< HEAD
            Velocity[iDim] = flow_solver->GetNodes()->GetVelocity(iPoint,iDim);
=======
            Velocity[iDim] = flow_nodes->GetVelocity(iPoint,iDim);
>>>>>>> 4d2854a3
            Velocity2 += Velocity[iDim] * Velocity[iDim];
            Vn += Velocity[iDim] * Vector[iDim] * AxiFactor;
            MassFlow += Vector[iDim] * AxiFactor * Density * Velocity[iDim];
          }

          Area       = sqrt (Area);
          if (AxiFactor == 0.0) Vn = 0.0; else Vn /= Area;
          Vn2        = Vn * Vn;
<<<<<<< HEAD

          Pressure   = flow_solver->GetNodes()->GetPressure(iPoint);
          /*--- Use recovered pressure here as pressure difference between in and outlet is zero otherwise  ---*/
          if(streamwisePeriodic) Pressure = flow_solver->GetNodes()->GetStreamwise_Periodic_RecoveredPressure(iPoint);
          SoundSpeed = flow_solver->GetNodes()->GetSoundSpeed(iPoint);
=======
          Pressure   = flow_nodes->GetPressure(iPoint);
          /*--- Use recovered pressure here as pressure difference between in and outlet is zero otherwise  ---*/
          if(streamwisePeriodic) Pressure = flow_nodes->GetStreamwise_Periodic_RecoveredPressure(iPoint);
          SoundSpeed = flow_nodes->GetSoundSpeed(iPoint);
>>>>>>> 4d2854a3

          for (iDim = 0; iDim < nDim; iDim++) {
            TangVel[iDim] = Velocity[iDim] - Vn*Vector[iDim]*AxiFactor/Area;
            Vtang2       += TangVel[iDim]*TangVel[iDim];
          }

          if (incompressible){
            if (config->GetKind_DensityModel() == INC_DENSITYMODEL::VARIABLE) {
<<<<<<< HEAD
              Mach = sqrt(flow_solver->GetNodes()->GetVelocity2(iPoint))/
              sqrt(flow_solver->GetNodes()->GetSpecificHeatCp(iPoint)*config->GetPressure_ThermodynamicND()/(flow_solver->GetNodes()->GetSpecificHeatCv(iPoint)*flow_solver->GetNodes()->GetDensity(iPoint)));
            } else {
              Mach = sqrt(flow_solver->GetNodes()->GetVelocity2(iPoint))/
              sqrt(config->GetBulk_Modulus()/(flow_solver->GetNodes()->GetDensity(iPoint)));
            }
            Temperature       = flow_solver->GetNodes()->GetTemperature(iPoint);
            Enthalpy          = flow_solver->GetNodes()->GetSpecificHeatCp(iPoint)*Temperature;
            TotalTemperature  = Temperature + 0.5*Velocity2/flow_solver->GetNodes()->GetSpecificHeatCp(iPoint);
=======
              Mach = sqrt(flow_nodes->GetVelocity2(iPoint))/
              sqrt(flow_nodes->GetSpecificHeatCp(iPoint)*config->GetPressure_ThermodynamicND()/(flow_nodes->GetSpecificHeatCv(iPoint)*flow_nodes->GetDensity(iPoint)));
            } else {
              Mach = sqrt(flow_nodes->GetVelocity2(iPoint))/
              sqrt(config->GetBulk_Modulus()/(flow_nodes->GetDensity(iPoint)));
            }
            Temperature       = flow_nodes->GetTemperature(iPoint);
            Enthalpy          = flow_nodes->GetSpecificHeatCp(iPoint)*Temperature;
            TotalTemperature  = Temperature + 0.5*Velocity2/flow_nodes->GetSpecificHeatCp(iPoint);
>>>>>>> 4d2854a3
            TotalPressure     = Pressure + 0.5*Density*Velocity2;
          }
          else{
            Mach              = sqrt(Velocity2)/SoundSpeed;
            Temperature       = Pressure / (Gas_Constant * Density);
<<<<<<< HEAD
            Enthalpy          = flow_solver->GetNodes()->GetEnthalpy(iPoint);
=======
            Enthalpy          = flow_nodes->GetEnthalpy(iPoint);
>>>>>>> 4d2854a3
            TotalTemperature  = Temperature * (1.0 + Mach * Mach * 0.5 * (Gamma - 1.0));
            TotalPressure     = Pressure * pow( 1.0 + Mach * Mach * 0.5 * (Gamma - 1.0), Gamma / (Gamma - 1.0));
          }

          /*--- Compute the mass Surface_MassFlow ---*/

          Surface_Area[iMarker]             += Area;
          Surface_MassFlow[iMarker]         += MassFlow;
          Surface_MassFlow_Abs[iMarker]     += abs(MassFlow);

          if (Kind_Average == AVERAGE_MASSFLUX) Weight = abs(MassFlow);
          else if (Kind_Average == AVERAGE_AREA) Weight = abs(Area);
          else Weight = 1.0;

          Surface_Mach[iMarker]             += Mach*Weight;
          Surface_Temperature[iMarker]      += Temperature*Weight;
          Surface_Density[iMarker]          += Density*Weight;
          Surface_Enthalpy[iMarker]         += Enthalpy*Weight;
          Surface_NormalVelocity[iMarker]   += Vn*Weight;
          Surface_Pressure[iMarker]         += Pressure*Weight;
          Surface_TotalTemperature[iMarker] += TotalTemperature*Weight;
          Surface_TotalPressure[iMarker]    += TotalPressure*Weight;
<<<<<<< HEAD
          if (flamelet_model){
            Surface_CO[iMarker]  += scalar_solver->GetNodes()->GetSolution(iPoint, I_CO) * Weight;
            Surface_NOx[iMarker] += scalar_solver->GetNodes()->GetSolution(iPoint, I_NOX) * Weight;
          }

          if (config->GetKind_FluidModel() == MIXTURE_FLUID_MODEL) {
            Surface_CH4[iMarker] += scalar_solver->GetNodes()->GetSolution(iPoint, 0) * Weight;
          }
=======
          if (species)
            for (unsigned short iVar = 0; iVar < nSpecies; iVar++)
              Surface_Species(iMarker, iVar) += species_nodes->GetSolution(iPoint, iVar)*Weight;
>>>>>>> 4d2854a3

          /*--- For now, always used the area to weight the uniformities. ---*/

          Weight = abs(Area);

          Surface_StreamVelocity2[iMarker]   += Vn2*Weight;
          Surface_TransvVelocity2[iMarker]   += Vtang2*Weight;

        }
      }
    }
  }

  /*--- Copy to the appropriate structure ---*/

  vector<su2double> Surface_MassFlow_Local          (nMarker_Analyze,0.0);
  vector<su2double> Surface_Mach_Local              (nMarker_Analyze,0.0);
  vector<su2double> Surface_Temperature_Local       (nMarker_Analyze,0.0);
  vector<su2double> Surface_Density_Local           (nMarker_Analyze,0.0);
  vector<su2double> Surface_Enthalpy_Local          (nMarker_Analyze,0.0);
  vector<su2double> Surface_NormalVelocity_Local    (nMarker_Analyze,0.0);
  vector<su2double> Surface_StreamVelocity2_Local   (nMarker_Analyze,0.0);
  vector<su2double> Surface_TransvVelocity2_Local   (nMarker_Analyze,0.0);
  vector<su2double> Surface_Pressure_Local          (nMarker_Analyze,0.0);
  vector<su2double> Surface_TotalTemperature_Local  (nMarker_Analyze,0.0);
  vector<su2double> Surface_TotalPressure_Local     (nMarker_Analyze,0.0);
  vector<su2double> Surface_Area_Local              (nMarker_Analyze,0.0);
  vector<su2double> Surface_MassFlow_Abs_Local      (nMarker_Analyze,0.0);
<<<<<<< HEAD
  vector<su2double> Surface_CO_Local                (nMarker_Analyze,0.0);
  vector<su2double> Surface_NOx_Local               (nMarker_Analyze,0.0);
  vector<su2double> Surface_CH4_Local               (nMarker_Analyze,0.0);
=======
  su2activematrix Surface_Species_Local(nMarker_Analyze,nSpecies);
  Surface_Species_Local = su2double(0.0);
>>>>>>> 4d2854a3

  vector<su2double> Surface_MassFlow_Total          (nMarker_Analyze,0.0);
  vector<su2double> Surface_Mach_Total              (nMarker_Analyze,0.0);
  vector<su2double> Surface_Temperature_Total       (nMarker_Analyze,0.0);
  vector<su2double> Surface_Density_Total           (nMarker_Analyze,0.0);
  vector<su2double> Surface_Enthalpy_Total          (nMarker_Analyze,0.0);
  vector<su2double> Surface_NormalVelocity_Total    (nMarker_Analyze,0.0);
  vector<su2double> Surface_StreamVelocity2_Total   (nMarker_Analyze,0.0);
  vector<su2double> Surface_TransvVelocity2_Total   (nMarker_Analyze,0.0);
  vector<su2double> Surface_Pressure_Total          (nMarker_Analyze,0.0);
  vector<su2double> Surface_TotalTemperature_Total  (nMarker_Analyze,0.0);
  vector<su2double> Surface_TotalPressure_Total     (nMarker_Analyze,0.0);
  vector<su2double> Surface_Area_Total              (nMarker_Analyze,0.0);
  vector<su2double> Surface_MassFlow_Abs_Total      (nMarker_Analyze,0.0);
<<<<<<< HEAD
  vector<su2double> Surface_CO_Total                (nMarker_Analyze,0.0);
  vector<su2double> Surface_NOx_Total               (nMarker_Analyze,0.0);
  vector<su2double> Surface_CH4_Total               (nMarker_Analyze,0.0);
=======
  su2activematrix Surface_Species_Total(nMarker_Analyze,nSpecies);
  Surface_Species_Total = su2double(0.0);
>>>>>>> 4d2854a3

  vector<su2double> Surface_MomentumDistortion_Total (nMarker_Analyze,0.0);

  /*--- Compute the numerical fan face Mach number, mach number, temperature and the total area ---*/

  for (iMarker = 0; iMarker < nMarker; iMarker++) {

    if (config->GetMarker_All_Analyze(iMarker) == YES)  {

      for (iMarker_Analyze= 0; iMarker_Analyze < nMarker_Analyze; iMarker_Analyze++) {

        /*--- Add the Surface_MassFlow, and Surface_Area to the particular boundary ---*/

        if (config->GetMarker_All_TagBound(iMarker) == config->GetMarker_Analyze_TagBound(iMarker_Analyze)) {
          Surface_MassFlow_Local[iMarker_Analyze]          += Surface_MassFlow[iMarker];
          Surface_Mach_Local[iMarker_Analyze]              += Surface_Mach[iMarker];
          Surface_Temperature_Local[iMarker_Analyze]       += Surface_Temperature[iMarker];
          Surface_Density_Local[iMarker_Analyze]           += Surface_Density[iMarker];
          Surface_Enthalpy_Local[iMarker_Analyze]          += Surface_Enthalpy[iMarker];
          Surface_NormalVelocity_Local[iMarker_Analyze]    += Surface_NormalVelocity[iMarker];
          Surface_StreamVelocity2_Local[iMarker_Analyze]   += Surface_StreamVelocity2[iMarker];
          Surface_TransvVelocity2_Local[iMarker_Analyze]   += Surface_TransvVelocity2[iMarker];
          Surface_Pressure_Local[iMarker_Analyze]          += Surface_Pressure[iMarker];
          Surface_TotalTemperature_Local[iMarker_Analyze]  += Surface_TotalTemperature[iMarker];
          Surface_TotalPressure_Local[iMarker_Analyze]     += Surface_TotalPressure[iMarker];
          Surface_Area_Local[iMarker_Analyze]              += Surface_Area[iMarker];
          Surface_MassFlow_Abs_Local[iMarker_Analyze]      += Surface_MassFlow_Abs[iMarker];
<<<<<<< HEAD
          Surface_CO_Local[iMarker_Analyze]                += Surface_CO[iMarker];
          Surface_NOx_Local[iMarker_Analyze]               += Surface_NOx[iMarker];
          Surface_CH4_Local[iMarker_Analyze]               += Surface_CH4[iMarker];
=======
          for (unsigned short iVar = 0; iVar < nSpecies; iVar++)
            Surface_Species_Local(iMarker_Analyze, iVar) += Surface_Species(iMarker, iVar);
>>>>>>> 4d2854a3
        }

      }

    }

  }

  auto Allreduce = [](const vector<su2double>& src, vector<su2double>& dst) {
    SU2_MPI::Allreduce(src.data(), dst.data(), src.size(), MPI_DOUBLE, MPI_SUM, SU2_MPI::GetComm());
  };

  auto Allreduce_su2activematrix = [](const su2activematrix& src, su2activematrix& dst) {
    SU2_MPI::Allreduce(src.data(), dst.data(), src.size(), MPI_DOUBLE, MPI_SUM, SU2_MPI::GetComm());
  };

  Allreduce(Surface_MassFlow_Local, Surface_MassFlow_Total);
  Allreduce(Surface_Mach_Local, Surface_Mach_Total);
  Allreduce(Surface_Temperature_Local, Surface_Temperature_Total);
  Allreduce(Surface_Density_Local, Surface_Density_Total);
  Allreduce(Surface_Enthalpy_Local, Surface_Enthalpy_Total);
  Allreduce(Surface_NormalVelocity_Local, Surface_NormalVelocity_Total);
  Allreduce(Surface_StreamVelocity2_Local, Surface_StreamVelocity2_Total);
  Allreduce(Surface_TransvVelocity2_Local, Surface_TransvVelocity2_Total);
  Allreduce(Surface_Pressure_Local, Surface_Pressure_Total);
  Allreduce(Surface_TotalTemperature_Local, Surface_TotalTemperature_Total);
  Allreduce(Surface_TotalPressure_Local, Surface_TotalPressure_Total);
  Allreduce(Surface_Area_Local, Surface_Area_Total);
  Allreduce(Surface_MassFlow_Abs_Local, Surface_MassFlow_Abs_Total);
<<<<<<< HEAD
  Allreduce(Surface_CO_Local, Surface_CO_Total);
  Allreduce(Surface_NOx_Local,Surface_NOx_Total);
  Allreduce(Surface_CH4_Local, Surface_CH4_Total);
=======
  Allreduce_su2activematrix(Surface_Species_Local, Surface_Species_Total);


>>>>>>> 4d2854a3
  /*--- Compute the value of Surface_Area_Total, and Surface_Pressure_Total, and
   set the value in the config structure for future use ---*/

  for (iMarker_Analyze = 0; iMarker_Analyze < nMarker_Analyze; iMarker_Analyze++) {

    if (Kind_Average == AVERAGE_MASSFLUX) Weight = Surface_MassFlow_Abs_Total[iMarker_Analyze];
    else if (Kind_Average == AVERAGE_AREA) Weight = abs(Surface_Area_Total[iMarker_Analyze]);
    else Weight = 1.0;

    if (Weight != 0.0) {
      Surface_Mach_Total[iMarker_Analyze]             /= Weight;
      Surface_Temperature_Total[iMarker_Analyze]      /= Weight;
      Surface_Density_Total[iMarker_Analyze]          /= Weight;
      Surface_Enthalpy_Total[iMarker_Analyze]         /= Weight;
      Surface_NormalVelocity_Total[iMarker_Analyze]   /= Weight;
      Surface_Pressure_Total[iMarker_Analyze]         /= Weight;
      Surface_TotalTemperature_Total[iMarker_Analyze] /= Weight;
      Surface_TotalPressure_Total[iMarker_Analyze]    /= Weight;
<<<<<<< HEAD
      Surface_CO_Total[iMarker_Analyze]               /= Weight;
      Surface_NOx_Total[iMarker_Analyze]              /= Weight;
      Surface_CH4_Total[iMarker_Analyze]              /= Weight;
=======
      for (unsigned short iVar = 0; iVar < nSpecies; iVar++)
        Surface_Species_Total(iMarker_Analyze, iVar) /= Weight;
>>>>>>> 4d2854a3
    }
    else {
      Surface_Mach_Total[iMarker_Analyze]             = 0.0;
      Surface_Temperature_Total[iMarker_Analyze]      = 0.0;
      Surface_Density_Total[iMarker_Analyze]          = 0.0;
      Surface_Enthalpy_Total[iMarker_Analyze]         = 0.0;
      Surface_NormalVelocity_Total[iMarker_Analyze]   = 0.0;
      Surface_Pressure_Total[iMarker_Analyze]         = 0.0;
      Surface_TotalTemperature_Total[iMarker_Analyze] = 0.0;
      Surface_TotalPressure_Total[iMarker_Analyze]    = 0.0;
<<<<<<< HEAD
      Surface_CO_Total[iMarker_Analyze]               = 0.0;
      Surface_NOx_Total[iMarker_Analyze]              = 0.0;
      Surface_CH4_Total[iMarker_Analyze]              = 0.0;
=======
      for (unsigned short iVar = 0; iVar < nSpecies; iVar++)
        Surface_Species_Total(iMarker_Analyze, iVar) = 0.0;
>>>>>>> 4d2854a3
    }

    /*--- Compute flow uniformity parameters separately (always area for now). ---*/

    Area = fabs(Surface_Area_Total[iMarker_Analyze]);

    /*--- The definitions for Distortion and Uniformity Parameters are taken as defined by Banko, Andrew J., et al. in section 3.2 of
    https://www.sciencedirect.com/science/article/pii/S0142727X16301412 ------*/

    if (Area != 0.0) {
      Surface_MomentumDistortion_Total[iMarker_Analyze] = Surface_StreamVelocity2_Total[iMarker_Analyze]/(Surface_NormalVelocity_Total[iMarker_Analyze]*Surface_NormalVelocity_Total[iMarker_Analyze]*Area) - 1.0;
      Surface_StreamVelocity2_Total[iMarker_Analyze] /= Area;
      Surface_TransvVelocity2_Total[iMarker_Analyze] /= Area;
    }
    else {
      Surface_MomentumDistortion_Total[iMarker_Analyze] = 0.0;
      Surface_StreamVelocity2_Total[iMarker_Analyze]    = 0.0;
      Surface_TransvVelocity2_Total[iMarker_Analyze]    = 0.0;
    }

  }

  for (iMarker_Analyze = 0; iMarker_Analyze < nMarker_Analyze; iMarker_Analyze++) {

    su2double MassFlow = Surface_MassFlow_Total[iMarker_Analyze] * config->GetDensity_Ref() * config->GetVelocity_Ref();
    if (us_units) MassFlow *= 32.174;
    SetHistoryOutputPerSurfaceValue("SURFACE_MASSFLOW", MassFlow, iMarker_Analyze);
    Tot_Surface_MassFlow += MassFlow;
    config->SetSurface_MassFlow(iMarker_Analyze, MassFlow);

    su2double Mach = Surface_Mach_Total[iMarker_Analyze];
    SetHistoryOutputPerSurfaceValue("SURFACE_MACH", Mach, iMarker_Analyze);
    Tot_Surface_Mach += Mach;
    config->SetSurface_Mach(iMarker_Analyze, Mach);

    su2double Temperature = Surface_Temperature_Total[iMarker_Analyze] * config->GetTemperature_Ref();
    SetHistoryOutputPerSurfaceValue("SURFACE_STATIC_TEMPERATURE", Temperature, iMarker_Analyze);
    Tot_Surface_Temperature += Temperature;
    config->SetSurface_Temperature(iMarker_Analyze, Temperature);

    su2double Pressure = Surface_Pressure_Total[iMarker_Analyze] * config->GetPressure_Ref();
    SetHistoryOutputPerSurfaceValue("SURFACE_STATIC_PRESSURE", Pressure, iMarker_Analyze);
    Tot_Surface_Pressure += Pressure;
    config->SetSurface_Pressure(iMarker_Analyze, Pressure);

    su2double Density = Surface_Density_Total[iMarker_Analyze] * config->GetDensity_Ref();
    SetHistoryOutputPerSurfaceValue("AVG_DENSITY", Density, iMarker_Analyze);
    Tot_Surface_Density += Density;
    config->SetSurface_Density(iMarker_Analyze, Density);

    su2double Enthalpy = Surface_Enthalpy_Total[iMarker_Analyze];
    SetHistoryOutputPerSurfaceValue("AVG_ENTHALPY", Enthalpy, iMarker_Analyze);
    Tot_Surface_Enthalpy += Enthalpy;
    config->SetSurface_Enthalpy(iMarker_Analyze, Enthalpy);

    su2double NormalVelocity = Surface_NormalVelocity_Total[iMarker_Analyze] * config->GetVelocity_Ref();
    SetHistoryOutputPerSurfaceValue("AVG_NORMALVEL", NormalVelocity, iMarker_Analyze);
    Tot_Surface_NormalVelocity += NormalVelocity;
    config->SetSurface_NormalVelocity(iMarker_Analyze, NormalVelocity);

    su2double Uniformity = sqrt(Surface_StreamVelocity2_Total[iMarker_Analyze]) * config->GetVelocity_Ref();
    SetHistoryOutputPerSurfaceValue("SURFACE_UNIFORMITY", Uniformity, iMarker_Analyze);
    Tot_Surface_StreamVelocity2 += Uniformity;
    config->SetSurface_Uniformity(iMarker_Analyze, Uniformity);

    su2double SecondaryStrength = sqrt(Surface_TransvVelocity2_Total[iMarker_Analyze]) * config->GetVelocity_Ref();
    SetHistoryOutputPerSurfaceValue("SURFACE_SECONDARY", SecondaryStrength, iMarker_Analyze);
    Tot_Surface_TransvVelocity2 += SecondaryStrength;
    config->SetSurface_SecondaryStrength(iMarker_Analyze, SecondaryStrength);

    su2double MomentumDistortion = Surface_MomentumDistortion_Total[iMarker_Analyze];
    SetHistoryOutputPerSurfaceValue("SURFACE_MOM_DISTORTION", MomentumDistortion, iMarker_Analyze);
    Tot_Momentum_Distortion += MomentumDistortion;
    config->SetSurface_MomentumDistortion(iMarker_Analyze, MomentumDistortion);

    su2double SecondOverUniform = SecondaryStrength/Uniformity;
    SetHistoryOutputPerSurfaceValue("SURFACE_SECOND_OVER_UNIFORM", SecondOverUniform, iMarker_Analyze);
    Tot_SecondOverUniformity += SecondOverUniform;
    config->SetSurface_SecondOverUniform(iMarker_Analyze, SecondOverUniform);

    su2double TotalTemperature = Surface_TotalTemperature_Total[iMarker_Analyze] * config->GetTemperature_Ref();
    SetHistoryOutputPerSurfaceValue("SURFACE_TOTAL_TEMPERATURE", TotalTemperature, iMarker_Analyze);
    Tot_Surface_TotalTemperature += TotalTemperature;
    config->SetSurface_TotalTemperature(iMarker_Analyze, TotalTemperature);

    su2double TotalPressure = Surface_TotalPressure_Total[iMarker_Analyze] * config->GetPressure_Ref();
    SetHistoryOutputPerSurfaceValue("SURFACE_TOTAL_PRESSURE", TotalPressure, iMarker_Analyze);
    Tot_Surface_TotalPressure += TotalPressure;
    config->SetSurface_TotalPressure(iMarker_Analyze, TotalPressure);

<<<<<<< HEAD
    su2double y_CO = Surface_CO_Total[iMarker_Analyze];
    SetHistoryOutputPerSurfaceValue("AVG_CO", y_CO, iMarker_Analyze);
    Tot_Surface_CO += y_CO;
    config->SetSurface_CO(iMarker_Analyze, y_CO);

    su2double y_NOx = Surface_NOx_Total[iMarker_Analyze];
    SetHistoryOutputPerSurfaceValue("AVG_NOX", y_NOx, iMarker_Analyze);
    Tot_Surface_NOx += y_NOx;
    config->SetSurface_NOx(iMarker_Analyze, y_NOx);

    su2double y_CH4 = Surface_CH4_Total[iMarker_Analyze];
    SetHistoryOutputPerSurfaceValue("AVG_CH4", y_CH4, iMarker_Analyze);
    Tot_Surface_CH4 += y_CH4;
    config->SetSurface_CH4(iMarker_Analyze, y_CH4);
=======
    if (species) {
      for (unsigned short iVar = 0; iVar < nSpecies; iVar++) {
        su2double Species = Surface_Species_Total(iMarker_Analyze, iVar);
        SetHistoryOutputPerSurfaceValue("SURFACE_SPECIES_" + std::to_string(iVar), Species, iMarker_Analyze);
        Tot_Surface_Species[iVar] += Species;
        if (iVar == 0)
          config->SetSurface_Species_0(iMarker_Analyze, Species);
      }
    }
>>>>>>> 4d2854a3
  }

  /*--- Compute the average static pressure drop between two surfaces. Note
   that this assumes we have two surfaces being analyzed and that the outlet
   is first followed by the inlet. This is because we may also want to choose
   outlet values (temperature, uniformity, etc.) for our design problems,
   which require the outlet to be listed first. This is a simple first version
   that could be generalized to a different orders/lists/etc. ---*/

  if (nMarker_Analyze >= 2) {
    su2double PressureDrop = (Surface_Pressure_Total[1] - Surface_Pressure_Total[0]) * config->GetPressure_Ref();
    for (iMarker_Analyze = 0; iMarker_Analyze < nMarker_Analyze; iMarker_Analyze++) {
      config->SetSurface_PressureDrop(iMarker_Analyze, PressureDrop);
    }
    SetHistoryOutputValue("SURFACE_PRESSURE_DROP", PressureDrop);
  }
  SetHistoryOutputValue("SURFACE_MASSFLOW", Tot_Surface_MassFlow);
  SetHistoryOutputValue("SURFACE_MACH", Tot_Surface_Mach);
  SetHistoryOutputValue("SURFACE_STATIC_TEMPERATURE", Tot_Surface_Temperature);
  SetHistoryOutputValue("SURFACE_STATIC_PRESSURE", Tot_Surface_Pressure);
  SetHistoryOutputValue("AVG_DENSITY", Tot_Surface_Density);
  SetHistoryOutputValue("AVG_ENTHALPY", Tot_Surface_Enthalpy);
  SetHistoryOutputValue("AVG_NORMALVEL", Tot_Surface_NormalVelocity);
  SetHistoryOutputValue("SURFACE_UNIFORMITY", Tot_Surface_StreamVelocity2);
  SetHistoryOutputValue("SURFACE_SECONDARY", Tot_Surface_TransvVelocity2);
  SetHistoryOutputValue("SURFACE_MOM_DISTORTION", Tot_Momentum_Distortion);
  SetHistoryOutputValue("SURFACE_SECOND_OVER_UNIFORM", Tot_SecondOverUniformity);
  SetHistoryOutputValue("SURFACE_TOTAL_TEMPERATURE", Tot_Surface_TotalTemperature);
  SetHistoryOutputValue("SURFACE_TOTAL_PRESSURE", Tot_Surface_TotalPressure);
<<<<<<< HEAD
  SetHistoryOutputValue("AVG_CO",   Tot_Surface_CO);
  SetHistoryOutputValue("AVG_NOX",  Tot_Surface_NOx);
  SetHistoryOutputValue("AVG_CH4",  Tot_Surface_CH4);
=======
  if (species) {
    for (unsigned short iVar = 0; iVar < nSpecies; iVar++)
      SetHistoryOutputValue("SURFACE_SPECIES_" + std::to_string(iVar), Tot_Surface_Species[iVar]);

    SetAnalyzeSurface_SpeciesVariance(solver, geometry, config, Surface_Species_Total, Surface_MassFlow_Abs_Total,
                                      Surface_Area_Total);
  }
>>>>>>> 4d2854a3

  if ((rank == MASTER_NODE) && !config->GetDiscrete_Adjoint() && output) {

    cout.precision(6);
    cout.setf(ios::scientific, ios::floatfield);
    cout << endl << "Computing surface mean values." << endl << endl;

    for (iMarker_Analyze = 0; iMarker_Analyze < nMarker_Analyze; iMarker_Analyze++) {
      cout << "Surface "<< config->GetMarker_Analyze_TagBound(iMarker_Analyze) << ":" << endl;

      if (nDim == 3) { if (si_units) cout << setw(20) << "Area (m^2): "; else cout << setw(20) << "Area (ft^2): "; }
      else { if (si_units) cout << setw(20) << "Area (m): "; else cout << setw(20) << "Area (ft): "; }

      if (si_units)      cout << setw(15) << fabs(Surface_Area_Total[iMarker_Analyze]);
      else if (us_units) cout << setw(15) << fabs(Surface_Area_Total[iMarker_Analyze])*12.0*12.0;

      cout << endl;

      su2double MassFlow = config->GetSurface_MassFlow(iMarker_Analyze);
      if (si_units)      cout << setw(20) << "Mf (kg/s): " << setw(15) << MassFlow;
      else if (us_units) cout << setw(20) << "Mf (lbs/s): " << setw(15) << MassFlow;

      su2double NormalVelocity = config->GetSurface_NormalVelocity(iMarker_Analyze);
      if (si_units)      cout << setw(20) << "Vn (m/s): " << setw(15) << NormalVelocity;
      else if (us_units) cout << setw(20) << "Vn (ft/s): " << setw(15) << NormalVelocity;

      cout << endl;

      su2double Uniformity = config->GetSurface_Uniformity(iMarker_Analyze);
      if (si_units)      cout << setw(20) << "Uniformity (m/s): " << setw(15) << Uniformity;
      else if (us_units) cout << setw(20) << "Uniformity (ft/s): " << setw(15) << Uniformity;

      su2double SecondaryStrength = config->GetSurface_SecondaryStrength(iMarker_Analyze);
      if (si_units)      cout << setw(20) << "Secondary (m/s): " << setw(15) << SecondaryStrength;
      else if (us_units) cout << setw(20) << "Secondary (ft/s): " << setw(15) << SecondaryStrength;

      cout << endl;

      su2double MomentumDistortion = config->GetSurface_MomentumDistortion(iMarker_Analyze);
      cout << setw(20) << "Mom. Distortion: " << setw(15) << MomentumDistortion;

      su2double SecondOverUniform = config->GetSurface_SecondOverUniform(iMarker_Analyze);
      cout << setw(20) << "Second/Uniform: " << setw(15) << SecondOverUniform;

      cout << endl;

      su2double Pressure = config->GetSurface_Pressure(iMarker_Analyze);
      if (si_units)      cout << setw(20) << "P (Pa): " << setw(15) << Pressure;
      else if (us_units) cout << setw(20) << "P (psf): " << setw(15) << Pressure;

      su2double TotalPressure = config->GetSurface_TotalPressure(iMarker_Analyze);
      if (si_units)      cout << setw(20) << "PT (Pa): " << setw(15) <<TotalPressure;
      else if (us_units) cout << setw(20) << "PT (psf): " << setw(15) <<TotalPressure;

      cout << endl;

      su2double Mach = config->GetSurface_Mach(iMarker_Analyze);
      cout << setw(20) << "Mach: " << setw(15) << Mach;

      su2double Density = config->GetSurface_Density(iMarker_Analyze);
      if (si_units)      cout << setw(20) << "Rho (kg/m^3): " << setw(15) << Density;
      else if (us_units) cout << setw(20) << "Rho (lb/ft^3): " << setw(15) << Density*32.174;

      cout << endl;

      if (compressible || energy) {
        su2double Temperature = config->GetSurface_Temperature(iMarker_Analyze);
        if (si_units)      cout << setw(20) << "T (K): " << setw(15) << Temperature;
        else if (us_units) cout << setw(20) << "T (R): " << setw(15) << Temperature;

        su2double TotalTemperature = config->GetSurface_TotalTemperature(iMarker_Analyze);
        if (si_units)      cout << setw(20) << "TT (K): " << setw(15) << TotalTemperature;
        else if (us_units) cout << setw(20) << "TT (R): " << setw(15) << TotalTemperature;

        cout << endl;
      }
    }
    cout.unsetf(ios_base::floatfield);

  }

  std::cout << std::resetiosflags(std::cout.flags());
}

void CFlowOutput::SetAnalyzeSurface_SpeciesVariance(const CSolver* const*solver, const CGeometry *geometry,
                                                    CConfig *config, const su2activematrix& Surface_Species_Total,
                                                    const vector<su2double>& Surface_MassFlow_Abs_Total,
                                                    const vector<su2double>& Surface_Area_Total) {

  const unsigned short nMarker      = config->GetnMarker_All();
  const unsigned short Kind_Average = config->GetKind_Average();

  const bool species        = config->GetKind_Species_Model() != SPECIES_MODEL::NONE;
  const auto nSpecies       = config->GetnSpecies();

  const bool axisymmetric               = config->GetAxisymmetric();
  const unsigned short nMarker_Analyze  = config->GetnMarker_Analyze();

  const auto flow_nodes = solver[FLOW_SOL]->GetNodes();
  const CVariable* species_nodes = species ? solver[SPECIES_SOL]->GetNodes() : nullptr;

  /*--- Compute Variance of species on the analyze markers. This is done after the rest as the average species value is
   * necessary. The variance is computed for all species together and not for each species alone. ---*/
  vector<su2double> Surface_SpeciesVariance(nMarker,0.0);
  su2double Tot_Surface_SpeciesVariance = 0.0;

  /*--- sum += (Yj_i - mu_Yj)^2 * weight_i with i representing the node and j the species. ---*/
  for (unsigned short iMarker = 0; iMarker < nMarker; iMarker++) {

    if (config->GetMarker_All_Analyze(iMarker) == YES) {

      /*--- Find iMarkerAnalyze to iMarker. As SpeciesAvg is accessed via iMarkerAnalyze. ---*/
      unsigned short iMarker_Analyze_Stored = std::numeric_limits<unsigned short>::max();
      for (unsigned short iMarker_Analyze = 0; iMarker_Analyze < nMarker_Analyze; iMarker_Analyze++)
        if (config->GetMarker_All_TagBound(iMarker) == config->GetMarker_Analyze_TagBound(iMarker_Analyze))
          iMarker_Analyze_Stored = iMarker_Analyze;

      for (unsigned long iVertex = 0; iVertex < geometry->nVertex[iMarker]; iVertex++) {
        const auto iPoint = geometry->vertex[iMarker][iVertex]->GetNode();

        if (geometry->nodes->GetDomain(iPoint)) {

          su2double AxiFactor = 0.0;
          if (axisymmetric) {
            if (geometry->nodes->GetCoord(iPoint, 1) != 0.0)
              AxiFactor = 2.0*PI_NUMBER*geometry->nodes->GetCoord(iPoint, 1);
            else {
              /*--- Find the point "above" by finding the neighbor of iPoint that is also a vertex of iMarker. ---*/
              AxiFactor = 0.0;
              for (unsigned short iNeigh = 0; iNeigh < geometry->nodes->GetnPoint(iPoint); ++iNeigh) {
                auto jPoint = geometry->nodes->GetPoint(iPoint, iNeigh);
                if (geometry->nodes->GetVertex(jPoint, iMarker) >= 0) {
                  /*--- Not multiplied by two since we need to half the y coordinate. ---*/
                  AxiFactor = PI_NUMBER * geometry->nodes->GetCoord(jPoint, 1);
                  break;
                }
              }
            }
          } else {
            AxiFactor = 1.0;
          }

          su2double Vector[3];
          geometry->vertex[iMarker][iVertex]->GetNormal(Vector);
          const su2double Density = flow_nodes->GetDensity(iPoint);
          su2double Area = 0.0;
          su2double MassFlow = 0.0;

          for (unsigned short iDim = 0; iDim < nDim; iDim++) {
            Area += (Vector[iDim] * AxiFactor) * (Vector[iDim] * AxiFactor);
            MassFlow += Vector[iDim] * AxiFactor * Density * flow_nodes->GetVelocity(iPoint,iDim);
          }
          Area= sqrt(Area);

          su2double Weight;
          if (Kind_Average == AVERAGE_MASSFLUX) Weight = abs(MassFlow);
          else if (Kind_Average == AVERAGE_AREA) Weight = abs(Area);
          else Weight = 1.0;

          for (unsigned short iVar = 0; iVar < nSpecies; iVar++)
            Surface_SpeciesVariance[iMarker] += pow(species_nodes->GetSolution(iPoint, iVar) - Surface_Species_Total(iMarker_Analyze_Stored, iVar), 2) * Weight;
        }
      }
    }
  }

  /*--- MPI Communication ---*/
  vector<su2double> Surface_SpeciesVariance_Local(nMarker_Analyze,0.0);
  vector<su2double> Surface_SpeciesVariance_Total(nMarker_Analyze,0.0);

  for (unsigned short iMarker = 0; iMarker < nMarker; iMarker++) {

    if (config->GetMarker_All_Analyze(iMarker) == YES)  {

      for (unsigned short iMarker_Analyze= 0; iMarker_Analyze < nMarker_Analyze; iMarker_Analyze++) {

        /*--- Add the Surface_MassFlow, and Surface_Area to the particular boundary ---*/

        if (config->GetMarker_All_TagBound(iMarker) == config->GetMarker_Analyze_TagBound(iMarker_Analyze)) {
          Surface_SpeciesVariance_Local[iMarker_Analyze] += Surface_SpeciesVariance[iMarker];
        }
      }
    }
  }

  auto Allreduce = [](const vector<su2double>& src, vector<su2double>& dst) {
    SU2_MPI::Allreduce(src.data(), dst.data(), src.size(), MPI_DOUBLE, MPI_SUM, SU2_MPI::GetComm());
  };
  Allreduce(Surface_SpeciesVariance_Local, Surface_SpeciesVariance_Total);

  /*--- Divide quantity by weight. ---*/
  for (unsigned short iMarker_Analyze = 0; iMarker_Analyze < nMarker_Analyze; iMarker_Analyze++) {

    su2double Weight;
    if (Kind_Average == AVERAGE_MASSFLUX) Weight = Surface_MassFlow_Abs_Total[iMarker_Analyze];
    else if (Kind_Average == AVERAGE_AREA) Weight = abs(Surface_Area_Total[iMarker_Analyze]);
    else Weight = 1.0;

    if (Weight != 0.0) {
      Surface_SpeciesVariance_Total[iMarker_Analyze] /= Weight;
    }
    else {
      Surface_SpeciesVariance[iMarker_Analyze] = 0.0;
    }
  }

  /*--- Set values on markers ---*/
  for (unsigned short iMarker_Analyze = 0; iMarker_Analyze < nMarker_Analyze; iMarker_Analyze++) {
    su2double SpeciesVariance = Surface_SpeciesVariance_Total[iMarker_Analyze];
    SetHistoryOutputPerSurfaceValue("SURFACE_SPECIES_VARIANCE", SpeciesVariance, iMarker_Analyze);
    Tot_Surface_SpeciesVariance += SpeciesVariance;
    config->SetSurface_Species_Variance(iMarker_Analyze, Tot_Surface_SpeciesVariance);
  }
  SetHistoryOutputValue("SURFACE_SPECIES_VARIANCE", Tot_Surface_SpeciesVariance);
}

// The "AddHistoryOutput(" must not be split over multiple lines to ensure proper python parsing
// clang-format off
void CFlowOutput::AddHistoryOutputFields_ScalarRMS_RES(const CConfig* config) {
  switch (TurbModelFamily(config->GetKind_Turb_Model())) {
    case TURB_FAMILY::SA:
      /// DESCRIPTION: Root-mean square residual of nu tilde (SA model).
      AddHistoryOutput("RMS_NU_TILDE", "rms[nu]", ScreenOutputFormat::FIXED, "RMS_RES", "Root-mean square residual of nu tilde (SA model).", HistoryFieldType::RESIDUAL);
      break;

    case TURB_FAMILY::KW:
      /// DESCRIPTION: Root-mean square residual of kinetic energy (SST model).
      AddHistoryOutput("RMS_TKE", "rms[k]",  ScreenOutputFormat::FIXED, "RMS_RES", "Root-mean square residual of kinetic energy (SST model).", HistoryFieldType::RESIDUAL);
      /// DESCRIPTION: Root-mean square residual of the dissipation (SST model).
      AddHistoryOutput("RMS_DISSIPATION", "rms[w]",  ScreenOutputFormat::FIXED, "RMS_RES", "Root-mean square residual of dissipation (SST model).", HistoryFieldType::RESIDUAL);
      break;

    case TURB_FAMILY::NONE: break;
  }

   if (config->GetKind_Species_Model() != SPECIES_MODEL::NONE) {
    for (unsigned short iVar = 0; iVar < config->GetnSpecies(); iVar++) {
      AddHistoryOutput("RMS_SPECIES_" + std::to_string(iVar), "rms[rho*Y_" + std::to_string(iVar)+"]", ScreenOutputFormat::FIXED, "RMS_RES", "Root-mean square residual of transported species.", HistoryFieldType::RESIDUAL);
    }
  }
}

void CFlowOutput::AddHistoryOutputFields_ScalarMAX_RES(const CConfig* config) {
  switch (TurbModelFamily(config->GetKind_Turb_Model())) {
    case TURB_FAMILY::SA:
      /// DESCRIPTION: Maximum residual of nu tilde (SA model).
      AddHistoryOutput("MAX_NU_TILDE", "max[nu]", ScreenOutputFormat::FIXED, "MAX_RES", "Maximum residual of nu tilde (SA model).", HistoryFieldType::RESIDUAL);
      break;

    case TURB_FAMILY::KW:
      /// DESCRIPTION: Maximum residual of kinetic energy (SST model).
      AddHistoryOutput("MAX_TKE", "max[k]",  ScreenOutputFormat::FIXED, "MAX_RES", "Maximum residual of kinetic energy (SST model).", HistoryFieldType::RESIDUAL);
      /// DESCRIPTION: Maximum residual of the dissipation (SST model).
      AddHistoryOutput("MAX_DISSIPATION", "max[w]",  ScreenOutputFormat::FIXED, "MAX_RES", "Maximum residual of dissipation (SST model).", HistoryFieldType::RESIDUAL);
      break;

    case TURB_FAMILY::NONE:
      break;
  }

  if (config->GetKind_Species_Model() != SPECIES_MODEL::NONE) {
    for (unsigned short iVar = 0; iVar < config->GetnSpecies(); iVar++) {
      AddHistoryOutput("MAX_SPECIES_" + std::to_string(iVar), "max[rho*Y_" + std::to_string(iVar)+"]", ScreenOutputFormat::FIXED, "MAX_RES", "Maximum residual of transported species.", HistoryFieldType::RESIDUAL);
    }
  }
}

void CFlowOutput::AddHistoryOutputFields_ScalarBGS_RES(const CConfig* config) {
  if (!multiZone) return;

  switch (TurbModelFamily(config->GetKind_Turb_Model())) {
    case TURB_FAMILY::SA:
      /// DESCRIPTION: Maximum residual of nu tilde (SA model).
      AddHistoryOutput("BGS_NU_TILDE", "bgs[nu]", ScreenOutputFormat::FIXED, "BGS_RES", "BGS residual of nu tilde (SA model).", HistoryFieldType::RESIDUAL);
      break;

    case TURB_FAMILY::KW:
      /// DESCRIPTION: Maximum residual of kinetic energy (SST model).
      AddHistoryOutput("BGS_TKE", "bgs[k]", ScreenOutputFormat::FIXED, "BGS_RES", "BGS residual of kinetic energy (SST model).", HistoryFieldType::RESIDUAL);
      /// DESCRIPTION: Maximum residual of the dissipation (SST model).
      AddHistoryOutput("BGS_DISSIPATION", "bgs[w]",  ScreenOutputFormat::FIXED, "BGS_RES", "BGS residual of dissipation (SST model).", HistoryFieldType::RESIDUAL);
      break;

    case TURB_FAMILY::NONE: break;
  }

  if (config->GetKind_Species_Model() != SPECIES_MODEL::NONE) {
    for (unsigned short iVar = 0; iVar < config->GetnSpecies(); iVar++) {
      AddHistoryOutput("BGS_SPECIES_" + std::to_string(iVar), "bgs[rho*Y_" + std::to_string(iVar)+"]", ScreenOutputFormat::FIXED, "BGS_RES", "BGS residual of transported species.", HistoryFieldType::RESIDUAL);
    }
  }
}

void CFlowOutput::AddHistoryOutputFields_ScalarLinsol(const CConfig* config) {
  if (config->GetKind_Turb_Model() != TURB_MODEL::NONE) {
    AddHistoryOutput("LINSOL_ITER_TURB", "LinSolIterTurb", ScreenOutputFormat::INTEGER, "LINSOL", "Number of iterations of the linear solver for turbulence solver.");
    AddHistoryOutput("LINSOL_RESIDUAL_TURB", "LinSolResTurb", ScreenOutputFormat::FIXED, "LINSOL", "Residual of the linear solver for turbulence solver.");
  }

  if (config->GetKind_Species_Model() != SPECIES_MODEL::NONE) {
    AddHistoryOutput("LINSOL_ITER_SPECIES", "LinSolIterSpecies", ScreenOutputFormat::INTEGER, "LINSOL", "Number of iterations of the linear solver for species solver.");
    AddHistoryOutput("LINSOL_RESIDUAL_SPECIES", "LinSolResSpecies", ScreenOutputFormat::FIXED, "LINSOL", "Residual of the linear solver for species solver.");
  }
}
// clang-format on

void CFlowOutput::LoadHistoryData_Scalar(const CConfig* config, const CSolver* const* solver) {
  switch (TurbModelFamily(config->GetKind_Turb_Model())) {
    case TURB_FAMILY::SA:
      SetHistoryOutputValue("RMS_NU_TILDE", log10(solver[TURB_SOL]->GetRes_RMS(0)));
      SetHistoryOutputValue("MAX_NU_TILDE", log10(solver[TURB_SOL]->GetRes_Max(0)));
      if (multiZone) {
        SetHistoryOutputValue("BGS_NU_TILDE", log10(solver[TURB_SOL]->GetRes_BGS(0)));
      }
      break;

    case TURB_FAMILY::KW:
      SetHistoryOutputValue("RMS_TKE", log10(solver[TURB_SOL]->GetRes_RMS(0)));
      SetHistoryOutputValue("RMS_DISSIPATION",log10(solver[TURB_SOL]->GetRes_RMS(1)));
      SetHistoryOutputValue("MAX_TKE", log10(solver[TURB_SOL]->GetRes_Max(0)));
      SetHistoryOutputValue("MAX_DISSIPATION", log10(solver[TURB_SOL]->GetRes_Max(1)));
      if (multiZone) {
        SetHistoryOutputValue("BGS_TKE", log10(solver[TURB_SOL]->GetRes_BGS(0)));
        SetHistoryOutputValue("BGS_DISSIPATION", log10(solver[TURB_SOL]->GetRes_BGS(1)));
      }
      break;

    case TURB_FAMILY::NONE: break;
  }

  if (config->GetKind_Turb_Model() != TURB_MODEL::NONE) {
    SetHistoryOutputValue("LINSOL_ITER_TURB", solver[TURB_SOL]->GetIterLinSolver());
    SetHistoryOutputValue("LINSOL_RESIDUAL_TURB", log10(solver[TURB_SOL]->GetResLinSolver()));
  }

  if (config->GetKind_Species_Model() != SPECIES_MODEL::NONE) {
    for (unsigned short iVar = 0; iVar < config->GetnSpecies(); iVar++) {
      SetHistoryOutputValue("RMS_SPECIES_" + std::to_string(iVar), log10(solver[SPECIES_SOL]->GetRes_RMS(iVar)));
      SetHistoryOutputValue("MAX_SPECIES_" + std::to_string(iVar), log10(solver[SPECIES_SOL]->GetRes_Max(iVar)));
      if (multiZone) {
        SetHistoryOutputValue("BGS_SPECIES_" + std::to_string(iVar), log10(solver[SPECIES_SOL]->GetRes_BGS(iVar)));
      }
    }

    SetHistoryOutputValue("LINSOL_ITER_SPECIES", solver[SPECIES_SOL]->GetIterLinSolver());
    SetHistoryOutputValue("LINSOL_RESIDUAL_SPECIES", log10(solver[SPECIES_SOL]->GetResLinSolver()));
  }
}

void CFlowOutput::SetVolumeOutputFields_ScalarSolution(const CConfig* config){
  switch (TurbModelFamily(config->GetKind_Turb_Model())) {
    case TURB_FAMILY::SA:
      AddVolumeOutput("NU_TILDE", "Nu_Tilde", "SOLUTION", "Spalart-Allmaras variable");
      break;

    case TURB_FAMILY::KW:
      AddVolumeOutput("TKE", "Turb_Kin_Energy", "SOLUTION", "Turbulent kinetic energy");
      AddVolumeOutput("DISSIPATION", "Omega", "SOLUTION", "Rate of dissipation");
      break;

    case TURB_FAMILY::NONE:
      break;
  }

  if (config->GetKind_Species_Model() != SPECIES_MODEL::NONE) {
    for (unsigned short iVar = 0; iVar < config->GetnSpecies(); iVar++)
      AddVolumeOutput("SPECIES_" + std::to_string(iVar), "Species_" + std::to_string(iVar), "SOLUTION", "Species_" + std::to_string(iVar) + " mass fraction");
  }
}

void CFlowOutput::SetVolumeOutputFields_ScalarResidual(const CConfig* config) {
  switch (TurbModelFamily(config->GetKind_Turb_Model())){
    case TURB_FAMILY::SA:
      AddVolumeOutput("RES_NU_TILDE", "Residual_Nu_Tilde", "RESIDUAL", "Residual of the Spalart-Allmaras variable");
      break;

    case TURB_FAMILY::KW:
      AddVolumeOutput("RES_TKE", "Residual_TKE", "RESIDUAL", "Residual of turbulent kinetic energy");
      AddVolumeOutput("RES_DISSIPATION", "Residual_Omega", "RESIDUAL", "Residual of the rate of dissipation");
      break;

    case TURB_FAMILY::NONE:
      break;
  }

  if (config->GetKind_Species_Model() != SPECIES_MODEL::NONE) {
    for (unsigned short iVar = 0; iVar < config->GetnSpecies(); iVar++)
      AddVolumeOutput("RES_SPECIES_" + std::to_string(iVar), "Residual_Species_" + std::to_string(iVar), "RESIDUAL", "Residual of the transported species " + std::to_string(iVar));
  }
}

void CFlowOutput::SetVolumeOutputFields_ScalarLimiter(const CConfig* config) {
  if (config->GetKind_SlopeLimit_Turb() != NO_LIMITER) {
    switch (TurbModelFamily(config->GetKind_Turb_Model())) {
      case TURB_FAMILY::SA:
        AddVolumeOutput("LIMITER_NU_TILDE", "Limiter_Nu_Tilde", "LIMITER", "Limiter value of the Spalart-Allmaras variable");
        break;

      case TURB_FAMILY::KW:
        AddVolumeOutput("LIMITER_TKE", "Limiter_TKE", "LIMITER", "Limiter value of turb. kinetic energy");
        AddVolumeOutput("LIMITER_DISSIPATION", "Limiter_Omega", "LIMITER", "Limiter value of dissipation rate");
        break;

      case TURB_FAMILY::NONE:
        break;
    }
  }

  if (config->GetKind_Species_Model() != SPECIES_MODEL::NONE) {
    if (config->GetKind_SlopeLimit_Species() != NO_LIMITER) {
      for (unsigned short iVar = 0; iVar < config->GetnSpecies(); iVar++)
        AddVolumeOutput("LIMITER_SPECIES_" + std::to_string(iVar), "Limiter_Species_" + std::to_string(iVar), "LIMITER", "Limiter value of the transported species " + std::to_string(iVar));
    }
  }

  if (config->GetKind_Turb_Model() != TURB_MODEL::NONE) {
    AddVolumeOutput("EDDY_VISCOSITY", "Eddy_Viscosity", "PRIMITIVE", "Turbulent eddy viscosity");
  }

  if (config->GetKind_Trans_Model() == TURB_TRANS_MODEL::BC) {
    AddVolumeOutput("INTERMITTENCY", "gamma_BC", "INTERMITTENCY", "Intermittency");
  }

  // Hybrid RANS-LES
  if (config->GetKind_HybridRANSLES() != NO_HYBRIDRANSLES) {
    AddVolumeOutput("DES_LENGTHSCALE", "DES_LengthScale", "DDES", "DES length scale value");
    AddVolumeOutput("WALL_DISTANCE", "Wall_Distance", "DDES", "Wall distance value");
  }

  if (config->GetViscous()) {
    if (nDim == 3) {
      AddVolumeOutput("VORTICITY_X", "Vorticity_x", "VORTEX_IDENTIFICATION", "x-component of the vorticity vector");
      AddVolumeOutput("VORTICITY_Y", "Vorticity_y", "VORTEX_IDENTIFICATION", "y-component of the vorticity vector");
      AddVolumeOutput("VORTICITY_Z", "Vorticity_z", "VORTEX_IDENTIFICATION", "z-component of the vorticity vector");
    } else {
      AddVolumeOutput("VORTICITY", "Vorticity", "VORTEX_IDENTIFICATION", "Value of the vorticity");
    }
    AddVolumeOutput("Q_CRITERION", "Q_Criterion", "VORTEX_IDENTIFICATION", "Value of the Q-Criterion");
  }
}

void CFlowOutput::LoadVolumeData_Scalar(const CConfig* config, const CSolver* const* solver, const CGeometry* geometry,
                                        const unsigned long iPoint) {
  const auto* turb_solver = solver[TURB_SOL];
  const auto* Node_Flow = solver[FLOW_SOL]->GetNodes();
  const auto* Node_Turb = (config->GetKind_Turb_Model() != TURB_MODEL::NONE) ? turb_solver->GetNodes() : nullptr;
  const auto* Node_Geo = geometry->nodes;

  if (config->GetViscous()) {
    if (nDim == 3){
      SetVolumeOutputValue("VORTICITY_X", iPoint, Node_Flow->GetVorticity(iPoint)[0]);
      SetVolumeOutputValue("VORTICITY_Y", iPoint, Node_Flow->GetVorticity(iPoint)[1]);
      SetVolumeOutputValue("VORTICITY_Z", iPoint, Node_Flow->GetVorticity(iPoint)[2]);
    } else {
      SetVolumeOutputValue("VORTICITY", iPoint, Node_Flow->GetVorticity(iPoint)[2]);
    }
    SetVolumeOutputValue("Q_CRITERION", iPoint, GetQ_Criterion(Node_Flow->GetVelocityGradient(iPoint)));
  }

  const bool limiter = (config->GetKind_SlopeLimit_Turb() != NO_LIMITER);

  switch (TurbModelFamily(config->GetKind_Turb_Model())) {
    case TURB_FAMILY::SA:
      SetVolumeOutputValue("NU_TILDE", iPoint, Node_Turb->GetSolution(iPoint, 0));
      SetVolumeOutputValue("RES_NU_TILDE", iPoint, turb_solver->LinSysRes(iPoint, 0));
      if (limiter) {
        SetVolumeOutputValue("LIMITER_NU_TILDE", iPoint, Node_Turb->GetLimiter(iPoint, 0));
      }
      break;

    case TURB_FAMILY::KW:
      SetVolumeOutputValue("TKE", iPoint, Node_Turb->GetSolution(iPoint, 0));
      SetVolumeOutputValue("DISSIPATION", iPoint, Node_Turb->GetSolution(iPoint, 1));
      SetVolumeOutputValue("RES_TKE", iPoint, turb_solver->LinSysRes(iPoint, 0));
      SetVolumeOutputValue("RES_DISSIPATION", iPoint, turb_solver->LinSysRes(iPoint, 1));
      if (limiter) {
        SetVolumeOutputValue("LIMITER_TKE", iPoint, Node_Turb->GetLimiter(iPoint, 0));
        SetVolumeOutputValue("LIMITER_DISSIPATION", iPoint, Node_Turb->GetLimiter(iPoint, 1));
      }
      break;

    case TURB_FAMILY::NONE: break;
  }

  /*--- If we got here a turbulence model is being used, therefore there is eddy viscosity. ---*/
  if (config->GetKind_Turb_Model() != TURB_MODEL::NONE) {
    SetVolumeOutputValue("EDDY_VISCOSITY", iPoint, Node_Flow->GetEddyViscosity(iPoint));
  }

  if (config->GetKind_Trans_Model() == TURB_TRANS_MODEL::BC) {
    SetVolumeOutputValue("INTERMITTENCY", iPoint, Node_Turb->GetGammaBC(iPoint));
  }

  if (config->GetKind_HybridRANSLES() != NO_HYBRIDRANSLES) {
    SetVolumeOutputValue("DES_LENGTHSCALE", iPoint, Node_Flow->GetDES_LengthScale(iPoint));
    SetVolumeOutputValue("WALL_DISTANCE", iPoint, Node_Geo->GetWall_Distance(iPoint));
  }

  if (config->GetKind_Species_Model() != SPECIES_MODEL::NONE) {
    const auto Node_Species = solver[SPECIES_SOL]->GetNodes();

    for (unsigned short iVar = 0; iVar < config->GetnSpecies(); iVar++) {
      SetVolumeOutputValue("SPECIES_" + std::to_string(iVar), iPoint, Node_Species->GetSolution(iPoint, iVar));
      SetVolumeOutputValue("RES_SPECIES_" + std::to_string(iVar), iPoint, solver[SPECIES_SOL]->LinSysRes(iPoint, iVar));
      if (config->GetKind_SlopeLimit_Species() != NO_LIMITER)
        SetVolumeOutputValue("LIMITER_SPECIES_" + std::to_string(iVar), iPoint, Node_Species->GetLimiter(iPoint, iVar));
    }
  }
}

void CFlowOutput::LoadSurfaceData(CConfig *config, CGeometry *geometry, CSolver **solver, unsigned long iPoint, unsigned short iMarker, unsigned long iVertex){

  if (!config->GetViscous()) return;

  const auto heat_sol = (config->GetKind_Regime() == ENUM_REGIME::INCOMPRESSIBLE) &&
                         config->GetWeakly_Coupled_Heat() ? HEAT_SOL : FLOW_SOL;

  SetVolumeOutputValue("SKIN_FRICTION-X", iPoint, solver[FLOW_SOL]->GetCSkinFriction(iMarker, iVertex, 0));
  SetVolumeOutputValue("SKIN_FRICTION-Y", iPoint, solver[FLOW_SOL]->GetCSkinFriction(iMarker, iVertex, 1));
  if (nDim == 3)
    SetVolumeOutputValue("SKIN_FRICTION-Z", iPoint, solver[FLOW_SOL]->GetCSkinFriction(iMarker, iVertex, 2));
  SetVolumeOutputValue("HEAT_FLUX", iPoint, solver[heat_sol]->GetHeatFlux(iMarker, iVertex));
  SetVolumeOutputValue("Y_PLUS", iPoint, solver[FLOW_SOL]->GetYPlus(iMarker, iVertex));
}

void CFlowOutput::AddAerodynamicCoefficients(const CConfig* config) {

  /// BEGIN_GROUP: AERO_COEFF, DESCRIPTION: Sum of the aerodynamic coefficients and forces on all surfaces (markers) set with MARKER_MONITORING.
  /// DESCRIPTION: Drag coefficient
  AddHistoryOutput("DRAG",       "CD",   ScreenOutputFormat::FIXED, "AERO_COEFF", "Total drag coefficient on all surfaces set with MARKER_MONITORING", HistoryFieldType::COEFFICIENT);
  /// DESCRIPTION: Lift coefficient
  AddHistoryOutput("LIFT",       "CL",   ScreenOutputFormat::FIXED, "AERO_COEFF", "Total lift coefficient on all surfaces set with MARKER_MONITORING", HistoryFieldType::COEFFICIENT);
  /// DESCRIPTION: Sideforce coefficient
  AddHistoryOutput("SIDEFORCE",  "CSF",  ScreenOutputFormat::FIXED, "AERO_COEFF", "Total sideforce coefficient on all surfaces set with MARKER_MONITORING", HistoryFieldType::COEFFICIENT);
  /// DESCRIPTION: Moment around the x-axis
  AddHistoryOutput("MOMENT_X",   "CMx",  ScreenOutputFormat::FIXED, "AERO_COEFF", "Total momentum x-component on all surfaces set with MARKER_MONITORING", HistoryFieldType::COEFFICIENT);
  /// DESCRIPTION: Moment around the y-axis
  AddHistoryOutput("MOMENT_Y",   "CMy",  ScreenOutputFormat::FIXED, "AERO_COEFF", "Total momentum y-component on all surfaces set with MARKER_MONITORING", HistoryFieldType::COEFFICIENT);
  /// DESCRIPTION: Moment around the z-axis
  AddHistoryOutput("MOMENT_Z",   "CMz",  ScreenOutputFormat::FIXED, "AERO_COEFF", "Total momentum z-component on all surfaces set with MARKER_MONITORING", HistoryFieldType::COEFFICIENT);
  /// DESCRIPTION: Force in x direction
  AddHistoryOutput("FORCE_X",    "CFx",  ScreenOutputFormat::FIXED, "AERO_COEFF", "Total force x-component on all surfaces set with MARKER_MONITORING", HistoryFieldType::COEFFICIENT);
  /// DESCRIPTION: Force in y direction
  AddHistoryOutput("FORCE_Y",    "CFy",  ScreenOutputFormat::FIXED, "AERO_COEFF", "Total force y-component on all surfaces set with MARKER_MONITORING", HistoryFieldType::COEFFICIENT);
  /// DESCRIPTION: Force in z direction
  AddHistoryOutput("FORCE_Z",    "CFz",  ScreenOutputFormat::FIXED, "AERO_COEFF", "Total force z-component on all surfaces set with MARKER_MONITORING", HistoryFieldType::COEFFICIENT);
  /// DESCRIPTION: Lift-to-drag ratio
  AddHistoryOutput("EFFICIENCY", "CEff", ScreenOutputFormat::FIXED, "AERO_COEFF", "Total lift-to-drag ratio on all surfaces set with MARKER_MONITORING", HistoryFieldType::COEFFICIENT);
  /// DESCRIPTION: Custom objective
  AddHistoryOutput("CUSTOM_OBJFUNC", "Custom_ObjFunc", ScreenOutputFormat::FIXED, "CUSTOM", "Custom objective function on all surfaces set with MARKER_MONITORING", HistoryFieldType::COEFFICIENT);
  /// END_GROUP

  /// BEGIN_GROUP: AERO_COEFF_SURF, DESCRIPTION: Aerodynamic coefficients and forces per surface.
  vector<string> Marker_Monitoring;
  for (unsigned short iMarker_Monitoring = 0; iMarker_Monitoring < config->GetnMarker_Monitoring(); iMarker_Monitoring++){
    Marker_Monitoring.push_back(config->GetMarker_Monitoring_TagBound(iMarker_Monitoring));
  }
  /// DESCRIPTION: Drag coefficient
  AddHistoryOutputPerSurface("DRAG_ON_SURFACE",       "CD",   ScreenOutputFormat::FIXED, "AERO_COEFF_SURF", Marker_Monitoring, HistoryFieldType::COEFFICIENT);
  /// DESCRIPTION: Lift coefficient
  AddHistoryOutputPerSurface("LIFT_ON_SURFACE",       "CL",   ScreenOutputFormat::FIXED, "AERO_COEFF_SURF", Marker_Monitoring, HistoryFieldType::COEFFICIENT);
  /// DESCRIPTION: Sideforce coefficient
  AddHistoryOutputPerSurface("SIDEFORCE_ON_SURFACE",  "CSF",  ScreenOutputFormat::FIXED, "AERO_COEFF_SURF", Marker_Monitoring, HistoryFieldType::COEFFICIENT);
  /// DESCRIPTION: Moment around the x-axis
  AddHistoryOutputPerSurface("MOMENT-X_ON_SURFACE",   "CMx",  ScreenOutputFormat::FIXED, "AERO_COEFF_SURF", Marker_Monitoring, HistoryFieldType::COEFFICIENT);
  /// DESCRIPTION: Moment around the y-axis
  AddHistoryOutputPerSurface("MOMENT-Y_ON_SURFACE",   "CMy",  ScreenOutputFormat::FIXED, "AERO_COEFF_SURF", Marker_Monitoring, HistoryFieldType::COEFFICIENT);
  /// DESCRIPTION: Moment around the z-axis
  AddHistoryOutputPerSurface("MOMENT-Z_ON_SURFACE",   "CMz",  ScreenOutputFormat::FIXED, "AERO_COEFF_SURF", Marker_Monitoring, HistoryFieldType::COEFFICIENT);
  /// DESCRIPTION: Force in x direction
  AddHistoryOutputPerSurface("FORCE-X_ON_SURFACE",    "CFx",  ScreenOutputFormat::FIXED, "AERO_COEFF_SURF", Marker_Monitoring, HistoryFieldType::COEFFICIENT);
  /// DESCRIPTION: Force in y direction
  AddHistoryOutputPerSurface("FORCE-Y_ON_SURFACE",    "CFy",  ScreenOutputFormat::FIXED, "AERO_COEFF_SURF", Marker_Monitoring, HistoryFieldType::COEFFICIENT);
  /// DESCRIPTION: Force in z direction
  AddHistoryOutputPerSurface("FORCE-Z_ON_SURFACE",    "CFz",  ScreenOutputFormat::FIXED, "AERO_COEFF_SURF", Marker_Monitoring, HistoryFieldType::COEFFICIENT);
  /// DESCRIPTION: Lift-to-drag ratio
  AddHistoryOutputPerSurface("EFFICIENCY_ON_SURFACE", "CEff", ScreenOutputFormat::FIXED, "AERO_COEFF_SURF", Marker_Monitoring, HistoryFieldType::COEFFICIENT);
  /// END_GROUP

  /// DESCRIPTION: Angle of attack
  AddHistoryOutput("AOA", "AoA", ScreenOutputFormat::FIXED, "AOA", "Angle of attack");

  AddHistoryOutput("COMBO", "ComboObj", ScreenOutputFormat::SCIENTIFIC, "COMBO", "Combined obj. function value.", HistoryFieldType::COEFFICIENT);
}

void CFlowOutput::SetAerodynamicCoefficients(const CConfig* config, const CSolver* flow_solver){

  SetHistoryOutputValue("DRAG", flow_solver->GetTotal_CD());
  SetHistoryOutputValue("LIFT", flow_solver->GetTotal_CL());
  if (nDim == 3)
    SetHistoryOutputValue("SIDEFORCE", flow_solver->GetTotal_CSF());
  if (nDim == 3){
    SetHistoryOutputValue("MOMENT_X", flow_solver->GetTotal_CMx());
    SetHistoryOutputValue("MOMENT_Y", flow_solver->GetTotal_CMy());
  }
  SetHistoryOutputValue("MOMENT_Z", flow_solver->GetTotal_CMz());
  SetHistoryOutputValue("FORCE_X", flow_solver->GetTotal_CFx());
  SetHistoryOutputValue("FORCE_Y", flow_solver->GetTotal_CFy());
  if (nDim == 3)
    SetHistoryOutputValue("FORCE_Z", flow_solver->GetTotal_CFz());
  SetHistoryOutputValue("EFFICIENCY", flow_solver->GetTotal_CEff());
  SetHistoryOutputValue("CUSTOM_OBJFUNC", flow_solver->GetTotal_Custom_ObjFunc());

  for (unsigned short iMarker_Monitoring = 0; iMarker_Monitoring < config->GetnMarker_Monitoring(); iMarker_Monitoring++) {
    SetHistoryOutputPerSurfaceValue("DRAG_ON_SURFACE", flow_solver->GetSurface_CD(iMarker_Monitoring), iMarker_Monitoring);
    SetHistoryOutputPerSurfaceValue("LIFT_ON_SURFACE", flow_solver->GetSurface_CL(iMarker_Monitoring), iMarker_Monitoring);
    if (nDim == 3)
      SetHistoryOutputPerSurfaceValue("SIDEFORCE_ON_SURFACE", flow_solver->GetSurface_CSF(iMarker_Monitoring), iMarker_Monitoring);
    if (nDim == 3){
      SetHistoryOutputPerSurfaceValue("MOMENT-X_ON_SURFACE", flow_solver->GetSurface_CMx(iMarker_Monitoring), iMarker_Monitoring);
      SetHistoryOutputPerSurfaceValue("MOMENT-Y_ON_SURFACE", flow_solver->GetSurface_CMy(iMarker_Monitoring), iMarker_Monitoring);
    }
    SetHistoryOutputPerSurfaceValue("MOMENT-Z_ON_SURFACE", flow_solver->GetSurface_CMz(iMarker_Monitoring), iMarker_Monitoring);
    SetHistoryOutputPerSurfaceValue("FORCE-X_ON_SURFACE", flow_solver->GetSurface_CFx(iMarker_Monitoring), iMarker_Monitoring);
    SetHistoryOutputPerSurfaceValue("FORCE-Y_ON_SURFACE", flow_solver->GetSurface_CFy(iMarker_Monitoring), iMarker_Monitoring);
    if (nDim == 3)
      SetHistoryOutputPerSurfaceValue("FORCE-Z_ON_SURFACE", flow_solver->GetSurface_CFz(iMarker_Monitoring), iMarker_Monitoring);

    SetHistoryOutputPerSurfaceValue("EFFICIENCY_ON_SURFACE", flow_solver->GetSurface_CEff(iMarker_Monitoring), iMarker_Monitoring);
    if (config->GetAeroelastic_Simulation()){
      SetHistoryOutputPerSurfaceValue("PITCH", config->GetAeroelastic_pitch(iMarker_Monitoring), iMarker_Monitoring);
      SetHistoryOutputPerSurfaceValue("PLUNGE", config->GetAeroelastic_plunge(iMarker_Monitoring), iMarker_Monitoring);
    }
  }

  SetHistoryOutputValue("AOA", config->GetAoA());
}

void CFlowOutput::AddHeatCoefficients(const CConfig* config) {

  if (!config->GetViscous()) return;

  /// BEGIN_GROUP: HEAT, DESCRIPTION: Heat coefficients on all surfaces set with MARKER_MONITORING.
  /// DESCRIPTION: Total heatflux
  AddHistoryOutput("TOTAL_HEATFLUX", "HF", ScreenOutputFormat::SCIENTIFIC, "HEAT", "Total heatflux on all surfaces set with MARKER_MONITORING.", HistoryFieldType::COEFFICIENT);
  /// DESCRIPTION: Maximal heatflux
  AddHistoryOutput("MAXIMUM_HEATFLUX", "maxHF", ScreenOutputFormat::SCIENTIFIC, "HEAT", "Maximum heatflux across all surfaces set with MARKER_MONITORING.", HistoryFieldType::COEFFICIENT);

  vector<string> Marker_Monitoring;
  for (auto iMarker = 0u; iMarker < config->GetnMarker_Monitoring(); iMarker++) {
    Marker_Monitoring.push_back(config->GetMarker_Monitoring_TagBound(iMarker));
  }
  /// DESCRIPTION:  Total heatflux
  AddHistoryOutputPerSurface("TOTAL_HEATFLUX_ON_SURFACE", "HF", ScreenOutputFormat::SCIENTIFIC, "HEAT_SURF", Marker_Monitoring, HistoryFieldType::COEFFICIENT);
  /// DESCRIPTION:  Total heatflux
  AddHistoryOutputPerSurface("MAXIMUM_HEATFLUX_ON_SURFACE", "maxHF", ScreenOutputFormat::SCIENTIFIC, "HEAT_SURF", Marker_Monitoring, HistoryFieldType::COEFFICIENT);
  /// END_GROUP
}

void CFlowOutput::SetHeatCoefficients(const CConfig* config, const CSolver* flow_solver) {

  if (!config->GetViscous()) return;

  SetHistoryOutputValue("TOTAL_HEATFLUX", flow_solver->GetTotal_HeatFlux());
  SetHistoryOutputValue("MAXIMUM_HEATFLUX", flow_solver->GetTotal_MaxHeatFlux());

  for (auto iMarker = 0u; iMarker < config->GetnMarker_Monitoring(); iMarker++) {
    SetHistoryOutputPerSurfaceValue("TOTAL_HEATFLUX_ON_SURFACE", flow_solver->GetSurface_HF_Visc(iMarker), iMarker);
    SetHistoryOutputPerSurfaceValue("MAXIMUM_HEATFLUX_ON_SURFACE", flow_solver->GetSurface_MaxHF_Visc(iMarker), iMarker);
  }
}

void CFlowOutput::AddRotatingFrameCoefficients() {
  /// BEGIN_GROUP: ROTATING_FRAME, DESCRIPTION: Coefficients related to a rotating frame of reference.
  /// DESCRIPTION: Merit
  AddHistoryOutput("FIGURE_OF_MERIT", "CMerit", ScreenOutputFormat::SCIENTIFIC, "ROTATING_FRAME", "Thrust over torque", HistoryFieldType::COEFFICIENT);
  /// DESCRIPTION: CT
  AddHistoryOutput("THRUST", "CT", ScreenOutputFormat::SCIENTIFIC, "ROTATING_FRAME", "Thrust coefficient", HistoryFieldType::COEFFICIENT);
  /// DESCRIPTION: CQ
  AddHistoryOutput("TORQUE", "CQ", ScreenOutputFormat::SCIENTIFIC, "ROTATING_FRAME", "Torque coefficient", HistoryFieldType::COEFFICIENT);
  /// END_GROUP
}

void CFlowOutput::SetRotatingFrameCoefficients(const CSolver* flow_solver) {

  SetHistoryOutputValue("THRUST", flow_solver->GetTotal_CT());
  SetHistoryOutputValue("TORQUE", flow_solver->GetTotal_CQ());
  SetHistoryOutputValue("FIGURE_OF_MERIT", flow_solver->GetTotal_CMerit());
}

void CFlowOutput::Add_CpInverseDesignOutput(){

  AddHistoryOutput("INVERSE_DESIGN_PRESSURE", "Cp_Diff", ScreenOutputFormat::FIXED, "CP_DIFF", "Cp difference for inverse design");
}

void CFlowOutput::Set_CpInverseDesign(CSolver *solver, const CGeometry *geometry, const CConfig *config){

  /*--- Prepare to read the surface pressure files (CSV) ---*/

  const auto surfCp_filename = config->GetUnsteady_FileName("TargetCp", curTimeIter, ".dat");

  /*--- Read the surface pressure file, on the first inner iteration. ---*/

  ifstream Surface_file;
  Surface_file.open(surfCp_filename);

  if (!Surface_file.good()) {
    solver->SetTotal_CpDiff(0.0);
    SetHistoryOutputValue("INVERSE_DESIGN_PRESSURE", 0.0);
    return;
  }

  if ((config->GetInnerIter() == 0) || config->GetDiscrete_Adjoint()) {
    string text_line;
    getline(Surface_file, text_line);

    while (getline(Surface_file, text_line)) {
      /*--- remove commas ---*/
      for (auto& c : text_line) if (c == ',') c = ' ';
      stringstream point_line(text_line);

      /*--- parse line ---*/
      unsigned long iPointGlobal;
      su2double XCoord, YCoord, ZCoord=0, Pressure, PressureCoeff;

      point_line >> iPointGlobal >> XCoord >> YCoord;
      if (nDim == 3) point_line >> ZCoord;
      point_line >> Pressure >> PressureCoeff;

      const auto iPoint = geometry->GetGlobal_to_Local_Point(iPointGlobal);

      /*--- If the point is on this rank set the Cp to associated vertices
       *    (one point may be shared by multiple vertices). ---*/
      if (iPoint >= 0) {
        bool set = false;
        for (auto iMarker = 0u; iMarker < geometry->GetnMarker(); ++iMarker) {
          const auto iVertex = geometry->nodes->GetVertex(iPoint, iMarker);

          if (iVertex >= 0) {
            solver->SetCPressureTarget(iMarker, iVertex, PressureCoeff);
            set = true;
          }
        }
        if (!set)
          cout << "WARNING: In file " << surfCp_filename << ", point " << iPointGlobal << " is not a vertex." << endl;
      }
    }
  }

  /*--- Compute the pressure difference. ---*/

  su2double PressDiff = 0.0;

  for (auto iMarker = 0u; iMarker < geometry->GetnMarker(); ++iMarker) {

    const auto Boundary = config->GetMarker_All_KindBC(iMarker);

    if (config->GetSolid_Wall(iMarker) || (Boundary == NEARFIELD_BOUNDARY)) {
      for (auto iVertex = 0ul; iVertex < geometry->GetnVertex(iMarker); iVertex++) {

        const auto iPoint = geometry->vertex[iMarker][iVertex]->GetNode();
        if (!geometry->nodes->GetDomain(iPoint)) continue;

        const auto Cp = solver->GetCPressure(iMarker, iVertex);
        const auto CpTarget = solver->GetCPressureTarget(iMarker, iVertex);

        const auto Normal = geometry->vertex[iMarker][iVertex]->GetNormal();
        const auto Area = GeometryToolbox::Norm(nDim, Normal);

        PressDiff += Area * pow(CpTarget-Cp, 2);
      }
    }
  }
  su2double tmp = PressDiff;
  SU2_MPI::Allreduce(&tmp, &PressDiff, 1, MPI_DOUBLE, MPI_SUM, SU2_MPI::GetComm());

  /*--- Update the total Cp difference coeffient. ---*/

  solver->SetTotal_CpDiff(PressDiff);
  SetHistoryOutputValue("INVERSE_DESIGN_PRESSURE", PressDiff);

}

void CFlowOutput::Add_NearfieldInverseDesignOutput(){

  AddHistoryOutput("EQUIVALENT_AREA", "CEquiv_Area", ScreenOutputFormat::SCIENTIFIC, "EQUIVALENT_AREA", "Equivalent area", HistoryFieldType::COEFFICIENT);
}

void CFlowOutput::Set_NearfieldInverseDesign(CSolver *solver, const CGeometry *geometry, const CConfig *config){

  ofstream EquivArea_file;
  su2double auxXCoord, auxYCoord, auxZCoord, InverseDesign = 0.0, DeltaX,
    Coord_i, Coord_j, jp1Coord, *Coord = nullptr, MeanFunction,
    *Face_Normal = nullptr, auxArea, auxPress, jFunction, jp1Function;
  unsigned long iPoint, auxPoint, auxDomain;
  ofstream NearFieldEA_file; ifstream TargetEA_file;

  const su2double XCoordBegin_OF = config->GetEA_IntLimit(0);
  const su2double XCoordEnd_OF = config->GetEA_IntLimit(1);

  const su2double AoA = -(config->GetAoA()*PI_NUMBER/180.0);
  const su2double EAScaleFactor = config->GetEA_ScaleFactor(); // The EA Obj. Func. should be ~ force based Obj. Func.

  const su2double Mach  = config->GetMach();
  const su2double Gamma = config->GetGamma();
  const su2double Beta = sqrt(Mach*Mach-1.0);
  const su2double R_Plane = fabs(config->GetEA_IntLimit(2));
  const su2double Pressure_Inf = config->GetPressure_FreeStreamND();

  const su2double factor = 4.0*sqrt(2.0*Beta*R_Plane) / (Gamma*Pressure_Inf*Mach*Mach);

  if (rank == MASTER_NODE) cout << "Writing Equivalent Area files." << endl ;

  vector<unsigned long> Buffer_Receive_nVertex;
  if (rank == MASTER_NODE) {
    Buffer_Receive_nVertex.resize(size);
  }

  /*--- Compute the total number of points of the near-field ghost nodes ---*/

  unsigned long nLocalVertex_NearField = 0;
  for (unsigned short iMarker = 0; iMarker < config->GetnMarker_All(); iMarker++)
    if (config->GetMarker_All_KindBC(iMarker) == NEARFIELD_BOUNDARY)
      for (unsigned long iVertex = 0; iVertex < geometry->GetnVertex(iMarker); iVertex++) {
        iPoint = geometry->vertex[iMarker][iVertex]->GetNode();
        Face_Normal = geometry->vertex[iMarker][iVertex]->GetNormal();
        Coord = geometry->nodes->GetCoord(iPoint);

        if (geometry->nodes->GetDomain(iPoint))
          if ((Face_Normal[nDim-1] > 0.0) && (Coord[nDim-1] < 0.0))
            nLocalVertex_NearField ++;
      }

  /*--- Send Near-Field vertex information --*/
  unsigned long MaxLocalVertex_NearField, nVertex_NearField;

  SU2_MPI::Allreduce(&nLocalVertex_NearField, &nVertex_NearField, 1, MPI_UNSIGNED_LONG, MPI_SUM, SU2_MPI::GetComm());
  SU2_MPI::Allreduce(&nLocalVertex_NearField, &MaxLocalVertex_NearField, 1, MPI_UNSIGNED_LONG, MPI_MAX, SU2_MPI::GetComm());
  SU2_MPI::Gather(&nLocalVertex_NearField, 1, MPI_UNSIGNED_LONG, Buffer_Receive_nVertex.data(), 1, MPI_UNSIGNED_LONG, MASTER_NODE, SU2_MPI::GetComm());

  vector<su2double> Buffer_Send_Xcoord          (MaxLocalVertex_NearField, 0.0);
  vector<su2double> Buffer_Send_Ycoord          (MaxLocalVertex_NearField, 0.0);
  vector<su2double> Buffer_Send_Zcoord          (MaxLocalVertex_NearField, 0.0);
  vector<unsigned long> Buffer_Send_IdPoint     (MaxLocalVertex_NearField, 0);
  vector<su2double> Buffer_Send_Pressure        (MaxLocalVertex_NearField, 0.0);
  vector<su2double> Buffer_Send_FaceArea        (MaxLocalVertex_NearField, 0.0);

  vector<su2double> Buffer_Receive_Xcoord;
  vector<su2double> Buffer_Receive_Ycoord;
  vector<su2double> Buffer_Receive_Zcoord;
  vector<unsigned long> Buffer_Receive_IdPoint;
  vector<su2double> Buffer_Receive_Pressure;
  vector<su2double> Buffer_Receive_FaceArea;

  if (rank == MASTER_NODE) {
    Buffer_Receive_Xcoord.resize(size*MaxLocalVertex_NearField);
    Buffer_Receive_Ycoord.resize(size*MaxLocalVertex_NearField);
    Buffer_Receive_Zcoord.resize(size*MaxLocalVertex_NearField);
    Buffer_Receive_IdPoint.resize(size*MaxLocalVertex_NearField);
    Buffer_Receive_Pressure.resize(size*MaxLocalVertex_NearField);
    Buffer_Receive_FaceArea.resize(size*MaxLocalVertex_NearField);
  }

  const auto nBuffer_Xcoord = MaxLocalVertex_NearField;
  const auto nBuffer_Ycoord = MaxLocalVertex_NearField;
  const auto nBuffer_Zcoord = MaxLocalVertex_NearField;
  const auto nBuffer_IdPoint = MaxLocalVertex_NearField;
  const auto nBuffer_Pressure = MaxLocalVertex_NearField;
  const auto nBuffer_FaceArea = MaxLocalVertex_NearField;


  /*--- Copy coordinates, index points, and pressures to the auxiliar vector --*/

  nLocalVertex_NearField = 0;
  for (unsigned short iMarker = 0; iMarker < config->GetnMarker_All(); iMarker++)
    if (config->GetMarker_All_KindBC(iMarker) == NEARFIELD_BOUNDARY)
      for (unsigned long iVertex = 0; iVertex < geometry->GetnVertex(iMarker); iVertex++) {
        iPoint = geometry->vertex[iMarker][iVertex]->GetNode();
        Face_Normal = geometry->vertex[iMarker][iVertex]->GetNormal();
        Coord = geometry->nodes->GetCoord(iPoint);

        if (geometry->nodes->GetDomain(iPoint))
          if ((Face_Normal[nDim-1] > 0.0) && (Coord[nDim-1] < 0.0)) {
            Buffer_Send_IdPoint[nLocalVertex_NearField] = iPoint;
            Buffer_Send_Xcoord[nLocalVertex_NearField] = geometry->nodes->GetCoord(iPoint, 0);
            Buffer_Send_Ycoord[nLocalVertex_NearField] = geometry->nodes->GetCoord(iPoint, 1);
            if (nDim == 3) {
              Buffer_Send_Zcoord[nLocalVertex_NearField] = geometry->nodes->GetCoord(iPoint, 2);
            }
            Buffer_Send_Pressure[nLocalVertex_NearField] = solver->GetNodes()->GetPressure(iPoint);
            Buffer_Send_FaceArea[nLocalVertex_NearField] = fabs(Face_Normal[nDim-1]);
            nLocalVertex_NearField++;
          }
      }

  /*--- Send all the information --*/

  SU2_MPI::Gather(Buffer_Send_Xcoord.data(), nBuffer_Xcoord, MPI_DOUBLE, Buffer_Receive_Xcoord.data(), nBuffer_Xcoord, MPI_DOUBLE, MASTER_NODE, SU2_MPI::GetComm());
  SU2_MPI::Gather(Buffer_Send_Ycoord.data(), nBuffer_Ycoord, MPI_DOUBLE, Buffer_Receive_Ycoord.data(), nBuffer_Ycoord, MPI_DOUBLE, MASTER_NODE, SU2_MPI::GetComm());
  SU2_MPI::Gather(Buffer_Send_Zcoord.data(), nBuffer_Zcoord, MPI_DOUBLE, Buffer_Receive_Zcoord.data(), nBuffer_Zcoord, MPI_DOUBLE, MASTER_NODE, SU2_MPI::GetComm());
  SU2_MPI::Gather(Buffer_Send_IdPoint.data(), nBuffer_IdPoint, MPI_UNSIGNED_LONG, Buffer_Receive_IdPoint.data(), nBuffer_IdPoint, MPI_UNSIGNED_LONG, MASTER_NODE, SU2_MPI::GetComm());
  SU2_MPI::Gather(Buffer_Send_Pressure.data(), nBuffer_Pressure, MPI_DOUBLE, Buffer_Receive_Pressure.data(), nBuffer_Pressure, MPI_DOUBLE, MASTER_NODE, SU2_MPI::GetComm());
  SU2_MPI::Gather(Buffer_Send_FaceArea.data(), nBuffer_FaceArea, MPI_DOUBLE, Buffer_Receive_FaceArea.data(), nBuffer_FaceArea, MPI_DOUBLE, MASTER_NODE, SU2_MPI::GetComm());

  if (rank == MASTER_NODE) {

    vector<su2double> Xcoord(nVertex_NearField);
    vector<su2double> Ycoord(nVertex_NearField);
    vector<su2double> Zcoord(nVertex_NearField);
    vector<short> AzimuthalAngle(nVertex_NearField);
    vector<unsigned long> IdPoint(nVertex_NearField);
    vector<unsigned long> IdDomain(nVertex_NearField);
    vector<su2double> Pressure(nVertex_NearField);
    vector<su2double> FaceArea(nVertex_NearField);
    vector<su2double> EquivArea(nVertex_NearField);
    vector<su2double> TargetArea(nVertex_NearField);
    vector<su2double> NearFieldWeight(nVertex_NearField);
    vector<su2double> Weight(nVertex_NearField);

    nVertex_NearField = 0;
    for (int iProcessor = 0; iProcessor < size; iProcessor++) {
      for (unsigned long iVertex = 0; iVertex < Buffer_Receive_nVertex[iProcessor]; iVertex++) {
        Xcoord[nVertex_NearField] = Buffer_Receive_Xcoord[iProcessor*MaxLocalVertex_NearField+iVertex];
        Ycoord[nVertex_NearField] = Buffer_Receive_Ycoord[iProcessor*MaxLocalVertex_NearField+iVertex];

        if (nDim == 2) {
          AzimuthalAngle[nVertex_NearField] = 0;
        }

        if (nDim == 3) {
          Zcoord[nVertex_NearField] = Buffer_Receive_Zcoord[iProcessor*MaxLocalVertex_NearField+iVertex];

          /*--- Rotate the nearfield cylinder  ---*/

          su2double YcoordRot = Ycoord[nVertex_NearField];
          su2double ZcoordRot = Xcoord[nVertex_NearField]*sin(AoA) + Zcoord[nVertex_NearField]*cos(AoA);

          /*--- Compute the Azimuthal angle ---*/

          su2double AngleDouble = fabs(atan(-YcoordRot/ZcoordRot)*180.0/PI_NUMBER);

          /*--- Fix an azimuthal line due to misalignments of the near-field ---*/

          su2double FixAzimuthalLine = config->GetFixAzimuthalLine();

          if ((AngleDouble >= FixAzimuthalLine - 0.1) && (AngleDouble <= FixAzimuthalLine + 0.1))
            AngleDouble = FixAzimuthalLine - 0.1;

          const auto AngleInt = SU2_TYPE::Short(floor(AngleDouble + 0.5));

          if (AngleInt >= 0) AzimuthalAngle[nVertex_NearField] = AngleInt;
          else AzimuthalAngle[nVertex_NearField] = 180 + AngleInt;
        }

        if (AzimuthalAngle[nVertex_NearField] <= 60) {
          IdPoint[nVertex_NearField] = Buffer_Receive_IdPoint[iProcessor*MaxLocalVertex_NearField+iVertex];
          Pressure[nVertex_NearField] = Buffer_Receive_Pressure[iProcessor*MaxLocalVertex_NearField+iVertex];
          FaceArea[nVertex_NearField] = Buffer_Receive_FaceArea[iProcessor*MaxLocalVertex_NearField+iVertex];
          IdDomain[nVertex_NearField] = iProcessor;
          nVertex_NearField++;
        }
      }
    }


    vector<short> PhiAngleList;
    vector<short>::iterator IterPhiAngleList;

    for (unsigned long iVertex = 0; iVertex < nVertex_NearField; iVertex++)
      PhiAngleList.push_back(AzimuthalAngle[iVertex]);

    sort( PhiAngleList.begin(), PhiAngleList.end());
    IterPhiAngleList = unique( PhiAngleList.begin(), PhiAngleList.end());
    PhiAngleList.resize( IterPhiAngleList - PhiAngleList.begin() );

    /*--- Create vectors and distribute the values among the different PhiAngle queues ---*/

    vector<vector<su2double> > Xcoord_PhiAngle(PhiAngleList.size());
    vector<vector<su2double> > Ycoord_PhiAngle(PhiAngleList.size());
    vector<vector<su2double> > Zcoord_PhiAngle(PhiAngleList.size());
    vector<vector<unsigned long> > IdPoint_PhiAngle(PhiAngleList.size());
    vector<vector<unsigned long> > IdDomain_PhiAngle(PhiAngleList.size());
    vector<vector<su2double> > Pressure_PhiAngle(PhiAngleList.size());
    vector<vector<su2double> > FaceArea_PhiAngle(PhiAngleList.size());
    vector<vector<su2double> > EquivArea_PhiAngle(PhiAngleList.size());
    vector<vector<su2double> > TargetArea_PhiAngle(PhiAngleList.size());
    vector<vector<su2double> > NearFieldWeight_PhiAngle(PhiAngleList.size());
    vector<vector<su2double> > Weight_PhiAngle(PhiAngleList.size());

    /*--- Distribute the values among the different PhiAngles ---*/

    for (unsigned long iVertex = 0; iVertex < nVertex_NearField; iVertex++)
      for (unsigned short iPhiAngle = 0; iPhiAngle < PhiAngleList.size(); iPhiAngle++)
        if (AzimuthalAngle[iVertex] == PhiAngleList[iPhiAngle]) {
          Xcoord_PhiAngle[iPhiAngle].push_back(Xcoord[iVertex]);
          Ycoord_PhiAngle[iPhiAngle].push_back(Ycoord[iVertex]);
          Zcoord_PhiAngle[iPhiAngle].push_back(Zcoord[iVertex]);
          IdPoint_PhiAngle[iPhiAngle].push_back(IdPoint[iVertex]);
          IdDomain_PhiAngle[iPhiAngle].push_back(IdDomain[iVertex]);
          Pressure_PhiAngle[iPhiAngle].push_back(Pressure[iVertex]);
          FaceArea_PhiAngle[iPhiAngle].push_back(FaceArea[iVertex]);
          EquivArea_PhiAngle[iPhiAngle].push_back(EquivArea[iVertex]);
          TargetArea_PhiAngle[iPhiAngle].push_back(TargetArea[iVertex]);
          NearFieldWeight_PhiAngle[iPhiAngle].push_back(NearFieldWeight[iVertex]);
          Weight_PhiAngle[iPhiAngle].push_back(Weight[iVertex]);
        }

    /*--- Order the arrays (x Coordinate, Pressure, Point, and Domain) ---*/

    for (unsigned long iPhiAngle = 0; iPhiAngle < PhiAngleList.size(); iPhiAngle++)
      for (unsigned long iVertex = 0; iVertex < Xcoord_PhiAngle[iPhiAngle].size(); iVertex++)
        for (unsigned long jVertex = 0; jVertex < Xcoord_PhiAngle[iPhiAngle].size() - 1 - iVertex; jVertex++)
          if (Xcoord_PhiAngle[iPhiAngle][jVertex] > Xcoord_PhiAngle[iPhiAngle][jVertex+1]) {
            auxXCoord = Xcoord_PhiAngle[iPhiAngle][jVertex]; Xcoord_PhiAngle[iPhiAngle][jVertex] = Xcoord_PhiAngle[iPhiAngle][jVertex+1]; Xcoord_PhiAngle[iPhiAngle][jVertex+1] = auxXCoord;
            auxYCoord = Ycoord_PhiAngle[iPhiAngle][jVertex]; Ycoord_PhiAngle[iPhiAngle][jVertex] = Ycoord_PhiAngle[iPhiAngle][jVertex+1]; Ycoord_PhiAngle[iPhiAngle][jVertex+1] = auxYCoord;
            auxZCoord = Zcoord_PhiAngle[iPhiAngle][jVertex]; Zcoord_PhiAngle[iPhiAngle][jVertex] = Zcoord_PhiAngle[iPhiAngle][jVertex+1]; Zcoord_PhiAngle[iPhiAngle][jVertex+1] = auxZCoord;
            auxPress = Pressure_PhiAngle[iPhiAngle][jVertex]; Pressure_PhiAngle[iPhiAngle][jVertex] = Pressure_PhiAngle[iPhiAngle][jVertex+1]; Pressure_PhiAngle[iPhiAngle][jVertex+1] = auxPress;
            auxArea = FaceArea_PhiAngle[iPhiAngle][jVertex]; FaceArea_PhiAngle[iPhiAngle][jVertex] = FaceArea_PhiAngle[iPhiAngle][jVertex+1]; FaceArea_PhiAngle[iPhiAngle][jVertex+1] = auxArea;
            auxPoint = IdPoint_PhiAngle[iPhiAngle][jVertex]; IdPoint_PhiAngle[iPhiAngle][jVertex] = IdPoint_PhiAngle[iPhiAngle][jVertex+1]; IdPoint_PhiAngle[iPhiAngle][jVertex+1] = auxPoint;
            auxDomain = IdDomain_PhiAngle[iPhiAngle][jVertex]; IdDomain_PhiAngle[iPhiAngle][jVertex] = IdDomain_PhiAngle[iPhiAngle][jVertex+1]; IdDomain_PhiAngle[iPhiAngle][jVertex+1] = auxDomain;
          }


    /*--- Check that all the azimuth lists have the same size ---*/

    auto nVertex = Xcoord_PhiAngle[0].size();
    for (unsigned long iPhiAngle = 0; iPhiAngle < PhiAngleList.size(); iPhiAngle++) {
      auto nVertex_aux = Xcoord_PhiAngle[iPhiAngle].size();
      if (nVertex_aux != nVertex) cout <<"Be careful! One azimuth list is shorter than the other.\n";
      nVertex = min(nVertex, nVertex_aux);
    }

    /*--- Compute equivalent area distribution at each azimuth angle ---*/

    for (unsigned long iPhiAngle = 0; iPhiAngle < PhiAngleList.size(); iPhiAngle++) {
      EquivArea_PhiAngle[iPhiAngle][0] = 0.0;
      for (unsigned long iVertex = 1; iVertex < EquivArea_PhiAngle[iPhiAngle].size(); iVertex++) {
        EquivArea_PhiAngle[iPhiAngle][iVertex] = 0.0;

        Coord_i = Xcoord_PhiAngle[iPhiAngle][iVertex]*cos(AoA) - Zcoord_PhiAngle[iPhiAngle][iVertex]*sin(AoA);

        for (unsigned long jVertex = 0; jVertex < iVertex-1; jVertex++) {

          Coord_j = Xcoord_PhiAngle[iPhiAngle][jVertex]*cos(AoA) - Zcoord_PhiAngle[iPhiAngle][jVertex]*sin(AoA);
          jp1Coord = Xcoord_PhiAngle[iPhiAngle][jVertex+1]*cos(AoA) - Zcoord_PhiAngle[iPhiAngle][jVertex+1]*sin(AoA);

          jFunction = factor*(Pressure_PhiAngle[iPhiAngle][jVertex] - Pressure_Inf)*sqrt(Coord_i-Coord_j);
          jp1Function = factor*(Pressure_PhiAngle[iPhiAngle][jVertex+1] - Pressure_Inf)*sqrt(Coord_i-jp1Coord);

          DeltaX = (jp1Coord-Coord_j);
          MeanFunction = 0.5*(jp1Function + jFunction);
          EquivArea_PhiAngle[iPhiAngle][iVertex] += DeltaX * MeanFunction;
        }
      }
    }

    /*--- Create a file with the equivalent area distribution at each azimuthal angle ---*/

    NearFieldEA_file.precision(config->GetOutput_Precision());

    NearFieldEA_file.open("Equivalent_Area.dat", ios::out);
    NearFieldEA_file << "TITLE = \"Equivalent Area evaluation at each azimuthal angle\"" << "\n";

    if (config->GetSystemMeasurements() == US)
      NearFieldEA_file << "VARIABLES = \"Height (in) at r="<< R_Plane*12.0 << " in. (cyl. coord. system)\"";
    else
      NearFieldEA_file << "VARIABLES = \"Height (m) at r="<< R_Plane << " m. (cylindrical coordinate system)\"";

    for (unsigned long iPhiAngle = 0; iPhiAngle < PhiAngleList.size(); iPhiAngle++) {
      if (config->GetSystemMeasurements() == US)
        NearFieldEA_file << ", \"Equivalent Area (ft<sup>2</sup>), <greek>F</greek>= " << PhiAngleList[iPhiAngle] << " deg.\"";
      else
        NearFieldEA_file << ", \"Equivalent Area (m<sup>2</sup>), <greek>F</greek>= " << PhiAngleList[iPhiAngle] << " deg.\"";
    }

    NearFieldEA_file << "\n";
    for (unsigned long iVertex = 0; iVertex < EquivArea_PhiAngle[0].size(); iVertex++) {

      su2double XcoordRot = Xcoord_PhiAngle[0][iVertex]*cos(AoA) - Zcoord_PhiAngle[0][iVertex]*sin(AoA);
      su2double XcoordRot_init = Xcoord_PhiAngle[0][0]*cos(AoA) - Zcoord_PhiAngle[0][0]*sin(AoA);

      if (config->GetSystemMeasurements() == US)
        NearFieldEA_file << scientific << (XcoordRot - XcoordRot_init) * 12.0;
      else
        NearFieldEA_file << scientific << (XcoordRot - XcoordRot_init);

      for (unsigned long iPhiAngle = 0; iPhiAngle < PhiAngleList.size(); iPhiAngle++) {
        NearFieldEA_file << scientific << ", " << EquivArea_PhiAngle[iPhiAngle][iVertex];
      }

      NearFieldEA_file << "\n";

    }
    NearFieldEA_file.close();


    /*--- Read target equivalent area from the configuration file,
     this first implementation requires a complete table (same as the original
     EA table). so... no interpolation. ---*/

    vector<vector<su2double> > TargetArea_PhiAngle_Trans;
    TargetEA_file.open("TargetEA.dat", ios::in);

    if (TargetEA_file.fail()) {
      /*--- Set the table to 0 ---*/
      for (unsigned long iPhiAngle = 0; iPhiAngle < PhiAngleList.size(); iPhiAngle++)
        for (unsigned long iVertex = 0; iVertex < TargetArea_PhiAngle[iPhiAngle].size(); iVertex++)
          TargetArea_PhiAngle[iPhiAngle][iVertex] = 0.0;
    }
    else {

      /*--- skip header lines ---*/

      string line;
      getline(TargetEA_file, line);
      getline(TargetEA_file, line);

      while (TargetEA_file) {

        string line;
        getline(TargetEA_file, line);
        istringstream is(line);
        vector<su2double> row;
        unsigned short iter = 0;

        while (is.good()) {
          string token;
          getline(is, token,',');

          istringstream js(token);

          su2double data;
          js >> data;

          /*--- The first element in the table is the coordinate (in or m)---*/

          if (iter != 0) row.push_back(data);
          iter++;

        }
        TargetArea_PhiAngle_Trans.push_back(row);
      }

      for (unsigned long iPhiAngle = 0; iPhiAngle < PhiAngleList.size(); iPhiAngle++)
        for (unsigned long iVertex = 0; iVertex < EquivArea_PhiAngle[iPhiAngle].size(); iVertex++)
          TargetArea_PhiAngle[iPhiAngle][iVertex] = TargetArea_PhiAngle_Trans[iVertex][iPhiAngle];

    }

    /*--- Divide by the number of Phi angles in the nearfield ---*/

    su2double PhiFactor = 1.0/su2double(PhiAngleList.size());

    /*--- Evaluate the objective function ---*/

    InverseDesign = 0;
    for (unsigned long iPhiAngle = 0; iPhiAngle < PhiAngleList.size(); iPhiAngle++)
      for (unsigned long iVertex = 0; iVertex < EquivArea_PhiAngle[iPhiAngle].size(); iVertex++) {
        Weight_PhiAngle[iPhiAngle][iVertex] = 1.0;
        Coord_i = Xcoord_PhiAngle[iPhiAngle][iVertex];

        su2double Difference = EquivArea_PhiAngle[iPhiAngle][iVertex]-TargetArea_PhiAngle[iPhiAngle][iVertex];
        su2double percentage = fabs(Difference)*100/fabs(TargetArea_PhiAngle[iPhiAngle][iVertex]);

        if ((percentage < 0.1) || (Coord_i < XCoordBegin_OF) || (Coord_i > XCoordEnd_OF)) Difference = 0.0;

        InverseDesign += EAScaleFactor*PhiFactor*Weight_PhiAngle[iPhiAngle][iVertex]*Difference*Difference;
      }

    /*--- Evaluate the weight of the nearfield pressure (adjoint input) ---*/

    for (unsigned long iPhiAngle = 0; iPhiAngle < PhiAngleList.size(); iPhiAngle++) {
      for (unsigned long iVertex = 0; iVertex < EquivArea_PhiAngle[iPhiAngle].size(); iVertex++) {
        Coord_i = Xcoord_PhiAngle[iPhiAngle][iVertex];
        NearFieldWeight_PhiAngle[iPhiAngle][iVertex] = 0.0;
        for (unsigned long jVertex = iVertex; jVertex < EquivArea_PhiAngle[iPhiAngle].size(); jVertex++) {
          Coord_j = Xcoord_PhiAngle[iPhiAngle][jVertex];
          Weight_PhiAngle[iPhiAngle][iVertex] = 1.0;

          su2double Difference = EquivArea_PhiAngle[iPhiAngle][jVertex]-TargetArea_PhiAngle[iPhiAngle][jVertex];
          su2double percentage = fabs(Difference)*100/fabs(TargetArea_PhiAngle[iPhiAngle][jVertex]);

          if ((percentage < 0.1) || (Coord_j < XCoordBegin_OF) || (Coord_j > XCoordEnd_OF)) Difference = 0.0;

          NearFieldWeight_PhiAngle[iPhiAngle][iVertex] += EAScaleFactor*PhiFactor*Weight_PhiAngle[iPhiAngle][iVertex]*2.0*Difference*factor*sqrt(Coord_j-Coord_i);
        }
      }
    }

    /*--- Write the Nearfield pressure at each Azimuthal PhiAngle ---*/

    EquivArea_file.precision(config->GetOutput_Precision());

    EquivArea_file.open("nearfield_flow.dat", ios::out);
    EquivArea_file << "TITLE = \"Equivalent Area evaluation at each azimuthal angle\"" << "\n";

    if (config->GetSystemMeasurements() == US)
      EquivArea_file << "VARIABLES = \"Height (in) at r="<< R_Plane*12.0 << " in. (cyl. coord. system)\",\"Equivalent Area (ft<sup>2</sup>)\",\"Target Equivalent Area (ft<sup>2</sup>)\",\"Cp\"" << "\n";
    else
      EquivArea_file << "VARIABLES = \"Height (m) at r="<< R_Plane << " m. (cylindrical coordinate system)\",\"Equivalent Area (m<sup>2</sup>)\",\"Target Equivalent Area (m<sup>2</sup>)\",\"Cp\"" << "\n";

    for (unsigned long iPhiAngle = 0; iPhiAngle < PhiAngleList.size(); iPhiAngle++) {
      EquivArea_file << fixed << "ZONE T= \"<greek>F</greek>=" << PhiAngleList[iPhiAngle] << " deg.\"" << "\n";
      for (unsigned long iVertex = 0; iVertex < Xcoord_PhiAngle[iPhiAngle].size(); iVertex++) {

        su2double XcoordRot = Xcoord_PhiAngle[0][iVertex]*cos(AoA) - Zcoord_PhiAngle[0][iVertex]*sin(AoA);
        su2double XcoordRot_init = Xcoord_PhiAngle[0][0]*cos(AoA) - Zcoord_PhiAngle[0][0]*sin(AoA);

        if (config->GetSystemMeasurements() == US)
          EquivArea_file << scientific << (XcoordRot - XcoordRot_init) * 12.0;
        else
          EquivArea_file << scientific << (XcoordRot - XcoordRot_init);

        EquivArea_file << scientific << ", " << EquivArea_PhiAngle[iPhiAngle][iVertex]
        << ", " << TargetArea_PhiAngle[iPhiAngle][iVertex] << ", " << (Pressure_PhiAngle[iPhiAngle][iVertex]-Pressure_Inf)/Pressure_Inf << "\n";
      }
    }

    EquivArea_file.close();

  }

  /*--- Send the value of the NearField coefficient to all the processors ---*/

  SU2_MPI::Bcast(&InverseDesign, 1, MPI_DOUBLE, MASTER_NODE, SU2_MPI::GetComm());

  /*--- Store the value of the NearField coefficient ---*/

  solver->SetTotal_CEquivArea(InverseDesign);
  SetHistoryOutputValue("EQUIVALENT_AREA", InverseDesign);

}

void CFlowOutput::WriteAdditionalFiles(CConfig *config, CGeometry *geometry, CSolver **solver_container){

  if (config->GetFixed_CL_Mode() ||
      (config->GetKind_Streamwise_Periodic() == ENUM_STREAMWISE_PERIODIC::MASSFLOW)){
    WriteMetaData(config);
  }

  if (config->GetWrt_ForcesBreakdown()){
    WriteForcesBreakdown(config, solver_container[FLOW_SOL]);
  }

}

void CFlowOutput::WriteMetaData(const CConfig *config){

  ofstream meta_file;

  string filename = "flow";

  filename = config->GetFilename(filename, ".meta", curTimeIter);

  /*--- All processors open the file. ---*/

  if (rank == MASTER_NODE) {
    cout << "Writing Flow Meta-Data file: " << filename << endl;

    meta_file.open(filename.c_str(), ios::out);
    meta_file.precision(15);

    if (config->GetTime_Marching() == TIME_MARCHING::DT_STEPPING_1ST || config->GetTime_Marching() == TIME_MARCHING::DT_STEPPING_2ND)
      meta_file <<"ITER= " << curTimeIter + 1 << endl;
    else
      meta_file <<"ITER= " << curInnerIter + config->GetExtIter_OffSet() + 1 << endl;

    if (config->GetFixed_CL_Mode()){
      meta_file <<"AOA= " << config->GetAoA() - config->GetAoA_Offset() << endl;
      meta_file <<"SIDESLIP_ANGLE= " << config->GetAoS() - config->GetAoS_Offset() << endl;
      meta_file <<"DCD_DCL_VALUE= " << config->GetdCD_dCL() << endl;
      if (nDim==3){
        meta_file <<"DCMX_DCL_VALUE= " << config->GetdCMx_dCL() << endl;
        meta_file <<"DCMY_DCL_VALUE= " << config->GetdCMy_dCL() << endl;
      }
      meta_file <<"DCMZ_DCL_VALUE= " << config->GetdCMz_dCL() << endl;
    }
    meta_file <<"INITIAL_BCTHRUST= " << config->GetInitial_BCThrust() << endl;


    if (( config->GetKind_Solver() == MAIN_SOLVER::DISC_ADJ_EULER ||
          config->GetKind_Solver() == MAIN_SOLVER::DISC_ADJ_NAVIER_STOKES ||
          config->GetKind_Solver() == MAIN_SOLVER::DISC_ADJ_RANS )) {
      meta_file << "SENS_AOA=" << GetHistoryFieldValue("SENS_AOA") * PI_NUMBER / 180.0 << endl;
    }

    if(config->GetKind_Streamwise_Periodic() == ENUM_STREAMWISE_PERIODIC::MASSFLOW) {
      meta_file << "STREAMWISE_PERIODIC_PRESSURE_DROP=" << GetHistoryFieldValue("STREAMWISE_DP") << endl;
    }
  }

  meta_file.close();
}

void CFlowOutput::WriteForcesBreakdown(const CConfig* config, const CSolver* flow_solver) const {
  // clang-format off
  if (rank != MASTER_NODE) return;

  const bool compressible = (config->GetKind_Regime() == ENUM_REGIME::COMPRESSIBLE);
  const bool incompressible = (config->GetKind_Regime() == ENUM_REGIME::INCOMPRESSIBLE);
  const bool unsteady = config->GetTime_Domain();
  const bool viscous = config->GetViscous();
  const bool dynamic_grid = config->GetDynamic_Grid();
  const bool gravity = config->GetGravityForce();
  const TURB_MODEL Kind_Turb_Model = config->GetKind_Turb_Model();
  const bool turbulent = Kind_Turb_Model != TURB_MODEL::NONE;
  const bool fixed_cl = config->GetFixed_CL_Mode();
  const auto Kind_Solver = config->GetKind_Solver();
  const auto Ref_NonDim = config->GetRef_NonDim();
  const auto nMonitoring = config->GetnMarker_Monitoring();

  auto fileName = config->GetBreakdown_FileName();
  if (unsteady) {
    const auto lastindex = fileName.find_last_of(".");
    const auto ext = fileName.substr(lastindex, fileName.size());
    fileName = fileName.substr(0, lastindex);
    fileName = config->GetFilename(fileName, ext, curTimeIter);
  }

  /*--- Output the mean flow solution using only the master node ---*/

  cout << "\nWriting the forces breakdown file (" << fileName << ")." << endl;

  vector<su2double> Surface_CL(nMonitoring);
  vector<su2double> Surface_CD(nMonitoring);
  vector<su2double> Surface_CSF(nMonitoring);
  vector<su2double> Surface_CEff(nMonitoring);
  vector<su2double> Surface_CFx(nMonitoring);
  vector<su2double> Surface_CFy(nMonitoring);
  vector<su2double> Surface_CFz(nMonitoring);
  vector<su2double> Surface_CMx(nMonitoring);
  vector<su2double> Surface_CMy(nMonitoring);
  vector<su2double> Surface_CMz(nMonitoring);

  vector<su2double> Surface_CL_Inv(nMonitoring);
  vector<su2double> Surface_CD_Inv(nMonitoring);
  vector<su2double> Surface_CSF_Inv(nMonitoring);
  vector<su2double> Surface_CEff_Inv(nMonitoring);
  vector<su2double> Surface_CFx_Inv(nMonitoring);
  vector<su2double> Surface_CFy_Inv(nMonitoring);
  vector<su2double> Surface_CFz_Inv(nMonitoring);
  vector<su2double> Surface_CMx_Inv(nMonitoring);
  vector<su2double> Surface_CMy_Inv(nMonitoring);
  vector<su2double> Surface_CMz_Inv(nMonitoring);

  vector<su2double> Surface_CL_Visc(nMonitoring);
  vector<su2double> Surface_CD_Visc(nMonitoring);
  vector<su2double> Surface_CSF_Visc(nMonitoring);
  vector<su2double> Surface_CEff_Visc(nMonitoring);
  vector<su2double> Surface_CFx_Visc(nMonitoring);
  vector<su2double> Surface_CFy_Visc(nMonitoring);
  vector<su2double> Surface_CFz_Visc(nMonitoring);
  vector<su2double> Surface_CMx_Visc(nMonitoring);
  vector<su2double> Surface_CMy_Visc(nMonitoring);
  vector<su2double> Surface_CMz_Visc(nMonitoring);

  vector<su2double> Surface_CL_Mnt(nMonitoring);
  vector<su2double> Surface_CD_Mnt(nMonitoring);
  vector<su2double> Surface_CSF_Mnt(nMonitoring);
  vector<su2double> Surface_CEff_Mnt(nMonitoring);
  vector<su2double> Surface_CFx_Mnt(nMonitoring);
  vector<su2double> Surface_CFy_Mnt(nMonitoring);
  vector<su2double> Surface_CFz_Mnt(nMonitoring);
  vector<su2double> Surface_CMx_Mnt(nMonitoring);
  vector<su2double> Surface_CMy_Mnt(nMonitoring);
  vector<su2double> Surface_CMz_Mnt(nMonitoring);

  /*--- Flow solution coefficients ---*/

  const auto Total_CL = flow_solver->GetTotal_CL();
  const auto Total_CD = flow_solver->GetTotal_CD();
  const auto Total_CSF = flow_solver->GetTotal_CSF();
  const auto Total_CEff = flow_solver->GetTotal_CEff();
  const auto Total_CMx = flow_solver->GetTotal_CMx();
  const auto Total_CMy = flow_solver->GetTotal_CMy();
  const auto Total_CMz = flow_solver->GetTotal_CMz();
  const auto Total_CFx = flow_solver->GetTotal_CFx();
  const auto Total_CFy = flow_solver->GetTotal_CFy();
  const auto Total_CFz = flow_solver->GetTotal_CFz();

  su2double Total_CoPx = 0.0, Total_CoPy = 0.0, Total_CoPz = 0.0;
  if (nDim == 2) {
    Total_CoPx = flow_solver->GetTotal_CoPx() / flow_solver->GetTotal_CFy();
    Total_CoPy = flow_solver->GetTotal_CoPy() / flow_solver->GetTotal_CFx();
  } else {
    Total_CoPx = flow_solver->GetTotal_CoPx() / flow_solver->GetTotal_CFz();
    Total_CoPz = flow_solver->GetTotal_CoPz() / flow_solver->GetTotal_CFx();
  }
  if (us_units) {
    Total_CoPx *= 12.0;
    Total_CoPy *= 12.0;
    Total_CoPz *= 12.0;
  }

  /*--- Flow inviscid solution coefficients ---*/

  const auto Inv_CL = flow_solver->GetAllBound_CL_Inv();
  const auto Inv_CD = flow_solver->GetAllBound_CD_Inv();
  const auto Inv_CSF = flow_solver->GetAllBound_CSF_Inv();
  const auto Inv_CEff = flow_solver->GetAllBound_CEff_Inv();
  const auto Inv_CMx = flow_solver->GetAllBound_CMx_Inv();
  const auto Inv_CMy = flow_solver->GetAllBound_CMy_Inv();
  const auto Inv_CMz = flow_solver->GetAllBound_CMz_Inv();
  const auto Inv_CFx = flow_solver->GetAllBound_CFx_Inv();
  const auto Inv_CFy = flow_solver->GetAllBound_CFy_Inv();
  const auto Inv_CFz = flow_solver->GetAllBound_CFz_Inv();

  /*--- Flow viscous solution coefficients ---*/

  const auto Visc_CL = flow_solver->GetAllBound_CL_Visc();
  const auto Visc_CD = flow_solver->GetAllBound_CD_Visc();
  const auto Visc_CSF = flow_solver->GetAllBound_CSF_Visc();
  const auto Visc_CEff = flow_solver->GetAllBound_CEff_Visc();
  const auto Visc_CMx = flow_solver->GetAllBound_CMx_Visc();
  const auto Visc_CMy = flow_solver->GetAllBound_CMy_Visc();
  const auto Visc_CMz = flow_solver->GetAllBound_CMz_Visc();
  const auto Visc_CFx = flow_solver->GetAllBound_CFx_Visc();
  const auto Visc_CFy = flow_solver->GetAllBound_CFy_Visc();
  const auto Visc_CFz = flow_solver->GetAllBound_CFz_Visc();

  /*--- Flow momentum solution coefficients ---*/

  const auto Mnt_CL = flow_solver->GetAllBound_CL_Mnt();
  const auto Mnt_CD = flow_solver->GetAllBound_CD_Mnt();
  const auto Mnt_CSF = flow_solver->GetAllBound_CSF_Mnt();
  const auto Mnt_CEff = flow_solver->GetAllBound_CEff_Mnt();
  const auto Mnt_CMx = flow_solver->GetAllBound_CMx_Mnt();
  const auto Mnt_CMy = flow_solver->GetAllBound_CMy_Mnt();
  const auto Mnt_CMz = flow_solver->GetAllBound_CMz_Mnt();
  const auto Mnt_CFx = flow_solver->GetAllBound_CFx_Mnt();
  const auto Mnt_CFy = flow_solver->GetAllBound_CFy_Mnt();
  const auto Mnt_CFz = flow_solver->GetAllBound_CFz_Mnt();

  /*--- Look over the markers being monitored and get the desired values ---*/

  for (auto iMarker = 0u; iMarker < nMonitoring; iMarker++) {
    Surface_CL[iMarker] = flow_solver->GetSurface_CL(iMarker);
    Surface_CD[iMarker] = flow_solver->GetSurface_CD(iMarker);
    Surface_CSF[iMarker] = flow_solver->GetSurface_CSF(iMarker);
    Surface_CEff[iMarker] = flow_solver->GetSurface_CEff(iMarker);
    Surface_CMx[iMarker] = flow_solver->GetSurface_CMx(iMarker);
    Surface_CMy[iMarker] = flow_solver->GetSurface_CMy(iMarker);
    Surface_CMz[iMarker] = flow_solver->GetSurface_CMz(iMarker);
    Surface_CFx[iMarker] = flow_solver->GetSurface_CFx(iMarker);
    Surface_CFy[iMarker] = flow_solver->GetSurface_CFy(iMarker);
    Surface_CFz[iMarker] = flow_solver->GetSurface_CFz(iMarker);

    Surface_CL_Inv[iMarker] = flow_solver->GetSurface_CL_Inv(iMarker);
    Surface_CD_Inv[iMarker] = flow_solver->GetSurface_CD_Inv(iMarker);
    Surface_CSF_Inv[iMarker] = flow_solver->GetSurface_CSF_Inv(iMarker);
    Surface_CEff_Inv[iMarker] = flow_solver->GetSurface_CEff_Inv(iMarker);
    Surface_CMx_Inv[iMarker] = flow_solver->GetSurface_CMx_Inv(iMarker);
    Surface_CMy_Inv[iMarker] = flow_solver->GetSurface_CMy_Inv(iMarker);
    Surface_CMz_Inv[iMarker] = flow_solver->GetSurface_CMz_Inv(iMarker);
    Surface_CFx_Inv[iMarker] = flow_solver->GetSurface_CFx_Inv(iMarker);
    Surface_CFy_Inv[iMarker] = flow_solver->GetSurface_CFy_Inv(iMarker);
    Surface_CFz_Inv[iMarker] = flow_solver->GetSurface_CFz_Inv(iMarker);
    Surface_CL_Visc[iMarker] = flow_solver->GetSurface_CL_Visc(iMarker);
    Surface_CD_Visc[iMarker] = flow_solver->GetSurface_CD_Visc(iMarker);
    Surface_CSF_Visc[iMarker] = flow_solver->GetSurface_CSF_Visc(iMarker);
    Surface_CEff_Visc[iMarker] = flow_solver->GetSurface_CEff_Visc(iMarker);
    Surface_CMx_Visc[iMarker] = flow_solver->GetSurface_CMx_Visc(iMarker);
    Surface_CMy_Visc[iMarker] = flow_solver->GetSurface_CMy_Visc(iMarker);
    Surface_CMz_Visc[iMarker] = flow_solver->GetSurface_CMz_Visc(iMarker);
    Surface_CFx_Visc[iMarker] = flow_solver->GetSurface_CFx_Visc(iMarker);
    Surface_CFy_Visc[iMarker] = flow_solver->GetSurface_CFy_Visc(iMarker);
    Surface_CFz_Visc[iMarker] = flow_solver->GetSurface_CFz_Visc(iMarker);

    Surface_CL_Mnt[iMarker] = flow_solver->GetSurface_CL_Mnt(iMarker);
    Surface_CD_Mnt[iMarker] = flow_solver->GetSurface_CD_Mnt(iMarker);
    Surface_CSF_Mnt[iMarker] = flow_solver->GetSurface_CSF_Mnt(iMarker);
    Surface_CEff_Mnt[iMarker] = flow_solver->GetSurface_CEff_Mnt(iMarker);
    Surface_CMx_Mnt[iMarker] = flow_solver->GetSurface_CMx_Mnt(iMarker);
    Surface_CMy_Mnt[iMarker] = flow_solver->GetSurface_CMy_Mnt(iMarker);
    Surface_CMz_Mnt[iMarker] = flow_solver->GetSurface_CMz_Mnt(iMarker);
    Surface_CFx_Mnt[iMarker] = flow_solver->GetSurface_CFx_Mnt(iMarker);
    Surface_CFy_Mnt[iMarker] = flow_solver->GetSurface_CFy_Mnt(iMarker);
    Surface_CFz_Mnt[iMarker] = flow_solver->GetSurface_CFz_Mnt(iMarker);
  }

  /*--- Write file name with extension ---*/

  ofstream file;
  file.open(fileName);

  file << "\n-------------------------------------------------------------------------\n";
  file << "|    ___ _   _ ___                                                      |\n";
  file << "|   / __| | | |_  )   Release 7.3.0 \"Blackbird\"                         |\n";
  file << "|   \\__ \\ |_| |/ /                                                      |\n";
  file << "|   |___/\\___//___|   Suite (Computational Fluid Dynamics Code)         |\n";
  file << "|                                                                       |\n";
  // file << "|   Local date and time: " << dt << "                      |\n";
  file << "-------------------------------------------------------------------------\n";
  file << "| SU2 Project Website: https://su2code.github.io                        |\n";
  file << "|                                                                       |\n";
  file << "| The SU2 Project is maintained by the SU2 Foundation                   |\n";
  file << "| (http://su2foundation.org)                                            |\n";
  file << "-------------------------------------------------------------------------\n";
  file << "| Copyright 2012-2022, SU2 Contributors                                 |\n";
  file << "|                                                                       |\n";
  file << "| SU2 is free software; you can redistribute it and/or                  |\n";
  file << "| modify it under the terms of the GNU Lesser General Public            |\n";
  file << "| License as published by the Free Software Foundation; either          |\n";
  file << "| version 2.1 of the License, or (at your option) any later version.    |\n";
  file << "|                                                                       |\n";
  file << "| SU2 is distributed in the hope that it will be useful,                |\n";
  file << "| but WITHOUT ANY WARRANTY; without even the implied warranty of        |\n";
  file << "| MERCHANTABILITY or FITNESS FOR A PARTICULAR PURPOSE. See the GNU      |\n";
  file << "| Lesser General Public License for more details.                       |\n";
  file << "|                                                                       |\n";
  file << "| You should have received a copy of the GNU Lesser General Public      |\n";
  file << "| License along with SU2. If not, see <http://www.gnu.org/licenses/>.   |\n";
  file << "-------------------------------------------------------------------------\n";

  file.precision(6);

  file << "\n\nProblem definition:\n\n";

  switch (Kind_Solver) {
    case MAIN_SOLVER::EULER:
    case MAIN_SOLVER::INC_EULER:
      if (compressible) file << "Compressible Euler equations.\n";
      if (incompressible) file << "Incompressible Euler equations.\n";
      break;
    case MAIN_SOLVER::NAVIER_STOKES:
    case MAIN_SOLVER::INC_NAVIER_STOKES:
      if (compressible) file << "Compressible Laminar Navier-Stokes' equations.\n";
      if (incompressible) file << "Incompressible Laminar Navier-Stokes' equations.\n";
      break;
    case MAIN_SOLVER::RANS:
    case MAIN_SOLVER::INC_RANS:
      if (compressible) file << "Compressible RANS equations.\n";
      if (incompressible) file << "Incompressible RANS equations.\n";
      file << "Turbulence model: ";
      switch (Kind_Turb_Model) {
        case TURB_MODEL::NONE: break;
        case TURB_MODEL::SA:
          file << "Spalart Allmaras\n";
          break;
        case TURB_MODEL::SA_NEG:
          file << "Negative Spalart Allmaras\n";
          break;
        case TURB_MODEL::SA_E:
          file << "Edwards Spalart Allmaras\n";
          break;
        case TURB_MODEL::SA_COMP:
          file << "Compressibility Correction Spalart Allmaras\n";
          break;
        case TURB_MODEL::SA_E_COMP:
          file << "Compressibility Correction Edwards Spalart Allmaras\n";
          break;
        case TURB_MODEL::SST:
          file << "Menter's SST\n";
          break;
        case TURB_MODEL::SST_SUST:
          file << "Menter's SST with sustaining terms\n";
          break;
      }
      break;
    default:
      break;
  }

  /*--- Compressible version of console output ---*/

  if (compressible) {
    file << "Mach number: " << config->GetMach() << ".\n";
    file << "Angle of attack (AoA): " << config->GetAoA() << " deg, and angle of sideslip (AoS): " << config->GetAoS()
         << " deg.\n";
    if (viscous)
      file << "Reynolds number: " << config->GetReynolds() << ".\n";

    if (fixed_cl) {
      file << "Simulation at a cte. CL: " << config->GetTarget_CL() << ".\n";
      file << "Approx. Delta CL / Delta AoA: " << config->GetdCL_dAlpha() << " (1/deg).\n";
      file << "Approx. Delta CD / Delta CL: " << config->GetdCD_dCL() << ".\n";
      if (nDim == 3) {
        file << "Approx. Delta CMx / Delta CL: " << config->GetdCMx_dCL() << ".\n";
        file << "Approx. Delta CMy / Delta CL: " << config->GetdCMy_dCL() << ".\n";
      }
      file << "Approx. Delta CMz / Delta CL: " << config->GetdCMz_dCL() << ".\n";
    }

    if (Ref_NonDim == DIMENSIONAL) {
      file << "Dimensional simulation.\n";
    } else if (Ref_NonDim == FREESTREAM_PRESS_EQ_ONE) {
      file << "Non-Dimensional simulation (P=1.0, Rho=1.0, T=1.0 at the farfield).\n";
    } else if (Ref_NonDim == FREESTREAM_VEL_EQ_MACH) {
      file << "Non-Dimensional simulation (V=Mach, Rho=1.0, T=1.0 at the farfield).\n";
    } else if (Ref_NonDim == FREESTREAM_VEL_EQ_ONE) {
      file << "Non-Dimensional simulation (V=1.0, Rho=1.0, T=1.0 at the farfield).\n";
    }

    if (si_units) {
      file << "The reference area is " << config->GetRefArea() << " m^2.\n";
      file << "The reference length is " << config->GetRefLength() << " m.\n";
    }

    if (us_units) {
      file << "The reference area is " << config->GetRefArea() * 12.0 * 12.0 << " in^2.\n";
      file << "The reference length is " << config->GetRefLength() * 12.0 << " in.\n";
    }
    file << "\n\nProblem definition:\n\n";

    if (viscous) {
      file << "Viscous flow: Computing pressure using the ideal gas law\n";
      file << "based on the free-stream temperature and a density computed\n";
      file << "from the Reynolds number.\n";
    } else {
      file << "Inviscid flow: Computing density based on free-stream\n";
      file << "temperature and pressure using the ideal gas law.\n";
    }

    if (dynamic_grid)
      file << "Force coefficients computed using MACH_MOTION.\n";
    else
      file << "Force coefficients computed using free-stream values.\n";

    file << "-- Input conditions:\n";

    switch (config->GetKind_FluidModel()) {
      case STANDARD_AIR:
        file << "Fluid Model: STANDARD_AIR \n";
        file << "Specific gas constant: " << config->GetGas_Constant();
        if (si_units) file << " N.m/kg.K.\n";
        else file << " lbf.ft/slug.R.\n";
        file << "Specific gas constant (non-dim): " << config->GetGas_ConstantND() << "\n";
        file << "Specific Heat Ratio: 1.4000 \n";
        break;

      case IDEAL_GAS:
        file << "Fluid Model: IDEAL_GAS \n";
        file << "Specific gas constant: " << config->GetGas_Constant() << " N.m/kg.K.\n";
        file << "Specific gas constant (non-dim): " << config->GetGas_ConstantND() << "\n";
        file << "Specific Heat Ratio: " << config->GetGamma() << "\n";
        break;

      case VW_GAS:
        file << "Fluid Model: Van der Waals \n";
        file << "Specific gas constant: " << config->GetGas_Constant() << " N.m/kg.K.\n";
        file << "Specific gas constant (non-dim): " << config->GetGas_ConstantND() << "\n";
        file << "Specific Heat Ratio: " << config->GetGamma() << "\n";
        file << "Critical Pressure:   " << config->GetPressure_Critical() << " Pa.\n";
        file << "Critical Temperature:  " << config->GetTemperature_Critical() << " K.\n";
        file << "Critical Pressure (non-dim):   " << config->GetPressure_Critical() / config->GetPressure_Ref()
             << "\n";
        file << "Critical Temperature (non-dim) :  "
             << config->GetTemperature_Critical() / config->GetTemperature_Ref() << "\n";
        break;

      case PR_GAS:
        file << "Fluid Model: Peng-Robinson \n";
        file << "Specific gas constant: " << config->GetGas_Constant() << " N.m/kg.K.\n";
        file << "Specific gas constant(non-dim): " << config->GetGas_ConstantND() << "\n";
        file << "Specific Heat Ratio: " << config->GetGamma() << "\n";
        file << "Critical Pressure:   " << config->GetPressure_Critical() << " Pa.\n";
        file << "Critical Temperature:  " << config->GetTemperature_Critical() << " K.\n";
        file << "Critical Pressure (non-dim):   " << config->GetPressure_Critical() / config->GetPressure_Ref()
             << "\n";
        file << "Critical Temperature (non-dim) :  "
             << config->GetTemperature_Critical() / config->GetTemperature_Ref() << "\n";
        break;
    }

    if (viscous) {
      switch (config->GetKind_ViscosityModel()) {
        case VISCOSITYMODEL::CONSTANT:
          file << "Viscosity Model: CONSTANT_VISCOSITY  \n";
          file << "Laminar Viscosity: " << config->GetMu_Constant();
          if (si_units) file << " N.s/m^2.\n";
          else file << " lbf.s/ft^2.\n";
          file << "Laminar Viscosity (non-dim): " << config->GetMu_ConstantND() << "\n";
          break;

        case VISCOSITYMODEL::SUTHERLAND:
          file << "Viscosity Model: SUTHERLAND \n";
          file << "Ref. Laminar Viscosity: " << config->GetMu_Ref();
          if (si_units) file << " N.s/m^2.\n";
          else file << " lbf.s/ft^2.\n";
          file << "Ref. Temperature: " << config->GetMu_Temperature_Ref();
          if (si_units) file << " K.\n";
          else file << " R.\n";
          file << "Sutherland Constant: " << config->GetMu_S();
          if (si_units) file << " K.\n";
          else file << " R.\n";
          file << "Laminar Viscosity (non-dim): " << config->GetMu_ConstantND() << "\n";
          file << "Ref. Temperature (non-dim): " << config->GetMu_Temperature_RefND() << "\n";
          file << "Sutherland constant (non-dim): " << config->GetMu_SND() << "\n";
          break;

        default:
          break;
      }
      switch (config->GetKind_ConductivityModel()) {
        case CONDUCTIVITYMODEL::CONSTANT_PRANDTL:
          file << "Conductivity Model: CONSTANT_PRANDTL \n";
          file << "Prandtl: " << config->GetPrandtl_Lam() << "\n";
          break;

        case CONDUCTIVITYMODEL::CONSTANT:
          file << "Conductivity Model: CONSTANT \n";
          file << "Molecular Conductivity: " << config->GetThermal_Conductivity_Constant() << " W/m^2.K.\n";
          file << "Molecular Conductivity (non-dim): " << config->GetThermal_Conductivity_ConstantND() << "\n";
          break;

        default:
          break;
      }

      if (turbulent) {
        switch (config->GetKind_ConductivityModel_Turb()) {
          case CONDUCTIVITYMODEL_TURB::CONSTANT_PRANDTL:
            file << "Turbulent Conductivity Model: CONSTANT_PRANDTL \n";
            file << "Turbulent Prandtl: " << config->GetPrandtl_Turb() << "\n";
            break;
          case CONDUCTIVITYMODEL_TURB::NONE:
            file << "Turbulent Conductivity Model: NONE \n";
            file << "No turbulent component in effective thermal conductivity.\n";
            break;
        }
      }
    }

    file << "Free-stream static pressure: " << config->GetPressure_FreeStream();
    if (si_units) file << " Pa.\n";
    else file << " psf.\n";

    file << "Free-stream total pressure: "
         << config->GetPressure_FreeStream() *
                pow(1.0 + config->GetMach() * config->GetMach() * 0.5 * (config->GetGamma() - 1.0),
                    config->GetGamma() / (config->GetGamma() - 1.0));
    if (si_units) file << " Pa.\n";
    else file << " psf.\n";

    file << "Free-stream temperature: " << config->GetTemperature_FreeStream();
    if (si_units) file << " K.\n";
    else file << " R.\n";

    file << "Free-stream total temperature: "
         << config->GetTemperature_FreeStream() *
                (1.0 + config->GetMach() * config->GetMach() * 0.5 * (config->GetGamma() - 1.0));
    if (si_units) file << " K.\n";
    else file << " R.\n";

    file << "Free-stream density: " << config->GetDensity_FreeStream();
    if (si_units) file << " kg/m^3.\n";
    else file << " slug/ft^3.\n";

    file << "Free-stream velocity: (" << config->GetVelocity_FreeStream()[0];
    file << ", " << config->GetVelocity_FreeStream()[1];
    if (nDim == 3) {
      file << ", " << config->GetVelocity_FreeStream()[2];
    }
    if (si_units) file << ") m/s. ";
    else file << ") ft/s. ";

    file << "Magnitude: " << config->GetModVel_FreeStream();
    if (si_units) file << " m/s.\n";
    else file << " ft/s.\n";

    file << "Free-stream total energy per unit mass: " << config->GetEnergy_FreeStream();
    if (si_units) file << " m^2/s^2.\n";
    else file << " ft^2/s^2.\n";

    if (viscous) {
      file << "Free-stream viscosity: " << config->GetViscosity_FreeStream();
      if (si_units) file << " N.s/m^2.\n";
      else file << " lbf.s/ft^2.\n";
      if (turbulent) {
        file << "Free-stream turb. kinetic energy per unit mass: " << config->GetTke_FreeStream();
        if (si_units) file << " m^2/s^2.\n";
        else file << " ft^2/s^2.\n";
        file << "Free-stream specific dissipation: " << config->GetOmega_FreeStream();
        if (si_units) file << " 1/s.\n";
        else file << " 1/s.\n";
      }
    }

    if (unsteady) {
      file << "Total time: " << config->GetTotal_UnstTime() << " s. Time step: " << config->GetDelta_UnstTime()
           << " s.\n";
    }

    /*--- Print out reference values. ---*/

    file << "-- Reference values:\n";

    file << "Reference specific gas constant: " << config->GetGas_Constant_Ref();
    if (si_units) file << " N.m/kg.K.\n";
    else file << " lbf.ft/slug.R.\n";

    file << "Reference pressure: " << config->GetPressure_Ref();
    if (si_units) file << " Pa.\n";
    else file << " psf.\n";

    file << "Reference temperature: " << config->GetTemperature_Ref();
    if (si_units) file << " K.\n";
    else file << " R.\n";

    file << "Reference density: " << config->GetDensity_Ref();
    if (si_units) file << " kg/m^3.\n";
    else file << " slug/ft^3.\n";

    file << "Reference velocity: " << config->GetVelocity_Ref();
    if (si_units) file << " m/s.\n";
    else file << " ft/s.\n";

    file << "Reference energy per unit mass: " << config->GetEnergy_Ref();
    if (si_units) file << " m^2/s^2.\n";
    else file << " ft^2/s^2.\n";

    if (viscous) {
      file << "Reference viscosity: " << config->GetViscosity_Ref();
      if (si_units) file << " N.s/m^2.\n";
      else file << " lbf.s/ft^2.\n";
      file << "Reference conductivity: " << config->GetThermal_Conductivity_Ref();
      if (si_units) file << " W/m^2.K.\n";
      else file << " lbf/ft.s.R.\n";
    }

    if (unsteady) file << "Reference time: " << config->GetTime_Ref() << " s.\n";

    /*--- Print out resulting non-dim values here. ---*/

    file << "-- Resulting non-dimensional state:\n";
    file << "Mach number (non-dim): " << config->GetMach() << "\n";
    if (viscous) {
      file << "Reynolds number (non-dim): " << config->GetReynolds() << ". Re length: " << config->GetLength_Reynolds();
      if (si_units) file << " m.\n";
      else file << " ft.\n";
    }
    if (gravity) {
      file << "Froude number (non-dim): " << config->GetFroude() << "\n";
      file << "Lenght of the baseline wave (non-dim): " << 2.0 * PI_NUMBER * config->GetFroude() * config->GetFroude()
           << "\n";
    }

    file << "Specific gas constant (non-dim): " << config->GetGas_ConstantND() << "\n";
    file << "Free-stream temperature (non-dim): " << config->GetTemperature_FreeStreamND() << "\n";
    file << "Free-stream pressure (non-dim): " << config->GetPressure_FreeStreamND() << "\n";
    file << "Free-stream density (non-dim): " << config->GetDensity_FreeStreamND() << "\n";

    if (nDim == 2) {
      file << "Free-stream velocity (non-dim): (" << config->GetVelocity_FreeStreamND()[0] << ", ";
      file << config->GetVelocity_FreeStreamND()[1] << "). ";
    } else {
      file << "Free-stream velocity (non-dim): (" << config->GetVelocity_FreeStreamND()[0] << ", ";
      file << config->GetVelocity_FreeStreamND()[1] << ", " << config->GetVelocity_FreeStreamND()[2] << "). ";
    }
    file << "Magnitude: " << config->GetModVel_FreeStreamND() << "\n";
    file << "Free-stream total energy per unit mass (non-dim): " << config->GetEnergy_FreeStreamND() << "\n";

    if (viscous) {
      file << "Free-stream viscosity (non-dim): " << config->GetViscosity_FreeStreamND() << "\n";
      if (turbulent) {
        file << "Free-stream turb. kinetic energy (non-dim): " << config->GetTke_FreeStreamND() << "\n";
        file << "Free-stream specific dissipation (non-dim): " << config->GetOmega_FreeStreamND() << "\n";
      }
    }

    if (unsteady) {
      file << "Total time (non-dim): " << config->GetTotal_UnstTimeND() << "\n";
      file << "Time step (non-dim): " << config->GetDelta_UnstTimeND() << "\n";
    }

  } else {

    /*--- Incompressible version of the console output ---*/

    const bool energy = config->GetEnergy_Equation();
    const bool boussinesq = (config->GetKind_DensityModel() == INC_DENSITYMODEL::BOUSSINESQ);

    if (config->GetRef_Inc_NonDim() == DIMENSIONAL) {
      file << "Viscous and Inviscid flow: rho_ref, vel_ref, temp_ref, p_ref\n";
      file << "are set to 1.0 in order to perform a dimensional calculation.\n";
    } else if (config->GetRef_Inc_NonDim() == INITIAL_VALUES) {
      file << "Viscous and Inviscid flow: rho_ref, vel_ref, and temp_ref\n";
      file << "are based on the initial values, p_ref = rho_ref*vel_ref^2.\n";
    } else if (config->GetRef_Inc_NonDim() == REFERENCE_VALUES) {
      file << "Viscous and Inviscid flow: rho_ref, vel_ref, and temp_ref\n";
      file << "are user-provided reference values, p_ref = rho_ref*vel_ref^2.\n";
    }
    if (dynamic_grid)
      file << "Force coefficients computed using MACH_MOTION.\n";
    else
      file << "Force coefficients computed using initial values.\n";

    file << "The reference area for force coeffs. is " << config->GetRefArea() << " m^2.\n";
    file << "The reference length for force coeffs. is " << config->GetRefLength() << " m.\n";

    file << "The pressure is decomposed into thermodynamic and dynamic components.\n";
    file << "The initial value of the dynamic pressure is 0.\n";

    file << "Mach number: " << config->GetMach();
    if (config->GetKind_FluidModel() == CONSTANT_DENSITY) {
      file << ", computed using the Bulk modulus.\n";
    } else {
      file << ", computed using fluid speed of sound.\n";
    }
    file << "For external flows, the initial state is imposed at the far-field.\n";
    file << "Angle of attack (deg): " << config->GetAoA() << ", computed using the initial velocity.\n";
    file << "Side slip angle (deg): " << config->GetAoS() << ", computed using the initial velocity.\n";

    if (viscous) {
      file << "Reynolds number per meter: " << config->GetReynolds() << ", computed using initial values.\n";
      file << "Reynolds number is a byproduct of inputs only (not used internally).\n";
    }
    file << "SI units only. The grid should be dimensional (meters).\n";

    switch (config->GetKind_DensityModel()) {
      case INC_DENSITYMODEL::CONSTANT:
        if (energy)
          file << "Energy equation is active and decoupled.\n";
        else
          file << "No energy equation.\n";
        break;

      case INC_DENSITYMODEL::BOUSSINESQ:
        if (energy) file << "Energy equation is active and coupled through Boussinesq approx.\n";
        break;

      case INC_DENSITYMODEL::VARIABLE:
        if (energy) file << "Energy equation is active and coupled for variable density.\n";
        break;
    }

    file << "-- Input conditions:\n";

    switch (config->GetKind_FluidModel()) {
      case CONSTANT_DENSITY:
        file << "Fluid Model: CONSTANT_DENSITY \n";
        if (energy) {
          file << "Specific heat at constant pressure (Cp): " << config->GetSpecific_Heat_Cp() << " N.m/kg.K.\n";
        }
        if (boussinesq) file << "Thermal expansion coefficient: " << config->GetThermal_Expansion_Coeff() << " K^-1.\n";
        file << "Thermodynamic pressure not required.\n";
        break;

      case INC_IDEAL_GAS:
        file << "Fluid Model: INC_IDEAL_GAS \n";
        file << "Variable density incompressible flow using ideal gas law.\n";
        file << "Density is a function of temperature (constant thermodynamic pressure).\n";
        file << "Specific heat at constant pressure (Cp): " << config->GetSpecific_Heat_Cp() << " N.m/kg.K.\n";
        file << "Molecular weight : " << config->GetMolecular_Weight() << " g/mol\n";
        file << "Specific gas constant: " << config->GetGas_Constant() << " N.m/kg.K.\n";
        file << "Thermodynamic pressure: " << config->GetPressure_Thermodynamic();
        if (si_units) file << " Pa.\n";
        else file << " psf.\n";
        break;

      case INC_IDEAL_GAS_POLY:
        file << "Fluid Model: INC_IDEAL_GAS_POLY \n";
        file << "Variable density incompressible flow using ideal gas law.\n";
        file << "Density is a function of temperature (constant thermodynamic pressure).\n";
        file << "Molecular weight: " << config->GetMolecular_Weight() << " g/mol.\n";
        file << "Specific gas constant: " << config->GetGas_Constant() << " N.m/kg.K.\n";
        file << "Specific gas constant (non-dim): " << config->GetGas_ConstantND() << "\n";
        file << "Thermodynamic pressure: " << config->GetPressure_Thermodynamic();
        if (si_units) file << " Pa.\n";
        else file << " psf.\n";
        file << "Cp(T) polynomial coefficients: \n  (";
        for (unsigned short iVar = 0; iVar < config->GetnPolyCoeffs(); iVar++) {
          file << config->GetCp_PolyCoeff(iVar);
          if (iVar < config->GetnPolyCoeffs() - 1) file << ", ";
        }
        file << ").\n";
        file << "Cp(T) polynomial coefficients (non-dim.): \n  (";
        for (unsigned short iVar = 0; iVar < config->GetnPolyCoeffs(); iVar++) {
          file << config->GetCp_PolyCoeffND(iVar);
          if (iVar < config->GetnPolyCoeffs() - 1) file << ", ";
        }
        file << ").\n";
        break;
    }
    if (viscous) {
      switch (config->GetKind_ViscosityModel()) {
        case VISCOSITYMODEL::CONSTANT:
          file << "Viscosity Model: CONSTANT_VISCOSITY  \n";
          file << "Constant Laminar Viscosity: " << config->GetMu_Constant();
          if (si_units) file << " N.s/m^2.\n";
          else file << " lbf.s/ft^2.\n";
          file << "Laminar Viscosity (non-dim): " << config->GetMu_ConstantND() << "\n";
          break;

        case VISCOSITYMODEL::SUTHERLAND:
          file << "Viscosity Model: SUTHERLAND \n";
          file << "Ref. Laminar Viscosity: " << config->GetMu_Ref();
          if (si_units) file << " N.s/m^2.\n";
          else file << " lbf.s/ft^2.\n";
          file << "Ref. Temperature: " << config->GetMu_Temperature_Ref();
          if (si_units) file << " K.\n";
          else file << " R.\n";
          file << "Sutherland Constant: " << config->GetMu_S();
          if (si_units) file << " K.\n";
          else file << " R.\n";
          file << "Laminar Viscosity (non-dim): " << config->GetMu_ConstantND() << "\n";
          file << "Ref. Temperature (non-dim): " << config->GetMu_Temperature_RefND() << "\n";
          file << "Sutherland constant (non-dim): " << config->GetMu_SND() << "\n";
          break;

        case VISCOSITYMODEL::POLYNOMIAL:
          file << "Viscosity Model: POLYNOMIAL_VISCOSITY  \n";
          file << "Mu(T) polynomial coefficients: \n  (";
          for (unsigned short iVar = 0; iVar < config->GetnPolyCoeffs(); iVar++) {
            file << config->GetMu_PolyCoeff(iVar);
            if (iVar < config->GetnPolyCoeffs() - 1) file << ", ";
          }
          file << ").\n";
          file << "Mu(T) polynomial coefficients (non-dim.): \n  (";
          for (unsigned short iVar = 0; iVar < config->GetnPolyCoeffs(); iVar++) {
            file << config->GetMu_PolyCoeffND(iVar);
            if (iVar < config->GetnPolyCoeffs() - 1) file << ", ";
          }
          file << ").\n";
          break;

        case VISCOSITYMODEL::FLAMELET:
          break;
      }

      if (energy) {
        switch (config->GetKind_ConductivityModel()) {
          case CONDUCTIVITYMODEL::CONSTANT_PRANDTL:
            file << "Conductivity Model: CONSTANT_PRANDTL  \n";
            file << "Prandtl (Laminar): " << config->GetPrandtl_Lam() << "\n";
            break;

          case CONDUCTIVITYMODEL::CONSTANT:
            file << "Conductivity Model: CONSTANT \n";
            file << "Molecular Conductivity: " << config->GetThermal_Conductivity_Constant() << " W/m^2.K.\n";
            file << "Molecular Conductivity (non-dim): " << config->GetThermal_Conductivity_ConstantND() << "\n";
            break;

          case CONDUCTIVITYMODEL::POLYNOMIAL:
            file << "Viscosity Model: POLYNOMIAL \n";
            file << "Kt(T) polynomial coefficients: \n  (";
            for (unsigned short iVar = 0; iVar < config->GetnPolyCoeffs(); iVar++) {
              file << config->GetKt_PolyCoeff(iVar);
              if (iVar < config->GetnPolyCoeffs() - 1) file << ", ";
            }
            file << ").\n";
            file << "Kt(T) polynomial coefficients (non-dim.): \n  (";
            for (unsigned short iVar = 0; iVar < config->GetnPolyCoeffs(); iVar++) {
              file << config->GetKt_PolyCoeffND(iVar);
              if (iVar < config->GetnPolyCoeffs() - 1) file << ", ";
            }
            file << ").\n";
            break;

          case CONDUCTIVITYMODEL::FLAMELET:
            break;
        }

        if (turbulent) {
          switch (config->GetKind_ConductivityModel_Turb()) {
            case CONDUCTIVITYMODEL_TURB::CONSTANT_PRANDTL:
              file << "Turbulent Conductivity Model: CONSTANT_PRANDTL  \n";
              file << "Turbulent Prandtl: " << config->GetPrandtl_Turb() << "\n";
              break;
            case CONDUCTIVITYMODEL_TURB::NONE:
              file << "Turbulent Conductivity Model: CONDUCTIVITYMODEL_TURB::NONE \n";
              file << "No turbulent component in effective thermal conductivity.\n";
              break;
          }
        }
      }
    }

    if (config->GetKind_FluidModel() == CONSTANT_DENSITY) {
      file << "Bulk modulus: " << config->GetBulk_Modulus();
      if (si_units) file << " Pa.\n";
      else file << " psf.\n";
    }

    file << "Initial dynamic pressure: " << config->GetPressure_FreeStream();
    if (si_units) file << " Pa.\n";
    else file << " psf.\n";

    file << "Initial total pressure: "
         << config->GetPressure_FreeStream() +
                0.5 * config->GetDensity_FreeStream() * config->GetModVel_FreeStream() * config->GetModVel_FreeStream();
    if (si_units) file << " Pa.\n";
    else file << " psf.\n";

    if (energy) {
      file << "Initial temperature: " << config->GetTemperature_FreeStream();
      if (si_units) file << " K.\n";
      else file << " R.\n";
    }

    file << "Initial density: " << config->GetDensity_FreeStream();
    if (si_units) file << " kg/m^3.\n";
    else file << " slug/ft^3.\n";

    file << "Free-stream velocity: (" << config->GetVelocity_FreeStream()[0];
    file << ", " << config->GetVelocity_FreeStream()[1];
    if (nDim == 3) {
      file << ", " << config->GetVelocity_FreeStream()[2];
    }
    if (si_units) file << ") m/s. ";
    else file << ") ft/s. ";

    file << "Magnitude: " << config->GetModVel_FreeStream();
    if (si_units) file << " m/s.\n";
    else file << " ft/s.\n";

    if (viscous) {
      file << "Initial laminar viscosity: " << config->GetViscosity_FreeStream();
      if (si_units) file << " N.s/m^2.\n";
      else file << " lbf.s/ft^2.\n";
      if (turbulent) {
        file << "Initial turb. kinetic energy per unit mass: " << config->GetTke_FreeStream();
        if (si_units) file << " m^2/s^2.\n";
        else file << " ft^2/s^2.\n";
        file << "Initial specific dissipation: " << config->GetOmega_FreeStream();
        if (si_units) file << " 1/s.\n";
        else file << " 1/s.\n";
      }
    }

    if (unsteady) {
      file << "Total time: " << config->GetTotal_UnstTime() << " s. Time step: " << config->GetDelta_UnstTime()
           << " s.\n";
    }

    /*--- Print out reference values. ---*/

    file << "-- Reference values:\n";

    if (config->GetKind_FluidModel() != CONSTANT_DENSITY) {
      file << "Reference specific gas constant: " << config->GetGas_Constant_Ref();
      if (si_units) file << " N.m/kg.K.\n";
      else file << " lbf.ft/slug.R.\n";
    } else {
      if (energy) {
        file << "Reference specific heat: " << config->GetGas_Constant_Ref();
        if (si_units) file << " N.m/kg.K.\n";
        else file << " lbf.ft/slug.R.\n";
      }
    }

    file << "Reference pressure: " << config->GetPressure_Ref();
    if (si_units) file << " Pa.\n";
    else file << " psf.\n";

    if (energy) {
      file << "Reference temperature: " << config->GetTemperature_Ref();
      if (si_units) file << " K.\n";
      else file << " R.\n";
    }

    file << "Reference density: " << config->GetDensity_Ref();
    if (si_units) file << " kg/m^3.\n";
    else file << " slug/ft^3.\n";

    file << "Reference velocity: " << config->GetVelocity_Ref();
    if (si_units) file << " m/s.\n";
    else file << " ft/s.\n";

    file << "Reference length: " << config->GetLength_Ref();
    if (si_units) file << " m.\n";
    else file << " in.\n";

    if (viscous) {
      file << "Reference viscosity: " << config->GetViscosity_Ref();
      if (si_units) file << " N.s/m^2.\n";
      else file << " lbf.s/ft^2.\n";
    }

    if (unsteady) file << "Reference time: " << config->GetTime_Ref() << " s.\n";

    /*--- Print out resulting non-dim values here. ---*/

    file << "-- Resulting non-dimensional state:\n";
    file << "Mach number (non-dim): " << config->GetMach() << "\n";
    if (viscous) {
      file << "Reynolds number (per m): " << config->GetReynolds() << "\n";
    }

    if (config->GetKind_FluidModel() != CONSTANT_DENSITY) {
      file << "Specific gas constant (non-dim): " << config->GetGas_ConstantND() << "\n";
      file << "Initial thermodynamic pressure (non-dim): " << config->GetPressure_ThermodynamicND() << "\n";
    } else {
      if (energy) {
        file << "Specific heat at constant pressure (non-dim): " << config->GetSpecific_Heat_CpND() << "\n";
        if (boussinesq)
          file << "Thermal expansion coefficient (non-dim.): " << config->GetThermal_Expansion_CoeffND() << " K^-1.\n";
      }
    }

    if (energy) file << "Initial temperature (non-dim): " << config->GetTemperature_FreeStreamND() << "\n";
    file << "Initial pressure (non-dim): " << config->GetPressure_FreeStreamND() << "\n";
    file << "Initial density (non-dim): " << config->GetDensity_FreeStreamND() << "\n";

    file << "Initial velocity (non-dim): (" << config->GetVelocity_FreeStreamND()[0];
    file << ", " << config->GetVelocity_FreeStreamND()[1];
    if (nDim == 3) {
      file << ", " << config->GetVelocity_FreeStreamND()[2];
    }
    file << "). Magnitude: " << config->GetModVel_FreeStreamND() << "\n";

    if (viscous) {
      file << "Initial viscosity (non-dim): " << config->GetViscosity_FreeStreamND() << "\n";
      if (turbulent) {
        file << "Initial turb. kinetic energy (non-dim): " << config->GetTke_FreeStreamND() << "\n";
        file << "Initial specific dissipation (non-dim): " << config->GetOmega_FreeStreamND() << "\n";
      }
    }

    if (unsteady) {
      file << "Total time (non-dim): " << config->GetTotal_UnstTimeND() << "\n";
      file << "Time step (non-dim): " << config->GetDelta_UnstTimeND() << "\n";
    }
  }

  /*--- Begin forces breakdown info. ---*/

  file << fixed;
  file << "\n\nForces breakdown:\n\n";

  if (nDim == 3) {
    su2double m = flow_solver->GetTotal_CFz() / flow_solver->GetTotal_CFx();
    su2double term = (Total_CoPz / m) - Total_CoPx;

    if (term > 0)
      file << "Center of Pressure: X=" << 1 / m << "Z-" << term << ".\n\n";
    else
      file << "Center of Pressure: X=" << 1 / m << "Z+" << fabs(term);
    if (si_units) file << " m.\n\n";
    else file << " in.\n\n";
  } else {
    su2double m = flow_solver->GetTotal_CFy() / flow_solver->GetTotal_CFx();
    su2double term = (Total_CoPy / m) - Total_CoPx;
    if (term > 0)
      file << "Center of Pressure: X=" << 1 / m << "Y-" << term << ".\n\n";
    else
      file << "Center of Pressure: X=" << 1 / m << "Y+" << fabs(term);
    if (si_units) file << " m.\n\n";
    else file << " in.\n\n";
  }

  /*--- Reference area and force factors. ---*/

  const su2double Factor = flow_solver->GetAeroCoeffsReferenceForce();
  const su2double Ref = config->GetDensity_Ref() * pow(config->GetVelocity_Ref(), 2);

  file << "NOTE: Multiply forces by the non-dimensional factor: " << Factor << ", and the reference factor: " << Ref
       << "\nto obtain the dimensional force.\n\n";

  file << "Total CL:    ";
  file.width(11);
  file << Total_CL;
  file << " | Pressure (";
  file.width(5);
  file << SU2_TYPE::Int((Inv_CL * 100.0) / (Total_CL + EPS));
  file << "%): ";
  file.width(11);
  file << Inv_CL;
  file << " | Friction (";
  file.width(5);
  file << SU2_TYPE::Int((Visc_CL * 100.0) / (Total_CL + EPS));
  file << "%): ";
  file.width(11);
  file << Visc_CL;
  file << " | Momentum (";
  file.width(5);
  file << SU2_TYPE::Int((Mnt_CL * 100.0) / (Total_CL + EPS));
  file << "%): ";
  file.width(11);
  file << Mnt_CL << "\n";

  file << "Total CD:    ";
  file.width(11);
  file << Total_CD;
  file << " | Pressure (";
  file.width(5);
  file << SU2_TYPE::Int((Inv_CD * 100.0) / (Total_CD + EPS)) << "%): ";
  file.width(11);
  file << Inv_CD;
  file << " | Friction (";
  file.width(5);
  file << SU2_TYPE::Int((Visc_CD * 100.0) / (Total_CD + EPS)) << "%): ";
  file.width(11);
  file << Visc_CD;
  file << " | Momentum (";
  file.width(5);
  file << SU2_TYPE::Int((Mnt_CD * 100.0) / (Total_CD + EPS)) << "%): ";
  file.width(11);
  file << Mnt_CD << "\n";

  if (nDim == 3) {
    file << "Total CSF:   ";
    file.width(11);
    file << Total_CSF;
    file << " | Pressure (";
    file.width(5);
    file << SU2_TYPE::Int((Inv_CSF * 100.0) / (Total_CSF + EPS));
    file << "%): ";
    file.width(11);
    file << Inv_CSF;
    file << " | Friction (";
    file.width(5);
    file << SU2_TYPE::Int((Visc_CSF * 100.0) / (Total_CSF + EPS));
    file << "%): ";
    file.width(11);
    file << Visc_CSF;
    file << " | Momentum (";
    file.width(5);
    file << SU2_TYPE::Int((Mnt_CSF * 100.0) / (Total_CSF + EPS));
    file << "%): ";
    file.width(11);
    file << Mnt_CSF << "\n";
  }

  file << "Total CL/CD: ";
  file.width(11);
  file << Total_CEff;
  file << " | Pressure (";
  file.width(5);
  file << SU2_TYPE::Int((Inv_CEff * 100.0) / (Total_CEff + EPS));
  file << "%): ";
  file.width(11);
  file << Inv_CEff;
  file << " | Friction (";
  file.width(5);
  file << SU2_TYPE::Int((Visc_CEff * 100.0) / (Total_CEff + EPS));
  file << "%): ";
  file.width(11);
  file << Visc_CEff;
  file << " | Momentum (";
  file.width(5);
  file << SU2_TYPE::Int((Mnt_CEff * 100.0) / (Total_CEff + EPS));
  file << "%): ";
  file.width(11);
  file << Mnt_CEff << "\n";

  if (nDim == 3) {
    file << "Total CMx:   ";
    file.width(11);
    file << Total_CMx;
    file << " | Pressure (";
    file.width(5);
    file << SU2_TYPE::Int((Inv_CMx * 100.0) / (Total_CMx + EPS));
    file << "%): ";
    file.width(11);
    file << Inv_CMx;
    file << " | Friction (";
    file.width(5);
    file << SU2_TYPE::Int((Visc_CMx * 100.0) / (Total_CMx + EPS));
    file << "%): ";
    file.width(11);
    file << Visc_CMx;
    file << " | Momentum (";
    file.width(5);
    file << SU2_TYPE::Int((Mnt_CMx * 100.0) / (Total_CMx + EPS));
    file << "%): ";
    file.width(11);
    file << Mnt_CMx << "\n";

    file << "Total CMy:   ";
    file.width(11);
    file << Total_CMy;
    file << " | Pressure (";
    file.width(5);
    file << SU2_TYPE::Int((Inv_CMy * 100.0) / (Total_CMy + EPS));
    file << "%): ";
    file.width(11);
    file << Inv_CMy;
    file << " | Friction (";
    file.width(5);
    file << SU2_TYPE::Int((Visc_CMy * 100.0) / (Total_CMy + EPS));
    file << "%): ";
    file.width(11);
    file << Visc_CMy;
    file << " | Momentum (";
    file.width(5);
    file << SU2_TYPE::Int((Mnt_CMz * 100.0) / (Total_CMz + EPS));
    file << "%): ";
    file.width(11);
    file << Mnt_CMy << "\n";
  }

  file << "Total CMz:   ";
  file.width(11);
  file << Total_CMz;
  file << " | Pressure (";
  file.width(5);
  file << SU2_TYPE::Int((Inv_CMz * 100.0) / (Total_CMz + EPS));
  file << "%): ";
  file.width(11);
  file << Inv_CMz;
  file << " | Friction (";
  file.width(5);
  file << SU2_TYPE::Int((Visc_CMz * 100.0) / (Total_CMz + EPS));
  file << "%): ";
  file.width(11);
  file << Visc_CMz;
  file << " | Momentum (";
  file.width(5);
  file << SU2_TYPE::Int((Mnt_CMz * 100.0) / (Total_CMz + EPS));
  file << "%): ";
  file.width(11);
  file << Mnt_CMz << "\n";

  file << "Total CFx:   ";
  file.width(11);
  file << Total_CFx;
  file << " | Pressure (";
  file.width(5);
  file << SU2_TYPE::Int((Inv_CFx * 100.0) / (Total_CFx + EPS));
  file << "%): ";
  file.width(11);
  file << Inv_CFx;
  file << " | Friction (";
  file.width(5);
  file << SU2_TYPE::Int((Visc_CFx * 100.0) / (Total_CFx + EPS));
  file << "%): ";
  file.width(11);
  file << Visc_CFx;
  file << " | Momentum (";
  file.width(5);
  file << SU2_TYPE::Int((Mnt_CFx * 100.0) / (Total_CFx + EPS));
  file << "%): ";
  file.width(11);
  file << Mnt_CFx << "\n";

  file << "Total CFy:   ";
  file.width(11);
  file << Total_CFy;
  file << " | Pressure (";
  file.width(5);
  file << SU2_TYPE::Int((Inv_CFy * 100.0) / (Total_CFy + EPS));
  file << "%): ";
  file.width(11);
  file << Inv_CFy;
  file << " | Friction (";
  file.width(5);
  file << SU2_TYPE::Int((Visc_CFy * 100.0) / (Total_CFy + EPS));
  file << "%): ";
  file.width(11);
  file << Visc_CFy;
  file << " | Momentum (";
  file.width(5);
  file << SU2_TYPE::Int((Mnt_CFy * 100.0) / (Total_CFy + EPS));
  file << "%): ";
  file.width(11);
  file << Mnt_CFy << "\n";

  if (nDim == 3) {
    file << "Total CFz:   ";
    file.width(11);
    file << Total_CFz;
    file << " | Pressure (";
    file.width(5);
    file << SU2_TYPE::Int((Inv_CFz * 100.0) / (Total_CFz + EPS));
    file << "%): ";
    file.width(11);
    file << Inv_CFz;
    file << " | Friction (";
    file.width(5);
    file << SU2_TYPE::Int((Visc_CFz * 100.0) / (Total_CFz + EPS));
    file << "%): ";
    file.width(11);
    file << Visc_CFz;
    file << " | Momentum (";
    file.width(5);
    file << SU2_TYPE::Int((Mnt_CFz * 100.0) / (Total_CFz + EPS));
    file << "%): ";
    file.width(11);
    file << Mnt_CFz << "\n";
  }

  file << "\n\n";

  for (auto iMarker = 0u; iMarker < nMonitoring; iMarker++) {
    file << "Surface name: " << config->GetMarker_Monitoring_TagBound(iMarker) << "\n\n";

    file << "Total CL    (";
    file.width(5);
    file << SU2_TYPE::Int((Surface_CL[iMarker] * 100.0) / (Total_CL + EPS));
    file << "%): ";
    file.width(11);
    file << Surface_CL[iMarker];
    file << " | Pressure (";
    file.width(5);
    file << SU2_TYPE::Int((Surface_CL_Inv[iMarker] * 100.0) / (Surface_CL[iMarker] + EPS));
    file << "%): ";
    file.width(11);
    file << Surface_CL_Inv[iMarker];
    file << " | Friction (";
    file.width(5);
    file << SU2_TYPE::Int((Surface_CL_Visc[iMarker] * 100.0) / (Surface_CL[iMarker] + EPS));
    file << "%): ";
    file.width(11);
    file << Surface_CL_Visc[iMarker];
    file << " | Momentum (";
    file.width(5);
    file << SU2_TYPE::Int((Surface_CL_Mnt[iMarker] * 100.0) / (Surface_CL[iMarker] + EPS));
    file << "%): ";
    file.width(11);
    file << Surface_CL_Mnt[iMarker] << "\n";

    file << "Total CD    (";
    file.width(5);
    file << SU2_TYPE::Int((Surface_CD[iMarker] * 100.0) / (Total_CD + EPS));
    file << "%): ";
    file.width(11);
    file << Surface_CD[iMarker];
    file << " | Pressure (";
    file.width(5);
    file << SU2_TYPE::Int((Surface_CD_Inv[iMarker] * 100.0) / (Surface_CD[iMarker] + EPS));
    file << "%): ";
    file.width(11);
    file << Surface_CD_Inv[iMarker];
    file << " | Friction (";
    file.width(5);
    file << SU2_TYPE::Int((Surface_CD_Visc[iMarker] * 100.0) / (Surface_CD[iMarker] + EPS));
    file << "%): ";
    file.width(11);
    file << Surface_CD_Visc[iMarker];
    file << " | Momentum (";
    file.width(5);
    file << SU2_TYPE::Int((Surface_CD_Mnt[iMarker] * 100.0) / (Surface_CD[iMarker] + EPS));
    file << "%): ";
    file.width(11);
    file << Surface_CD_Mnt[iMarker] << "\n";

    if (nDim == 3) {
      file << "Total CSF   (";
      file.width(5);
      file << SU2_TYPE::Int((Surface_CSF[iMarker] * 100.0) / (Total_CSF + EPS));
      file << "%): ";
      file.width(11);
      file << Surface_CSF[iMarker];
      file << " | Pressure (";
      file.width(5);
      file << SU2_TYPE::Int((Surface_CSF_Inv[iMarker] * 100.0) / (Surface_CSF[iMarker] + EPS));
      file << "%): ";
      file.width(11);
      file << Surface_CSF_Inv[iMarker];
      file << " | Friction (";
      file.width(5);
      file << SU2_TYPE::Int((Surface_CSF_Visc[iMarker] * 100.0) / (Surface_CSF[iMarker] + EPS));
      file << "%): ";
      file.width(11);
      file << Surface_CSF_Visc[iMarker];
      file << " | Momentum (";
      file.width(5);
      file << SU2_TYPE::Int((Surface_CSF_Mnt[iMarker] * 100.0) / (Surface_CSF[iMarker] + EPS));
      file << "%): ";
      file.width(11);
      file << Surface_CSF_Mnt[iMarker] << "\n";
    }

    file << "Total CL/CD (";
    file.width(5);
    file << SU2_TYPE::Int((Surface_CEff[iMarker] * 100.0) / (Total_CEff + EPS));
    file << "%): ";
    file.width(11);
    file << Surface_CEff[iMarker];
    file << " | Pressure (";
    file.width(5);
    file << SU2_TYPE::Int((Surface_CEff_Inv[iMarker] * 100.0) / (Surface_CEff[iMarker] + EPS));
    file << "%): ";
    file.width(11);
    file << Surface_CEff_Inv[iMarker];
    file << " | Friction (";
    file.width(5);
    file << SU2_TYPE::Int((Surface_CEff_Visc[iMarker] * 100.0) / (Surface_CEff[iMarker] + EPS));
    file << "%): ";
    file.width(11);
    file << Surface_CEff_Visc[iMarker];
    file << " | Momentum (";
    file.width(5);
    file << SU2_TYPE::Int((Surface_CEff_Mnt[iMarker] * 100.0) / (Surface_CEff[iMarker] + EPS));
    file << "%): ";
    file.width(11);
    file << Surface_CEff_Mnt[iMarker] << "\n";

    if (nDim == 3) {
      file << "Total CMx   (";
      file.width(5);
      file << SU2_TYPE::Int((Surface_CMx[iMarker] * 100.0) / (Total_CMx + EPS));
      file << "%): ";
      file.width(11);
      file << Surface_CMx[iMarker];
      file << " | Pressure (";
      file.width(5);
      file << SU2_TYPE::Int((Surface_CMx_Inv[iMarker] * 100.0) / (Surface_CMx[iMarker] + EPS));
      file << "%): ";
      file.width(11);
      file << Surface_CMx_Inv[iMarker];
      file << " | Friction (";
      file.width(5);
      file << SU2_TYPE::Int((Surface_CMx_Visc[iMarker] * 100.0) / (Surface_CMx[iMarker] + EPS));
      file << "%): ";
      file.width(11);
      file << Surface_CMx_Visc[iMarker];
      file << " | Momentum (";
      file.width(5);
      file << SU2_TYPE::Int((Surface_CMx_Mnt[iMarker] * 100.0) / (Surface_CMx[iMarker] + EPS));
      file << "%): ";
      file.width(11);
      file << Surface_CMx_Mnt[iMarker] << "\n";

      file << "Total CMy   (";
      file.width(5);
      file << SU2_TYPE::Int((Surface_CMy[iMarker] * 100.0) / (Total_CMy + EPS));
      file << "%): ";
      file.width(11);
      file << Surface_CMy[iMarker];
      file << " | Pressure (";
      file.width(5);
      file << SU2_TYPE::Int((Surface_CMy_Inv[iMarker] * 100.0) / (Surface_CMy[iMarker] + EPS));
      file << "%): ";
      file.width(11);
      file << Surface_CMy_Inv[iMarker];
      file << " | Friction (";
      file.width(5);
      file << SU2_TYPE::Int((Surface_CMy_Visc[iMarker] * 100.0) / (Surface_CMy[iMarker] + EPS));
      file << "%): ";
      file.width(11);
      file << Surface_CMy_Visc[iMarker];
      file << " | Momentum (";
      file.width(5);
      file << SU2_TYPE::Int((Surface_CMy_Mnt[iMarker] * 100.0) / (Surface_CMy[iMarker] + EPS));
      file << "%): ";
      file.width(11);
      file << Surface_CMy_Mnt[iMarker] << "\n";
    }

    file << "Total CMz   (";
    file.width(5);
    file << SU2_TYPE::Int((Surface_CMz[iMarker] * 100.0) / (Total_CMz + EPS));
    file << "%): ";
    file.width(11);
    file << Surface_CMz[iMarker];
    file << " | Pressure (";
    file.width(5);
    file << SU2_TYPE::Int((Surface_CMz_Inv[iMarker] * 100.0) / (Surface_CMz[iMarker] + EPS));
    file << "%): ";
    file.width(11);
    file << Surface_CMz_Inv[iMarker];
    file << " | Friction (";
    file.width(5);
    file << SU2_TYPE::Int((Surface_CMz_Visc[iMarker] * 100.0) / (Surface_CMz[iMarker] + EPS));
    file << "%): ";
    file.width(11);
    file << Surface_CMz_Visc[iMarker];
    file << " | Momentum (";
    file.width(5);
    file << SU2_TYPE::Int((Surface_CMz_Mnt[iMarker] * 100.0) / (Surface_CMz[iMarker] + EPS));
    file << "%): ";
    file.width(11);
    file << Surface_CMz_Mnt[iMarker] << "\n";

    file << "Total CFx   (";
    file.width(5);
    file << SU2_TYPE::Int((Surface_CFx[iMarker] * 100.0) / (Total_CFx + EPS));
    file << "%): ";
    file.width(11);
    file << Surface_CFx[iMarker];
    file << " | Pressure (";
    file.width(5);
    file << SU2_TYPE::Int((Surface_CFx_Inv[iMarker] * 100.0) / (Surface_CFx[iMarker] + EPS));
    file << "%): ";
    file.width(11);
    file << Surface_CFx_Inv[iMarker];
    file << " | Friction (";
    file.width(5);
    file << SU2_TYPE::Int((Surface_CFx_Visc[iMarker] * 100.0) / (Surface_CFx[iMarker] + EPS));
    file << "%): ";
    file.width(11);
    file << Surface_CFx_Visc[iMarker];
    file << " | Momentum (";
    file.width(5);
    file << SU2_TYPE::Int((Surface_CFx_Mnt[iMarker] * 100.0) / (Surface_CFx[iMarker] + EPS));
    file << "%): ";
    file.width(11);
    file << Surface_CFx_Mnt[iMarker] << "\n";

    file << "Total CFy   (";
    file.width(5);
    file << SU2_TYPE::Int((Surface_CFy[iMarker] * 100.0) / (Total_CFy + EPS));
    file << "%): ";
    file.width(11);
    file << Surface_CFy[iMarker];
    file << " | Pressure (";
    file.width(5);
    file << SU2_TYPE::Int((Surface_CFy_Inv[iMarker] * 100.0) / (Surface_CFy[iMarker] + EPS));
    file << "%): ";
    file.width(11);
    file << Surface_CFy_Inv[iMarker];
    file << " | Friction (";
    file.width(5);
    file << SU2_TYPE::Int((Surface_CFy_Visc[iMarker] * 100.0) / (Surface_CFy[iMarker] + EPS));
    file << "%): ";
    file.width(11);
    file << Surface_CFy_Visc[iMarker];
    file << " | Momentum (";
    file.width(5);
    file << SU2_TYPE::Int((Surface_CFy_Mnt[iMarker] * 100.0) / (Surface_CFy[iMarker] + EPS));
    file << "%): ";
    file.width(11);
    file << Surface_CFy_Mnt[iMarker] << "\n";

    if (nDim == 3) {
      file << "Total CFz   (";
      file.width(5);
      file << SU2_TYPE::Int((Surface_CFz[iMarker] * 100.0) / (Total_CFz + EPS));
      file << "%): ";
      file.width(11);
      file << Surface_CFz[iMarker];
      file << " | Pressure (";
      file.width(5);
      file << SU2_TYPE::Int((Surface_CFz_Inv[iMarker] * 100.0) / (Surface_CFz[iMarker] + EPS));
      file << "%): ";
      file.width(11);
      file << Surface_CFz_Inv[iMarker];
      file << " | Friction (";
      file.width(5);
      file << SU2_TYPE::Int((Surface_CFz_Visc[iMarker] * 100.0) / (Surface_CFz[iMarker] + EPS));
      file << "%): ";
      file.width(11);
      file << Surface_CFz_Visc[iMarker];
      file << " | Momentum (";
      file.width(5);
      file << SU2_TYPE::Int((Surface_CFz_Mnt[iMarker] * 100.0) / (Surface_CFz[iMarker] + EPS));
      file << "%): ";
      file.width(11);
      file << Surface_CFz_Mnt[iMarker] << "\n";
    }

    file << "\n";
  }
  // clang-format on
}

bool CFlowOutput::WriteVolume_Output(CConfig *config, unsigned long Iter, bool force_writing){

  if (config->GetTime_Domain()){
    if (((config->GetTime_Marching() == TIME_MARCHING::DT_STEPPING_1ST) || (config->GetTime_Marching() == TIME_MARCHING::TIME_STEPPING)) &&
        ((Iter == 0) || (Iter % config->GetVolume_Wrt_Freq() == 0))){
      return true;
    }

    if ((config->GetTime_Marching() == TIME_MARCHING::DT_STEPPING_2ND) &&
        ((Iter == 0) ||
         (Iter % config->GetVolume_Wrt_Freq() == 0) ||
         ((Iter+1) % config->GetVolume_Wrt_Freq() == 0) || // Restarts need 2 old solution.
         ((Iter+2) == config->GetnTime_Iter()))){ // The last timestep is written anyways but again one needs the step before for restarts.
      return true;
    }
  } else {
    if (config->GetFixed_CL_Mode() && config->GetFinite_Difference_Mode()) return false;
    return ((Iter > 0) && Iter % config->GetVolume_Wrt_Freq() == 0) || force_writing;
  }

  return false || force_writing;
}

void CFlowOutput::SetTimeAveragedFields(){
  AddVolumeOutput("MEAN_DENSITY", "MeanDensity", "TIME_AVERAGE", "Mean density");
  AddVolumeOutput("MEAN_VELOCITY-X", "MeanVelocity_x", "TIME_AVERAGE", "Mean velocity x-component");
  AddVolumeOutput("MEAN_VELOCITY-Y", "MeanVelocity_y", "TIME_AVERAGE", "Mean velocity y-component");
  if (nDim == 3)
    AddVolumeOutput("MEAN_VELOCITY-Z", "MeanVelocity_z", "TIME_AVERAGE", "Mean velocity z-component");

  AddVolumeOutput("MEAN_PRESSURE", "MeanPressure", "TIME_AVERAGE", "Mean pressure");
  AddVolumeOutput("RMS_U",   "RMS[u]", "TIME_AVERAGE", "RMS u");
  AddVolumeOutput("RMS_V",   "RMS[v]", "TIME_AVERAGE", "RMS v");
  AddVolumeOutput("RMS_UV",  "RMS[uv]", "TIME_AVERAGE", "RMS uv");
  AddVolumeOutput("RMS_P",   "RMS[Pressure]",   "TIME_AVERAGE", "RMS Pressure");
  AddVolumeOutput("UUPRIME", "u'u'", "TIME_AVERAGE", "Mean Reynolds-stress component u'u'");
  AddVolumeOutput("VVPRIME", "v'v'", "TIME_AVERAGE", "Mean Reynolds-stress component v'v'");
  AddVolumeOutput("UVPRIME", "u'v'", "TIME_AVERAGE", "Mean Reynolds-stress component u'v'");
  AddVolumeOutput("PPRIME",  "p'p'",   "TIME_AVERAGE", "Mean pressure fluctuation p'p'");
  if (nDim == 3){
    AddVolumeOutput("RMS_W",   "RMS[w]", "TIME_AVERAGE", "RMS u");
    AddVolumeOutput("RMS_UW", "RMS[uw]", "TIME_AVERAGE", "RMS uw");
    AddVolumeOutput("RMS_VW", "RMS[vw]", "TIME_AVERAGE", "RMS vw");
    AddVolumeOutput("WWPRIME", "w'w'", "TIME_AVERAGE", "Mean Reynolds-stress component w'w'");
    AddVolumeOutput("UWPRIME", "w'u'", "TIME_AVERAGE", "Mean Reynolds-stress component w'u'");
    AddVolumeOutput("VWPRIME", "w'v'", "TIME_AVERAGE", "Mean Reynolds-stress component w'v'");
  }
}

void CFlowOutput::LoadTimeAveragedData(unsigned long iPoint, const CVariable *Node_Flow){
  SetAvgVolumeOutputValue("MEAN_DENSITY", iPoint, Node_Flow->GetDensity(iPoint));
  SetAvgVolumeOutputValue("MEAN_VELOCITY-X", iPoint, Node_Flow->GetVelocity(iPoint,0));
  SetAvgVolumeOutputValue("MEAN_VELOCITY-Y", iPoint, Node_Flow->GetVelocity(iPoint,1));
  if (nDim == 3)
    SetAvgVolumeOutputValue("MEAN_VELOCITY-Z", iPoint, Node_Flow->GetVelocity(iPoint,2));

  SetAvgVolumeOutputValue("MEAN_PRESSURE", iPoint, Node_Flow->GetPressure(iPoint));

  SetAvgVolumeOutputValue("RMS_U", iPoint, pow(Node_Flow->GetVelocity(iPoint,0),2));
  SetAvgVolumeOutputValue("RMS_V", iPoint, pow(Node_Flow->GetVelocity(iPoint,1),2));
  SetAvgVolumeOutputValue("RMS_UV", iPoint, Node_Flow->GetVelocity(iPoint,0) * Node_Flow->GetVelocity(iPoint,1));
  SetAvgVolumeOutputValue("RMS_P", iPoint, pow(Node_Flow->GetPressure(iPoint),2));
  if (nDim == 3){
    SetAvgVolumeOutputValue("RMS_W", iPoint, pow(Node_Flow->GetVelocity(iPoint,2),2));
    SetAvgVolumeOutputValue("RMS_VW", iPoint, Node_Flow->GetVelocity(iPoint,2) * Node_Flow->GetVelocity(iPoint,1));
    SetAvgVolumeOutputValue("RMS_UW", iPoint,  Node_Flow->GetVelocity(iPoint,2) * Node_Flow->GetVelocity(iPoint,0));
  }

  const su2double umean  = GetVolumeOutputValue("MEAN_VELOCITY-X", iPoint);
  const su2double uumean = GetVolumeOutputValue("RMS_U", iPoint);
  const su2double vmean  = GetVolumeOutputValue("MEAN_VELOCITY-Y", iPoint);
  const su2double vvmean = GetVolumeOutputValue("RMS_V", iPoint);
  const su2double uvmean = GetVolumeOutputValue("RMS_UV", iPoint);
  const su2double pmean  = GetVolumeOutputValue("MEAN_PRESSURE", iPoint);
  const su2double ppmean = GetVolumeOutputValue("RMS_P", iPoint);

  SetVolumeOutputValue("UUPRIME", iPoint, -(umean*umean - uumean));
  SetVolumeOutputValue("VVPRIME", iPoint, -(vmean*vmean - vvmean));
  SetVolumeOutputValue("UVPRIME", iPoint, -(umean*vmean - uvmean));
  SetVolumeOutputValue("PPRIME",  iPoint, -(pmean*pmean - ppmean));
  if (nDim == 3){
    const su2double wmean  = GetVolumeOutputValue("MEAN_VELOCITY-Z", iPoint);
    const su2double wwmean = GetVolumeOutputValue("RMS_W", iPoint);
    const su2double uwmean = GetVolumeOutputValue("RMS_UW", iPoint);
    const su2double vwmean = GetVolumeOutputValue("RMS_VW", iPoint);
    SetVolumeOutputValue("WWPRIME", iPoint, -(wmean*wmean - wwmean));
    SetVolumeOutputValue("UWPRIME", iPoint, -(umean*wmean - uwmean));
    SetVolumeOutputValue("VWPRIME",  iPoint, -(vmean*wmean - vwmean));
  }
}

void CFlowOutput::SetFixedCLScreenOutput(const CConfig *config){
  PrintingToolbox::CTablePrinter FixedCLSummary(&cout);

  if (fabs(historyOutput_Map["CL_DRIVER_COMMAND"].value) > 1e-16){
    FixedCLSummary.AddColumn("Fixed CL Mode", 40);
    FixedCLSummary.AddColumn("Value", 30);
    FixedCLSummary.SetAlign(PrintingToolbox::CTablePrinter::LEFT);
    FixedCLSummary.PrintHeader();
    FixedCLSummary << "Current CL" << historyOutput_Map["LIFT"].value;
    FixedCLSummary << "Target CL" << config->GetTarget_CL();
    FixedCLSummary << "Previous AOA" << historyOutput_Map["PREV_AOA"].value;
    if (config->GetFinite_Difference_Mode()){
      FixedCLSummary << "Changed AoA by (Finite Difference step)" << historyOutput_Map["CL_DRIVER_COMMAND"].value;
      lastInnerIter = curInnerIter - 1;
    }
    else
      FixedCLSummary << "Changed AoA by" << historyOutput_Map["CL_DRIVER_COMMAND"].value;
    FixedCLSummary.PrintFooter();
    SetScreen_Header(config);
  }

  else if (config->GetFinite_Difference_Mode() && historyOutput_Map["AOA"].value == historyOutput_Map["PREV_AOA"].value){
    FixedCLSummary.AddColumn("Fixed CL Mode (Finite Difference)", 40);
    FixedCLSummary.AddColumn("Value", 30);
    FixedCLSummary.SetAlign(PrintingToolbox::CTablePrinter::LEFT);
    FixedCLSummary.PrintHeader();
    FixedCLSummary << "Delta CL / Delta AoA" << config->GetdCL_dAlpha();
    FixedCLSummary << "Delta CD / Delta CL" << config->GetdCD_dCL();
    if (nDim == 3){
      FixedCLSummary << "Delta CMx / Delta CL" << config->GetdCMx_dCL();
      FixedCLSummary << "Delta CMy / Delta CL" << config->GetdCMy_dCL();
    }
    FixedCLSummary << "Delta CMz / Delta CL" << config->GetdCMz_dCL();
    FixedCLSummary.PrintFooter();
    curInnerIter = lastInnerIter;
    WriteMetaData(config);
    curInnerIter = config->GetInnerIter();
  }
}<|MERGE_RESOLUTION|>--- conflicted
+++ resolved
@@ -80,12 +80,6 @@
     /// DESCRIPTION: Species Variance
     AddHistoryOutput("SURFACE_SPECIES_VARIANCE", "Species_Variance", ScreenOutputFormat::SCIENTIFIC, "SPECIES_COEFF", "Total species variance, measure for mixing quality. On all markers set in MARKER_ANALYZE", HistoryFieldType::COEFFICIENT);
   }
-  /// DESCRIPTION: Average mass fraction of CO    
-  AddHistoryOutput("AVG_CO",                   "Avg_CO",                    ScreenOutputFormat::SCIENTIFIC, "SPECIES_COEFF", "Total average mass fraction of CO on all markers set in MARKER_ANALYZE", HistoryFieldType::COEFFICIENT);
-  /// DESCRIPTION: Average mass fraction of NO    
-  AddHistoryOutput("AVG_NOX",                  "Avg_NOx",                   ScreenOutputFormat::SCIENTIFIC, "SPECIES_COEFF", "Total average mass fraction of NO on all markers set in MARKER_ANALYZE", HistoryFieldType::COEFFICIENT);
-  /// DESCRIPTION: Average mass fraction of CH4
-  AddHistoryOutput("AVG_CH4",                  "Avg_CH4",                   ScreenOutputFormat::SCIENTIFIC, "SPECIES_COEFF", "Total average mass fraction of CH4 on all markers set in MARKER_ANALYZE", HistoryFieldType::COEFFICIENT);
   /// END_GROUP
 
   /// BEGIN_GROUP: AERO_COEFF_SURF, DESCRIPTION: Surface values on non-solid markers.
@@ -120,14 +114,6 @@
   AddHistoryOutputPerSurface("SURFACE_TOTAL_TEMPERATURE","Avg_TotalTemp",             ScreenOutputFormat::SCIENTIFIC, "FLOW_COEFF_SURF", Marker_Analyze, HistoryFieldType::COEFFICIENT);
   /// DESCRIPTION: Average total pressure
   AddHistoryOutputPerSurface("SURFACE_TOTAL_PRESSURE",   "Avg_TotalPress",            ScreenOutputFormat::SCIENTIFIC, "FLOW_COEFF_SURF", Marker_Analyze, HistoryFieldType::COEFFICIENT);
-<<<<<<< HEAD
-  /// DESCRIPTION: Average mass fraction of CO
-  AddHistoryOutputPerSurface("AVG_CO",                   "Avg_CO",                    ScreenOutputFormat::SCIENTIFIC, "FLOW_COEFF_SURF", Marker_Analyze, HistoryFieldType::COEFFICIENT);
-  /// DESCRIPTION: Average mass fraction of NO
-  AddHistoryOutputPerSurface("AVG_NOX",                  "Avg_NOx",                   ScreenOutputFormat::SCIENTIFIC, "FLOW_COEFF_SURF", Marker_Analyze, HistoryFieldType::COEFFICIENT);
-  /// DESCRIPTION: Average mass fraction of CH4
-  AddHistoryOutputPerSurface("AVG_CH4",                  "Avg_CH4",                   ScreenOutputFormat::SCIENTIFIC, "FLOW_COEFF_SURF", Marker_Analyze, HistoryFieldType::COEFFICIENT);
-=======
   if (config->GetKind_Species_Model() != SPECIES_MODEL::NONE) {
     /// DESCRIPTION: Average Species
     for (unsigned short iVar = 0; iVar < config->GetnSpecies(); iVar++) {
@@ -136,16 +122,11 @@
     /// DESCRIPTION: Species Variance
     AddHistoryOutputPerSurface("SURFACE_SPECIES_VARIANCE", "Species_Variance", ScreenOutputFormat::SCIENTIFIC, "SPECIES_COEFF_SURF", Marker_Analyze, HistoryFieldType::COEFFICIENT);
   }
->>>>>>> 4d2854a3
   /// END_GROUP
 }
 // clang-format on
 
-<<<<<<< HEAD
-void CFlowOutput::SetAnalyzeSurface(CSolver **solver, const CGeometry *geometry, CConfig *config, bool output){
-=======
 void CFlowOutput::SetAnalyzeSurface(const CSolver* const*solver, const CGeometry *geometry, CConfig *config, bool output){
->>>>>>> 4d2854a3
 
   unsigned short iDim, iMarker, iMarker_Analyze;
   unsigned long iVertex, iPoint;
@@ -162,7 +143,6 @@
   const bool compressible   = config->GetKind_Regime() == ENUM_REGIME::COMPRESSIBLE;
   const bool incompressible = config->GetKind_Regime() == ENUM_REGIME::INCOMPRESSIBLE;
   const bool energy         = config->GetEnergy_Equation();
-  const bool flamelet_model = config->GetKind_Scalar_Model() == PROGRESS_VARIABLE;
   const bool streamwisePeriodic = (config->GetKind_Streamwise_Periodic() != ENUM_STREAMWISE_PERIODIC::NONE);
   const bool species        = config->GetKind_Species_Model() != SPECIES_MODEL::NONE;
   const auto nSpecies       = config->GetnSpecies();
@@ -170,13 +150,8 @@
   const bool axisymmetric               = config->GetAxisymmetric();
   const unsigned short nMarker_Analyze  = config->GetnMarker_Analyze();
 
-<<<<<<< HEAD
-  CSolver* flow_solver   = solver[FLOW_SOL];
-  CSolver* scalar_solver = solver[SCALAR_SOL];
-=======
   const auto flow_nodes = solver[FLOW_SOL]->GetNodes();
   const CVariable* species_nodes = species ? solver[SPECIES_SOL]->GetNodes() : nullptr;
->>>>>>> 4d2854a3
 
   vector<su2double> Surface_MassFlow          (nMarker,0.0);
   vector<su2double> Surface_Mach              (nMarker,0.0);
@@ -192,14 +167,8 @@
   vector<su2double> Surface_VelocityIdeal     (nMarker,0.0);
   vector<su2double> Surface_Area              (nMarker,0.0);
   vector<su2double> Surface_MassFlow_Abs      (nMarker,0.0);
-<<<<<<< HEAD
-  vector<su2double> Surface_CO                (nMarker,0.0);
-  vector<su2double> Surface_NOx               (nMarker,0.0);
-  vector<su2double> Surface_CH4               (nMarker,0.0);
-=======
   su2activematrix Surface_Species(nMarker, nSpecies);
   Surface_Species = su2double(0.0);
->>>>>>> 4d2854a3
 
   su2double  Tot_Surface_MassFlow          = 0.0;
   su2double  Tot_Surface_Mach              = 0.0;
@@ -214,17 +183,7 @@
   su2double  Tot_Surface_TotalPressure     = 0.0;
   su2double  Tot_Momentum_Distortion       = 0.0;
   su2double  Tot_SecondOverUniformity      = 0.0;
-<<<<<<< HEAD
-  su2double  Tot_Surface_CO                = 0.0;
-  su2double  Tot_Surface_NOx               = 0.0;
-  su2double  Tot_Surface_CH4               = 0.0;
-  //su2double  Tot_Surface_Scalar[n_scalars];
-  //for (int i_scalar = 0; i_scalar < n_scalars; ++i_scalar)
-  //  Tot_Surface_Scalar[i_scalar] = 0.0;
-
-=======
   vector<su2double> Tot_Surface_Species(nSpecies,0.0);
->>>>>>> 4d2854a3
 
   /*--- Compute the numerical fan face Mach number, and the total area of the inflow ---*/
 
@@ -258,20 +217,12 @@
             AxiFactor = 1.0;
           }
 
-<<<<<<< HEAD
-          Density = flow_solver->GetNodes()->GetDensity(iPoint);
-=======
           Density = flow_nodes->GetDensity(iPoint);
->>>>>>> 4d2854a3
           Velocity2 = 0.0; Area = 0.0; MassFlow = 0.0; Vn = 0.0; Vtang2 = 0.0;
 
           for (iDim = 0; iDim < nDim; iDim++) {
             Area += (Vector[iDim] * AxiFactor) * (Vector[iDim] * AxiFactor);
-<<<<<<< HEAD
-            Velocity[iDim] = flow_solver->GetNodes()->GetVelocity(iPoint,iDim);
-=======
             Velocity[iDim] = flow_nodes->GetVelocity(iPoint,iDim);
->>>>>>> 4d2854a3
             Velocity2 += Velocity[iDim] * Velocity[iDim];
             Vn += Velocity[iDim] * Vector[iDim] * AxiFactor;
             MassFlow += Vector[iDim] * AxiFactor * Density * Velocity[iDim];
@@ -280,18 +231,10 @@
           Area       = sqrt (Area);
           if (AxiFactor == 0.0) Vn = 0.0; else Vn /= Area;
           Vn2        = Vn * Vn;
-<<<<<<< HEAD
-
-          Pressure   = flow_solver->GetNodes()->GetPressure(iPoint);
-          /*--- Use recovered pressure here as pressure difference between in and outlet is zero otherwise  ---*/
-          if(streamwisePeriodic) Pressure = flow_solver->GetNodes()->GetStreamwise_Periodic_RecoveredPressure(iPoint);
-          SoundSpeed = flow_solver->GetNodes()->GetSoundSpeed(iPoint);
-=======
           Pressure   = flow_nodes->GetPressure(iPoint);
           /*--- Use recovered pressure here as pressure difference between in and outlet is zero otherwise  ---*/
           if(streamwisePeriodic) Pressure = flow_nodes->GetStreamwise_Periodic_RecoveredPressure(iPoint);
           SoundSpeed = flow_nodes->GetSoundSpeed(iPoint);
->>>>>>> 4d2854a3
 
           for (iDim = 0; iDim < nDim; iDim++) {
             TangVel[iDim] = Velocity[iDim] - Vn*Vector[iDim]*AxiFactor/Area;
@@ -300,17 +243,6 @@
 
           if (incompressible){
             if (config->GetKind_DensityModel() == INC_DENSITYMODEL::VARIABLE) {
-<<<<<<< HEAD
-              Mach = sqrt(flow_solver->GetNodes()->GetVelocity2(iPoint))/
-              sqrt(flow_solver->GetNodes()->GetSpecificHeatCp(iPoint)*config->GetPressure_ThermodynamicND()/(flow_solver->GetNodes()->GetSpecificHeatCv(iPoint)*flow_solver->GetNodes()->GetDensity(iPoint)));
-            } else {
-              Mach = sqrt(flow_solver->GetNodes()->GetVelocity2(iPoint))/
-              sqrt(config->GetBulk_Modulus()/(flow_solver->GetNodes()->GetDensity(iPoint)));
-            }
-            Temperature       = flow_solver->GetNodes()->GetTemperature(iPoint);
-            Enthalpy          = flow_solver->GetNodes()->GetSpecificHeatCp(iPoint)*Temperature;
-            TotalTemperature  = Temperature + 0.5*Velocity2/flow_solver->GetNodes()->GetSpecificHeatCp(iPoint);
-=======
               Mach = sqrt(flow_nodes->GetVelocity2(iPoint))/
               sqrt(flow_nodes->GetSpecificHeatCp(iPoint)*config->GetPressure_ThermodynamicND()/(flow_nodes->GetSpecificHeatCv(iPoint)*flow_nodes->GetDensity(iPoint)));
             } else {
@@ -320,17 +252,12 @@
             Temperature       = flow_nodes->GetTemperature(iPoint);
             Enthalpy          = flow_nodes->GetSpecificHeatCp(iPoint)*Temperature;
             TotalTemperature  = Temperature + 0.5*Velocity2/flow_nodes->GetSpecificHeatCp(iPoint);
->>>>>>> 4d2854a3
             TotalPressure     = Pressure + 0.5*Density*Velocity2;
           }
           else{
             Mach              = sqrt(Velocity2)/SoundSpeed;
             Temperature       = Pressure / (Gas_Constant * Density);
-<<<<<<< HEAD
-            Enthalpy          = flow_solver->GetNodes()->GetEnthalpy(iPoint);
-=======
             Enthalpy          = flow_nodes->GetEnthalpy(iPoint);
->>>>>>> 4d2854a3
             TotalTemperature  = Temperature * (1.0 + Mach * Mach * 0.5 * (Gamma - 1.0));
             TotalPressure     = Pressure * pow( 1.0 + Mach * Mach * 0.5 * (Gamma - 1.0), Gamma / (Gamma - 1.0));
           }
@@ -353,20 +280,9 @@
           Surface_Pressure[iMarker]         += Pressure*Weight;
           Surface_TotalTemperature[iMarker] += TotalTemperature*Weight;
           Surface_TotalPressure[iMarker]    += TotalPressure*Weight;
-<<<<<<< HEAD
-          if (flamelet_model){
-            Surface_CO[iMarker]  += scalar_solver->GetNodes()->GetSolution(iPoint, I_CO) * Weight;
-            Surface_NOx[iMarker] += scalar_solver->GetNodes()->GetSolution(iPoint, I_NOX) * Weight;
-          }
-
-          if (config->GetKind_FluidModel() == MIXTURE_FLUID_MODEL) {
-            Surface_CH4[iMarker] += scalar_solver->GetNodes()->GetSolution(iPoint, 0) * Weight;
-          }
-=======
           if (species)
             for (unsigned short iVar = 0; iVar < nSpecies; iVar++)
               Surface_Species(iMarker, iVar) += species_nodes->GetSolution(iPoint, iVar)*Weight;
->>>>>>> 4d2854a3
 
           /*--- For now, always used the area to weight the uniformities. ---*/
 
@@ -395,14 +311,8 @@
   vector<su2double> Surface_TotalPressure_Local     (nMarker_Analyze,0.0);
   vector<su2double> Surface_Area_Local              (nMarker_Analyze,0.0);
   vector<su2double> Surface_MassFlow_Abs_Local      (nMarker_Analyze,0.0);
-<<<<<<< HEAD
-  vector<su2double> Surface_CO_Local                (nMarker_Analyze,0.0);
-  vector<su2double> Surface_NOx_Local               (nMarker_Analyze,0.0);
-  vector<su2double> Surface_CH4_Local               (nMarker_Analyze,0.0);
-=======
   su2activematrix Surface_Species_Local(nMarker_Analyze,nSpecies);
   Surface_Species_Local = su2double(0.0);
->>>>>>> 4d2854a3
 
   vector<su2double> Surface_MassFlow_Total          (nMarker_Analyze,0.0);
   vector<su2double> Surface_Mach_Total              (nMarker_Analyze,0.0);
@@ -417,14 +327,8 @@
   vector<su2double> Surface_TotalPressure_Total     (nMarker_Analyze,0.0);
   vector<su2double> Surface_Area_Total              (nMarker_Analyze,0.0);
   vector<su2double> Surface_MassFlow_Abs_Total      (nMarker_Analyze,0.0);
-<<<<<<< HEAD
-  vector<su2double> Surface_CO_Total                (nMarker_Analyze,0.0);
-  vector<su2double> Surface_NOx_Total               (nMarker_Analyze,0.0);
-  vector<su2double> Surface_CH4_Total               (nMarker_Analyze,0.0);
-=======
   su2activematrix Surface_Species_Total(nMarker_Analyze,nSpecies);
   Surface_Species_Total = su2double(0.0);
->>>>>>> 4d2854a3
 
   vector<su2double> Surface_MomentumDistortion_Total (nMarker_Analyze,0.0);
 
@@ -452,14 +356,8 @@
           Surface_TotalPressure_Local[iMarker_Analyze]     += Surface_TotalPressure[iMarker];
           Surface_Area_Local[iMarker_Analyze]              += Surface_Area[iMarker];
           Surface_MassFlow_Abs_Local[iMarker_Analyze]      += Surface_MassFlow_Abs[iMarker];
-<<<<<<< HEAD
-          Surface_CO_Local[iMarker_Analyze]                += Surface_CO[iMarker];
-          Surface_NOx_Local[iMarker_Analyze]               += Surface_NOx[iMarker];
-          Surface_CH4_Local[iMarker_Analyze]               += Surface_CH4[iMarker];
-=======
           for (unsigned short iVar = 0; iVar < nSpecies; iVar++)
             Surface_Species_Local(iMarker_Analyze, iVar) += Surface_Species(iMarker, iVar);
->>>>>>> 4d2854a3
         }
 
       }
@@ -489,15 +387,9 @@
   Allreduce(Surface_TotalPressure_Local, Surface_TotalPressure_Total);
   Allreduce(Surface_Area_Local, Surface_Area_Total);
   Allreduce(Surface_MassFlow_Abs_Local, Surface_MassFlow_Abs_Total);
-<<<<<<< HEAD
-  Allreduce(Surface_CO_Local, Surface_CO_Total);
-  Allreduce(Surface_NOx_Local,Surface_NOx_Total);
-  Allreduce(Surface_CH4_Local, Surface_CH4_Total);
-=======
   Allreduce_su2activematrix(Surface_Species_Local, Surface_Species_Total);
 
 
->>>>>>> 4d2854a3
   /*--- Compute the value of Surface_Area_Total, and Surface_Pressure_Total, and
    set the value in the config structure for future use ---*/
 
@@ -516,14 +408,8 @@
       Surface_Pressure_Total[iMarker_Analyze]         /= Weight;
       Surface_TotalTemperature_Total[iMarker_Analyze] /= Weight;
       Surface_TotalPressure_Total[iMarker_Analyze]    /= Weight;
-<<<<<<< HEAD
-      Surface_CO_Total[iMarker_Analyze]               /= Weight;
-      Surface_NOx_Total[iMarker_Analyze]              /= Weight;
-      Surface_CH4_Total[iMarker_Analyze]              /= Weight;
-=======
       for (unsigned short iVar = 0; iVar < nSpecies; iVar++)
         Surface_Species_Total(iMarker_Analyze, iVar) /= Weight;
->>>>>>> 4d2854a3
     }
     else {
       Surface_Mach_Total[iMarker_Analyze]             = 0.0;
@@ -534,14 +420,8 @@
       Surface_Pressure_Total[iMarker_Analyze]         = 0.0;
       Surface_TotalTemperature_Total[iMarker_Analyze] = 0.0;
       Surface_TotalPressure_Total[iMarker_Analyze]    = 0.0;
-<<<<<<< HEAD
-      Surface_CO_Total[iMarker_Analyze]               = 0.0;
-      Surface_NOx_Total[iMarker_Analyze]              = 0.0;
-      Surface_CH4_Total[iMarker_Analyze]              = 0.0;
-=======
       for (unsigned short iVar = 0; iVar < nSpecies; iVar++)
         Surface_Species_Total(iMarker_Analyze, iVar) = 0.0;
->>>>>>> 4d2854a3
     }
 
     /*--- Compute flow uniformity parameters separately (always area for now). ---*/
@@ -632,22 +512,6 @@
     Tot_Surface_TotalPressure += TotalPressure;
     config->SetSurface_TotalPressure(iMarker_Analyze, TotalPressure);
 
-<<<<<<< HEAD
-    su2double y_CO = Surface_CO_Total[iMarker_Analyze];
-    SetHistoryOutputPerSurfaceValue("AVG_CO", y_CO, iMarker_Analyze);
-    Tot_Surface_CO += y_CO;
-    config->SetSurface_CO(iMarker_Analyze, y_CO);
-
-    su2double y_NOx = Surface_NOx_Total[iMarker_Analyze];
-    SetHistoryOutputPerSurfaceValue("AVG_NOX", y_NOx, iMarker_Analyze);
-    Tot_Surface_NOx += y_NOx;
-    config->SetSurface_NOx(iMarker_Analyze, y_NOx);
-
-    su2double y_CH4 = Surface_CH4_Total[iMarker_Analyze];
-    SetHistoryOutputPerSurfaceValue("AVG_CH4", y_CH4, iMarker_Analyze);
-    Tot_Surface_CH4 += y_CH4;
-    config->SetSurface_CH4(iMarker_Analyze, y_CH4);
-=======
     if (species) {
       for (unsigned short iVar = 0; iVar < nSpecies; iVar++) {
         su2double Species = Surface_Species_Total(iMarker_Analyze, iVar);
@@ -657,7 +521,6 @@
           config->SetSurface_Species_0(iMarker_Analyze, Species);
       }
     }
->>>>>>> 4d2854a3
   }
 
   /*--- Compute the average static pressure drop between two surfaces. Note
@@ -687,11 +550,6 @@
   SetHistoryOutputValue("SURFACE_SECOND_OVER_UNIFORM", Tot_SecondOverUniformity);
   SetHistoryOutputValue("SURFACE_TOTAL_TEMPERATURE", Tot_Surface_TotalTemperature);
   SetHistoryOutputValue("SURFACE_TOTAL_PRESSURE", Tot_Surface_TotalPressure);
-<<<<<<< HEAD
-  SetHistoryOutputValue("AVG_CO",   Tot_Surface_CO);
-  SetHistoryOutputValue("AVG_NOX",  Tot_Surface_NOx);
-  SetHistoryOutputValue("AVG_CH4",  Tot_Surface_CH4);
-=======
   if (species) {
     for (unsigned short iVar = 0; iVar < nSpecies; iVar++)
       SetHistoryOutputValue("SURFACE_SPECIES_" + std::to_string(iVar), Tot_Surface_Species[iVar]);
@@ -699,7 +557,6 @@
     SetAnalyzeSurface_SpeciesVariance(solver, geometry, config, Surface_Species_Total, Surface_MassFlow_Abs_Total,
                                       Surface_Area_Total);
   }
->>>>>>> 4d2854a3
 
   if ((rank == MASTER_NODE) && !config->GetDiscrete_Adjoint() && output) {
 
@@ -776,6 +633,7 @@
 
         cout << endl;
       }
+
     }
     cout.unsetf(ios_base::floatfield);
 
@@ -1248,8 +1106,6 @@
   AddHistoryOutput("FORCE_Z",    "CFz",  ScreenOutputFormat::FIXED, "AERO_COEFF", "Total force z-component on all surfaces set with MARKER_MONITORING", HistoryFieldType::COEFFICIENT);
   /// DESCRIPTION: Lift-to-drag ratio
   AddHistoryOutput("EFFICIENCY", "CEff", ScreenOutputFormat::FIXED, "AERO_COEFF", "Total lift-to-drag ratio on all surfaces set with MARKER_MONITORING", HistoryFieldType::COEFFICIENT);
-  /// DESCRIPTION: Custom objective
-  AddHistoryOutput("CUSTOM_OBJFUNC", "Custom_ObjFunc", ScreenOutputFormat::FIXED, "CUSTOM", "Custom objective function on all surfaces set with MARKER_MONITORING", HistoryFieldType::COEFFICIENT);
   /// END_GROUP
 
   /// BEGIN_GROUP: AERO_COEFF_SURF, DESCRIPTION: Aerodynamic coefficients and forces per surface.
@@ -1301,7 +1157,6 @@
   if (nDim == 3)
     SetHistoryOutputValue("FORCE_Z", flow_solver->GetTotal_CFz());
   SetHistoryOutputValue("EFFICIENCY", flow_solver->GetTotal_CEff());
-  SetHistoryOutputValue("CUSTOM_OBJFUNC", flow_solver->GetTotal_Custom_ObjFunc());
 
   for (unsigned short iMarker_Monitoring = 0; iMarker_Monitoring < config->GetnMarker_Monitoring(); iMarker_Monitoring++) {
     SetHistoryOutputPerSurfaceValue("DRAG_ON_SURFACE", flow_solver->GetSurface_CD(iMarker_Monitoring), iMarker_Monitoring);
@@ -2705,9 +2560,6 @@
           }
           file << ").\n";
           break;
-
-        case VISCOSITYMODEL::FLAMELET:
-          break;
       }
 
       if (energy) {
@@ -2737,9 +2589,6 @@
               if (iVar < config->GetnPolyCoeffs() - 1) file << ", ";
             }
             file << ").\n";
-            break;
-
-          case CONDUCTIVITYMODEL::FLAMELET:
             break;
         }
 
