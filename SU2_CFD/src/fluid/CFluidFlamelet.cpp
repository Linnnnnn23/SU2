
/*!
 * \file CfluidFlamelet.cpp
 * \brief Main subroutines of CFluidFlamelet class
 * \author D. Mayer, T. Economon, N. Beishuizen
 * \version 7.5.1 "Blackbird"
 *
 * SU2 Project Website: https://su2code.github.io
 *
 * The SU2 Project is maintained by the SU2 Foundation
 * (http://su2foundation.org)
 *
 * Copyright 2012-2023, SU2 Contributors (cf. AUTHORS.md)
 *
 * SU2 is free software; you can redistribute it and/or
 * modify it under the terms of the GNU Lesser General Public
 * License as published by the Free Software Foundation; either
 * version 2.1 of the License, or (at your option) any later version.
 *
 * SU2 is distributed in the hope that it will be useful,
 * but WITHOUT ANY WARRANTY; without even the implied warranty of
 * MERCHANTABILITY or FITNESS FOR A PARTICULAR PURPOSE. See the GNU
 * Lesser General Public License for more details.
 *
 * You should have received a copy of the GNU Lesser General Public
 * License along with SU2. If not, see <http://www.gnu.org/licenses/>.
 */

#include "../include/fluid/CFluidFlamelet.hpp"
#include "../../../Common/include/containers/CLookUpTable.hpp"
#include "../../Common/include/toolboxes/multilayer_perceptron/CLookUp_ANN.hpp"
#include "../../Common/include/toolboxes/multilayer_perceptron/CIOMap.hpp"

CFluidFlamelet::CFluidFlamelet(CConfig* config, su2double value_pressure_operating) : CFluidModel() {
#ifdef HAVE_MPI
  MPI_Comm_rank(MPI_COMM_WORLD, &rank);
#endif

  /* -- number of auxiliary species transport equations, e.g. 1=CO, 2=NOx  --- */
  n_user_scalars = config->GetNUserScalars();
  n_scalars = config->GetNScalars();
  PreferentialDiffusion = config->GetPreferentialDiffusion();
  n_CV = n_scalars - n_user_scalars;

  if (rank == MASTER_NODE) {
    cout << "Number of scalars:           " << n_scalars << endl;
    cout << "Number of user scalars:      " << n_user_scalars << endl;
    cout << "Number of control variables: " << n_CV << endl;
  }

  controlling_variables.resize(n_CV);
  config->SetNControlVars(n_CV);

  controlling_variables[I_PROGVAR] = "ProgressVariable";
  controlling_variables[I_ENTH] = "EnthalpyTot";
  if(PreferentialDiffusion) 
    controlling_variables[I_MIXFRAC] = "MixtureFraction";

  config->SetNScalars(n_scalars);

  table_scalar_names.resize(n_scalars);
  for(size_t i_CV=0; i_CV < n_CV; i_CV++)
    table_scalar_names[i_CV] = controlling_variables[i_CV];
  /*--- auxiliary species transport equations---*/
<<<<<<< HEAD
  for(size_t i_aux = 0; i_aux < n_user_scalars; i_aux++) {
    table_scalar_names[n_CV + i_aux] = config->GetUserScalarName(i_aux);
  }

  manifold_format = config->GetKind_DataDriven_Method();
  switch (manifold_format)
  {
  case ENUM_DATADRIVEN_METHOD::LUT:
    if (rank == MASTER_NODE) {
      cout << "*****************************************" << endl;
      cout << "***   initializing the lookup table   ***" << endl;
      cout << "*****************************************" << endl;
    }
    look_up_table =
      new CLookUpTable(config->GetDataDriven_FileNames()[0], table_scalar_names[I_PROGVAR], table_scalar_names[I_ENTH]);
    break;
  
  case ENUM_DATADRIVEN_METHOD::MLP:
    if (rank == MASTER_NODE) {
      cout << "***********************************************" << endl;
      cout << "*** initializing the multi-layer perceptron ***" << endl;
      cout << "***********************************************" << endl;
    }
    look_up_ANN = new MLPToolbox::CLookUp_ANN(config->GetNDataDriven_Files(), config->GetDataDriven_FileNames());
    break;
  default:
    break;
=======
  for (size_t i_aux = 0; i_aux < n_user_scalars; i_aux++) {
    table_scalar_names[n_control_vars + i_aux] = config->GetUserScalarName(i_aux);
>>>>>>> cb3c3487
  }

  config->SetLUTScalarNames(table_scalar_names);

  /*--- we currently only need 1 source term from the LUT for the progress variable
        and each auxiliary equations needs 2 source terms ---*/
  n_table_sources = 1 + 2*n_user_scalars;
  config->SetNLUTSources(n_table_sources);

  table_source_names.resize(n_table_sources);
  table_sources.resize(n_table_sources);
  table_source_names[I_SRC_TOT_PROGVAR] = "ProdRateTot_PV";
  /*--- No source term for enthalpy ---*/

  /*--- For the auxiliary equations, we use a positive (production) and a negative (consumption) term:
        S_tot = S_PROD + S_CONS * Y ---*/

  for (size_t i_aux = 0; i_aux < n_user_scalars; i_aux++) {
    /*--- Order of the source terms: S_prod_1, S_cons_1, S_prod_2, S_cons_2, ...---*/
    table_source_names[1 + 2*i_aux]     = config->GetUserSourceName(2*i_aux);
    table_source_names[1 + 2*i_aux + 1] = config->GetUserSourceName(2*i_aux + 1);
  }

  config->SetLUTSourceNames(table_source_names);

  

  n_lookups = config->GetNLookups();
  table_lookup_names.resize(n_lookups);
  for (int i_lookup = 0; i_lookup < n_lookups; ++i_lookup) {
    table_lookup_names[i_lookup] = config->GetLUTLookupName(i_lookup);
  }

  source_scalar.resize(n_scalars);
  lookup_scalar.resize(n_lookups);

  Pressure = value_pressure_operating;

  PreprocessLookUp();
}

CFluidFlamelet::~CFluidFlamelet() {
  switch (manifold_format)
  {
  case ENUM_DATADRIVEN_METHOD::LUT:
    delete look_up_table;
    break;
  case ENUM_DATADRIVEN_METHOD::MLP:
    delete iomap_TD;
    if(PreferentialDiffusion) delete iomap_PD;
    delete iomap_Sources;
    delete iomap_LookUp;
    delete look_up_ANN;
  default:
    break;
  }
}

/*--- do a lookup for the list of variables in table_lookup_names, for visualization purposes ---*/
unsigned long CFluidFlamelet::SetScalarLookups(su2double* val_scalars) {

  su2double enth = val_scalars[I_ENTH];
  su2double prog = val_scalars[I_PROGVAR];

  string name_enth = table_scalar_names[I_ENTH];
  string name_prog = table_scalar_names[I_PROGVAR];

<<<<<<< HEAD
  val_controlling_vars[I_PROGVAR] = prog;
  val_controlling_vars[I_ENTH] = enth;

  /*--- add all quantities and their address to the look up vectors ---*/
  unsigned long exit_code = Evaluate_Dataset(varnames_LookUp, val_vars_LookUp, iomap_LookUp);
=======
  /*--- perform table lookup ---*/
  unsigned long exit_code =
      look_up_table->LookUp_XY(table_lookup_names, lookup_scalar, prog, enth);
>>>>>>> cb3c3487

  return exit_code;
}

/*--- set the source terms for the transport equations ---*/
unsigned long CFluidFlamelet::SetScalarSources(su2double* val_scalars) {

  table_sources[0] = 0.0;

<<<<<<< HEAD
  val_controlling_vars[I_PROGVAR] = val_scalars[I_PROGVAR];
  val_controlling_vars[I_ENTH] = val_scalars[I_ENTH];
  if(PreferentialDiffusion) val_controlling_vars[I_MIXFRAC] = val_scalars[I_MIXFRAC];
  /*--- add all quantities and their address to the look up vectors ---*/
  unsigned long exit_code = Evaluate_Dataset(varnames_Sources, val_vars_Sources, iomap_Sources);
=======
  string name_enth = table_scalar_names[I_ENTH];
  string name_prog = table_scalar_names[I_PROGVAR];

  /*--- value for the progress variable and enthalpy ---*/
  su2double enth = val_scalars[I_ENTH];
  su2double prog = val_scalars[I_PROGVAR];

  /*--- perform table lookup ---*/
  unsigned long exit_code =
      look_up_table->LookUp_XY(varnames_Sources, val_vars_Sources, prog, enth);
>>>>>>> cb3c3487

  /*--- the source term for the progress variable is always positive by construction, but we clip from below  --- */
  source_scalar[I_PROGVAR] = max(EPS, table_sources[I_SRC_TOT_PROGVAR]);
  source_scalar[I_ENTH] = 0.0;
  if(PreferentialDiffusion) source_scalar[I_MIXFRAC] = 0.0;

  /*--- source term for the auxiliary species transport equations---*/
  for (size_t i_aux = 0; i_aux < n_user_scalars; i_aux++) {
    /*--- The source term for the auxiliary equations consists of a production term and a consumption term:
          S_TOT = S_PROD + S_CONS * Y ---*/
    su2double y_aux = val_scalars[n_CV + i_aux];     
    su2double source_prod = table_sources[1 + 2*i_aux];
    su2double source_cons = table_sources[1 + 2*i_aux + 1];
    source_scalar[n_CV + i_aux] = source_prod - source_cons * y_aux;
  }

  return exit_code;
}

void CFluidFlamelet::SetTDState_T(su2double val_temperature, const su2double* val_scalars) {
<<<<<<< HEAD

  val_controlling_vars[I_PROGVAR] = val_scalars[I_PROGVAR];
  val_controlling_vars[I_ENTH] = val_scalars[I_ENTH];
  if(PreferentialDiffusion) val_controlling_vars[I_MIXFRAC] = val_scalars[I_MIXFRAC];
=======
  su2double val_enth = val_scalars[I_ENTH];
  su2double val_prog = val_scalars[I_PROGVAR];

  string name_enth = table_scalar_names[I_ENTH];
  string name_prog = table_scalar_names[I_PROGVAR];

>>>>>>> cb3c3487
  /*--- add all quantities and their address to the look up vectors ---*/
  Evaluate_Dataset(varnames_TD, val_vars_TD, iomap_TD);

  /*--- compute Cv from Cp and molar weight of the mixture (ideal gas) ---*/
  Cv = Cp - UNIVERSAL_GAS_CONSTANT / (molar_weight);

  Density = Pressure * (molar_weight / 1000.0) / (UNIVERSAL_GAS_CONSTANT * Temperature);

  //mass_diffusivity = Kt / (Density * Cp);
}

unsigned long CFluidFlamelet::SetPreferentialDiffusionScalars(su2double* val_scalars) {
  val_controlling_vars[I_PROGVAR] = val_scalars[I_PROGVAR];
  val_controlling_vars[I_ENTH] = val_scalars[I_ENTH];
  if(PreferentialDiffusion) val_controlling_vars[I_MIXFRAC] = val_scalars[I_MIXFRAC];
  /*--- add all quantities and their address to the look up vectors ---*/
  unsigned long exit_code = Evaluate_Dataset(varnames_PD, val_vars_PD, iomap_PD);
  return exit_code;
}

<<<<<<< HEAD
unsigned long CFluidFlamelet::GetEnthFromTemp(su2double* val_enth, su2double val_prog, su2double val_mixfrac, su2double val_temp, su2double initial_value) {
=======
/* --- Total enthalpy is the transported variable, but we usually have temperature as a boundary condition,
       so we do a reverse lookup */
unsigned long CFluidFlamelet::GetEnthFromTemp(su2double* val_enth, su2double val_prog, su2double val_temp, su2double initial_value) {
>>>>>>> cb3c3487

  string name_prog = table_scalar_names[I_PROGVAR];
  string name_enth = table_scalar_names[I_ENTH];

  /* convergence criterion for temperature in [K], high accuracy needed for restarts. */
  su2double delta_temp_final = 0.001;
  su2double enth_iter = initial_value;
  su2double delta_enth;
  su2double delta_temp_iter = 1e10;

  unsigned long exit_code = 0,
                counter_limit = 50,
                counter = 0;

  bool converged = false;

  val_controlling_vars[I_PROGVAR] = val_prog;
  if(PreferentialDiffusion) val_controlling_vars[I_MIXFRAC] = val_mixfrac;

  while (!converged && (counter++ < counter_limit)) {
    val_controlling_vars[I_ENTH] = enth_iter;
    /*--- look up temperature and heat capacity ---*/
    Evaluate_Dataset(varnames_TD, val_vars_TD, iomap_TD);
    /*--- calculate delta_temperature ---*/
    delta_temp_iter = val_temp - Temperature;

    /* calculate delta_enthalpy following dh = cp * dT */
    delta_enth = Cp * delta_temp_iter;

    /*--- update enthalpy ---*/
    enth_iter += delta_enth;

  }

  /*--- set enthalpy value ---*/
  *val_enth = enth_iter;

  if (counter >= counter_limit) {
    exit_code = 1;
  }
  return exit_code;
}

void CFluidFlamelet::PreprocessLookUp() {
  /*--- Set lookup names and variables for all relevant lookup processes in the fluid model ---*/

  val_controlling_vars.resize(n_CV);

  /*--- Thermodynamic state variables ---*/
  size_t n_TD = 6;
  varnames_TD.resize(n_TD);
  val_vars_TD.resize(n_TD);

  /*--- The string in varnames_TD as it appears in the LUT file ---*/
  varnames_TD[0] = "Temperature";
  val_vars_TD[0] = &Temperature;
  varnames_TD[1] = "mean_molar_weight";
  val_vars_TD[1] = &molar_weight;
  varnames_TD[2] = "Cp";
  val_vars_TD[2] = &Cp;
  varnames_TD[3] = "ViscosityDyn";
  val_vars_TD[3] = &Mu;
  varnames_TD[4] = "Conductivity";
  val_vars_TD[4] = &Kt;
  varnames_TD[5] = "DiffusionCoefficient";
  val_vars_TD[5] = &mass_diffusivity;
  // varnames_TD[6] = "MolarWeightMix";
  // val_vars_TD[6] = &molar_weight;

  /*--- Source term variables ---*/
  varnames_Sources.resize(n_table_sources);
  val_vars_Sources.resize(n_table_sources);

  for (size_t iSource = 0; iSource < n_table_sources; iSource++) {
    varnames_Sources[iSource] = table_source_names[iSource];
    val_vars_Sources[iSource] = &table_sources[iSource];
  }

  /*--- Passive lookups ---*/
  varnames_LookUp.resize(n_lookups);
  val_vars_LookUp.resize(n_lookups);

  for (size_t iLookup = 0; iLookup < n_lookups; iLookup++) {
    varnames_LookUp[iLookup] = table_lookup_names[iLookup];
    val_vars_LookUp[iLookup] = &lookup_scalar[iLookup];
  }
  
  if(PreferentialDiffusion){
    varnames_PD.resize(FLAMELET_PREF_DIFF_SCALARS::N_BETA_TERMS);
    val_vars_PD.resize(FLAMELET_PREF_DIFF_SCALARS::N_BETA_TERMS);

    varnames_PD[FLAMELET_PREF_DIFF_SCALARS::I_BETA_PROGVAR] = "Beta_ProgVar";
    varnames_PD[FLAMELET_PREF_DIFF_SCALARS::I_BETA_ENTH_THERMAL] = "Beta_Enth_Thermal";
    varnames_PD[FLAMELET_PREF_DIFF_SCALARS::I_BETA_ENTH] = "Beta_Enth";
    varnames_PD[FLAMELET_PREF_DIFF_SCALARS::I_BETA_MIXFRAC] = "Beta_MixFrac";

    val_vars_PD[FLAMELET_PREF_DIFF_SCALARS::I_BETA_PROGVAR] = &beta_progvar;
    val_vars_PD[FLAMELET_PREF_DIFF_SCALARS::I_BETA_ENTH_THERMAL] = &beta_enth_thermal;
    val_vars_PD[FLAMELET_PREF_DIFF_SCALARS::I_BETA_ENTH] = &beta_enth;
    val_vars_PD[FLAMELET_PREF_DIFF_SCALARS::I_BETA_MIXFRAC] = &beta_mixfrac;
  }
  if(manifold_format == ENUM_DATADRIVEN_METHOD::MLP){
    iomap_TD = new MLPToolbox::CIOMap(look_up_ANN, controlling_variables, varnames_TD);
    iomap_Sources = new MLPToolbox::CIOMap(look_up_ANN, controlling_variables, varnames_Sources);
    iomap_LookUp = new MLPToolbox::CIOMap(look_up_ANN, controlling_variables, varnames_LookUp);
    if(PreferentialDiffusion) iomap_PD = new MLPToolbox::CIOMap(look_up_ANN, controlling_variables, varnames_PD);
  }
}

unsigned long CFluidFlamelet::Evaluate_Dataset(su2vector<string>& varnames, su2vector<su2double*>& val_vars, MLPToolbox::CIOMap* iomap) {
  unsigned long exit_code = 0;

  vector<string> LUT_varnames;
  vector<su2double*> LUT_val_vars;
  su2matrix<su2double*> gradient_refs;


   su2vector<su2double> CV_LUT;
   CV_LUT.resize(n_CV);
  switch (manifold_format)
  {
  case ENUM_DATADRIVEN_METHOD::LUT:
    LUT_varnames.resize(varnames.size());
    LUT_val_vars.resize(val_vars.size());
    for(auto iVar=0; iVar<varnames.size(); iVar++){
      LUT_varnames[iVar] = varnames[iVar];
      LUT_val_vars[iVar] = val_vars[iVar];
    }
    if(PreferentialDiffusion){
      exit_code = look_up_table->LookUp_XYZ(LUT_varnames, LUT_val_vars, val_controlling_vars[I_PROGVAR], val_controlling_vars[I_ENTH], val_controlling_vars[I_MIXFRAC]);
    }else
      exit_code = look_up_table->LookUp_XY(LUT_varnames, LUT_val_vars, val_controlling_vars[I_PROGVAR], val_controlling_vars[I_ENTH]);

    break;
  case ENUM_DATADRIVEN_METHOD::MLP:
    exit_code = look_up_ANN->PredictANN(iomap,val_controlling_vars, val_vars);

    break;
  default:
    break;
  }
  return exit_code;
}<|MERGE_RESOLUTION|>--- conflicted
+++ resolved
@@ -62,7 +62,6 @@
   for(size_t i_CV=0; i_CV < n_CV; i_CV++)
     table_scalar_names[i_CV] = controlling_variables[i_CV];
   /*--- auxiliary species transport equations---*/
-<<<<<<< HEAD
   for(size_t i_aux = 0; i_aux < n_user_scalars; i_aux++) {
     table_scalar_names[n_CV + i_aux] = config->GetUserScalarName(i_aux);
   }
@@ -90,10 +89,6 @@
     break;
   default:
     break;
-=======
-  for (size_t i_aux = 0; i_aux < n_user_scalars; i_aux++) {
-    table_scalar_names[n_control_vars + i_aux] = config->GetUserScalarName(i_aux);
->>>>>>> cb3c3487
   }
 
   config->SetLUTScalarNames(table_scalar_names);
@@ -161,17 +156,11 @@
   string name_enth = table_scalar_names[I_ENTH];
   string name_prog = table_scalar_names[I_PROGVAR];
 
-<<<<<<< HEAD
   val_controlling_vars[I_PROGVAR] = prog;
   val_controlling_vars[I_ENTH] = enth;
 
   /*--- add all quantities and their address to the look up vectors ---*/
   unsigned long exit_code = Evaluate_Dataset(varnames_LookUp, val_vars_LookUp, iomap_LookUp);
-=======
-  /*--- perform table lookup ---*/
-  unsigned long exit_code =
-      look_up_table->LookUp_XY(table_lookup_names, lookup_scalar, prog, enth);
->>>>>>> cb3c3487
 
   return exit_code;
 }
@@ -181,24 +170,11 @@
 
   table_sources[0] = 0.0;
 
-<<<<<<< HEAD
   val_controlling_vars[I_PROGVAR] = val_scalars[I_PROGVAR];
   val_controlling_vars[I_ENTH] = val_scalars[I_ENTH];
   if(PreferentialDiffusion) val_controlling_vars[I_MIXFRAC] = val_scalars[I_MIXFRAC];
   /*--- add all quantities and their address to the look up vectors ---*/
   unsigned long exit_code = Evaluate_Dataset(varnames_Sources, val_vars_Sources, iomap_Sources);
-=======
-  string name_enth = table_scalar_names[I_ENTH];
-  string name_prog = table_scalar_names[I_PROGVAR];
-
-  /*--- value for the progress variable and enthalpy ---*/
-  su2double enth = val_scalars[I_ENTH];
-  su2double prog = val_scalars[I_PROGVAR];
-
-  /*--- perform table lookup ---*/
-  unsigned long exit_code =
-      look_up_table->LookUp_XY(varnames_Sources, val_vars_Sources, prog, enth);
->>>>>>> cb3c3487
 
   /*--- the source term for the progress variable is always positive by construction, but we clip from below  --- */
   source_scalar[I_PROGVAR] = max(EPS, table_sources[I_SRC_TOT_PROGVAR]);
@@ -219,19 +195,10 @@
 }
 
 void CFluidFlamelet::SetTDState_T(su2double val_temperature, const su2double* val_scalars) {
-<<<<<<< HEAD
 
   val_controlling_vars[I_PROGVAR] = val_scalars[I_PROGVAR];
   val_controlling_vars[I_ENTH] = val_scalars[I_ENTH];
   if(PreferentialDiffusion) val_controlling_vars[I_MIXFRAC] = val_scalars[I_MIXFRAC];
-=======
-  su2double val_enth = val_scalars[I_ENTH];
-  su2double val_prog = val_scalars[I_PROGVAR];
-
-  string name_enth = table_scalar_names[I_ENTH];
-  string name_prog = table_scalar_names[I_PROGVAR];
-
->>>>>>> cb3c3487
   /*--- add all quantities and their address to the look up vectors ---*/
   Evaluate_Dataset(varnames_TD, val_vars_TD, iomap_TD);
 
@@ -252,13 +219,7 @@
   return exit_code;
 }
 
-<<<<<<< HEAD
 unsigned long CFluidFlamelet::GetEnthFromTemp(su2double* val_enth, su2double val_prog, su2double val_mixfrac, su2double val_temp, su2double initial_value) {
-=======
-/* --- Total enthalpy is the transported variable, but we usually have temperature as a boundary condition,
-       so we do a reverse lookup */
-unsigned long CFluidFlamelet::GetEnthFromTemp(su2double* val_enth, su2double val_prog, su2double val_temp, su2double initial_value) {
->>>>>>> cb3c3487
 
   string name_prog = table_scalar_names[I_PROGVAR];
   string name_enth = table_scalar_names[I_ENTH];
@@ -346,6 +307,14 @@
     val_vars_LookUp[iLookup] = &lookup_scalar[iLookup];
   }
   
+  varnames_CV.resize(n_CV);
+  val_vars_CV.resize(n_CV);
+  lookup_CV.resize(n_CV);
+  for (auto iCV=0u; iCV < n_CV; iCV++) {
+    varnames_CV[iCV] = controlling_variables[iCV];
+    val_vars_CV[iCV] = &lookup_CV[iCV];
+  }
+  
   if(PreferentialDiffusion){
     varnames_PD.resize(FLAMELET_PREF_DIFF_SCALARS::N_BETA_TERMS);
     val_vars_PD.resize(FLAMELET_PREF_DIFF_SCALARS::N_BETA_TERMS);
