--- conflicted
+++ resolved
@@ -214,11 +214,7 @@
 }
 
 su2double CFluidScalar::ComputeEnthalpyFromT(const su2double val_temperature, const su2double* val_scalars){
-<<<<<<< HEAD
-  su2double val_Enthalpy = Cp * (val_temperature - 298.15);
-=======
   su2double val_Enthalpy = Cp * (val_temperature - Ref_Temperature);
->>>>>>> 0655c994
   return val_Enthalpy;
 }
 
@@ -226,17 +222,6 @@
                                            const su2double* val_scalars) {
   MassToMoleFractions(val_scalars);
   su2double val_cp = ComputeMeanSpecificHeatCp(val_scalars);
-<<<<<<< HEAD
-  *val_temperature = val_enthalpy / val_cp + 298.15;
-}
-
-void CFluidScalar::GetEnthalpyDiffusivity(su2double* enthalpy_diffusions) {
-  for (int iVar = 0; iVar < n_species_mixture - 1; iVar++) {
-    enthalpy_diffusions[iVar] = Density *
-                               (specificHeat[iVar] * massDiffusivity[iVar] -
-                                specificHeat[n_species_mixture - 1] * massDiffusivity[n_species_mixture - 1]) *
-                               (Temperature - 298.15);
-=======
   *val_temperature = val_enthalpy / val_cp + Ref_Temperature;
 }
 
@@ -246,7 +231,6 @@
     const su2double enthalpy_species_i = specificHeat[iVar] * (Temperature - Ref_Temperature);
     enthalpy_diffusions[iVar] = Density * (enthalpy_species_i * massDiffusivity[iVar] -
                                            enthalpy_species_N * massDiffusivity[n_species_mixture - 1]);
->>>>>>> 0655c994
   }
 }
 
