/*!
 * \file python_wrapper_structure.cpp
 * \brief Driver subroutines that are used by the Python wrapper. Those routines are usually called from an external Python environment.
 * \author D. Thomas
 * \version 7.5.1 "Blackbird"
 *
 * SU2 Project Website: https://su2code.github.io
 *
 * The SU2 Project is maintained by the SU2 Foundation
 * (http://su2foundation.org)
 *
 * Copyright 2012-2023, SU2 Contributors (cf. AUTHORS.md)
 *
 * SU2 is free software; you can redistribute it and/or
 * modify it under the terms of the GNU Lesser General Public
 * License as published by the Free Software Foundation; either
 * version 2.1 of the License, or (at your option) any later version.
 *
 * SU2 is distributed in the hope that it will be useful,
 * but WITHOUT ANY WARRANTY; without even the implied warranty of
 * MERCHANTABILITY or FITNESS FOR A PARTICULAR PURPOSE. See the GNU
 * Lesser General Public License for more details.
 *
 * You should have received a copy of the GNU Lesser General Public
 * License along with SU2. If not, see <http://www.gnu.org/licenses/>.
 */

#include "../../Common/include/toolboxes/geometry_toolbox.hpp"
#include "../include/drivers/CDriver.hpp"
#include "../include/drivers/CSinglezoneDriver.hpp"

void CDriver::PythonInterfacePreprocessing(CConfig** config, CGeometry**** geometry, CSolver***** solver) {
  int rank = MASTER_NODE;
  SU2_MPI::Comm_rank(SU2_MPI::GetComm(), &rank);

  /*--- Initialize boundary conditions customization, this is achieved through the Python wrapper. --- */
  for (iZone = 0; iZone < nZone; iZone++) {
    if (config[iZone]->GetnMarker_PyCustom() > 0) {
      if (rank == MASTER_NODE) cout << "----------------- Python Interface Preprocessing ( Zone " << iZone << " ) -----------------" << endl;

      if (rank == MASTER_NODE) cout << "Setting customized boundary conditions for zone " << iZone << endl;
      for (iMesh = 0; iMesh <= config[iZone]->GetnMGLevels(); iMesh++) {
        geometry[iZone][INST_0][iMesh]->SetCustomBoundary(config[iZone]);
      }
      geometry[iZone][INST_0][MESH_0]->UpdateCustomBoundaryConditions(geometry[iZone][INST_0], config[iZone]);

      if ((config[iZone]->GetKind_Solver() == MAIN_SOLVER::EULER) ||
          (config[iZone]->GetKind_Solver() == MAIN_SOLVER::NAVIER_STOKES) ||
          (config[iZone]->GetKind_Solver() == MAIN_SOLVER::RANS) ||
          (config[iZone]->GetKind_Solver() == MAIN_SOLVER::INC_EULER) ||
          (config[iZone]->GetKind_Solver() == MAIN_SOLVER::INC_NAVIER_STOKES) ||
          (config[iZone]->GetKind_Solver() == MAIN_SOLVER::INC_RANS) ||
          (config[iZone]->GetKind_Solver() == MAIN_SOLVER::NEMO_EULER) ||
          (config[iZone]->GetKind_Solver() == MAIN_SOLVER::NEMO_NAVIER_STOKES)) {
        solver[iZone][INST_0][MESH_0][FLOW_SOL]->UpdateCustomBoundaryConditions(geometry[iZone][INST_0], config[iZone]);
      }
    }
  }
}

<<<<<<< HEAD
/////////////////////////////////////////////////////////////////////////////
/* Functions related to the global performance indices (Lift, Drag, etc.)  */
/////////////////////////////////////////////////////////////////////////////

passivedouble CDriver::GetDrag() const {
  unsigned short val_iZone = ZONE_0;
  unsigned short FinestMesh = config_container[val_iZone]->GetFinestMesh();
  su2double CDrag, factor, val_Drag;

  /*--- Calculate drag force based on drag coefficient ---*/
  factor = solver_container[val_iZone][INST_0][FinestMesh][FLOW_SOL]->GetAeroCoeffsReferenceForce();
  CDrag = solver_container[val_iZone][INST_0][FinestMesh][FLOW_SOL]->GetTotal_CD();

  val_Drag = CDrag * factor;

  return SU2_TYPE::GetValue(val_Drag);
}

passivedouble CDriver::GetLift() const {
  unsigned short val_iZone = ZONE_0;
  unsigned short FinestMesh = config_container[val_iZone]->GetFinestMesh();
  su2double CLift, factor, val_Lift;

  /*--- Calculate drag force based on drag coefficient ---*/
  factor = solver_container[val_iZone][INST_0][FinestMesh][FLOW_SOL]->GetAeroCoeffsReferenceForce();
  CLift = solver_container[val_iZone][INST_0][FinestMesh][FLOW_SOL]->GetTotal_CL();

  val_Lift = CLift * factor;

  return SU2_TYPE::GetValue(val_Lift);
}

passivedouble CDriver::GetMx() const {
  unsigned short val_iZone = ZONE_0;
  unsigned short FinestMesh = config_container[val_iZone]->GetFinestMesh();
  su2double CMx, RefLengthCoeff, factor, val_Mx;

  RefLengthCoeff = config_container[val_iZone]->GetRefLength();

  /*--- Calculate moment around x-axis based on coefficients ---*/
  factor = solver_container[val_iZone][INST_0][FinestMesh][FLOW_SOL]->GetAeroCoeffsReferenceForce();
  CMx = solver_container[val_iZone][INST_0][FinestMesh][FLOW_SOL]->GetTotal_CMx();

  val_Mx = CMx * factor * RefLengthCoeff;

  return SU2_TYPE::GetValue(val_Mx);
}

passivedouble CDriver::GetMy() const {
  unsigned short val_iZone = ZONE_0;
  unsigned short FinestMesh = config_container[val_iZone]->GetFinestMesh();
  su2double CMy, RefLengthCoeff, factor, val_My;

  RefLengthCoeff = config_container[val_iZone]->GetRefLength();

  /*--- Calculate moment around x-axis based on coefficients ---*/
  factor = solver_container[val_iZone][INST_0][FinestMesh][FLOW_SOL]->GetAeroCoeffsReferenceForce();
  CMy = solver_container[val_iZone][INST_0][FinestMesh][FLOW_SOL]->GetTotal_CMy();

  val_My = CMy * factor * RefLengthCoeff;

  return SU2_TYPE::GetValue(val_My);
}

passivedouble CDriver::GetMz() const {
  unsigned short val_iZone = ZONE_0;
  unsigned short FinestMesh = config_container[val_iZone]->GetFinestMesh();
  su2double CMz, RefLengthCoeff, factor, val_Mz;

  RefLengthCoeff = config_container[val_iZone]->GetRefLength();

  /*--- Calculate moment around z-axis based on coefficients ---*/
  factor = solver_container[val_iZone][INST_0][FinestMesh][FLOW_SOL]->GetAeroCoeffsReferenceForce();
  CMz = solver_container[val_iZone][INST_0][FinestMesh][FLOW_SOL]->GetTotal_CMz();

  val_Mz = CMz * factor * RefLengthCoeff;

  return SU2_TYPE::GetValue(val_Mz);
}

passivedouble CDriver::GetDragCoeff() const {
  unsigned short val_iZone = ZONE_0;
  unsigned short FinestMesh = config_container[val_iZone]->GetFinestMesh();
  su2double CDrag;

  CDrag = solver_container[val_iZone][INST_0][FinestMesh][FLOW_SOL]->GetTotal_CD();

  return SU2_TYPE::GetValue(CDrag);
}

passivedouble CDriver::GetLiftCoeff() const {
  unsigned short val_iZone = ZONE_0;
  unsigned short FinestMesh = config_container[val_iZone]->GetFinestMesh();
  su2double CLift;

  CLift = solver_container[val_iZone][INST_0][FinestMesh][FLOW_SOL]->GetTotal_CL();

  return SU2_TYPE::GetValue(CLift);
}

=======
>>>>>>> 527f42bc
//////////////////////////////////////////////////////////////////////////////////
/* Functions to obtain global parameters from SU2 (time steps, delta t, etc.)   */
//////////////////////////////////////////////////////////////////////////////////

unsigned long CDriver::GetNumberTimeIter() const { return config_container[ZONE_0]->GetnTime_Iter(); }

unsigned long CDriver::GetTimeIter() const { return TimeIter; }

passivedouble CDriver::GetUnsteadyTimeStep() const {
  return SU2_TYPE::GetValue(config_container[ZONE_0]->GetTime_Step());
}

string CDriver::GetSurfaceFileName() const { return config_container[ZONE_0]->GetSurfCoeff_FileName(); }

////////////////////////////////////////////////////////////////////////////////
/* Functions related to the management of markers                             */
////////////////////////////////////////////////////////////////////////////////

void CDriver::SetHeatSourcePosition(passivedouble alpha, passivedouble pos_x, passivedouble pos_y,
                                     passivedouble pos_z) {
  CSolver* solver = solver_container[ZONE_0][INST_0][MESH_0][RAD_SOL];

  config_container[ZONE_0]->SetHeatSource_Rot_Z(alpha);
  config_container[ZONE_0]->SetHeatSource_Center(pos_x, pos_y, pos_z);

  solver->SetVolumetricHeatSource(geometry_container[ZONE_0][INST_0][MESH_0], config_container[ZONE_0]);
}

void CDriver::SetInletAngle(unsigned short iMarker, passivedouble alpha) {
  su2double alpha_rad = alpha * PI_NUMBER / 180.0;

  unsigned long iVertex;

  for (iVertex = 0; iVertex < geometry_container[ZONE_0][INST_0][MESH_0]->nVertex[iMarker]; iVertex++) {
    solver_container[ZONE_0][INST_0][MESH_0][FLOW_SOL]->SetInlet_FlowDir(iMarker, iVertex, 0, cos(alpha_rad));
    solver_container[ZONE_0][INST_0][MESH_0][FLOW_SOL]->SetInlet_FlowDir(iMarker, iVertex, 1, sin(alpha_rad));
  }
}

/////////////////////////////////////////////////////////////////////////////////////////////////////////////////
/* Functions related to simulation control, high level functions (reset convergence, set initial mesh, etc.)   */
/////////////////////////////////////////////////////////////////////////////////////////////////////////////////

void CDriver::ResetConvergence() {
  for (auto iZone = 0u; iZone < nZone; iZone++) {
    switch (main_config->GetKind_Solver()) {
      case MAIN_SOLVER::EULER:
      case MAIN_SOLVER::NAVIER_STOKES:
      case MAIN_SOLVER::RANS:
      case MAIN_SOLVER::INC_EULER:
      case MAIN_SOLVER::INC_NAVIER_STOKES:
      case MAIN_SOLVER::INC_RANS:
      case MAIN_SOLVER::NEMO_EULER:
      case MAIN_SOLVER::NEMO_NAVIER_STOKES:
        integration_container[iZone][INST_0][FLOW_SOL]->SetConvergence(false);
        if (config_container[iZone]->GetKind_Solver() == MAIN_SOLVER::RANS)
          integration_container[iZone][INST_0][TURB_SOL]->SetConvergence(false);
        if (config_container[iZone]->GetKind_Trans_Model() == TURB_TRANS_MODEL::LM)
          integration_container[iZone][INST_0][TRANS_SOL]->SetConvergence(false);
        break;

      case MAIN_SOLVER::FEM_ELASTICITY:
        integration_container[iZone][INST_0][FEA_SOL]->SetConvergence(false);
        break;

      case MAIN_SOLVER::ADJ_EULER:
      case MAIN_SOLVER::ADJ_NAVIER_STOKES:
      case MAIN_SOLVER::ADJ_RANS:
      case MAIN_SOLVER::DISC_ADJ_EULER:
      case MAIN_SOLVER::DISC_ADJ_NAVIER_STOKES:
      case MAIN_SOLVER::DISC_ADJ_RANS:
      case MAIN_SOLVER::DISC_ADJ_INC_EULER:
      case MAIN_SOLVER::DISC_ADJ_INC_NAVIER_STOKES:
      case MAIN_SOLVER::DISC_ADJ_INC_RANS:
        integration_container[iZone][INST_0][ADJFLOW_SOL]->SetConvergence(false);
        if ((config_container[iZone]->GetKind_Solver() == MAIN_SOLVER::ADJ_RANS) ||
            (config_container[iZone]->GetKind_Solver() == MAIN_SOLVER::DISC_ADJ_RANS))
          integration_container[iZone][INST_0][ADJTURB_SOL]->SetConvergence(false);
        break;

      default:
        break;
    }
  }
}

void CSinglezoneDriver::SetInitialMesh() {
  DynamicMeshUpdate(0);

  SU2_OMP_PARALLEL {
    for (iMesh = 0u; iMesh <= main_config->GetnMGLevels(); iMesh++) {
      SU2_OMP_FOR_STAT(roundUpDiv(geometry_container[ZONE_0][INST_0][iMesh]->GetnPoint(), omp_get_max_threads()))
      for (auto iPoint = 0ul; iPoint < geometry_container[ZONE_0][INST_0][iMesh]->GetnPoint(); iPoint++) {
        /*--- Overwrite fictitious velocities. ---*/
        su2double Grid_Vel[3] = {0.0, 0.0, 0.0};

        /*--- Set the grid velocity for this coarse node. ---*/
        geometry_container[ZONE_0][INST_0][iMesh]->nodes->SetGridVel(iPoint, Grid_Vel);
      }
      END_SU2_OMP_FOR
      /*--- Push back the volume. ---*/
      geometry_container[ZONE_0][INST_0][iMesh]->nodes->SetVolume_n();
      geometry_container[ZONE_0][INST_0][iMesh]->nodes->SetVolume_nM1();
    }
    /*--- Push back the solution so that there is no fictitious velocity at the next step. ---*/
    solver_container[ZONE_0][INST_0][MESH_0][MESH_SOL]->GetNodes()->Set_Solution_time_n();
    solver_container[ZONE_0][INST_0][MESH_0][MESH_SOL]->GetNodes()->Set_Solution_time_n1();
  }
  END_SU2_OMP_PARALLEL
}

void CDriver::BoundaryConditionsUpdate() {
  int rank = MASTER_NODE;

  SU2_MPI::Comm_rank(SU2_MPI::GetComm(), &rank);

  if (rank == MASTER_NODE) cout << "Updating boundary conditions." << endl;
  for (auto iZone = 0u; iZone < nZone; iZone++) {
    geometry_container[iZone][INST_0][MESH_0]->UpdateCustomBoundaryConditions(geometry_container[iZone][INST_0],config_container[iZone]);
  }
}<|MERGE_RESOLUTION|>--- conflicted
+++ resolved
@@ -58,109 +58,6 @@
   }
 }
 
-<<<<<<< HEAD
-/////////////////////////////////////////////////////////////////////////////
-/* Functions related to the global performance indices (Lift, Drag, etc.)  */
-/////////////////////////////////////////////////////////////////////////////
-
-passivedouble CDriver::GetDrag() const {
-  unsigned short val_iZone = ZONE_0;
-  unsigned short FinestMesh = config_container[val_iZone]->GetFinestMesh();
-  su2double CDrag, factor, val_Drag;
-
-  /*--- Calculate drag force based on drag coefficient ---*/
-  factor = solver_container[val_iZone][INST_0][FinestMesh][FLOW_SOL]->GetAeroCoeffsReferenceForce();
-  CDrag = solver_container[val_iZone][INST_0][FinestMesh][FLOW_SOL]->GetTotal_CD();
-
-  val_Drag = CDrag * factor;
-
-  return SU2_TYPE::GetValue(val_Drag);
-}
-
-passivedouble CDriver::GetLift() const {
-  unsigned short val_iZone = ZONE_0;
-  unsigned short FinestMesh = config_container[val_iZone]->GetFinestMesh();
-  su2double CLift, factor, val_Lift;
-
-  /*--- Calculate drag force based on drag coefficient ---*/
-  factor = solver_container[val_iZone][INST_0][FinestMesh][FLOW_SOL]->GetAeroCoeffsReferenceForce();
-  CLift = solver_container[val_iZone][INST_0][FinestMesh][FLOW_SOL]->GetTotal_CL();
-
-  val_Lift = CLift * factor;
-
-  return SU2_TYPE::GetValue(val_Lift);
-}
-
-passivedouble CDriver::GetMx() const {
-  unsigned short val_iZone = ZONE_0;
-  unsigned short FinestMesh = config_container[val_iZone]->GetFinestMesh();
-  su2double CMx, RefLengthCoeff, factor, val_Mx;
-
-  RefLengthCoeff = config_container[val_iZone]->GetRefLength();
-
-  /*--- Calculate moment around x-axis based on coefficients ---*/
-  factor = solver_container[val_iZone][INST_0][FinestMesh][FLOW_SOL]->GetAeroCoeffsReferenceForce();
-  CMx = solver_container[val_iZone][INST_0][FinestMesh][FLOW_SOL]->GetTotal_CMx();
-
-  val_Mx = CMx * factor * RefLengthCoeff;
-
-  return SU2_TYPE::GetValue(val_Mx);
-}
-
-passivedouble CDriver::GetMy() const {
-  unsigned short val_iZone = ZONE_0;
-  unsigned short FinestMesh = config_container[val_iZone]->GetFinestMesh();
-  su2double CMy, RefLengthCoeff, factor, val_My;
-
-  RefLengthCoeff = config_container[val_iZone]->GetRefLength();
-
-  /*--- Calculate moment around x-axis based on coefficients ---*/
-  factor = solver_container[val_iZone][INST_0][FinestMesh][FLOW_SOL]->GetAeroCoeffsReferenceForce();
-  CMy = solver_container[val_iZone][INST_0][FinestMesh][FLOW_SOL]->GetTotal_CMy();
-
-  val_My = CMy * factor * RefLengthCoeff;
-
-  return SU2_TYPE::GetValue(val_My);
-}
-
-passivedouble CDriver::GetMz() const {
-  unsigned short val_iZone = ZONE_0;
-  unsigned short FinestMesh = config_container[val_iZone]->GetFinestMesh();
-  su2double CMz, RefLengthCoeff, factor, val_Mz;
-
-  RefLengthCoeff = config_container[val_iZone]->GetRefLength();
-
-  /*--- Calculate moment around z-axis based on coefficients ---*/
-  factor = solver_container[val_iZone][INST_0][FinestMesh][FLOW_SOL]->GetAeroCoeffsReferenceForce();
-  CMz = solver_container[val_iZone][INST_0][FinestMesh][FLOW_SOL]->GetTotal_CMz();
-
-  val_Mz = CMz * factor * RefLengthCoeff;
-
-  return SU2_TYPE::GetValue(val_Mz);
-}
-
-passivedouble CDriver::GetDragCoeff() const {
-  unsigned short val_iZone = ZONE_0;
-  unsigned short FinestMesh = config_container[val_iZone]->GetFinestMesh();
-  su2double CDrag;
-
-  CDrag = solver_container[val_iZone][INST_0][FinestMesh][FLOW_SOL]->GetTotal_CD();
-
-  return SU2_TYPE::GetValue(CDrag);
-}
-
-passivedouble CDriver::GetLiftCoeff() const {
-  unsigned short val_iZone = ZONE_0;
-  unsigned short FinestMesh = config_container[val_iZone]->GetFinestMesh();
-  su2double CLift;
-
-  CLift = solver_container[val_iZone][INST_0][FinestMesh][FLOW_SOL]->GetTotal_CL();
-
-  return SU2_TYPE::GetValue(CLift);
-}
-
-=======
->>>>>>> 527f42bc
 //////////////////////////////////////////////////////////////////////////////////
 /* Functions to obtain global parameters from SU2 (time steps, delta t, etc.)   */
 //////////////////////////////////////////////////////////////////////////////////
