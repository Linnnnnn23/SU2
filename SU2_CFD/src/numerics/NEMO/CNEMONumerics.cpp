--- conflicted
+++ resolved
@@ -244,14 +244,9 @@
   const auto& Ms = fluidmodel->GetSpeciesMolarMass();
   const auto& Ds  = val_diffusioncoeff;
   const su2double mu  = val_lam_viscosity+val_eddy_viscosity;
-<<<<<<< HEAD
   su2double ktr = val_therm_conductivity;
   su2double kve = val_therm_conductivity_ve;
-  su2double Cpve=0.0; 
-=======
-  const su2double ktr = val_therm_conductivity;
-  const su2double kve = val_therm_conductivity_ve;
->>>>>>> 1fe59817
+  su2double Cpve=0.0;
   const su2double rho = val_primvar[RHO_INDEX];
   const su2double T = val_primvar[T_INDEX];
   const su2double Tve = val_primvar[TVE_INDEX];
