--- conflicted
+++ resolved
@@ -89,11 +89,7 @@
       - name: Run Tests in Container
         uses: docker://su2code/test-su2:20200303
         with:
-<<<<<<< HEAD
           args: -b ${{github.ref}} -t develop -c feature_periodic_streamwise -s ${{matrix.testscript}}
-  
-=======
-          args: -b ${{github.ref}} -t develop -c develop -s ${{matrix.testscript}}
   
   unit_tests:
     runs-on: ubuntu-latest
@@ -133,5 +129,4 @@
       - name: Run Unit Tests
         uses: docker://su2code/test-su2:20191031
         with:
-          entrypoint: install/bin/${{matrix.testdriver}}
->>>>>>> ec34588a
+          entrypoint: install/bin/${{matrix.testdriver}}