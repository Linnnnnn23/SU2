--- conflicted
+++ resolved
@@ -625,13 +625,6 @@
  * \brief types of slope limiters
  */
 enum ENUM_LIMITER {
-<<<<<<< HEAD
-  VENKATAKRISHNAN = 0,	/*!< \brief Slope limiter using Venkatakrisnan method. */
-  BARTH_JESPERSEN = 1,  /*!< \brief Slope limiter using Barth-Jespersen method. */
-  SHARP_EDGES = 2,       /*!< \brief Slope limiter using sharp edges. */
-  SOLID_WALL_DISTANCE = 3,       /*!< \brief Slope limiter using wall distance. */
-  VENKATAKRISHNAN_MOD = 4	/*!< \brief Slope limiter using Venkatakrisnan Modified method. */
-=======
   NO_LIMITER           = 0, /*!< \brief No limiter. */
   VENKATAKRISHNAN      = 1,	/*!< \brief Slope limiter using Venkatakrisnan method (stencil formulation). */
   VENKATAKRISHNAN_WANG = 2,	/*!< \brief Slope limiter using Venkatakrisnan method, eps based on solution (stencil formulation). */
@@ -639,7 +632,6 @@
   VAN_ALBADA_EDGE      = 4, /*!< \brief Slope limiter using Van Albada method (edge formulation). */
   SHARP_EDGES          = 5, /*!< \brief Slope limiter using sharp edges. */
   WALL_DISTANCE        = 6  /*!< \brief Slope limiter using wall distance. */
->>>>>>> e8f1a741
 };
 static const map<string, ENUM_LIMITER> Limiter_Map = CCreateMap<string, ENUM_LIMITER>
 ("NONE", NO_LIMITER)
@@ -648,12 +640,7 @@
 ("BARTH_JESPERSEN", BARTH_JESPERSEN)
 ("VAN_ALBADA_EDGE", VAN_ALBADA_EDGE)
 ("SHARP_EDGES", SHARP_EDGES)
-<<<<<<< HEAD
-("WALL_DISTANCE", SOLID_WALL_DISTANCE)
-("VENKATAKRISHNAN_MOD", VENKATAKRISHNAN_MOD);
-=======
 ("WALL_DISTANCE", WALL_DISTANCE);
->>>>>>> e8f1a741
 
 /*!
  * \brief types of turbulent models
@@ -1096,24 +1083,6 @@
   THRUST_COEFFICIENT = 17,		  /*!< \brief Thrust objective function definition. */
   TORQUE_COEFFICIENT = 18,		  /*!< \brief Torque objective function definition. */
   FIGURE_OF_MERIT = 19,		      /*!< \brief Rotor Figure of Merit objective function definition. */
-<<<<<<< HEAD
-  MAX_THICKNESS = 21,           /*!< \brief Maximum thickness. */
-  MIN_THICKNESS = 22,           /*!< \brief Minimum thickness. */
-  MAX_THICK_SEC1 = 23,          /*!< \brief Maximum thickness in section 1. */
-  MAX_THICK_SEC2 = 24,          /*!< \brief Maximum thickness in section 2. */
-  MAX_THICK_SEC3 = 25,          /*!< \brief Maximum thickness in section 3. */
-  MAX_THICK_SEC4 = 26,          /*!< \brief Maximum thickness in section 4. */
-  MAX_THICK_SEC5 = 27,           /*!< \brief Maximum thickness in section 5. */
-  AVG_TOTAL_PRESSURE = 28, 	    /*!< \brief Total Pressure objective function definition. */
-  AVG_OUTLET_PRESSURE = 29,      /*!< \brief Static Pressure objective function definition. */
-  MASS_FLOW_RATE = 30,           /*!< \brief Mass Flow Rate objective function definition. */
-  OUTFLOW_GENERALIZED = 31,       /*!<\brief Objective function defined via chain rule on primitive variable gradients. */
-  AERO_DRAG_COEFFICIENT = 35, 	  /*!< \brief Aero Drag objective function definition. */
-  RADIAL_DISTORTION = 36, 	      /*!< \brief Radial Distortion objective function definition. */
-  CIRCUMFERENTIAL_DISTORTION = 37,  /*!< \brief Circumferential Distortion objective function definition. */
-  NOISE = 38,
-  BOOM = 39
-=======
   SURFACE_TOTAL_PRESSURE = 28, 	    /*!< \brief Total Pressure objective function definition. */
   SURFACE_STATIC_PRESSURE = 29,      /*!< \brief Static Pressure objective function definition. */
   SURFACE_MASSFLOW = 30,           /*!< \brief Mass Flow Rate objective function definition. */
@@ -1130,8 +1099,9 @@
   MASS_FLOW_IN = 47,
   MASS_FLOW_OUT = 48,
   PRESSURE_RATIO = 49,
-  ENTROPY_GENERATION = 50
->>>>>>> e8f1a741
+  ENTROPY_GENERATION = 50,
+  NOISE = 58,
+  BOOM = 59
 };
 
 static const map<string, ENUM_OBJECTIVE> Objective_Map = CCreateMap<string, ENUM_OBJECTIVE>
@@ -1154,24 +1124,6 @@
 ("TOTAL_HEATFLUX", TOTAL_HEATFLUX)
 ("MAXIMUM_HEATFLUX", MAXIMUM_HEATFLUX)
 ("FIGURE_OF_MERIT", FIGURE_OF_MERIT)
-<<<<<<< HEAD
-("MAX_THICKNESS", MAX_THICKNESS)
-("MIN_THICKNESS", MIN_THICKNESS)
-("MAX_THICK_SEC1", MAX_THICK_SEC1)
-("MAX_THICK_SEC2", MAX_THICK_SEC2)
-("MAX_THICK_SEC3", MAX_THICK_SEC3)
-("MAX_THICK_SEC4", MAX_THICK_SEC4)
-("MAX_THICK_SEC5", MAX_THICK_SEC5)
-("AVG_TOTAL_PRESSURE", AVG_TOTAL_PRESSURE)
-("AVG_OUTLET_PRESSURE", AVG_OUTLET_PRESSURE)
-("MASS_FLOW_RATE", MASS_FLOW_RATE)
-("OUTFLOW_GENERALIZED", OUTFLOW_GENERALIZED)
-("AERO_DRAG", AERO_DRAG_COEFFICIENT)
-("RADIAL_DISTORTION", RADIAL_DISTORTION)
-("CIRCUMFERENTIAL_DISTORTION", CIRCUMFERENTIAL_DISTORTION)
-("NOISE", NOISE)
-("BOOM", BOOM);
-=======
 ("SURFACE_TOTAL_PRESSURE", SURFACE_TOTAL_PRESSURE)
 ("SURFACE_STATIC_PRESSURE", SURFACE_STATIC_PRESSURE)
 ("SURFACE_MASSFLOW", SURFACE_MASSFLOW)
@@ -1188,8 +1140,9 @@
 ("MASS_FLOW_OUT", MASS_FLOW_OUT)
 ("PRESSURE_RATIO",  PRESSURE_RATIO)
 ("ENTROPY_GENERATION",  ENTROPY_GENERATION)
-("KINETIC_ENERGY_LOSS", KINETIC_ENERGY_LOSS);
->>>>>>> e8f1a741
+("KINETIC_ENERGY_LOSS", KINETIC_ENERGY_LOSS)
+("NOISE", NOISE)
+("BOOM", BOOM);
 
 /*!
  * \brief types of residual criteria equations
