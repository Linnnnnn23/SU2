--- conflicted
+++ resolved
@@ -490,28 +490,6 @@
    ADJFEA_SOL=1,     /*!< \brief Position of the continuous adjoint Finite Element flow solution in the solver container array. */
    TEMPLATE_SOL=0,   /*!< \brief Position of the template solution. */
  };
-<<<<<<< HEAD
-=======
-
- static const MapType<std::string, SOLVER_TYPE> SolverType_Map = {
-   MakePair("FLOW_SOL", FLOW_SOL)
-   MakePair("ADJFLOW_SOL", ADJFLOW_SOL)
-   MakePair("TURB_SOL", TURB_SOL)
-   MakePair("ADJTURB_SOL", ADJTURB_SOL)
-   MakePair("FEA_SOL", FEA_SOL)
-   MakePair("ADJFEA_SOL", ADJFEA_SOL)
-   MakePair("TEMPLATE_SOL", TEMPLATE_SOL)
-   MakePair("TRANS_SOL", TRANS_SOL)
-   MakePair("HEAT_SOL", HEAT_SOL)
-   MakePair("ADJHEAT_SOL", ADJHEAT_SOL)
-   MakePair("RAD_SOL", RAD_SOL)
-   MakePair("ADJRAD_SOL", ADJRAD_SOL)
-   MakePair("MESH_SOL", MESH_SOL)
-   MakePair("ADJMESH_SOL", ADJMESH_SOL)
-   MakePair("SPECIES_SOL", SPECIES_SOL)
-   MakePair("ADJSPECIES_SOL", ADJSPECIES_SOL)
- };
->>>>>>> d72b1dcf
 
 const int CONV_TERM = 0;           /*!< \brief Position of the convective terms in the numerics container array. */
 const int VISC_TERM = 1;           /*!< \brief Position of the viscous terms in the numerics container array. */
