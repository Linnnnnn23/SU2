/*!
 * \file option_structure.hpp
 * \brief Defines classes for referencing options for easy input in CConfig
 * \author J. Hicken, B. Tracey
 * \version 8.0.1 "Harrier"
 *
 * SU2 Project Website: https://su2code.github.io
 *
 * The SU2 Project is maintained by the SU2 Foundation
 * (http://su2foundation.org)
 *
 * Copyright 2012-2024, SU2 Contributors (cf. AUTHORS.md)
 *
 * SU2 is free software; you can redistribute it and/or
 * modify it under the terms of the GNU Lesser General Public
 * License as published by the Free Software Foundation; either
 * version 2.1 of the License, or (at your option) any later version.
 *
 * SU2 is distributed in the hope that it will be useful,
 * but WITHOUT ANY WARRANTY; without even the implied warranty of
 * MERCHANTABILITY or FITNESS FOR A PARTICULAR PURPOSE. See the GNU
 * Lesser General Public License for more details.
 *
 * You should have received a copy of the GNU Lesser General Public
 * License along with SU2. If not, see <http://www.gnu.org/licenses/>.
 */

#pragma once

#include "./parallelization/mpi_structure.hpp"

#include <iostream>
#include <sstream>
#include <string>
#include <vector>
#include <map>
#include <cstdlib>
#include <algorithm>
#include <cassert>

/*!
 * \class CEmptyMap
 * \brief We use this dummy class instead of std::map when
 * we only need the enum definition and not the string to
 * enum maps, this makes compilation much faster.
 */
template <typename T, typename U>
struct CEmptyMap {
  CEmptyMap(std::initializer_list<std::pair<const T, U> >) {}
};

#ifdef ENABLE_MAPS
template<class T, class U>
using MapType = std::map<T,U>;
#define MakePair(a,b) {a,b},
#else
template<class T, class U>
using MapType = CEmptyMap<T,U>;
#define MakePair(a,b)
#endif

/*!
 * \brief Different software components of SU2
 */
enum class SU2_COMPONENT {
  SU2_CFD, /*!< \brief Running the SU2_CFD software. */
  SU2_DEF, /*!< \brief Running the SU2_DEF software. */
  SU2_DOT, /*!< \brief Running the SU2_DOT software. */
  SU2_GEO, /*!< \brief Running the SU2_GEO software. */
  SU2_SOL  /*!< \brief Running the SU2_SOL software. */
};

const unsigned int EXIT_DIVERGENCE = 2;   /*!< \brief Exit code (divergence). */

const unsigned int MAX_PARAMETERS = 10;       /*!< \brief Maximum number of parameters for a design variable definition. */
const unsigned int MAX_NUMBER_PERIODIC = 10;  /*!< \brief Maximum number of periodic boundary conditions. */
const unsigned int MAX_STRING_SIZE = 400;     /*!< \brief Maximum size of a generic string. */
const unsigned int MAX_NUMBER_FFD = 15;       /*!< \brief Maximum number of FFDBoxes for the FFD. */
enum: unsigned int{MAX_SOLS = 13};            /*!< \brief Maximum number of solutions at the same time (dimension of solution container array). */
const unsigned int MAX_TERMS = 7;             /*!< \brief Maximum number of terms in the numerical equations (dimension of solver container array). */
const unsigned int MAX_ZONES = 3;             /*!< \brief Maximum number of zones. */
const unsigned int MAX_FE_KINDS = 7;          /*!< \brief Maximum number of Finite Elements. */
const unsigned int NO_RK_ITER = 0;            /*!< \brief No Runge-Kutta iteration. */

const unsigned int OVERHEAD = 4;    /*!< \brief Overhead space above nMarker when allocating space for boundary elems (MPI + periodic). */

const unsigned int MESH_0 = 0;  /*!< \brief Definition of the finest grid level. */
const unsigned int MESH_1 = 1;  /*!< \brief Definition of the finest grid level. */
const unsigned int ZONE_0 = 0;  /*!< \brief Definition of the first grid domain. */
const unsigned int ZONE_1 = 1;  /*!< \brief Definition of the second grid domain. */
const unsigned int INST_0 = 0;  /*!< \brief Definition of the first instance per grid level. */

const su2double STANDARD_GRAVITY = 9.80665;           /*!< \brief Acceleration due to gravity at surface of earth. */
const su2double UNIVERSAL_GAS_CONSTANT = 8.3144598;   /*!< \brief Universal gas constant in J/(mol*K) */
const su2double BOLTZMANN_CONSTANT = 1.3806503E-23;   /*!< \brief Boltzmann's constant [J K^-1] */
const su2double AVOGAD_CONSTANT = 6.0221415E26; /*!< \brief Avogadro's constant, number of particles in one kmole. */
const su2double FUND_ELEC_CHARGE_CGS = 4.8032047E-10; /*!< \brief Fundamental electric charge in CGS units, cm^(3/2) g^(1/2) s^(-1). */

const su2double EPS = 1.0E-16;        /*!< \brief Error scale. */
const su2double TURB_EPS = 1.0E-16;   /*!< \brief Turbulent Error scale. */

const su2double ONE2 = 0.5;         /*!< \brief One divided by two. */
const su2double ONE3 = 1.0 / 3.0;   /*!< \brief One divided by three. */
const su2double TWO3 = 2.0 / 3.0;   /*!< \brief Two divided by three. */
const su2double FOUR3 = 4.0 / 3.0;  /*!< \brief Four divided by three. */

const su2double PI_NUMBER = 4.0 * atan(1.0);  /*!< \brief Pi number. */

const su2double STEFAN_BOLTZMANN = 5.670367E-08;  /*!< \brief Stefan-Boltzmann constant in W/(m^2*K^4). */

const int MASTER_NODE = 0;      /*!< \brief Master node for MPI parallelization. */
const int SINGLE_NODE = 1;      /*!< \brief There is only a node in the MPI parallelization. */
const int SINGLE_ZONE = 1;      /*!< \brief There is only a zone. */

const unsigned short COMM_TYPE_UNSIGNED_LONG  = 1;  /*!< \brief Communication type for unsigned long. */
const unsigned short COMM_TYPE_LONG           = 2;  /*!< \brief Communication type for long. */
const unsigned short COMM_TYPE_UNSIGNED_SHORT = 3;  /*!< \brief Communication type for unsigned short. */
const unsigned short COMM_TYPE_DOUBLE         = 4;  /*!< \brief Communication type for double. */
const unsigned short COMM_TYPE_CHAR           = 5;  /*!< \brief Communication type for char. */
const unsigned short COMM_TYPE_SHORT          = 6;  /*!< \brief Communication type for short. */
const unsigned short COMM_TYPE_INT            = 7;  /*!< \brief Communication type for int. */

/*!
 * \brief Types of geometric entities based on VTK nomenclature
 */
enum GEO_TYPE {
  VERTEX = 1,         /*!< \brief VTK nomenclature for defining a vertex element. */
  LINE = 3,           /*!< \brief VTK nomenclature for defining a line element. */
  TRIANGLE = 5,       /*!< \brief VTK nomenclature for defining a triangle element. */
  QUADRILATERAL = 9,  /*!< \brief VTK nomenclature for defining a quadrilateral element. */
  TETRAHEDRON = 10,   /*!< \brief VTK nomenclature for defining a tetrahedron element. */
  HEXAHEDRON = 12,    /*!< \brief VTK nomenclature for defining a hexahedron element. */
  PRISM = 13,         /*!< \brief VTK nomenclature for defining a prism element. */
  PYRAMID = 14        /*!< \brief VTK nomenclature for defining a pyramid element. */
};
constexpr unsigned short N_ELEM_TYPES = 7;           /*!< \brief General output & CGNS defines. */

constexpr unsigned short N_POINTS_LINE = 2;          /*!< \brief General output & CGNS defines. */
constexpr unsigned short N_POINTS_TRIANGLE = 3;      /*!< \brief General output & CGNS defines. */
constexpr unsigned short N_POINTS_QUADRILATERAL = 4; /*!< \brief General output & CGNS defines. */
constexpr unsigned short N_POINTS_TETRAHEDRON = 4;   /*!< \brief General output & CGNS defines. */
constexpr unsigned short N_POINTS_HEXAHEDRON = 8;    /*!< \brief General output & CGNS defines. */
constexpr unsigned short N_POINTS_PYRAMID = 5;       /*!< \brief General output & CGNS defines. */
constexpr unsigned short N_POINTS_PRISM = 6;         /*!< \brief General output & CGNS defines. */
constexpr unsigned short N_POINTS_MAXIMUM = 8;       /*!< \brief Max. out of the above, used for static arrays, keep it up to date. */

constexpr unsigned short N_FACES_LINE = 1;           /*!< \brief General output & CGNS defines. */
constexpr unsigned short N_FACES_TRIANGLE = 3;       /*!< \brief General output & CGNS defines. */
constexpr unsigned short N_FACES_QUADRILATERAL = 4;  /*!< \brief General output & CGNS defines. */
constexpr unsigned short N_FACES_TETRAHEDRON = 4;    /*!< \brief General output & CGNS defines. */
constexpr unsigned short N_FACES_PYRAMID = 5;        /*!< \brief General output & CGNS defines. */
constexpr unsigned short N_FACES_PRISM = 5;          /*!< \brief General output & CGNS defines. */
constexpr unsigned short N_FACES_HEXAHEDRON = 6;     /*!< \brief General output & CGNS defines. */
constexpr unsigned short N_FACES_MAXIMUM = 6;        /*!< \brief Max. out of the above, used for static arrays, keep it up to date. */

/*!
 * \brief Get the number of faces of the element.
 * \param[in] elementType - element type
 * \return number of faces
 */
inline unsigned short nFacesOfElementType(unsigned short elementType) {
  switch (elementType) {
    case LINE: return N_FACES_LINE;
    case TRIANGLE: return N_FACES_TRIANGLE;
    case QUADRILATERAL: return N_FACES_QUADRILATERAL;
    case TETRAHEDRON: return N_FACES_TETRAHEDRON;
    case HEXAHEDRON: return N_FACES_HEXAHEDRON;
    case PYRAMID: return N_FACES_PYRAMID;
    case PRISM: return N_FACES_PRISM;
    default: assert(false && "Invalid element type."); return 0;
  }
}

/*!
 * \brief Get the number of points of the element.
 * \param[in] elementType - element type
 * \return number of points
 */
inline unsigned short nPointsOfElementType(unsigned short elementType) {
  switch (elementType) {
    case LINE: return N_POINTS_LINE;
    case TRIANGLE: return N_POINTS_TRIANGLE;
    case QUADRILATERAL: return N_POINTS_QUADRILATERAL;
    case TETRAHEDRON: return N_POINTS_TETRAHEDRON;
    case HEXAHEDRON: return N_POINTS_HEXAHEDRON;
    case PYRAMID: return N_POINTS_PYRAMID;
    case PRISM: return N_POINTS_PRISM;
    default: assert(false && "Invalid element type."); return 0;
  }
}

const int CGNS_STRING_SIZE = 33; /*!< \brief Length of strings used in the CGNS format. */
const int SU2_CONN_SIZE   = 10;  /*!< \brief Size of the connectivity array that is allocated for each element
                                             that we read from a mesh file in the format [[globalID vtkType n0 n1 n2 n3 n4 n5 n6 n7 n8]. */
const int SU2_CONN_SKIP   = 2;   /*!< \brief Offset to skip the globalID and VTK type at the start of the element connectivity list for each CGNS element. */

const su2double COLORING_EFF_THRESH = 0.875;  /*!< \brief Below this value fallback strategies are used instead. */

/*--- All temperature polynomial fits for the fluid models currently
   assume a quartic form (5 coefficients). For example,
   Cp(T) = b0 + b1*T + b2*T^2 + b3*T^3 + b4*T^4. By default, all coeffs
   are set to zero and will be properly non-dim. in the solver. ---*/
constexpr int N_POLY_COEFFS = 5; /*!< \brief Number of coefficients in temperature polynomial fits for fluid models. */

/*!
 * \brief Boolean answers
 */
enum ANSWER {
  NONE = 0,
  NO = 0,   /*!< \brief Boolean definition of no. */
  YES = 1   /*!< \brief Boolean definition of yes. */
};

/*!
 * \brief Average method for marker analyze
 */
enum AVERAGE_TYPE {
  AVERAGE_AREA = 1,     /*!< \brief Area-weighted average. */
  AVERAGE_MASSFLUX = 2  /*!< \brief Mass-flux weighted average. */
};
static const MapType<std::string, AVERAGE_TYPE> Average_Map = {
  MakePair("AREA", AVERAGE_AREA)
  MakePair("MASSFLUX", AVERAGE_MASSFLUX)
};

/*!
 * \brief different solver types for the CFD component
 */
enum class MAIN_SOLVER {
  NONE,                        /*!< \brief Definition of no solver. */
  EULER,                       /*!< \brief Definition of the Euler's solver. */
  NAVIER_STOKES,               /*!< \brief Definition of the Navier-Stokes' solver. */
  RANS,                        /*!< \brief Definition of the Reynolds-averaged Navier-Stokes' (RANS) solver. */
  INC_EULER,                   /*!< \brief Definition of the incompressible Euler's solver. */
  INC_NAVIER_STOKES,           /*!< \brief Definition of the incompressible Navier-Stokes' solver. */
  INC_RANS,                    /*!< \brief Definition of the incompressible Reynolds-averaged Navier-Stokes' (RANS) solver. */
  HEAT_EQUATION,               /*!< \brief Definition of the finite volume heat solver. */
  FEM_ELASTICITY,              /*!< \brief Definition of a FEM solver. */
  ADJ_EULER,                   /*!< \brief Definition of the continuous adjoint Euler's solver. */
  ADJ_NAVIER_STOKES,           /*!< \brief Definition of the continuous adjoint Navier-Stokes' solver. */
  ADJ_RANS,                    /*!< \brief Definition of the continuous adjoint Reynolds-averaged Navier-Stokes' (RANS) solver. */
  TEMPLATE_SOLVER,             /*!< \brief Definition of template solver. */
  DISC_ADJ_EULER,              /*!< \brief Definition of the discrete adjoint Euler solver. */
  DISC_ADJ_RANS,               /*!< \brief Definition of the discrete adjoint Reynolds-averaged Navier-Stokes' (RANS) solver. */
  DISC_ADJ_NAVIER_STOKES,      /*!< \brief Definition of the discrete adjoint Navier-Stokes' solver. */
  DISC_ADJ_INC_EULER,          /*!< \brief Definition of the discrete adjoint incompressible Euler solver. */
  DISC_ADJ_INC_RANS,           /*!< \brief Definition of the discrete adjoint incompressible Reynolds-averaged Navier-Stokes' (RANS) solver. */
  DISC_ADJ_INC_NAVIER_STOKES,  /*!< \brief Definition of the discrete adjoint incompressible Navier-Stokes'. */
  DISC_ADJ_HEAT,               /*!< \brief Definition of the discrete adjoint heat solver. */
  DISC_ADJ_FEM_EULER,          /*!< \brief Definition of the discrete adjoint FEM Euler solver. */
  DISC_ADJ_FEM_RANS,           /*!< \brief Definition of the discrete adjoint FEM Reynolds-averaged Navier-Stokes' (RANS) solver. */
  DISC_ADJ_FEM_NS,             /*!< \brief Definition of the discrete adjoint FEM Navier-Stokes' solver. */
  DISC_ADJ_FEM,                /*!< \brief Definition of the discrete adjoint FEM solver. */
  FEM_EULER,                   /*!< \brief Definition of the finite element Euler's solver. */
  FEM_NAVIER_STOKES,           /*!< \brief Definition of the finite element Navier-Stokes' solver. */
  FEM_RANS,                    /*!< \brief Definition of the finite element Reynolds-averaged Navier-Stokes' (RANS) solver. */
  FEM_LES,                     /*!< \brief Definition of the finite element Large Eddy Simulation Navier-Stokes' (LES) solver. */
  MULTIPHYSICS,
  NEMO_EULER,                  /*!< \brief Definition of the NEMO Euler solver. */
  NEMO_NAVIER_STOKES,          /*!< \brief Definition of the NEMO NS solver. */
};
static const MapType<std::string, MAIN_SOLVER> Solver_Map = {
  MakePair("NONE", MAIN_SOLVER::NONE)
  MakePair("EULER", MAIN_SOLVER::EULER)
  MakePair("NAVIER_STOKES", MAIN_SOLVER::NAVIER_STOKES)
  MakePair("RANS", MAIN_SOLVER::RANS)
  MakePair("INC_EULER", MAIN_SOLVER::INC_EULER)
  MakePair("INC_NAVIER_STOKES", MAIN_SOLVER::INC_NAVIER_STOKES)
  MakePair("INC_RANS", MAIN_SOLVER::INC_RANS)
  MakePair("FEM_EULER", MAIN_SOLVER::FEM_EULER)
  MakePair("FEM_NAVIER_STOKES", MAIN_SOLVER::FEM_NAVIER_STOKES)
  MakePair("FEM_RANS", MAIN_SOLVER::FEM_RANS)
  MakePair("FEM_LES", MAIN_SOLVER::FEM_LES)
  MakePair("NEMO_EULER",MAIN_SOLVER::NEMO_EULER)
  MakePair("NEMO_NAVIER_STOKES",MAIN_SOLVER::NEMO_NAVIER_STOKES)
  MakePair("HEAT_EQUATION", MAIN_SOLVER::HEAT_EQUATION)
  MakePair("ELASTICITY", MAIN_SOLVER::FEM_ELASTICITY)
  MakePair("TEMPLATE_SOLVER", MAIN_SOLVER::TEMPLATE_SOLVER)
  MakePair("MULTIPHYSICS", MAIN_SOLVER::MULTIPHYSICS)
};

/*!
 * \brief Different solver types for multizone problems
 */
enum class ENUM_MULTIZONE {
  MZ_BLOCK_GAUSS_SEIDEL, /*!< \brief Definition of a Block-Gauss-Seidel multizone solver. */
  MZ_BLOCK_JACOBI,       /*!< \brief Definition of a Block-Jacobi solver. */
};
static const MapType<std::string, ENUM_MULTIZONE> Multizone_Map = {
  MakePair("BLOCK_GAUSS_SEIDEL", ENUM_MULTIZONE::MZ_BLOCK_GAUSS_SEIDEL)
  MakePair("BLOCK_JACOBI", ENUM_MULTIZONE::MZ_BLOCK_JACOBI)
};

/*!
 * \brief Material geometric conditions
 */
enum class STRUCT_DEFORMATION {
  SMALL,       /*!< \brief Definition of linear elastic material. */
  LARGE,       /*!< \brief Definition of Neo-Hookean material. */
};
static const MapType<std::string, STRUCT_DEFORMATION> Struct_Map = {
  MakePair("SMALL_DEFORMATIONS", STRUCT_DEFORMATION::SMALL)
  MakePair("LARGE_DEFORMATIONS", STRUCT_DEFORMATION::LARGE)
};

/*!
 * \brief Material model
 */
enum class STRUCT_MODEL {
  LINEAR_ELASTIC,   /*!< \brief Definition of linear elastic material. */
  NEO_HOOKEAN,      /*!< \brief Definition of Neo-Hookean material. */
  KNOWLES,          /*!< \brief Definition of Knowles stored-energy potential */
  IDEAL_DE,         /*!< \brief Definition of ideal Dielectric Elastomer */
};
static const MapType<std::string, STRUCT_MODEL> Material_Map = {
  MakePair("LINEAR_ELASTIC", STRUCT_MODEL::LINEAR_ELASTIC)
  MakePair("NEO_HOOKEAN", STRUCT_MODEL::NEO_HOOKEAN)
  MakePair("KNOWLES", STRUCT_MODEL::KNOWLES)
  MakePair("IDEAL_DE", STRUCT_MODEL::IDEAL_DE)
};

/*!
 * \brief Material compressibility
 */
enum class STRUCT_COMPRESS {
  COMPRESSIBLE,     /*!< \brief Definition of compressible material. */
  NEARLY_INCOMP,    /*!< \brief Definition of nearly incompressible material. */
};
static const MapType<std::string, STRUCT_COMPRESS> MatComp_Map = {
  MakePair("COMPRESSIBLE", STRUCT_COMPRESS::COMPRESSIBLE)
  MakePair("NEARLY_INCOMPRESSIBLE", STRUCT_COMPRESS::NEARLY_INCOMP)
};

/*!
 * \brief Types of interpolators
 */
enum class INTERFACE_INTERPOLATOR {
  NEAREST_NEIGHBOR,      /*!< \brief Nearest Neigbhor interpolation */
  ISOPARAMETRIC,         /*!< \brief Isoparametric interpolation, use CONSERVATIVE_INTERPOLATION=YES for conservative interpolation (S.A. Brown 1997).*/
  WEIGHTED_AVERAGE,      /*!< \brief Sliding Mesh Approach E. Rinaldi 2015 */
  RADIAL_BASIS_FUNCTION, /*!< \brief Radial basis function interpolation. */
};
static const MapType<std::string, INTERFACE_INTERPOLATOR> Interpolator_Map = {
  MakePair("NEAREST_NEIGHBOR", INTERFACE_INTERPOLATOR::NEAREST_NEIGHBOR)
  MakePair("ISOPARAMETRIC",    INTERFACE_INTERPOLATOR::ISOPARAMETRIC)
  MakePair("WEIGHTED_AVERAGE", INTERFACE_INTERPOLATOR::WEIGHTED_AVERAGE)
  MakePair("RADIAL_BASIS_FUNCTION", INTERFACE_INTERPOLATOR::RADIAL_BASIS_FUNCTION)
};

/*!
 * \brief Types of radial basis functions
 */
enum class RADIAL_BASIS {
  WENDLAND_C2,        /*!< \brief Wendland C2 radial basis function. */
  INV_MULTI_QUADRIC,  /*!< \brief Inversed multi quartic biharmonic spline. */
  GAUSSIAN,           /*!< \brief Gaussian basis function. */
  THIN_PLATE_SPLINE,  /*!< \brief Thin plate spline. */
  MULTI_QUADRIC,      /*!< \brief Multi quartic biharmonic spline. */
};
static const MapType<std::string, RADIAL_BASIS> RadialBasisFunction_Map = {
  MakePair("WENDLAND_C2", RADIAL_BASIS::WENDLAND_C2)
  MakePair("INV_MULTI_QUADRIC", RADIAL_BASIS::INV_MULTI_QUADRIC)
  MakePair("GAUSSIAN", RADIAL_BASIS::GAUSSIAN)
  MakePair("THIN_PLATE_SPLINE", RADIAL_BASIS::THIN_PLATE_SPLINE)
  MakePair("MULTI_QUADRIC", RADIAL_BASIS::MULTI_QUADRIC)
};

/*!
 * \brief type of radial spanwise interpolation function for the inlet face
 */
enum class INLET_SPANWISE_INTERP {
  NONE,
  LINEAR_1D,
  AKIMA_1D,
  CUBIC_1D,
};
static const MapType<std::string, INLET_SPANWISE_INTERP> Inlet_SpanwiseInterpolation_Map = {
  MakePair("NONE", INLET_SPANWISE_INTERP::NONE)
  MakePair("LINEAR_1D", INLET_SPANWISE_INTERP::LINEAR_1D)
  MakePair("AKIMA_1D", INLET_SPANWISE_INTERP::AKIMA_1D)
  MakePair("CUBIC_1D", INLET_SPANWISE_INTERP::CUBIC_1D)
};

/*!
 * \brief type of radial spanwise interpolation data type for the inlet face
 */
enum class INLET_INTERP_TYPE {
  VR_VTHETA,
  ALPHA_PHI,
};
static const MapType<std::string, INLET_INTERP_TYPE> Inlet_SpanwiseInterpolationType_Map = {
  MakePair("VR_VTHETA", INLET_INTERP_TYPE::VR_VTHETA)
  MakePair("ALPHA_PHI", INLET_INTERP_TYPE::ALPHA_PHI)
};

/*!
 * \brief types of (coupling) transfers between distinct physical zones
 */
enum ENUM_TRANSFER {
  ZONES_ARE_EQUAL                   = 0,    /*!< \brief Zones are equal - no transfer. */
  NO_COMMON_INTERFACE               = 1,    /*!< \brief No common interface between the zones (geometrical). */
  NO_TRANSFER                       = 2,    /*!< \brief Zones may share a boundary, but still no coupling desired. */
  FLOW_TRACTION                     = 10,   /*!< \brief Flow traction coupling (between fluids and solids). */
  BOUNDARY_DISPLACEMENTS            = 21,   /*!< \brief Boundary displacements (between fluids and solids) */
  SLIDING_INTERFACE                 = 13,   /*!< \brief Sliding interface (between fluids). */
  CONSERVATIVE_VARIABLES            = 14,   /*!< \brief General coupling that simply transfers the conservative variables (between same solvers). */
  MIXING_PLANE                      = 15,   /*!< \brief Mixing plane between fluids. */
  CONJUGATE_HEAT_FS                 = 16,   /*!< \brief Conjugate heat transfer (between compressible fluids and solids). */
  CONJUGATE_HEAT_WEAKLY_FS          = 17,   /*!< \brief Conjugate heat transfer (between incompressible fluids and solids). */
  CONJUGATE_HEAT_SF                 = 18,   /*!< \brief Conjugate heat transfer (between solids and compressible fluids). */
  CONJUGATE_HEAT_WEAKLY_SF          = 19,   /*!< \brief Conjugate heat transfer (between solids and incompressible fluids). */
};

/*!
 * \brief different regime modes
 */
enum class ENUM_REGIME {
  COMPRESSIBLE = 0,   /*!< \brief Definition of compressible solver. */
  INCOMPRESSIBLE = 1, /*!< \brief Definition of incompressible solver. */
  NO_FLOW = 2
};

/*!
 * \brief different non-dimensional modes
 */
enum ENUM_KIND_NONDIM {
  DIMENSIONAL = 0,              /*!< \brief Dimensional simulation (compressible or incompressible). */
  FREESTREAM_PRESS_EQ_ONE = 1,  /*!< \brief Non-dimensional compressible simulation with freestream pressure equal to 1.0. */
  FREESTREAM_VEL_EQ_MACH = 2,   /*!< \brief Non-dimensional compressible simulation with freestream velocity equal to Mach number. */
  FREESTREAM_VEL_EQ_ONE = 3,    /*!< \brief Non-dimensional compressible simulation with freestream pressure equal to 1.0. */
  INITIAL_VALUES   = 4,         /*!< \brief Non-dimensional incompressible simulation based on intial values for external flow. */
  REFERENCE_VALUES = 5          /*!< \brief Non-dimensional incompressible simulation based on custom reference values. */
};
static const MapType<std::string, ENUM_KIND_NONDIM> NonDim_Map = {
  MakePair("DIMENSIONAL", DIMENSIONAL)
  MakePair("FREESTREAM_PRESS_EQ_ONE", FREESTREAM_PRESS_EQ_ONE)
  MakePair("FREESTREAM_VEL_EQ_MACH",  FREESTREAM_VEL_EQ_MACH)
  MakePair("FREESTREAM_VEL_EQ_ONE",   FREESTREAM_VEL_EQ_ONE)
  MakePair("INITIAL_VALUES",   INITIAL_VALUES)
  MakePair("REFERENCE_VALUES", REFERENCE_VALUES)
};

/*!
 * \brief different system of measurements
 */
enum ENUM_MEASUREMENTS {
  SI = 0,     /*!< \brief Definition of compressible solver. */
  US = 1      /*!< \brief Definition of incompressible solver. */
};
static const MapType<std::string, ENUM_MEASUREMENTS> Measurements_Map = {
  MakePair("SI", SI)
  MakePair("US", US)
};

/*!
 * \brief different types of systems
 */
enum RUNTIME_TYPE {
  RUNTIME_FLOW_SYS = 2,       /*!< \brief One-physics case, the code is solving the flow equations(Euler and Navier-Stokes). */
  RUNTIME_TURB_SYS = 3,       /*!< \brief One-physics case, the code is solving the turbulence model. */
  RUNTIME_ADJFLOW_SYS = 6,    /*!< \brief One-physics case, the code is solving the adjoint equations is being solved (Euler and Navier-Stokes). */
  RUNTIME_ADJTURB_SYS = 7,    /*!< \brief One-physics case, the code is solving the adjoint turbulence model. */
  RUNTIME_MULTIGRID_SYS = 14, /*!< \brief Full Approximation Storage Multigrid system of equations. */
  RUNTIME_FEA_SYS = 20,       /*!< \brief One-physics case, the code is solving the FEA equation. */
  RUNTIME_ADJFEA_SYS = 30,    /*!< \brief One-physics case, the code is solving the adjoint FEA equation. */
  RUNTIME_HEAT_SYS = 21,      /*!< \brief One-physics case, the code is solving the heat equation. */
  RUNTIME_ADJHEAT_SYS = 31,   /*!< \brief One-physics case, the code is solving the adjoint heat equation. */
  RUNTIME_TRANS_SYS = 22,     /*!< \brief One-physics case, the code is solving the transition model. */
  RUNTIME_RADIATION_SYS = 23, /*!< \brief One-physics case, the code is solving the radiation model. */
  RUNTIME_ADJRAD_SYS = 24,    /*!< \brief One-physics case, the code is solving the adjoint radiation model. */
  RUNTIME_SPECIES_SYS = 25,   /*!< \brief One-physics case, the code is solving the species model. */
  RUNTIME_ADJSPECIES_SYS = 26,/*!< \brief One-physics case, the code is solving the adjoint species model. */
};

 enum SOLVER_TYPE : const int {
   FLOW_SOL=0,       /*!< \brief Position of the mean flow solution in the solver container array. */
   ADJFLOW_SOL=1,    /*!< \brief Position of the continuous adjoint flow solution in the solver container array. */
   TURB_SOL=2,       /*!< \brief Position of the turbulence model solution in the solver container array. */
   ADJTURB_SOL=3,    /*!< \brief Position of the continuous adjoint turbulence solution in the solver container array. */
   TRANS_SOL=4,      /*!< \brief Position of the transition model solution in the solver container array. */
   HEAT_SOL=5,       /*!< \brief Position of the heat equation in the solution solver array. */
   ADJHEAT_SOL=6,    /*!< \brief Position of the adjoint heat equation in the solution solver array. */
   RAD_SOL=7,        /*!< \brief Position of the radiation equation in the solution solver array. */
   ADJRAD_SOL=8,     /*!< \brief Position of the continuous adjoint turbulence solution in the solver container array. */
   MESH_SOL=9,       /*!< \brief Position of the mesh solver. */
   ADJMESH_SOL=10,    /*!< \brief Position of the adjoint of the mesh solver. */
   SPECIES_SOL=11,    /*!< \brief Position of the species solver. */
   ADJSPECIES_SOL=12, /*!< \brief Position of the adjoint of the species solver. */
   FEA_SOL=0,        /*!< \brief Position of the Finite Element flow solution in the solver container array. */
   ADJFEA_SOL=1,     /*!< \brief Position of the continuous adjoint Finite Element flow solution in the solver container array. */
   TEMPLATE_SOL=0,   /*!< \brief Position of the template solution. */
 };

const int CONV_TERM = 0;           /*!< \brief Position of the convective terms in the numerics container array. */
const int VISC_TERM = 1;           /*!< \brief Position of the viscous terms in the numerics container array. */
const int SOURCE_FIRST_TERM = 2;   /*!< \brief Position of the first source term in the numerics container array. */
const int SOURCE_SECOND_TERM = 3;  /*!< \brief Position of the second source term in the numerics container array. */
const int CONV_BOUND_TERM = 4;     /*!< \brief Position of the convective boundary terms in the numerics container array. */
const int VISC_BOUND_TERM = 5;     /*!< \brief Position of the viscous boundary terms in the numerics container array. */
const int GRAD_TERM = 6;           /*!< \brief Position of the gradient smoothing terms in the numerics container array. */

const int FEA_TERM = 0;      /*!< \brief Position of the finite element analysis terms in the numerics container array. */
const int DE_TERM = 1;       /*!< \brief Position of the dielectric terms in the numerics container array. */

const int MAT_NHCOMP  = 2;   /*!< \brief Position of the Neo-Hookean compressible material model. */
const int MAT_IDEALDE = 3;   /*!< \brief Position of the Ideal-DE material model. */
const int MAT_KNOWLES = 4;   /*!< \brief Position of the Knowles material model. */

/*!
 * \brief Types of finite elements (in 1D or 2D or 3D)
 */
const int EL_LINE = 6;    /*!< \brief Elements of two nodes, with second order gauss quadrature (1D). */

const int EL_TRIA = 0;    /*!< \brief Elements of three nodes (2D). */
const int EL_QUAD = 1;    /*!< \brief Elements of four nodes (2D). */
const int EL_TRIA2 = 2;   /*!< \brief Elements of three nodes (2D), with second order gauss quadrature. */

const int EL_TETRA = 0;   /*!< \brief Elements of four nodes (3D). */
const int EL_HEXA  = 1;   /*!< \brief Elements of eight nodes (3D). */
const int EL_PYRAM = 2;   /*!< \brief Elements of five nodes (3D). */
const int EL_PRISM = 3;   /*!< \brief Elements of six nodes (3D). */
const int EL_TETRA2 = 4;  /*!< \brief Elements of four nodes, with second order gauss quadrature (3D). */
const int EL_PYRAM2 = 5;  /*!< \brief Elements of five nodes, with third order gauss quadrature (3D). */

/*!
 * \brief Types of spatial discretizations
 */
enum ENUM_SPACE {
  NO_CONVECTIVE = 0,   /*!< \brief No convective scheme is used. */
  SPACE_CENTERED = 1,  /*!< \brief Space centered convective numerical method. */
  SPACE_UPWIND = 2,    /*!< \brief Upwind convective numerical method. */
  FINITE_ELEMENT = 3   /*!< \brief Finite element convective numerical method. */
};

/*!
 * \brief Types of fluid model
 */
enum ENUM_FLUIDMODEL {
  STANDARD_AIR = 0,       /*!< \brief Standard air gas model. */
  IDEAL_GAS = 1,          /*!< \brief Ideal gas model. */
  VW_GAS = 2,             /*!< \brief Van Der Waals gas model. */
  PR_GAS = 3,             /*!< \brief Perfect Real gas model. */
  CONSTANT_DENSITY = 4,   /*!< \brief Constant density gas model. */
  INC_IDEAL_GAS = 5,      /*!< \brief Incompressible ideal gas model. */
  INC_IDEAL_GAS_POLY = 6, /*!< \brief Inc. ideal gas, polynomial gas model. */
  MUTATIONPP = 7,         /*!< \brief Mutation++ gas model for nonequilibrium flow. */
  SU2_NONEQ = 8,          /*!< \brief User defined gas model for nonequilibrium flow. */
  FLUID_MIXTURE = 9,      /*!< \brief Species mixture model. */
  COOLPROP = 10,          /*!< \brief Thermodynamics library. */
  FLUID_FLAMELET = 11,    /*!< \brief lookup table (LUT) method for premixed flamelets. */
  DATADRIVEN_FLUID = 12,           /*!< \brief multi-layer perceptron driven fluid model. */
};
static const MapType<std::string, ENUM_FLUIDMODEL> FluidModel_Map = {
  MakePair("STANDARD_AIR", STANDARD_AIR)
  MakePair("IDEAL_GAS", IDEAL_GAS)
  MakePair("VW_GAS", VW_GAS)
  MakePair("PR_GAS", PR_GAS)
  MakePair("CONSTANT_DENSITY", CONSTANT_DENSITY)
  MakePair("INC_IDEAL_GAS", INC_IDEAL_GAS)
  MakePair("INC_IDEAL_GAS_POLY", INC_IDEAL_GAS_POLY)
  MakePair("MUTATIONPP", MUTATIONPP)
  MakePair("SU2_NONEQ", SU2_NONEQ)
  MakePair("FLUID_MIXTURE", FLUID_MIXTURE)
  MakePair("COOLPROP", COOLPROP)
  MakePair("DATADRIVEN_FLUID", DATADRIVEN_FLUID)
  MakePair("FLUID_FLAMELET", FLUID_FLAMELET)
};

/*!
 * \brief types of gas models
 */
enum ENUM_GASMODEL {
   NO_MODEL   = 0,
   ARGON      = 1,
   AIR7       = 2,
   AIR21      = 3,
   O2         = 4,
   N2         = 5,
   AIR5       = 6,
   ARGON_SID  = 7,
   ONESPECIES = 8
};
static const MapType<std::string, ENUM_GASMODEL> GasModel_Map = {
MakePair("NONE", NO_MODEL)
MakePair("ARGON", ARGON)
MakePair("AIR-7", AIR7)
MakePair("AIR-21", AIR21)
MakePair("O2", O2)
MakePair("N2", N2)
MakePair("AIR-5", AIR5)
MakePair("ARGON-SID",ARGON_SID)
MakePair("ONESPECIES", ONESPECIES)
};

/*!
* \brief Types of interpolation methods for data-driven fluid models.
*/
enum class ENUM_DATADRIVEN_METHOD {
  LUT = 0,
  MLP = 1
};

static const MapType<std::string, ENUM_DATADRIVEN_METHOD> DataDrivenMethod_Map = {
  MakePair("LUT", ENUM_DATADRIVEN_METHOD::LUT)
  MakePair("MLP", ENUM_DATADRIVEN_METHOD::MLP)
};

/*!
 * \brief types of coefficient transport model
 */
enum class TRANSCOEFFMODEL {
  SUTHERLAND,
  WILKE,
  GUPTAYOS,
  CHAPMANN_ENSKOG
};
static const MapType<std::string, TRANSCOEFFMODEL> TransCoeffModel_Map = {
MakePair("SUTHERLAND", TRANSCOEFFMODEL::SUTHERLAND)
MakePair("WILKE", TRANSCOEFFMODEL::WILKE)
MakePair("GUPTA-YOS", TRANSCOEFFMODEL::GUPTAYOS)
MakePair("CHAPMANN-ENSKOG", TRANSCOEFFMODEL::CHAPMANN_ENSKOG)
};

/*!
 * \brief Types of density models
 */
enum class INC_DENSITYMODEL {
  CONSTANT,   /*!< \brief Constant density. */
  BOUSSINESQ, /*!< \brief Boussinesq density model. */
  VARIABLE,   /*!< \brief Variable density model. */
  FLAMELET,   /*!< \brief Density according to flamelet manifold. */
};
static const MapType<std::string, INC_DENSITYMODEL> DensityModel_Map = {
  MakePair("CONSTANT", INC_DENSITYMODEL::CONSTANT)
  MakePair("BOUSSINESQ", INC_DENSITYMODEL::BOUSSINESQ)
  MakePair("VARIABLE", INC_DENSITYMODEL::VARIABLE)
  MakePair("FLAMELET", INC_DENSITYMODEL::FLAMELET)
};

/*!
 * \brief Types of initialization option
 */
enum ENUM_INIT_OPTION {
  REYNOLDS = 0,      /*!< \brief Reynold's number initalization. */
  TD_CONDITIONS = 1  /*!< \brief Total conditions initalization. */
};
static const MapType<std::string, ENUM_INIT_OPTION> InitOption_Map = {
  MakePair("REYNOLDS", REYNOLDS)
  MakePair("TD_CONDITIONS", TD_CONDITIONS)
};

/*!
 * \brief Types of freestream specification
 */
enum class FREESTREAM_OPTION {
  TEMPERATURE_FS, /*!< \brief Temperature initialization. */
  DENSITY_FS, /*!< \brief Density initalization. */
};
static const MapType<std::string, FREESTREAM_OPTION> FreeStreamOption_Map = {
  MakePair("TEMPERATURE_FS", FREESTREAM_OPTION::TEMPERATURE_FS)
  MakePair("DENSITY_FS", FREESTREAM_OPTION::DENSITY_FS)
};

/*!
 * \brief Types of viscosity model
 */
enum class VISCOSITYMODEL {
  CONSTANT, /*!< \brief Constant viscosity. */
  SUTHERLAND, /*!< \brief Sutherlands Law viscosity. */
  POLYNOMIAL, /*!< \brief Polynomial viscosity. */
  FLAMELET, /*!< \brief LUT method for flamelets */
  COOLPROP, /*!< \brief CoolProp viscosity. */
};
static const MapType<std::string, VISCOSITYMODEL> ViscosityModel_Map = {
  MakePair("CONSTANT_VISCOSITY", VISCOSITYMODEL::CONSTANT)
  MakePair("SUTHERLAND", VISCOSITYMODEL::SUTHERLAND)
  MakePair("POLYNOMIAL_VISCOSITY", VISCOSITYMODEL::POLYNOMIAL)
  MakePair("FLAMELET", VISCOSITYMODEL::FLAMELET)
  MakePair("COOLPROP", VISCOSITYMODEL::COOLPROP)
};

/*!
 * \brief Types of Mixing viscosity model
 */
enum class MIXINGVISCOSITYMODEL {
  WILKE,    /*!< \brief Wilke mixing viscosity model. */
  DAVIDSON, /*!< \brief Davidson mixing viscosity model. */
};
static const MapType<std::string, MIXINGVISCOSITYMODEL> MixingViscosityModel_Map = {
  MakePair("WILKE", MIXINGVISCOSITYMODEL::WILKE)
  MakePair("DAVIDSON", MIXINGVISCOSITYMODEL::DAVIDSON)
};

/*!
 * \brief Types of thermal conductivity model
 */
enum class CONDUCTIVITYMODEL {
  CONSTANT, /*!< \brief Constant thermal conductivity. */
  CONSTANT_PRANDTL, /*!< \brief Constant Prandtl number. */
  POLYNOMIAL, /*!< \brief Polynomial thermal conductivity. */
  FLAMELET, /*!< \brief LUT method for flamelets */
  COOLPROP, /*!< \brief COOLPROP thermal conductivity. */
};
static const MapType<std::string, CONDUCTIVITYMODEL> ConductivityModel_Map = {
  MakePair("CONSTANT_CONDUCTIVITY", CONDUCTIVITYMODEL::CONSTANT)
  MakePair("CONSTANT_PRANDTL", CONDUCTIVITYMODEL::CONSTANT_PRANDTL)
  MakePair("POLYNOMIAL_CONDUCTIVITY", CONDUCTIVITYMODEL::POLYNOMIAL)
  MakePair("FLAMELET", CONDUCTIVITYMODEL::FLAMELET)
  MakePair("COOLPROP", CONDUCTIVITYMODEL::COOLPROP)
};

/*!
 * \brief Types of turbulent thermal conductivity model
 */
enum class CONDUCTIVITYMODEL_TURB {
  NONE, /*!< \brief No turbulent contribution to the effective thermal conductivity for RANS. */
  CONSTANT_PRANDTL, /*!< \brief Include contribution to effective conductivity using constant turbulent Prandtl number for RANS. */
};
static const MapType<std::string, CONDUCTIVITYMODEL_TURB> TurbConductivityModel_Map = {
  MakePair("NONE", CONDUCTIVITYMODEL_TURB::NONE)
  MakePair("CONSTANT_PRANDTL_TURB", CONDUCTIVITYMODEL_TURB::CONSTANT_PRANDTL)
};

/*!
 * \brief types of mass diffusivity models
 */
enum class DIFFUSIVITYMODEL {
  CONSTANT_DIFFUSIVITY, /*!< \brief Constant mass diffusivity for scalar transport. */
  CONSTANT_SCHMIDT,     /*!< \brief Constant Schmidt number for mass diffusion in scalar transport. */
  UNITY_LEWIS,          /*!< \brief Unity Lewis model for mass diffusion in scalar transport. */
  CONSTANT_LEWIS,      /*!< \brief Different Lewis number model for mass diffusion in scalar transport. */
  FLAMELET,            /*!< \brief flamelet model for tabulated chemistry, diffusivity from lookup table */
};

static const MapType<std::string, DIFFUSIVITYMODEL> Diffusivity_Model_Map = {
  MakePair("CONSTANT_DIFFUSIVITY", DIFFUSIVITYMODEL::CONSTANT_DIFFUSIVITY)
  MakePair("CONSTANT_SCHMIDT", DIFFUSIVITYMODEL::CONSTANT_SCHMIDT)
  MakePair("UNITY_LEWIS", DIFFUSIVITYMODEL::UNITY_LEWIS)
  MakePair("CONSTANT_LEWIS", DIFFUSIVITYMODEL::CONSTANT_LEWIS)
  MakePair("FLAMELET", DIFFUSIVITYMODEL::FLAMELET)
};

/*!
 * \brief Types of unsteady mesh motion
 */
enum ENUM_GRIDMOVEMENT {
  NO_MOVEMENT = 0,          /*!< \brief Simulation on a static mesh. */
  RIGID_MOTION = 2,         /*!< \brief Simulation with rigid mesh motion (plunging/pitching/rotation). */
  ROTATING_FRAME = 8,       /*!< \brief Simulation in a rotating frame. */
  STEADY_TRANSLATION = 11,  /*!< \brief Simulation in a steadily translating frame. */
  GUST = 12,                /*!< \brief Simulation on a static mesh with a gust. */
};
static const MapType<std::string, ENUM_GRIDMOVEMENT> GridMovement_Map = {
  MakePair("NONE", NO_MOVEMENT)
  MakePair("RIGID_MOTION", RIGID_MOTION)
  MakePair("ROTATING_FRAME", ROTATING_FRAME)
  MakePair("STEADY_TRANSLATION", STEADY_TRANSLATION)
  MakePair("GUST", GUST)
};

enum ENUM_SURFACEMOVEMENT {
  DEFORMING = 1,                 /*!< \brief Simulation with deformation. */
  MOVING_WALL = 2,               /*!< \brief Simulation with moving wall. */
  AEROELASTIC = 3,               /*!< \brief Simulation with aeroelastic motion. */
  AEROELASTIC_RIGID_MOTION = 4,  /*!< \brief Simulation with rotation and aeroelastic motion. */
  EXTERNAL = 6,                  /*!< \brief Simulation with external motion. */
  EXTERNAL_ROTATION = 7,         /*!< \brief Simulation with external rotation motion. */
};
static const MapType<std::string, ENUM_SURFACEMOVEMENT> SurfaceMovement_Map = {
  MakePair("DEFORMING", DEFORMING)
  MakePair("MOVING_WALL", MOVING_WALL)
  MakePair("AEROELASTIC_RIGID_MOTION", AEROELASTIC_RIGID_MOTION)
  MakePair("AEROELASTIC", AEROELASTIC)
  MakePair("EXTERNAL", EXTERNAL)
  MakePair("EXTERNAL_ROTATION", EXTERNAL_ROTATION)
};

/*!
 * \brief Type of wind gusts
 */
enum ENUM_GUST_TYPE {
  NO_GUST = 0,      /*!< \brief No gust. */
  TOP_HAT = 1,      /*!< \brief Top-hat function shaped gust  */
  SINE = 2,         /*!< \brief Sine shaped gust */
  ONE_M_COSINE = 3, /*!< \brief 1-cosine shaped gust */
  VORTEX = 4,       /*!< \brief A gust made from vortices */
  EOG = 5           /*!< \brief An extreme operating gust */
};
static const MapType<std::string, ENUM_GUST_TYPE> Gust_Type_Map = {
  MakePair("NONE", NO_GUST)
  MakePair("TOP_HAT", TOP_HAT)
  MakePair("SINE", SINE)
  MakePair("ONE_M_COSINE", ONE_M_COSINE)
  MakePair("VORTEX", VORTEX)
  MakePair("EOG", EOG)
};

/*!
 * \brief Type of wind direction
 */
enum ENUM_GUST_DIR {
  X_DIR = 0,  /*!< \brief Gust direction-X. */
  Y_DIR = 1,  /*!< \brief Gust direction-Y. */
  Z_DIR = 2   /*!< \brief Gust direction-Z. */
};
static const MapType<std::string, ENUM_GUST_DIR> Gust_Dir_Map = {
  MakePair("X_DIR", X_DIR)
  MakePair("Y_DIR", Y_DIR)
  MakePair("Z_DIR", Z_DIR)
};

// If you add to ENUM_CENTERED, you must also add the option to ENUM_CONVECTIVE
/*!
 * \brief Types of centered spatial discretizations
 */
enum class CENTERED {
  NONE,           /*!< \brief No centered scheme is used. */
  JST,            /*!< \brief Jameson-Smith-Turkel centered numerical method. */
  LAX,            /*!< \brief Lax-Friedrich centered numerical method. */
  JST_MAT,        /*!< \brief JST with matrix dissipation. */
  JST_KE          /*!< \brief Kinetic Energy preserving Jameson-Smith-Turkel centered numerical method. */
};
static const MapType<std::string, CENTERED> Centered_Map = {
  MakePair("NONE", CENTERED::NONE)
  MakePair("JST", CENTERED::JST)
  MakePair("JST_KE", CENTERED::JST_KE)
  MakePair("JST_MAT", CENTERED::JST_MAT)
  MakePair("LAX-FRIEDRICH", CENTERED::LAX)
};


// If you add to UPWIND, you must also add the option to ENUM_CONVECTIVE
/*!
 * \brief Types of upwind spatial discretizations
 */
enum class UPWIND {
  NONE,                   /*!< \brief No upwind scheme is used. */
  ROE,                    /*!< \brief Roe's upwind numerical method. */
  SCALAR_UPWIND,          /*!< \brief Scalar upwind numerical method. */
  AUSM,                   /*!< \brief AUSM numerical method. */
  HLLC,                   /*!< \brief HLLC numerical method. */
  SW,                     /*!< \brief Steger-Warming method. */
  MSW,                    /*!< \brief Modified Steger-Warming method. */
  TURKEL,                 /*!< \brief Roe-Turkel's upwind numerical method. */
  SLAU,                   /*!< \brief Simple Low-Dissipation AUSM numerical method. */
  CONVECTIVE_TEMPLATE,    /*!< \brief Template for new numerical method . */
  L2ROE,                  /*!< \brief L2ROE numerical method . */
  LMROE,                  /*!< \brief Rieper's Low Mach ROE numerical method . */
  SLAU2,                  /*!< \brief Simple Low-Dissipation AUSM 2 numerical method. */
  FDS,                    /*!< \brief Flux difference splitting upwind method (incompressible flows). */
  LAX_FRIEDRICH,          /*!< \brief Lax-Friedrich numerical method. */
  AUSMPLUSUP,             /*!< \brief AUSM+ -up numerical method (All Speed) */
  AUSMPLUSUP2,            /*!< \brief AUSM+ -up2 numerical method (All Speed) */
  AUSMPLUSM,              /*!< \breif AUSM+M numerical method. (NEMO Only)*/
  BOUNDED_SCALAR          /*!< \brief Scalar advection numerical method. */
};
static const MapType<std::string, UPWIND> Upwind_Map = {
  MakePair("NONE", UPWIND::NONE)
  MakePair("ROE", UPWIND::ROE)
  MakePair("TURKEL_PREC", UPWIND::TURKEL)
  MakePair("AUSM", UPWIND::AUSM)
  MakePair("AUSMPLUSUP", UPWIND::AUSMPLUSUP)
  MakePair("AUSMPLUSUP2", UPWIND::AUSMPLUSUP2)
  MakePair("AUSMPLUSM", UPWIND::AUSMPLUSM)
  MakePair("SLAU", UPWIND::SLAU)
  MakePair("HLLC", UPWIND::HLLC)
  MakePair("SW", UPWIND::SW)
  MakePair("MSW", UPWIND::MSW)
  MakePair("SCALAR_UPWIND", UPWIND::SCALAR_UPWIND)
  MakePair("BOUNDED_SCALAR", UPWIND::BOUNDED_SCALAR)
  MakePair("CONVECTIVE_TEMPLATE", UPWIND::CONVECTIVE_TEMPLATE)
  MakePair("L2ROE", UPWIND::L2ROE)
  MakePair("LMROE", UPWIND::LMROE)
  MakePair("SLAU2", UPWIND::SLAU2)
  MakePair("FDS", UPWIND::FDS)
  MakePair("LAX-FRIEDRICH", UPWIND::LAX_FRIEDRICH)
};

/*!
 * \brief Types of FEM spatial discretizations
 */
enum ENUM_FEM {
  NO_FEM = 0,  /*!< \brief No finite element scheme is used. */
  DG = 1       /*!< \brief Discontinuous Galerkin numerical method. */
};
static const MapType<std::string, ENUM_FEM> FEM_Map = {
  MakePair("NONE", NO_FEM)
  MakePair("DG", DG)
};

/*!
 * \brief Types of shock capturing method in Discontinuous Galerkin numerical method.
 */
enum class FEM_SHOCK_CAPTURING_DG {
  NONE,     /*!< \brief Shock capturing is not used. */
  PERSSON   /*!< \brief Per-Olof Persson's sub-cell shock capturing method. */
};
static const MapType<std::string, FEM_SHOCK_CAPTURING_DG> ShockCapturingDG_Map = {
  MakePair("NONE", FEM_SHOCK_CAPTURING_DG::NONE)
  MakePair("PERSSON", FEM_SHOCK_CAPTURING_DG::PERSSON)
};

/*!
 * \brief Types of matrix coloring to compute a sparse Jacobian matrix.
 */
enum ENUM_MATRIX_COLORING {
  GREEDY_COLORING = 0,            /*!< \brief Greedy type of algorithm for the coloring. */
  NATURAL_COLORING = 1            /*!< \brief One color for every DOF, very slow. Only to be used for debugging. */
};
static const MapType<std::string, ENUM_MATRIX_COLORING> MatrixColoring_Map = {
  MakePair("GREEDY_COLORING", GREEDY_COLORING)
  MakePair("NATURAL_COLORING", NATURAL_COLORING)
};

/*!
 * \brief Types of slope limiters
 */
enum class LIMITER {
  NONE                 , /*!< \brief No limiter. */
  VENKATAKRISHNAN      , /*!< \brief Slope limiter using Venkatakrisnan method (stencil formulation). */
  NISHIKAWA_R3          , /*!< \brief Slope limiter using Nishikawa's R3 method (stencil formulation). */
  NISHIKAWA_R4          , /*!< \brief Slope limiter using Nishikawa's R4 method (stencil formulation). */
  NISHIKAWA_R5          , /*!< \brief Slope limiter using Nishikawa's R5 method (stencil formulation). */
  VENKATAKRISHNAN_WANG , /*!< \brief Slope limiter using Venkatakrisnan method, eps based on solution (stencil formulation). */
  BARTH_JESPERSEN      , /*!< \brief Slope limiter using Barth-Jespersen method (stencil formulation). */
  VAN_ALBADA_EDGE      , /*!< \brief Slope limiter using Van Albada method (edge formulation). */
  SHARP_EDGES          , /*!< \brief Slope limiter using sharp edges. */
  WALL_DISTANCE          /*!< \brief Slope limiter using wall distance. */
};
static const MapType<std::string, LIMITER> Limiter_Map = {
  MakePair("NONE", LIMITER::NONE)
  MakePair("VENKATAKRISHNAN", LIMITER::VENKATAKRISHNAN)
  MakePair("NISHIKAWA_R3", LIMITER::NISHIKAWA_R3)
  MakePair("NISHIKAWA_R4", LIMITER::NISHIKAWA_R4)
  MakePair("NISHIKAWA_R5", LIMITER::NISHIKAWA_R5)
  MakePair("VENKATAKRISHNAN_WANG", LIMITER::VENKATAKRISHNAN_WANG)
  MakePair("BARTH_JESPERSEN", LIMITER::BARTH_JESPERSEN)
  MakePair("VAN_ALBADA_EDGE", LIMITER::VAN_ALBADA_EDGE)
  MakePair("SHARP_EDGES", LIMITER::SHARP_EDGES)
  MakePair("WALL_DISTANCE", LIMITER::WALL_DISTANCE)
};

/*!
 * \brief Types of turbulent models
 */
enum class TURB_MODEL {
  NONE,      /*!< \brief No turbulence model. */
  SA,        /*!< \brief Kind of Turbulent model (Spalart-Allmaras). */
  SST,       /*!< \brief Kind of Turbulence model (Menter SST). */
};
static const MapType<std::string, TURB_MODEL> Turb_Model_Map = {
  MakePair("NONE", TURB_MODEL::NONE)
  MakePair("SA", TURB_MODEL::SA)
  MakePair("SST", TURB_MODEL::SST)
};

/*!
 * \brief Families of turbulence models
 */
enum class TURB_FAMILY {
  NONE,   /*!< \brief No turbulence model. */
  SA,     /*!< \brief Spalart-Allmaras variants. */
  KW,     /*!< \brief k-w models. */
};
/*!
 * \brief Associate turb models with their family
 */
inline TURB_FAMILY TurbModelFamily(TURB_MODEL model) {
  switch (model) {
    case TURB_MODEL::NONE:
      return TURB_FAMILY::NONE;
    case TURB_MODEL::SA:
      return TURB_FAMILY::SA;
    case TURB_MODEL::SST:
      return TURB_FAMILY::KW;
  }
  return TURB_FAMILY::NONE;
}

/*!
 * \brief SST Options
 */
enum class SST_OPTIONS {
  NONE,        /*!< \brief No SST Turb model. */
  V1994,       /*!< \brief 1994 Menter k-w SST model. */
  V2003,       /*!< \brief 2003 Menter k-w SST model. */
  V1994m,      /*!< \brief 1994m Menter k-w SST model. */
  V2003m,      /*!< \brief 2003m Menter k-w SST model. */
  SUST,        /*!< \brief Menter k-w SST model with sustaining terms. */
  V,           /*!< \brief Menter k-w SST model with vorticity production terms. */
  KL,          /*!< \brief Menter k-w SST model with Kato-Launder production terms. */
  UQ,          /*!< \brief Menter k-w SST model with uncertainty quantification modifications. */
};
static const MapType<std::string, SST_OPTIONS> SST_Options_Map = {
  MakePair("NONE", SST_OPTIONS::NONE)
  MakePair("V1994m", SST_OPTIONS::V1994m)
  MakePair("V2003m", SST_OPTIONS::V2003m)
  /// TODO: For now we do not support "unmodified" versions of SST.
  //MakePair("V1994", SST_OPTIONS::V1994)
  //MakePair("V2003", SST_OPTIONS::V2003)
  MakePair("SUSTAINING", SST_OPTIONS::SUST)
  MakePair("VORTICITY", SST_OPTIONS::V)
  MakePair("KATO-LAUNDER", SST_OPTIONS::KL)
  MakePair("UQ", SST_OPTIONS::UQ)
};

/*!
 * \brief Structure containing parsed SST options.
 */
struct SST_ParsedOptions {
  SST_OPTIONS version = SST_OPTIONS::V1994;   /*!< \brief Enum SST base model. */
  SST_OPTIONS production = SST_OPTIONS::NONE; /*!< \brief Enum for production corrections/modifiers for SST model. */
  bool sust = false;                          /*!< \brief Bool for SST model with sustaining terms. */
  bool uq = false;                            /*!< \brief Bool for using uncertainty quantification. */
  bool modified = false;                      /*!< \brief Bool for modified (m) SST model. */
};

/*!
 * \brief Function to parse SST options.
 * \param[in] SST_Options - Selected SST option from config.
 * \param[in] nSST_Options - Number of options selected.
 * \param[in] rank - MPI rank.
 * \return Struct with SST options.
 */
inline SST_ParsedOptions ParseSSTOptions(const SST_OPTIONS *SST_Options, unsigned short nSST_Options, int rank) {
  SST_ParsedOptions SSTParsedOptions;

  auto IsPresent = [&](SST_OPTIONS option) {
    const auto sst_options_end = SST_Options + nSST_Options;
    return std::find(SST_Options, sst_options_end, option) != sst_options_end;
  };

  const bool found_1994 = IsPresent(SST_OPTIONS::V1994);
  const bool found_2003 = IsPresent(SST_OPTIONS::V2003);
  const bool found_1994m = IsPresent(SST_OPTIONS::V1994m);
  const bool found_2003m = IsPresent(SST_OPTIONS::V2003m);

  const bool default_version = !found_1994 && !found_1994m && !found_2003 && !found_2003m;

  const bool sst_1994 = found_1994 || found_1994m;
  /*--- Default version since v8. ---*/
  const bool sst_2003 = found_2003 || found_2003m || default_version;

  /*--- When V2003m or V1994m is selected, we automatically select sst_m. ---*/
  const bool sst_m = found_1994m || found_2003m || default_version;

  const bool sst_sust = IsPresent(SST_OPTIONS::SUST);
  const bool sst_v = IsPresent(SST_OPTIONS::V);
  const bool sst_kl = IsPresent(SST_OPTIONS::KL);
  const bool sst_uq = IsPresent(SST_OPTIONS::UQ);

  if (sst_1994 && sst_2003) {
    SU2_MPI::Error("Two versions (1994 and 2003) selected for SST_OPTIONS. Please choose only one.", CURRENT_FUNCTION);
  } else if (sst_2003) {
    SSTParsedOptions.version = SST_OPTIONS::V2003;
  } else {
    SSTParsedOptions.version = SST_OPTIONS::V1994;
  }

  // Parse production modifications
  if ((int(sst_v) + int(sst_kl) + int(sst_uq)) > 1) {
    SU2_MPI::Error("Please select only one SST production term modifier (VORTICITY, KATO-LAUNDER, or UQ).", CURRENT_FUNCTION);
  } else if (sst_v) {
    SSTParsedOptions.production = SST_OPTIONS::V;
  } else if (sst_kl) {
    SSTParsedOptions.production = SST_OPTIONS::KL;
  } else if (sst_uq) {
    SSTParsedOptions.production = SST_OPTIONS::UQ;
  }

  SSTParsedOptions.sust = sst_sust;
  SSTParsedOptions.modified = sst_m;
  SSTParsedOptions.uq = sst_uq;
  return SSTParsedOptions;
}

/*!
 * \brief SA Options
 */
enum class SA_OPTIONS {
  NONE,     /*!< \brief No option / default. */
  NEG,      /*!< \brief Negative SA. */
  EDW,      /*!< \brief Edwards version. */
  FT2,      /*!< \brief Use FT2 term. */
  QCR2000,  /*!< \brief Quadratic constitutive relation. */
  COMP,     /*!< \brief Compressibility correction. */
  ROT,      /*!< \brief Rotation correction. */
  BC,       /*!< \brief Bas-Cakmakcioclu transition. */
  EXP,      /*!< \brief Allow experimental combinations of options (according to TMR). */
};
static const MapType<std::string, SA_OPTIONS> SA_Options_Map = {
  MakePair("NONE", SA_OPTIONS::NONE)
  MakePair("NEGATIVE", SA_OPTIONS::NEG)
  MakePair("EDWARDS", SA_OPTIONS::EDW)
  MakePair("WITHFT2", SA_OPTIONS::FT2)
  MakePair("QCR2000", SA_OPTIONS::QCR2000)
  MakePair("COMPRESSIBILITY", SA_OPTIONS::COMP)
  MakePair("ROTATION", SA_OPTIONS::ROT)
  MakePair("BCM", SA_OPTIONS::BC)
  MakePair("EXPERIMENTAL", SA_OPTIONS::EXP)
};

/*!
 * \brief Structure containing parsed SA options.
 */
struct SA_ParsedOptions {
  SA_OPTIONS version = SA_OPTIONS::NONE;  /*!< \brief SA base model. */
  bool ft2 = false;                       /*!< \brief Use ft2 term. */
  bool qcr2000 = false;                   /*!< \brief Use QCR-2000. */
  bool comp = false;                      /*!< \brief Use compressibility correction. */
  bool rot = false;                       /*!< \brief Use rotation correction. */
  bool bc = false;                        /*!< \brief BC transition. */
};

/*!
 * \brief Function to parse SA options.
 * \param[in] SA_Options - Selected SA option from config.
 * \param[in] nSA_Options - Number of options selected.
 * \param[in] rank - MPI rank.
 * \return Struct with SA options.
 */
inline SA_ParsedOptions ParseSAOptions(const SA_OPTIONS *SA_Options, unsigned short nSA_Options, int rank) {
  SA_ParsedOptions SAParsedOptions;

  auto IsPresent = [&](SA_OPTIONS option) {
    const auto sa_options_end = SA_Options + nSA_Options;
    return std::find(SA_Options, sa_options_end, option) != sa_options_end;
  };

  const bool found_neg = IsPresent(SA_OPTIONS::NEG);
  const bool found_edw = IsPresent(SA_OPTIONS::EDW);
  const bool found_bsl = !found_neg && !found_edw;

  if (found_neg && found_edw) {
    SU2_MPI::Error("Two versions (Negative and Edwards) selected for SA_OPTIONS. Please choose only one.", CURRENT_FUNCTION);
  }

  if (found_bsl) {
    SAParsedOptions.version = SA_OPTIONS::NONE;
  } else if (found_neg) {
    SAParsedOptions.version = SA_OPTIONS::NEG;
  } else {
    SAParsedOptions.version = SA_OPTIONS::EDW;
  }
  SAParsedOptions.ft2 = IsPresent(SA_OPTIONS::FT2);
  SAParsedOptions.qcr2000 = IsPresent(SA_OPTIONS::QCR2000);
  SAParsedOptions.comp = IsPresent(SA_OPTIONS::COMP);
  SAParsedOptions.rot = IsPresent(SA_OPTIONS::ROT);
  SAParsedOptions.bc = IsPresent(SA_OPTIONS::BC);

  /*--- Validate user settings when not in experimental mode. ---*/
  if (!IsPresent(SA_OPTIONS::EXP)) {
    const bool any_but_bc = SAParsedOptions.ft2 || SAParsedOptions.qcr2000 || SAParsedOptions.comp || SAParsedOptions.rot;

    switch (SAParsedOptions.version) {
      case SA_OPTIONS::NEG:
        if (!SAParsedOptions.ft2 || SAParsedOptions.bc)
          SU2_MPI::Error("A non-standard version of SA-neg was requested (see https://turbmodels.larc.nasa.gov/spalart.html).\n"
                         "If you want to continue, add EXPERIMENTAL to SA_OPTIONS.", CURRENT_FUNCTION);
        break;
      case SA_OPTIONS::EDW:
        if (any_but_bc || SAParsedOptions.bc)
          SU2_MPI::Error("A non-standard version of SA-noft2-Edwards was requested (see https://turbmodels.larc.nasa.gov/spalart.html).\n"
                         "If you want to continue, add EXPERIMENTAL to SA_OPTIONS.", CURRENT_FUNCTION);
        break;
      default:
        if (SAParsedOptions.bc && any_but_bc)
          SU2_MPI::Error("A non-standard version of SA-BCM was requested (see https://turbmodels.larc.nasa.gov/spalart.html).\n"
                         "If you want to continue, add EXPERIMENTAL to SA_OPTIONS.", CURRENT_FUNCTION);
        break;
    }
  }
  return SAParsedOptions;
}

/*!
 * \brief Types of transition models
 */
enum class TURB_TRANS_MODEL {
  NONE,  /*!< \brief No transition model. */
  LM,    /*!< \brief Kind of transition model (Langtry-Menter (LM) for SST and Spalart-Allmaras). */
};
static const MapType<std::string, TURB_TRANS_MODEL> Trans_Model_Map = {
  MakePair("NONE", TURB_TRANS_MODEL::NONE)
  MakePair("LM", TURB_TRANS_MODEL::LM)
};

/*!
 * \brief LM Options
 */
enum class LM_OPTIONS {
  NONE,         /*!< \brief No option / default. */
  LM2015,       /*!< \brief Cross-flow corrections. */
  MALAN,        /*!< \brief Kind of transition correlation model (Malan). */
  SULUKSNA,     /*!< \brief Kind of transition correlation model (Suluksna). */
  KRAUSE,       /*!< \brief Kind of transition correlation model (Krause). */
  KRAUSE_HYPER, /*!< \brief Kind of transition correlation model (Krause hypersonic). */
  MEDIDA_BAEDER,/*!< \brief Kind of transition correlation model (Medida-Baeder). */
  MEDIDA,       /*!< \brief Kind of transition correlation model (Medida). */
  MENTER_LANGTRY,   /*!< \brief Kind of transition correlation model (Menter-Langtry). */
  DEFAULT       /*!< \brief Kind of transition correlation model (Menter-Langtry if SST, MALAN if SA). */
};

static const MapType<std::string, LM_OPTIONS> LM_Options_Map = {
  MakePair("NONE", LM_OPTIONS::NONE)
  MakePair("LM2015", LM_OPTIONS::LM2015)
  MakePair("MALAN", LM_OPTIONS::MALAN)
  MakePair("SULUKSNA", LM_OPTIONS::SULUKSNA)
  MakePair("KRAUSE", LM_OPTIONS::KRAUSE)
  MakePair("KRAUSE_HYPER", LM_OPTIONS::KRAUSE_HYPER)
  MakePair("MEDIDA_BAEDER", LM_OPTIONS::MEDIDA_BAEDER)
  MakePair("MENTER_LANGTRY", LM_OPTIONS::MENTER_LANGTRY)
  MakePair("DEFAULT", LM_OPTIONS::DEFAULT)
};

/*!
 * \brief Types of transition correlations
 */
enum class TURB_TRANS_CORRELATION {
  MALAN,        /*!< \brief Kind of transition correlation model (Malan). */
  SULUKSNA,     /*!< \brief Kind of transition correlation model (Suluksna). */
  KRAUSE,       /*!< \brief Kind of transition correlation model (Krause). */
  KRAUSE_HYPER, /*!< \brief Kind of transition correlation model (Krause hypersonic). */
  MEDIDA_BAEDER,/*!< \brief Kind of transition correlation model (Medida-Baeder). */
  MEDIDA,       /*!< \brief Kind of transition correlation model (Medida). */
  MENTER_LANGTRY,   /*!< \brief Kind of transition correlation model (Menter-Langtry). */
  DEFAULT       /*!< \brief Kind of transition correlation model (Menter-Langtry if SST, MALAN if SA). */
};

/*!
 * \brief Structure containing parsed LM options.
 */
struct LM_ParsedOptions {
  LM_OPTIONS version = LM_OPTIONS::NONE;  /*!< \brief LM base model. */
  bool LM2015 = false;                    /*!< \brief Use cross-flow corrections. */
  TURB_TRANS_CORRELATION Correlation = TURB_TRANS_CORRELATION::DEFAULT;
};

/*!
 * \brief Function to parse LM options.
 * \param[in] LM_Options - Selected LM option from config.
 * \param[in] nLM_Options - Number of options selected.
 * \param[in] rank - MPI rank.
 * \return Struct with SA options.
 */
inline LM_ParsedOptions ParseLMOptions(const LM_OPTIONS *LM_Options, unsigned short nLM_Options, int rank, TURB_MODEL Kind_Turb_Model) {
  LM_ParsedOptions LMParsedOptions;

  auto IsPresent = [&](LM_OPTIONS option) {
    const auto lm_options_end = LM_Options + nLM_Options;
    return std::find(LM_Options, lm_options_end, option) != lm_options_end;
  };

  LMParsedOptions.LM2015 = IsPresent(LM_OPTIONS::LM2015);

  int NFoundCorrelations = 0;
  if (IsPresent(LM_OPTIONS::MALAN)) {
    LMParsedOptions.Correlation = TURB_TRANS_CORRELATION::MALAN;
    NFoundCorrelations++;
  }
  if (IsPresent(LM_OPTIONS::SULUKSNA)) {
    LMParsedOptions.Correlation = TURB_TRANS_CORRELATION::SULUKSNA;
    NFoundCorrelations++;
  }
  if (IsPresent(LM_OPTIONS::KRAUSE)) {
    LMParsedOptions.Correlation = TURB_TRANS_CORRELATION::KRAUSE;
    NFoundCorrelations++;
  }
  if (IsPresent(LM_OPTIONS::KRAUSE_HYPER)) {
    LMParsedOptions.Correlation = TURB_TRANS_CORRELATION::KRAUSE_HYPER;
    NFoundCorrelations++;
  }
  if (IsPresent(LM_OPTIONS::MEDIDA_BAEDER)) {
    LMParsedOptions.Correlation = TURB_TRANS_CORRELATION::MEDIDA_BAEDER;
    NFoundCorrelations++;
  }
  if (IsPresent(LM_OPTIONS::MEDIDA)) {
    LMParsedOptions.Correlation = TURB_TRANS_CORRELATION::MEDIDA;
    NFoundCorrelations++;
  }
  if (IsPresent(LM_OPTIONS::MENTER_LANGTRY)) {
    LMParsedOptions.Correlation = TURB_TRANS_CORRELATION::MENTER_LANGTRY;
    NFoundCorrelations++;
  }

  if (NFoundCorrelations > 1) {
    SU2_MPI::Error("Two correlations selected for LM_OPTIONS. Please choose only one.", CURRENT_FUNCTION);
  }

  if (LMParsedOptions.Correlation == TURB_TRANS_CORRELATION::DEFAULT){
    if (Kind_Turb_Model == TURB_MODEL::SST) {
      LMParsedOptions.Correlation = TURB_TRANS_CORRELATION::MENTER_LANGTRY;
    } else if (Kind_Turb_Model == TURB_MODEL::SA) {
      LMParsedOptions.Correlation = TURB_TRANS_CORRELATION::MALAN;
    }
  }

  return LMParsedOptions;
}

/*!
 * \brief types of species transport models
 */
enum class SPECIES_MODEL {
  NONE,              /*!< \brief No scalar transport model. */
  SPECIES_TRANSPORT,    /*!< \brief species transport model. */
  FLAMELET,          /*!< \brief flamelet model. */
};
static const MapType<std::string, SPECIES_MODEL> Species_Model_Map = {
  MakePair("NONE", SPECIES_MODEL::NONE)
  MakePair("SPECIES_TRANSPORT", SPECIES_MODEL::SPECIES_TRANSPORT)
  MakePair("FLAMELET", SPECIES_MODEL::FLAMELET)
};

/*!
 * \brief Progress variable and enthalpy are the first and second entries in the lookup table.
 * \note The order matters.
 */
enum FLAMELET_SCALAR_VARIABLES {
  I_PROGVAR,
  I_ENTH,
  I_MIXFRAC,
};

/*!
 * \brief the source terms for the flamelet method. At the moment only progress variable
 */
enum FLAMELET_SCALAR_SOURCES {
  I_SRC_TOT_PROGVAR
};

/*!
 * \brief Look-up operations for the flamelet scalar solver.
 */
enum FLAMELET_LOOKUP_OPS {
  THERMO,   /*!< \brief Thermochemical properties (temperature, density, diffusivity, etc.). */
  PREFDIF,  /*!< \brief Preferential diffusion scalars. */
  SOURCES,  /*!< \brief Scalar source terms (controlling variables, passive species).*/
  LOOKUP,   /*!< \brief Passive look-up variables specified in config. */
};

/*!
<<<<<<< HEAD
 * \brief the preferential diffusion scalar indices for the preferential diffusion model.
=======
 * \brief The preferential diffusion scalar indices for the preferential diffusion model.
>>>>>>> 06649f74
 */
enum FLAMELET_PREF_DIFF_SCALARS {
  I_BETA_PROGVAR,       /*!< \brief Preferential diffusion scalar for the progress variable. */
  I_BETA_ENTH_THERMAL,  /*!< \brief Preferential diffusion scalar for temperature. */
  I_BETA_ENTH,          /*!< \brief Preferential diffusion scalar for total enthalpy. */
  I_BETA_MIXFRAC,       /*!< \brief Preferential diffusion scalar for mixture fraction. */
  N_BETA_TERMS,         /*!< \brief Total number of preferential diffusion scalars. */
};

/*!
 * \brief Flame initialization options for the flamelet solver.
 */
enum class FLAMELET_INIT_TYPE {
  FLAME_FRONT,  /*!< \brief Straight flame front. */
  SPARK,        /*!< \brief Species reaction rate in a set location. */
  NONE,         /*!< \brief No ignition, cold flow only. */
};

static const MapType<std::string, FLAMELET_INIT_TYPE> Flamelet_Init_Map = {
  MakePair("NONE", FLAMELET_INIT_TYPE::NONE)
  MakePair("FLAME_FRONT", FLAMELET_INIT_TYPE::FLAME_FRONT)
  MakePair("SPARK", FLAMELET_INIT_TYPE::SPARK)
};

/*!
 * \brief Types of subgrid scale models
 */
enum class TURB_SGS_MODEL {
  NONE        , /*!< \brief No subgrid scale model. */
  IMPLICIT_LES, /*!< \brief Implicit LES, i.e. no explicit SGS model. */
  SMAGORINSKY , /*!< \brief Smagorinsky SGS model. */
  WALE        , /*!< \brief Wall-Adapting Local Eddy-viscosity SGS model. */
  VREMAN        /*!< \brief Vreman SGS model. */
};
static const MapType<std::string, TURB_SGS_MODEL> SGS_Model_Map = {
  MakePair("NONE",         TURB_SGS_MODEL::NONE)
  MakePair("IMPLICIT_LES", TURB_SGS_MODEL::IMPLICIT_LES)
  MakePair("SMAGORINSKY",  TURB_SGS_MODEL::SMAGORINSKY)
  MakePair("WALE",         TURB_SGS_MODEL::WALE)
  MakePair("VREMAN",       TURB_SGS_MODEL::VREMAN)
};

/*!
 * \brief Types of window (weight) functions for cost functional
 */
enum class WINDOW_FUNCTION {
  SQUARE,        /*!< \brief No weight function  (order 1)*/
  HANN,          /*!< \brief Hann-type weight function (order 3) */
  HANN_SQUARE,   /*!< \brief Hann-squared type weight function (order 5)*/
  BUMP,          /*!< \brief bump type weight function (exponential order of convergence) */
};
static const MapType<std::string, WINDOW_FUNCTION> Window_Map = {
  MakePair("SQUARE", WINDOW_FUNCTION::SQUARE)
  MakePair("HANN", WINDOW_FUNCTION::HANN)
  MakePair("HANN_SQUARE", WINDOW_FUNCTION::HANN_SQUARE)
  MakePair("BUMP", WINDOW_FUNCTION::BUMP)
};

/*!
 * \brief Types of hybrid RANS/LES models
 */
enum ENUM_HYBRIDRANSLES {
  NO_HYBRIDRANSLES = 0,  /*!< \brief No turbulence model. */
  SA_DES   = 1,          /*!< \brief Kind of Hybrid RANS/LES (SA - Detached Eddy Simulation (DES)). */
  SA_DDES  = 2,          /*!< \brief Kind of Hybrid RANS/LES (SA - Delayed DES (DDES) with Delta_max SGS ). */
  SA_ZDES  = 3,          /*!< \brief Kind of Hybrid RANS/LES (SA - Delayed DES (DDES) with Vorticity based SGS like Zonal DES). */
  SA_EDDES = 4           /*!< \brief Kind of Hybrid RANS/LES (SA - Delayed DES (DDES) with Shear Layer Adapted SGS: Enhanced DDES). */
};
static const MapType<std::string, ENUM_HYBRIDRANSLES> HybridRANSLES_Map = {
  MakePair("NONE", NO_HYBRIDRANSLES)
  MakePair("SA_DES", SA_DES)
  MakePair("SA_DDES", SA_DDES)
  MakePair("SA_ZDES", SA_ZDES)
  MakePair("SA_EDDES", SA_EDDES)
};

/*!
 * \brief Types of Roe Low Dissipation Schemes
 */
enum ENUM_ROELOWDISS {
  NO_ROELOWDISS = 0, /*!< \brief No Roe Low Dissipation model. */
  FD            = 1, /*!< \brief Numerical Blending based on DDES's F_d function */
  NTS           = 2, /*!< \brief Numerical Blending of Travin and Shur. */
  NTS_DUCROS    = 3, /*!< \brief Numerical Blending of Travin and Shur + Ducros' Shock Sensor. */
  FD_DUCROS     = 4  /*!< \brief Numerical Blending based on DDES's F_d function + Ducros' Shock Sensor */
};
static const MapType<std::string, ENUM_ROELOWDISS> RoeLowDiss_Map = {
  MakePair("NONE", NO_ROELOWDISS)
  MakePair("FD", FD)
  MakePair("NTS", NTS)
  MakePair("NTS_DUCROS", NTS_DUCROS)
  MakePair("FD_DUCROS", FD_DUCROS)
};

/*!
 * \brief Types of wall functions.
 */
enum class WALL_FUNCTIONS {
  NONE                 ,   /*!< \brief No wall function treatment, integration to the wall. Default behavior. */
  STANDARD_FUNCTION    ,   /*!< \brief Standard wall function. */
  ADAPTIVE_FUNCTION    ,   /*!< \brief Adaptive wall function. Formulation depends on y+. */
  SCALABLE_FUNCTION    ,   /*!< \brief Scalable wall function. */
  EQUILIBRIUM_MODEL    ,   /*!< \brief Equilibrium wall model for LES. */
  NONEQUILIBRIUM_MODEL ,   /*!< \brief Non-equilibrium wall model for LES. */
  LOGARITHMIC_MODEL        /*!< \brief Logarithmic law-of-the-wall model for LES. */
};
static const MapType<std::string, WALL_FUNCTIONS> Wall_Functions_Map = {
  MakePair("NO_WALL_FUNCTION",          WALL_FUNCTIONS::NONE)
  MakePair("STANDARD_WALL_FUNCTION",    WALL_FUNCTIONS::STANDARD_FUNCTION)
  MakePair("ADAPTIVE_WALL_FUNCTION",    WALL_FUNCTIONS::ADAPTIVE_FUNCTION)
  MakePair("SCALABLE_WALL_FUNCTION",    WALL_FUNCTIONS::SCALABLE_FUNCTION)
  MakePair("EQUILIBRIUM_WALL_MODEL",    WALL_FUNCTIONS::EQUILIBRIUM_MODEL)
  MakePair("NONEQUILIBRIUM_WALL_MODEL", WALL_FUNCTIONS::NONEQUILIBRIUM_MODEL)
  MakePair("LOGARITHMIC_WALL_MODEL",    WALL_FUNCTIONS::LOGARITHMIC_MODEL)
};

/*!
 * \brief Type of time integration schemes
 */
enum ENUM_TIME_INT {
  RUNGE_KUTTA_EXPLICIT = 1,   /*!< \brief Explicit Runge-Kutta time integration definition. */
  EULER_EXPLICIT = 2,         /*!< \brief Explicit Euler time integration definition. */
  EULER_IMPLICIT = 3,         /*!< \brief Implicit Euler time integration definition. */
  CLASSICAL_RK4_EXPLICIT = 4, /*!< \brief Classical RK4 time integration definition. */
  ADER_DG = 5                 /*!< \brief ADER-DG time integration definition. */
};
static const MapType<std::string, ENUM_TIME_INT> Time_Int_Map = {
  MakePair("RUNGE-KUTTA_EXPLICIT", RUNGE_KUTTA_EXPLICIT)
  MakePair("EULER_EXPLICIT", EULER_EXPLICIT)
  MakePair("EULER_IMPLICIT", EULER_IMPLICIT)
  MakePair("CLASSICAL_RK4_EXPLICIT", CLASSICAL_RK4_EXPLICIT)
  MakePair("ADER_DG", ADER_DG)
};

/*!
 * \brief Type of predictor for the ADER-DG time integration scheme.
 */
enum ENUM_ADER_PREDICTOR {
  ADER_ALIASED_PREDICTOR     = 1, /*!< \brief Aliased predictor, easiest to do. */
  ADER_NON_ALIASED_PREDICTOR = 2  /*!< \brief Non-aliased predictor. Consistent, but more difficult. */
};
static const MapType<std::string, ENUM_ADER_PREDICTOR> Ader_Predictor_Map = {
  MakePair("ADER_ALIASED_PREDICTOR", ADER_ALIASED_PREDICTOR)
  MakePair("ADER_NON_ALIASED_PREDICTOR", ADER_NON_ALIASED_PREDICTOR)
};

/*!
 * \brief Type of heat timestep calculation
 */
enum ENUM_HEAT_TIMESTEP {
  MINIMUM = 1,     /*!< \brief Local time stepping based on minimum lambda.*/
  CONVECTIVE = 2,  /*!< \brief Local time stepping based on convective spectral radius.*/
  VISCOUS = 3,     /*!< \brief Local time stepping based on viscous spectral radius.*/
  BYFLOW = 4,      /*!< \brief Unsing the mean solvers time step. */
};
static const MapType<std::string, ENUM_HEAT_TIMESTEP> Heat_TimeStep_Map = {
  MakePair("LOCAL", MINIMUM)
  MakePair("CONVECTIVE", CONVECTIVE)
  MakePair("VISCOUS", VISCOUS)
  MakePair("BYFLOW", BYFLOW)
};

/*!
 * \brief Type of time integration schemes
 */
enum class STRUCT_TIME_INT {
  NEWMARK_IMPLICIT,  /*!< \brief Implicit Newmark integration definition. */
  GENERALIZED_ALPHA, /*!< \brief Support for implementing another implicit method. */
};
static const MapType<std::string, STRUCT_TIME_INT> Time_Int_Map_FEA = {
  MakePair("NEWMARK_IMPLICIT", STRUCT_TIME_INT::NEWMARK_IMPLICIT)
  // MakePair("GENERALIZED_ALPHA", STRUCT_TIME_INT::GENERALIZED_ALPHA) Not fully implemented.
};

/*!
 * \brief Type of time integration schemes
 */
enum class STRUCT_SPACE_ITE {
  NEWTON,       /*!< \brief Full Newton-Rapshon method. */
  MOD_NEWTON,   /*!< \brief Modified Newton-Raphson method. */
};
static const MapType<std::string, STRUCT_SPACE_ITE> Space_Ite_Map_FEA = {
  MakePair("NEWTON_RAPHSON", STRUCT_SPACE_ITE::NEWTON)
  MakePair("MODIFIED_NEWTON_RAPHSON", STRUCT_SPACE_ITE::MOD_NEWTON)
};

/*!
 * \brief Types of schemes to compute the flow gradient
 */
enum ENUM_FLOW_GRADIENT {
  NO_GRADIENT            = 0,   /*!< \brief No gradient method. Only possible for reconstruction gradient, in which case, the option chosen for NUM_METHOD_GRAD is used. */
  GREEN_GAUSS            = 1,   /*!< \brief Gradient computation using Green-Gauss theorem. */
  LEAST_SQUARES          = 2,   /*!< \brief Gradient computation using unweighted least squares. */
  WEIGHTED_LEAST_SQUARES = 3    /*!< \brief Gradients computation using inverse-distance weighted least squares. */
};
static const MapType<std::string, ENUM_FLOW_GRADIENT> Gradient_Map = {
  MakePair("NONE", NO_GRADIENT)
  MakePair("GREEN_GAUSS", GREEN_GAUSS)
  MakePair("LEAST_SQUARES", LEAST_SQUARES)
  MakePair("WEIGHTED_LEAST_SQUARES", WEIGHTED_LEAST_SQUARES)
};

/*!
 * \brief Types of action to take on a geometry structure
 */
enum GEOMETRY_ACTION {
  ALLOCATE = 0,     /*!< \brief Allocate geometry structure. */
  UPDATE = 1        /*!< \brief Update geometry structure (grid moving, adaptation, etc.). */
};

/*!
 * \brief Types of action to perform when doing the geometry evaluation
 */
enum GEOMETRY_MODE {
  FUNCTION = 0,     /*!< \brief Geometrical analysis. */
  GRADIENT = 1      /*!< \brief Geometrical analysis and gradient using finite differences. */
};
static const MapType<std::string, GEOMETRY_MODE> GeometryMode_Map = {
  MakePair("FUNCTION", FUNCTION)
  MakePair("GRADIENT", GRADIENT)
};

/*!
 * \brief Types of boundary conditions
 */
enum BC_TYPE {
  EULER_WALL = 1,             /*!< \brief Boundary Euler wall definition. */
  FAR_FIELD = 2,              /*!< \brief Boundary far-field definition. */
  SYMMETRY_PLANE = 3,         /*!< \brief Boundary symmetry plane definition. */
  INLET_FLOW = 4,             /*!< \brief Boundary inlet flow definition. */
  OUTLET_FLOW = 5,            /*!< \brief Boundary outlet flow definition. */
  PERIODIC_BOUNDARY = 6,      /*!< \brief Periodic boundary definition. */
  NEARFIELD_BOUNDARY = 7,     /*!< \brief Near-Field boundary definition. */
  CUSTOM_BOUNDARY = 10,       /*!< \brief custom boundary definition. */
  DISPLACEMENT_BOUNDARY = 14, /*!< \brief Boundary displacement definition. */
  LOAD_BOUNDARY = 15,         /*!< \brief Boundary Load definition. */
  FLOWLOAD_BOUNDARY = 16,     /*!< \brief Boundary Load definition. */
  SUPERSONIC_INLET = 19,      /*!< \brief Boundary supersonic inlet definition. */
  SUPERSONIC_OUTLET = 20,     /*!< \brief Boundary supersonic inlet definition. */
  ENGINE_INFLOW = 21,         /*!< \brief Boundary nacelle inflow. */
  ENGINE_EXHAUST = 22,        /*!< \brief Boundary nacelle exhaust. */
  RIEMANN_BOUNDARY= 24,       /*!< \brief Riemann Boundary definition. */
  ISOTHERMAL = 25,            /*!< \brief No slip isothermal wall boundary condition. */
  HEAT_FLUX = 26,             /*!< \brief No slip constant heat flux wall boundary condition. */
  HEAT_TRANSFER = 27,         /*!< \brief No slip heat transfer boundary condition. */
  ACTDISK_INLET = 32,         /*!< \brief Actuator disk inlet boundary definition. */
  ACTDISK_OUTLET = 33,        /*!< \brief Actuator disk outlet boundary definition. */
  CLAMPED_BOUNDARY = 34,      /*!< \brief Clamped Boundary definition. */
  LOAD_DIR_BOUNDARY = 35,     /*!< \brief Boundary Load definition. */
  LOAD_SINE_BOUNDARY = 36,    /*!< \brief Sine-waveBoundary Load definition. */
  GILES_BOUNDARY= 37,         /*!< \brief Giles Boundary definition. */
  INTERNAL_BOUNDARY= 38,      /*!< \brief Internal Boundary definition. */
  FLUID_INTERFACE = 39,       /*!< \brief Domain interface definition. */
  DISP_DIR_BOUNDARY = 40,     /*!< \brief Boundary displacement definition. */
  DAMPER_BOUNDARY = 41,       /*!< \brief Damper. */
  CHT_WALL_INTERFACE = 50,    /*!< \brief Domain interface definition. */
  SMOLUCHOWSKI_MAXWELL = 55,  /*!< \brief Smoluchoski/Maxwell wall boundary condition. */
  SEND_RECEIVE = 99,          /*!< \brief Boundary send-receive definition. */
};

/*!
 * \brief 2D Formulation for structural problems
 */
enum class STRUCT_2DFORM {
  PLANE_STRESS,     /*!< \brief Definition of plane stress solver. */
  PLANE_STRAIN      /*!< \brief Definition of plane strain solver. */
};
static const MapType<std::string, STRUCT_2DFORM> ElasForm_2D = {
  MakePair("PLANE_STRESS", STRUCT_2DFORM::PLANE_STRESS)
  MakePair("PLANE_STRAIN", STRUCT_2DFORM::PLANE_STRAIN)
};

/*!
 * \brief Kinds of relaxation for multizone problems
 */
enum class BGS_RELAXATION {
  NONE,       /*!< \brief No relaxation in the strongly coupled approach. */
  FIXED,      /*!< \brief Relaxation with a fixed parameter. */
  AITKEN,     /*!< \brief Relaxation using Aitken's dynamic parameter. */
};
static const MapType<std::string, BGS_RELAXATION> AitkenForm_Map = {
  MakePair("NONE", BGS_RELAXATION::NONE)
  MakePair("FIXED_PARAMETER", BGS_RELAXATION::FIXED)
  MakePair("AITKEN_DYNAMIC", BGS_RELAXATION::AITKEN)
};

/*!
 * \brief Types of dynamic transfer methods
 */
enum ENUM_DYN_TRANSFER_METHOD {
  INSTANTANEOUS = 1,   /*!< \brief No ramp, load is transfer instantaneously. */
  POL_ORDER_1 = 2,     /*!< \brief The load is transferred using a ramp. */
  POL_ORDER_3 = 3,     /*!< \brief The load is transferred using an order 3 polynomial function */
  POL_ORDER_5 = 4,     /*!< \brief The load is transferred using an order 5 polynomial function */
  SIGMOID_10 = 5,      /*!< \brief The load is transferred using a sigmoid with parameter 10 */
  SIGMOID_20 = 6       /*!< \brief The load is transferred using a sigmoid with parameter 20 */
};
static const MapType<std::string, ENUM_DYN_TRANSFER_METHOD> Dyn_Transfer_Method_Map = {
  MakePair("INSTANTANEOUS", INSTANTANEOUS)
  MakePair("RAMP", POL_ORDER_1)
  MakePair("CUBIC", POL_ORDER_3)
  MakePair("QUINTIC", POL_ORDER_5)
  MakePair("SIGMOID_10", SIGMOID_10)
  MakePair("SIGMOID_20", SIGMOID_20)
};

/*!
 * \brief Kinds of Design Variables for FEA problems
 */
enum ENUM_DVFEA {
  NODV_FEA = 0,         /*!< \brief No design variable for FEA problems. */
  YOUNG_MODULUS = 1,    /*!< \brief Young modulus (E) as design variable. */
  POISSON_RATIO = 2,    /*!< \brief Poisson ratio (Nu) as design variable. */
  DENSITY_VAL = 3,      /*!< \brief Density (Rho) as design variable. */
  DEAD_WEIGHT = 4,      /*!< \brief Dead Weight (Rho_DL) as design variable. */
  ELECTRIC_FIELD = 5    /*!< \brief Electric field (E) as design variable. */
};
static const MapType<std::string, ENUM_DVFEA> DVFEA_Map = {
  MakePair("NONE", NODV_FEA)
  MakePair("YOUNG_MODULUS", YOUNG_MODULUS)
  MakePair("POISSON_RATIO", POISSON_RATIO)
  MakePair("DENSITY", DENSITY_VAL)
  MakePair("DEAD_WEIGHT", DEAD_WEIGHT)
  MakePair("ELECTRIC_FIELD", ELECTRIC_FIELD)
};

/*!
 * \brief Kinds of radiation models
 */
enum class RADIATION_MODEL {
  NONE,   /*!< \brief No radiation model */
  P1,     /*!< \brief P1 Radiation model. */
};
static const MapType<std::string, RADIATION_MODEL> Radiation_Map = {
  MakePair("NONE", RADIATION_MODEL::NONE)
  MakePair("P1", RADIATION_MODEL::P1)
};

/*!
 * \brief Kinds of P1 initialization
 */
enum class P1_INIT {
  ZERO,         /*!< \brief Initialize the P1 model from zero values */
  TEMPERATURE,  /*!< \brief Initialize the P1 model from blackbody energy computed from the initial temperature. */
};
static const MapType<std::string, P1_INIT> P1_Init_Map = {
  MakePair("ZERO", P1_INIT::ZERO)
  MakePair("TEMPERATURE_INIT", P1_INIT::TEMPERATURE)
};

/*!
 * \brief Kinds of coupling methods at CHT interfaces.
 * The first (temperature) part determines the BC method on the fluid side, the second (heatflux) part determines
 * the BC method on the solid side of the CHT interface.
 */
enum CHT_COUPLING {
  DIRECT_TEMPERATURE_NEUMANN_HEATFLUX,
  AVERAGED_TEMPERATURE_NEUMANN_HEATFLUX,
  DIRECT_TEMPERATURE_ROBIN_HEATFLUX,
  AVERAGED_TEMPERATURE_ROBIN_HEATFLUX,
};
static const MapType<std::string, CHT_COUPLING> CHT_Coupling_Map = {
  MakePair("DIRECT_TEMPERATURE_NEUMANN_HEATFLUX", CHT_COUPLING::DIRECT_TEMPERATURE_NEUMANN_HEATFLUX)
  MakePair("AVERAGED_TEMPERATURE_NEUMANN_HEATFLUX", CHT_COUPLING::AVERAGED_TEMPERATURE_NEUMANN_HEATFLUX)
  MakePair("DIRECT_TEMPERATURE_ROBIN_HEATFLUX", CHT_COUPLING::DIRECT_TEMPERATURE_ROBIN_HEATFLUX)
  MakePair("AVERAGED_TEMPERATURE_ROBIN_HEATFLUX", CHT_COUPLING::AVERAGED_TEMPERATURE_ROBIN_HEATFLUX)
};

/*!
 * \brief Types Riemann boundary treatments
 */
enum RIEMANN_TYPE {
  TOTAL_CONDITIONS_PT = 1,          /*!< \brief User specifies total pressure, total temperature, and flow direction. */
  DENSITY_VELOCITY = 2,             /*!< \brief User specifies density and velocity, and flow direction. */
  STATIC_PRESSURE = 3,              /*!< \brief User specifies static pressure. */
  TOTAL_SUPERSONIC_INFLOW = 4,      /*!< \brief User specifies total pressure, total temperature and Velocity components. */
  STATIC_SUPERSONIC_INFLOW_PT = 5,  /*!< \brief User specifies static pressure, static temperature, and Mach components. */
  STATIC_SUPERSONIC_INFLOW_PD = 6,  /*!< \brief User specifies static pressure, static temperature, and Mach components. */
  MIXING_IN = 7,                    /*!< \brief User does not specify anything; information is retrieved from the other domain */
  MIXING_OUT = 8,                   /*!< \brief User does not specify anything; information is retrieved from the other domain */
  SUPERSONIC_OUTFLOW = 9,
  RADIAL_EQUILIBRIUM = 10,
  TOTAL_CONDITIONS_PT_1D = 11,
  STATIC_PRESSURE_1D = 12,
  MIXING_IN_1D = 13,
  MIXING_OUT_1D =14
};
static const MapType<std::string, RIEMANN_TYPE> Riemann_Map = {
  MakePair("TOTAL_CONDITIONS_PT", TOTAL_CONDITIONS_PT)
  MakePair("DENSITY_VELOCITY", DENSITY_VELOCITY)
  MakePair("STATIC_PRESSURE", STATIC_PRESSURE)
  MakePair("TOTAL_SUPERSONIC_INFLOW", TOTAL_SUPERSONIC_INFLOW)
  MakePair("STATIC_SUPERSONIC_INFLOW_PT", STATIC_SUPERSONIC_INFLOW_PT)
  MakePair("STATIC_SUPERSONIC_INFLOW_PD", STATIC_SUPERSONIC_INFLOW_PD)
  MakePair("MIXING_IN", MIXING_IN)
  MakePair("MIXING_OUT", MIXING_OUT)
  MakePair("MIXING_IN_1D", MIXING_IN_1D)
  MakePair("MIXING_OUT_1D", MIXING_OUT_1D)
  MakePair("SUPERSONIC_OUTFLOW", SUPERSONIC_OUTFLOW)
  MakePair("RADIAL_EQUILIBRIUM", RADIAL_EQUILIBRIUM)
  MakePair("TOTAL_CONDITIONS_PT_1D", TOTAL_CONDITIONS_PT_1D)
  MakePair("STATIC_PRESSURE_1D", STATIC_PRESSURE_1D)
};

static const MapType<std::string, RIEMANN_TYPE> Giles_Map = {
  MakePair("TOTAL_CONDITIONS_PT", TOTAL_CONDITIONS_PT)
  MakePair("DENSITY_VELOCITY", DENSITY_VELOCITY)
  MakePair("STATIC_PRESSURE", STATIC_PRESSURE)
  MakePair("TOTAL_SUPERSONIC_INFLOW", TOTAL_SUPERSONIC_INFLOW)
  MakePair("STATIC_SUPERSONIC_INFLOW_PT", STATIC_SUPERSONIC_INFLOW_PT)
  MakePair("STATIC_SUPERSONIC_INFLOW_PD", STATIC_SUPERSONIC_INFLOW_PD)
  MakePair("MIXING_IN", MIXING_IN)
  MakePair("MIXING_OUT", MIXING_OUT)
  MakePair("MIXING_IN_1D", MIXING_IN_1D)
  MakePair("MIXING_OUT_1D", MIXING_OUT_1D)
  MakePair("SUPERSONIC_OUTFLOW", SUPERSONIC_OUTFLOW)
  MakePair("RADIAL_EQUILIBRIUM", RADIAL_EQUILIBRIUM)
  MakePair("TOTAL_CONDITIONS_PT_1D", TOTAL_CONDITIONS_PT_1D)
  MakePair("STATIC_PRESSURE_1D", STATIC_PRESSURE_1D)
};

/*!
 * \brief Types of mixing process for averaging quantities at the boundaries.
 */
enum AVERAGEPROCESS_TYPE {
  ALGEBRAIC = 1,  /*!< \brief an algebraic average is computed at the boundary of interest. */
  AREA = 2,       /*!< \brief an area average is computed at the boundary of interest. */
  MIXEDOUT = 3,   /*!< \brief an mixed-out average is computed at the boundary of interest. */
  MASSFLUX = 4    /*!< \brief a mass flow average is computed at the boundary of interest. */
};
static const MapType<std::string, AVERAGEPROCESS_TYPE> AverageProcess_Map = {
  MakePair("ALGEBRAIC", ALGEBRAIC)
  MakePair("AREA", AREA)
  MakePair("MIXEDOUT", MIXEDOUT)
  MakePair("MASSFLUX", MASSFLUX)
};

/*!
 * \brief Types of mixing process for averaging quantities at the boundaries.
 */
enum MIXINGPLANE_INTERFACE_TYPE {
  MATCHING = 1,             /*!< \brief an algebraic average is computed at the boundary of interest. */
  NEAREST_SPAN = 2,         /*!< \brief an area average is computed at the boundary of interest. */
  LINEAR_INTERPOLATION = 3  /*!< \brief an mixed-out average is computed at the boundary of interest. */
};
static const MapType<std::string, MIXINGPLANE_INTERFACE_TYPE> MixingPlaneInterface_Map = {
  MakePair("MATCHING", MATCHING)
  MakePair("NEAREST_SPAN",  NEAREST_SPAN)
  MakePair("LINEAR_INTERPOLATION", LINEAR_INTERPOLATION)
};

/*!
 * \brief this option allow to compute the span-wise section in different ways.
 */
enum SPANWISE_TYPE {
  AUTOMATIC = 1,      /*!< \brief number of span-wise section are computed automatically */
  EQUISPACED = 2      /*!< \brief number of span-wise section are specified from the user */
};
static const MapType<std::string, SPANWISE_TYPE> SpanWise_Map = {
  MakePair("AUTOMATIC", AUTOMATIC)
  MakePair("EQUISPACED", EQUISPACED)
};

/*!
 * \brief Types of mixing process for averaging quantities at the boundaries.
 */
enum class TURBOMACHINERY_TYPE {
  AXIAL,              /*!< \brief axial turbomachinery. */
  CENTRIFUGAL,        /*!< \brief centrifugal turbomachinery. */
  CENTRIPETAL,        /*!< \brief centripetal turbomachinery. */
  CENTRIPETAL_AXIAL,  /*!< \brief mixed flow turbine. */
  AXIAL_CENTRIFUGAL   /*!< \brief mixed flow turbine. */
};
static const MapType<std::string, TURBOMACHINERY_TYPE> TurboMachinery_Map = {
  MakePair("AXIAL", TURBOMACHINERY_TYPE::AXIAL)
  MakePair("CENTRIFUGAL", TURBOMACHINERY_TYPE::CENTRIFUGAL)
  MakePair("CENTRIPETAL",  TURBOMACHINERY_TYPE::CENTRIPETAL)
  MakePair("CENTRIPETAL_AXIAL",  TURBOMACHINERY_TYPE::CENTRIPETAL_AXIAL)
  MakePair("AXIAL_CENTRIFUGAL",  TURBOMACHINERY_TYPE::AXIAL_CENTRIFUGAL)
};

/*!
 * \brief Types of Turbomachinery performance Type.
 */
enum class TURBO_PERF_KIND{
  TURBINE,            /*!< \brief Turbine Performance. */
  COMPRESSOR,         /*!< \brief Compressor Performance. */
  PROPELLOR           /*!< \brief Propellor Performance. */
};
static const MapType<std::string, TURBO_PERF_KIND> TurboPerfKind_Map = {
  MakePair("TURBINE",  TURBO_PERF_KIND::TURBINE)
  MakePair("COMPRESSOR",  TURBO_PERF_KIND::COMPRESSOR)
  MakePair("PROPELLOR",  TURBO_PERF_KIND::PROPELLOR)
};

/*!
 * \brief Types of Turbomachinery performance flag.
 */
enum TURBO_MARKER_TYPE{
  INFLOW  = 1,    /*!< \brief flag for inflow marker for compute turboperformance. */
  OUTFLOW = 2     /*!< \brief flag for outflow marker for compute turboperformance. */
};

/*!
 * \brief Types inlet boundary treatments
 */
enum class INLET_TYPE {
  TOTAL_CONDITIONS, /*!< \brief User specifies total pressure, total temperature, and flow direction. */
  MASS_FLOW,        /*!< \brief User specifies density and velocity (mass flow). */
  INPUT_FILE,       /*!< \brief User specifies an input file. */
  VELOCITY_INLET,   /*!< \brief Velocity inlet for an incompressible flow. */
  PRESSURE_INLET,   /*!< \brief Total pressure inlet for an incompressible flow. */
};
static const MapType<std::string, INLET_TYPE> Inlet_Map = {
  MakePair("TOTAL_CONDITIONS", INLET_TYPE::TOTAL_CONDITIONS)
  MakePair("MASS_FLOW", INLET_TYPE::MASS_FLOW)
  MakePair("INPUT_FILE", INLET_TYPE::INPUT_FILE)
  MakePair("VELOCITY_INLET", INLET_TYPE::VELOCITY_INLET)
  MakePair("PRESSURE_INLET", INLET_TYPE::PRESSURE_INLET)
};

/*!
 * \brief Types outlet boundary treatments
 */
enum class INC_OUTLET_TYPE {
  PRESSURE_OUTLET,    /*!< \brief Gauge pressure outlet for incompressible flow */
  MASS_FLOW_OUTLET,   /*!< \brief Mass flow outlet for incompressible flow. */
};
static const MapType<std::string, INC_OUTLET_TYPE> Inc_Outlet_Map = {
  MakePair("PRESSURE_OUTLET",  INC_OUTLET_TYPE::PRESSURE_OUTLET)
  MakePair("MASS_FLOW_OUTLET", INC_OUTLET_TYPE::MASS_FLOW_OUTLET)
};

/*!
 * \brief Types engine inflow boundary treatments
 */
enum ENGINE_INFLOW_TYPE {
  FAN_FACE_MACH = 1,          /*!< \brief User specifies fan face mach number. */
  FAN_FACE_MDOT = 2,          /*!< \brief User specifies Static pressure. */
  FAN_FACE_PRESSURE = 3       /*!< \brief User specifies Static pressure. */
};
static const MapType<std::string, ENGINE_INFLOW_TYPE> Engine_Inflow_Map = {
  MakePair("FAN_FACE_MACH", FAN_FACE_MACH)
  MakePair("FAN_FACE_MDOT", FAN_FACE_MDOT)
  MakePair("FAN_FACE_PRESSURE", FAN_FACE_PRESSURE)
};

/*!
 * \brief Types actuator disk boundary treatments
 */
enum ACTDISK_TYPE {
  VARIABLES_JUMP = 1,     /*!< \brief User specifies the variables jump. */
  BC_THRUST = 2,          /*!< \brief User specifies the BC thrust. */
  NET_THRUST = 3,         /*!< \brief User specifies the Net thrust. */
  DRAG_MINUS_THRUST = 4,  /*!< \brief User specifies the D-T. */
  MASSFLOW = 5,           /*!< \brief User specifies the massflow. */
  POWER = 6,              /*!< \brief User specifies the power. */
  VARIABLE_LOAD = 7,      /*!< \brief User specifies the load distribution. */
  BLADE_ELEMENT = 8       /*!< \brief User specifies to use Blade element method. */
};
static const MapType<std::string, ACTDISK_TYPE> ActDisk_Map = {
  MakePair("VARIABLES_JUMP", VARIABLES_JUMP)
  MakePair("BC_THRUST", BC_THRUST)
  MakePair("NET_THRUST", NET_THRUST)
  MakePair("DRAG_MINUS_THRUST", DRAG_MINUS_THRUST)
  MakePair("MASSFLOW", MASSFLOW)
  MakePair("POWER", POWER)
  MakePair("VARIABLE_LOAD", VARIABLE_LOAD)
  MakePair("BLADE_ELEMENT", BLADE_ELEMENT)
};

/*!
 * \brief types of wall boundary condition - smooth or rough
 */
enum class WALL_TYPE {
  SMOOTH,  /*!< \brief Smooth wall */
  ROUGH,   /*!< \brief Rough wall */
};
static const MapType<std::string, WALL_TYPE> WallType_Map = {
  MakePair("SMOOTH", WALL_TYPE::SMOOTH)
  MakePair("ROUGH", WALL_TYPE::ROUGH)
};

/*!
 * \brief Types of objective functions
 */
enum ENUM_OBJECTIVE {
  DRAG_COEFFICIENT = 1,         /*!< \brief Drag objective function definition. */
  LIFT_COEFFICIENT = 2,         /*!< \brief Lift objective function definition. */
  SIDEFORCE_COEFFICIENT = 3,    /*!< \brief Side force objective function definition. */
  EFFICIENCY = 4,               /*!< \brief Efficiency objective function definition. */
  INVERSE_DESIGN_PRESSURE = 5,  /*!< \brief Pressure objective function definition (inverse design). */
  INVERSE_DESIGN_HEATFLUX = 6,  /*!< \brief Heat flux objective function definition (inverse design). */
  TOTAL_HEATFLUX = 7,           /*!< \brief Total heat flux. */
  MAXIMUM_HEATFLUX = 8,         /*!< \brief Maximum heat flux. */
  AVG_TEMPERATURE = 70,         /*!< \brief Total averaged temperature. */
  MOMENT_X_COEFFICIENT = 9,     /*!< \brief Pitching moment objective function definition. */
  MOMENT_Y_COEFFICIENT = 10,    /*!< \brief Rolling moment objective function definition. */
  MOMENT_Z_COEFFICIENT = 11,    /*!< \brief Yawing objective function definition. */
  EQUIVALENT_AREA = 12,         /*!< \brief Equivalent area objective function definition. */
  NEARFIELD_PRESSURE = 13,      /*!< \brief NearField Pressure objective function definition. */
  FORCE_X_COEFFICIENT = 14,     /*!< \brief X-direction force objective function definition. */
  FORCE_Y_COEFFICIENT = 15,     /*!< \brief Y-direction force objective function definition. */
  FORCE_Z_COEFFICIENT = 16,     /*!< \brief Z-direction force objective function definition. */
  THRUST_COEFFICIENT = 17,      /*!< \brief Thrust objective function definition. */
  TORQUE_COEFFICIENT = 18,      /*!< \brief Torque objective function definition. */
  FIGURE_OF_MERIT = 19,         /*!< \brief Rotor Figure of Merit objective function definition. */
  BUFFET_SENSOR = 20,           /*!< \brief Sensor for detecting separation. */
  SURFACE_TOTAL_PRESSURE = 28,  /*!< \brief Total Pressure objective function definition. */
  SURFACE_STATIC_PRESSURE = 29, /*!< \brief Static Pressure objective function definition. */
  SURFACE_STATIC_TEMPERATURE = 57, /*!< \brief Static Temperature objective function definition. */
  SURFACE_MASSFLOW = 30,        /*!< \brief Mass Flow Rate objective function definition. */
  SURFACE_MACH = 51,            /*!< \brief Mach number objective function definition. */
  SURFACE_UNIFORMITY = 52,      /*!< \brief Flow uniformity objective function definition. */
  SURFACE_SECONDARY = 53,       /*!< \brief Secondary flow strength objective function definition. */
  SURFACE_MOM_DISTORTION = 54,  /*!< \brief Momentum distortion objective function definition. */
  SURFACE_SECOND_OVER_UNIFORM = 55, /*!< \brief Secondary over uniformity (relative secondary strength) objective function definition. */
  SURFACE_PRESSURE_DROP = 56,   /*!< \brief Pressure drop objective function definition. */
  SURFACE_SPECIES_0 = 58,       /*!< \brief Surface Avg. Species_0 objective function definition. */
  SURFACE_SPECIES_VARIANCE = 59,/*!< \brief Species Variance objective function definition. */
  CUSTOM_OBJFUNC = 31,          /*!< \brief Custom objective function definition. */
  REFERENCE_GEOMETRY = 60,      /*!< \brief Norm of displacements with respect to target geometry. */
  REFERENCE_NODE = 61,          /*!< \brief Objective function defined as the difference of a particular node respect to a reference position. */
  VOLUME_FRACTION = 62,         /*!< \brief Volume average physical density, for material-based topology optimization applications. */
  TOPOL_DISCRETENESS = 63,      /*!< \brief Measure of the discreteness of the current topology. */
  TOPOL_COMPLIANCE = 64,        /*!< \brief Measure of the discreteness of the current topology. */
  STRESS_PENALTY = 65,          /*!< \brief Penalty function of VM stresses above a maximum value. */
};
static const MapType<std::string, ENUM_OBJECTIVE> Objective_Map = {
  MakePair("DRAG", DRAG_COEFFICIENT)
  MakePair("LIFT", LIFT_COEFFICIENT)
  MakePair("SIDEFORCE", SIDEFORCE_COEFFICIENT)
  MakePair("EFFICIENCY", EFFICIENCY)
  MakePair("INVERSE_DESIGN_PRESSURE", INVERSE_DESIGN_PRESSURE)
  MakePair("INVERSE_DESIGN_HEATFLUX", INVERSE_DESIGN_HEATFLUX)
  MakePair("MOMENT_X", MOMENT_X_COEFFICIENT)
  MakePair("MOMENT_Y", MOMENT_Y_COEFFICIENT)
  MakePair("MOMENT_Z", MOMENT_Z_COEFFICIENT)
  MakePair("EQUIVALENT_AREA", EQUIVALENT_AREA)
  MakePair("NEARFIELD_PRESSURE", NEARFIELD_PRESSURE)
  MakePair("FORCE_X", FORCE_X_COEFFICIENT)
  MakePair("FORCE_Y", FORCE_Y_COEFFICIENT)
  MakePair("FORCE_Z", FORCE_Z_COEFFICIENT)
  MakePair("THRUST", THRUST_COEFFICIENT)
  MakePair("TORQUE", TORQUE_COEFFICIENT)
  MakePair("TOTAL_HEATFLUX", TOTAL_HEATFLUX)
  MakePair("MAXIMUM_HEATFLUX", MAXIMUM_HEATFLUX)
  MakePair("AVG_TEMPERATURE", AVG_TEMPERATURE)
  MakePair("FIGURE_OF_MERIT", FIGURE_OF_MERIT)
  MakePair("BUFFET", BUFFET_SENSOR)
  MakePair("SURFACE_TOTAL_PRESSURE", SURFACE_TOTAL_PRESSURE)
  MakePair("SURFACE_STATIC_PRESSURE", SURFACE_STATIC_PRESSURE)
  MakePair("SURFACE_STATIC_TEMPERATURE", SURFACE_STATIC_TEMPERATURE)
  MakePair("SURFACE_MASSFLOW", SURFACE_MASSFLOW)
  MakePair("SURFACE_MACH", SURFACE_MACH)
  MakePair("SURFACE_UNIFORMITY", SURFACE_UNIFORMITY)
  MakePair("SURFACE_SECONDARY", SURFACE_SECONDARY)
  MakePair("SURFACE_MOM_DISTORTION", SURFACE_MOM_DISTORTION)
  MakePair("SURFACE_SECOND_OVER_UNIFORM", SURFACE_SECOND_OVER_UNIFORM)
  MakePair("SURFACE_PRESSURE_DROP", SURFACE_PRESSURE_DROP)
  MakePair("SURFACE_SPECIES_0", SURFACE_SPECIES_0)
  MakePair("SURFACE_SPECIES_VARIANCE", SURFACE_SPECIES_VARIANCE)
  MakePair("CUSTOM_OBJFUNC", CUSTOM_OBJFUNC)
  MakePair("REFERENCE_GEOMETRY", REFERENCE_GEOMETRY)
  MakePair("REFERENCE_NODE", REFERENCE_NODE)
  MakePair("VOLUME_FRACTION", VOLUME_FRACTION)
  MakePair("TOPOL_DISCRETENESS", TOPOL_DISCRETENESS)
  MakePair("TOPOL_COMPLIANCE", TOPOL_COMPLIANCE)
  MakePair("STRESS_PENALTY", STRESS_PENALTY)
};

/*!
 * \brief Types of input file formats
 */
enum ENUM_INPUT {
  SU2       = 1,  /*!< \brief SU2 input format. */
  CGNS_GRID = 2,  /*!< \brief CGNS input format for the computational grid. */
  RECTANGLE = 3,  /*!< \brief 2D rectangular mesh with N x M points of size Lx x Ly. */
  BOX       = 4   /*!< \brief 3D box mesh with N x M x L points of size Lx x Ly x Lz. */
};
static const MapType<std::string, ENUM_INPUT> Input_Map = {
  MakePair("SU2", SU2)
  MakePair("CGNS", CGNS_GRID)
  MakePair("RECTANGLE", RECTANGLE)
  MakePair("BOX", BOX)
};


/*!
 * \brief Type of solution output file formats
 */
enum class OUTPUT_TYPE {
  TECPLOT_ASCII,           /*!< \brief Tecplot format for the solution output. */
  TECPLOT_BINARY,          /*!< \brief Tecplot binary format for the solution output. */
  SURFACE_TECPLOT_ASCII,   /*!< \brief Tecplot format for the solution output. */
  SURFACE_TECPLOT_BINARY,  /*!< \brief Tecplot binary format for the solution output. */
  CSV,                     /*!< \brief Comma-separated values format for the solution output. */
  SURFACE_CSV,             /*!< \brief Comma-separated values format for the solution output. */
  PARAVIEW_ASCII,          /*!< \brief Paraview ASCII format for the solution output. */
  PARAVIEW_LEGACY_BINARY,  /*!< \brief Paraview binary format for the solution output. */
  SURFACE_PARAVIEW_ASCII,  /*!< \brief Paraview ASCII format for the solution output. */
  SURFACE_PARAVIEW_LEGACY_BINARY, /*!< \brief Paraview binary format for the solution output. */
  MESH,                    /*!< \brief SU2 mesh format. */
  RESTART_BINARY,          /*!< \brief SU2 binary restart format. */
  RESTART_ASCII,           /*!< \brief SU2 ASCII restart format. */
  PARAVIEW_XML,            /*!< \brief Paraview XML with binary data format */
  SURFACE_PARAVIEW_XML,    /*!< \brief Surface Paraview XML with binary data format */
  PARAVIEW_MULTIBLOCK,     /*!< \brief Paraview XML Multiblock */
  CGNS,                    /*!< \brief CGNS format. */
  SURFACE_CGNS,            /*!< \brief CGNS format. */
  STL_ASCII,               /*!< \brief STL ASCII format for surface solution output. */
  STL_BINARY,              /*!< \brief STL binary format for surface solution output. Not implemented yet. */
};
static const MapType<std::string, OUTPUT_TYPE> Output_Map = {
  MakePair("TECPLOT_ASCII", OUTPUT_TYPE::TECPLOT_ASCII)
  MakePair("TECPLOT", OUTPUT_TYPE::TECPLOT_BINARY)
  MakePair("SURFACE_TECPLOT_ASCII", OUTPUT_TYPE::SURFACE_TECPLOT_ASCII)
  MakePair("SURFACE_TECPLOT", OUTPUT_TYPE::SURFACE_TECPLOT_BINARY)
  MakePair("CSV", OUTPUT_TYPE::CSV)
  MakePair("SURFACE_CSV", OUTPUT_TYPE::SURFACE_CSV)
  MakePair("PARAVIEW_ASCII", OUTPUT_TYPE::PARAVIEW_ASCII)
  MakePair("PARAVIEW_LEGACY", OUTPUT_TYPE::PARAVIEW_LEGACY_BINARY)
  MakePair("SURFACE_PARAVIEW_ASCII", OUTPUT_TYPE::SURFACE_PARAVIEW_ASCII)
  MakePair("SURFACE_PARAVIEW_LEGACY", OUTPUT_TYPE::SURFACE_PARAVIEW_LEGACY_BINARY)
  MakePair("PARAVIEW", OUTPUT_TYPE::PARAVIEW_XML)
  MakePair("SURFACE_PARAVIEW", OUTPUT_TYPE::SURFACE_PARAVIEW_XML)
  MakePair("PARAVIEW_MULTIBLOCK", OUTPUT_TYPE::PARAVIEW_MULTIBLOCK)
  MakePair("MESH", OUTPUT_TYPE::MESH)
  MakePair("RESTART_ASCII", OUTPUT_TYPE::RESTART_ASCII)
  MakePair("RESTART", OUTPUT_TYPE::RESTART_BINARY)
  MakePair("CGNS", OUTPUT_TYPE::CGNS)
  MakePair("SURFACE_CGNS", OUTPUT_TYPE::SURFACE_CGNS)
  MakePair("STL_ASCII", OUTPUT_TYPE::STL_ASCII)
  MakePair("STL_BINARY", OUTPUT_TYPE::STL_BINARY)
};

/*!
 * \brief Return true if format is one of the Paraview options.
 */
inline bool isParaview(OUTPUT_TYPE format) {
  switch(format) {
    case OUTPUT_TYPE::PARAVIEW_ASCII:
    case OUTPUT_TYPE::PARAVIEW_LEGACY_BINARY:
    case OUTPUT_TYPE::SURFACE_PARAVIEW_ASCII:
    case OUTPUT_TYPE::SURFACE_PARAVIEW_LEGACY_BINARY:
    case OUTPUT_TYPE::PARAVIEW_XML:
    case OUTPUT_TYPE::SURFACE_PARAVIEW_XML:
    case OUTPUT_TYPE::PARAVIEW_MULTIBLOCK:
      return true;
    default:
      return false;
  }
}

/*!
 * \brief Return true if format is one of the Tecplot options.
 */
inline bool isTecplot(OUTPUT_TYPE format) {
  switch(format) {
    case OUTPUT_TYPE::TECPLOT_ASCII:
    case OUTPUT_TYPE::TECPLOT_BINARY:
    case OUTPUT_TYPE::SURFACE_TECPLOT_ASCII:
    case OUTPUT_TYPE::SURFACE_TECPLOT_BINARY:
      return true;
    default:
      return false;
  }
}

/*!
 * \brief Type of solution output file formats
 */
enum class TAB_OUTPUT {
  TAB_CSV,            /*!< \brief Comma-separated values format for the solution output. */
  TAB_TECPLOT         /*!< \brief Tecplot format for the solution output. */
};
static const MapType<std::string, TAB_OUTPUT> TabOutput_Map = {
  MakePair("CSV", TAB_OUTPUT::TAB_CSV)
  MakePair("TECPLOT", TAB_OUTPUT::TAB_TECPLOT)
};

/*!
 * \brief Type of volume sensitivity file formats (inout to SU2_DOT)
 */
enum ENUM_SENSITIVITY {
  SU2_NATIVE = 1,       /*!< \brief SU2 native binary format for the volume sensitivity input. */
  UNORDERED_ASCII = 2   /*!< \brief Unordered ASCII list (x,y,z,dJ/dx,dJ/dy/dJ/dz) format for the volume sensitivity input. */
};
static const MapType<std::string, ENUM_SENSITIVITY> Sensitivity_Map = {
  MakePair("SU2_NATIVE", SU2_NATIVE)
  MakePair("UNORDERED_ASCII", UNORDERED_ASCII)
};

/*!
 * \brief Type of jump definition
 */
enum JUMP_DEFINITION {
  DIFFERENCE = 1,     /*!< \brief Jump given by a difference in values. */
  RATIO = 2           /*!< \brief Jump given by a ratio. */
};
static const MapType<std::string, JUMP_DEFINITION> Jump_Map = {
  MakePair("DIFFERENCE", DIFFERENCE)
  MakePair("RATIO", RATIO)
};

/*!
 * \brief Type of multigrid cycle
 */
enum MG_CYCLE {
  V_CYCLE = 0,        /*!< \brief V cycle. */
  W_CYCLE = 1,        /*!< \brief W cycle. */
  FULLMG_CYCLE = 2    /*!< \brief FullMG cycle. */
};
static const MapType<std::string, MG_CYCLE> MG_Cycle_Map = {
  MakePair("V_CYCLE", V_CYCLE)
  MakePair("W_CYCLE", W_CYCLE)
  MakePair("FULLMG_CYCLE", FULLMG_CYCLE)
};

/*!
 * \brief Types of design parameterizations
 */
enum ENUM_PARAM {
  NO_DEFORMATION = 0,         /*!< \brief No deformation. */
  TRANSLATION = 1,            /*!< \brief Surface movement as design variable. */
  ROTATION = 2,               /*!< \brief Surface rotation as design variable. */
  SCALE = 3,                  /*!< \brief Surface rotation as design variable. */
  FFD_SETTING = 10,           /*!< \brief No surface deformation. */
  FFD_CONTROL_POINT = 11,     /*!< \brief Free form deformation for 3D design (change a control point). */
  FFD_NACELLE = 12,           /*!< \brief Free form deformation for 3D design (change a control point). */
  FFD_GULL = 13,              /*!< \brief Free form deformation for 3D design (change a control point). */
  FFD_CAMBER = 14,            /*!< \brief Free form deformation for 3D design (camber change). */
  FFD_TWIST = 15,             /*!< \brief Free form deformation for 3D design (change the twist angle of a section). */
  FFD_THICKNESS = 16,         /*!< \brief Free form deformation for 3D design (thickness change). */
  FFD_ROTATION = 18,          /*!< \brief Free form deformation for 3D design (rotation around a line). */
  FFD_CONTROL_POINT_2D = 19,  /*!< \brief Free form deformation for 2D design (change a control point). */
  FFD_CAMBER_2D = 20,         /*!< \brief Free form deformation for 3D design (camber change). */
  FFD_THICKNESS_2D = 21,      /*!< \brief Free form deformation for 3D design (thickness change). */
  FFD_CONTROL_SURFACE = 23,   /*!< \brief Free form deformation for 3D design (control surface). */
  FFD_ANGLE_OF_ATTACK = 24,   /*!< \brief Angle of attack for FFD problem. */
  HICKS_HENNE = 30,           /*!< \brief Hicks-Henne bump function for airfoil deformation. */
  PARABOLIC = 31,             /*!< \brief Parabolic airfoil definition as design variables. */
  NACA_4DIGITS = 32,          /*!< \brief The four digits NACA airfoil family as design variables. */
  AIRFOIL = 33,               /*!< \brief Airfoil definition as design variables. */
  CST = 34,                   /*!< \brief CST method with Kulfan parameters for airfoil deformation. */
  SURFACE_BUMP = 35,          /*!< \brief Surfacebump function for flat surfaces deformation. */
  SURFACE_FILE = 36,          /*!< \brief Nodal coordinates for surface set using a file (external parameterization). */
  DV_EFIELD = 40,             /*!< \brief Electric field in deformable membranes. */
  DV_YOUNG = 41,
  DV_POISSON = 42,
  DV_RHO = 43,
  DV_RHO_DL = 44,
  TRANSLATE_GRID = 50,        /*!< \brief Translate the volume grid. */
  ROTATE_GRID = 51,           /*!< \brief Rotate the volume grid */
  SCALE_GRID = 52,            /*!< \brief Scale the volume grid. */
  ANGLE_OF_ATTACK = 101       /*!< \brief Angle of attack for airfoils. */
};
static const MapType<std::string, ENUM_PARAM> Param_Map = {
  MakePair("FFD_SETTING", FFD_SETTING)
  MakePair("FFD_CONTROL_POINT_2D", FFD_CONTROL_POINT_2D)
  MakePair("FFD_ANGLE_OF_ATTACK", FFD_ANGLE_OF_ATTACK)
  MakePair("FFD_CAMBER_2D", FFD_CAMBER_2D)
  MakePair("FFD_THICKNESS_2D", FFD_THICKNESS_2D)
  MakePair("HICKS_HENNE", HICKS_HENNE)
  MakePair("SURFACE_BUMP", SURFACE_BUMP)
  MakePair("ANGLE_OF_ATTACK", ANGLE_OF_ATTACK)
  MakePair("NACA_4DIGITS", NACA_4DIGITS)
  MakePair("TRANSLATION", TRANSLATION)
  MakePair("ROTATION", ROTATION)
  MakePair("SCALE", SCALE)
  MakePair("FFD_CONTROL_POINT", FFD_CONTROL_POINT)
  MakePair("FFD_ROTATION", FFD_ROTATION)
  MakePair("FFD_CONTROL_SURFACE", FFD_CONTROL_SURFACE)
  MakePair("FFD_NACELLE", FFD_NACELLE)
  MakePair("FFD_GULL", FFD_GULL)
  MakePair("FFD_TWIST", FFD_TWIST)
  MakePair("FFD_CAMBER", FFD_CAMBER)
  MakePair("FFD_THICKNESS", FFD_THICKNESS)
  MakePair("PARABOLIC", PARABOLIC)
  MakePair("AIRFOIL", AIRFOIL)
  MakePair("SURFACE_FILE", SURFACE_FILE)
  MakePair("NO_DEFORMATION", NO_DEFORMATION)
  MakePair("CST", CST)
  MakePair("ELECTRIC_FIELD", DV_EFIELD)
  MakePair("YOUNG_MODULUS", DV_YOUNG)
  MakePair("POISSON_RATIO", DV_POISSON)
  MakePair("STRUCTURAL_DENSITY", DV_RHO)
  MakePair("DEAD_WEIGHT", DV_RHO_DL)
  MakePair("TRANSLATE_GRID", TRANSLATE_GRID)
  MakePair("ROTATE_GRID", ROTATE_GRID)
  MakePair("SCALE_GRID", SCALE_GRID)
};

/*!
 * \brief Types of FFD Blending function
 */
enum ENUM_FFD_BLENDING{
  BSPLINE_UNIFORM = 0,  /*!< \brief BSpline blending */
  BEZIER = 1,           /*!< \brief Bezier blending */
};
static const MapType<std::string, ENUM_FFD_BLENDING> Blending_Map = {
  MakePair("BSPLINE_UNIFORM", BSPLINE_UNIFORM)
  MakePair("BEZIER", BEZIER)
};

/*!
 * \brief Types of solvers for solving linear systems
 */
enum ENUM_LINEAR_SOLVER {
  CONJUGATE_GRADIENT,   /*!< \brief Preconditionated conjugate gradient method for grid deformation. */
  FGMRES,               /*!< \brief Flexible Generalized Minimal Residual method. */
  BCGSTAB,              /*!< \brief BCGSTAB - Biconjugate Gradient Stabilized Method (main solver). */
  RESTARTED_FGMRES,     /*!< \brief Flexible Generalized Minimal Residual method with restart. */
  SMOOTHER,             /*!< \brief Iterative smoother. */
  PASTIX_LDLT,          /*!< \brief PaStiX LDLT (complete) factorization. */
  PASTIX_LU,            /*!< \brief PaStiX LU (complete) factorization. */
};
static const MapType<std::string, ENUM_LINEAR_SOLVER> Linear_Solver_Map = {
  MakePair("CONJUGATE_GRADIENT", CONJUGATE_GRADIENT)
  MakePair("BCGSTAB", BCGSTAB)
  MakePair("FGMRES", FGMRES)
  MakePair("RESTARTED_FGMRES", RESTARTED_FGMRES)
  MakePair("SMOOTHER", SMOOTHER)
  MakePair("PASTIX_LDLT", PASTIX_LDLT)
  MakePair("PASTIX_LU", PASTIX_LU)
};

/*!
 * \brief Types surface continuity at the intersection with the FFD
 */
enum ENUM_FFD_CONTINUITY {
  DERIVATIVE_NONE = 0,    /*!< \brief No derivative continuity. */
  DERIVATIVE_1ST = 1,     /*!< \brief First derivative continuity. */
  DERIVATIVE_2ND = 2,     /*!< \brief Second derivative continuity. */
  USER_INPUT = 3          /*!< \brief User input. */
};
static const MapType<std::string, ENUM_FFD_CONTINUITY> Continuity_Map = {
  MakePair("NO_DERIVATIVE", DERIVATIVE_NONE)
  MakePair("1ST_DERIVATIVE", DERIVATIVE_1ST)
  MakePair("2ND_DERIVATIVE", DERIVATIVE_2ND)
  MakePair("USER_INPUT", USER_INPUT)
};

/*!
 * \brief Types of coordinates systems for the FFD
 */
enum ENUM_FFD_COORD_SYSTEM {
  CARTESIAN = 0,    /*!< \brief Cartesian coordinate system. */
  CYLINDRICAL = 1,  /*!< \brief Cylindrical coordinate system. */
  SPHERICAL = 2,    /*!< \brief Spherical coordinate system. */
  POLAR = 3         /*!< \brief Polar coordinate system. */
};
static const MapType<std::string, ENUM_FFD_COORD_SYSTEM> CoordSystem_Map = {
  MakePair("CARTESIAN", CARTESIAN)
  MakePair("CYLINDRICAL", CYLINDRICAL)
  MakePair("SPHERICAL", SPHERICAL)
  MakePair("POLAR", POLAR)
};

/*!
 * \brief Types of sensitivity smoothing
 */
enum ENUM_SENS_SMOOTHING {
  NO_SMOOTH = 0,  /*!< \brief No smoothing. */
  SOBOLEV = 1,    /*!< \brief Sobolev gradient smoothing. */
  BIGRID = 2      /*!< \brief Bi-grid technique smoothing. */
};
static const MapType<std::string, ENUM_SENS_SMOOTHING> Sens_Smoothing_Map = {
  MakePair("NONE", NO_SMOOTH)
  MakePair("SOBOLEV", SOBOLEV)
  MakePair("BIGRID", BIGRID)
};

/*!
 * \brief Types of preconditioners for the linear solver
 */
enum ENUM_LINEAR_SOLVER_PREC {
  JACOBI,         /*!< \brief Jacobi preconditioner. */
  LU_SGS,         /*!< \brief LU SGS preconditioner. */
  LINELET,        /*!< \brief Line implicit preconditioner. */
  ILU,            /*!< \brief ILU(k) preconditioner. */
  PASTIX_ILU=10,  /*!< \brief PaStiX ILU(k) preconditioner. */
  PASTIX_LU_P,    /*!< \brief PaStiX LU as preconditioner. */
  PASTIX_LDLT_P,  /*!< \brief PaStiX LDLT as preconditioner. */
};
static const MapType<std::string, ENUM_LINEAR_SOLVER_PREC> Linear_Solver_Prec_Map = {
  MakePair("JACOBI", JACOBI)
  MakePair("LU_SGS", LU_SGS)
  MakePair("LINELET", LINELET)
  MakePair("ILU", ILU)
  MakePair("PASTIX_ILU", PASTIX_ILU)
  MakePair("PASTIX_LU", PASTIX_LU_P)
  MakePair("PASTIX_LDLT", PASTIX_LDLT_P)
};

/*!
 * \brief Types of analytic definitions for various geometries
 */
enum ENUM_GEO_ANALYTIC {
  NO_GEO_ANALYTIC = 0,   /*!< \brief No analytic definition of the geometry. */
  NACA0012_AIRFOIL = 1,  /*!< \brief Use the analytical definition of the NACA0012 for doing the grid adaptation. */
  NACA4412_AIRFOIL = 2,  /*!< \brief Use the analytical definition of the NACA4412 for doing the grid adaptation. */
  CYLINDER = 3,          /*!< \brief Use the analytical definition of a cylinder for doing the grid adaptation. */
  BIPARABOLIC = 4        /*!< \brief Use the analytical definition of a biparabolic airfoil for doing the grid adaptation. */
};
static const MapType<std::string, ENUM_GEO_ANALYTIC> Geo_Analytic_Map = {
  MakePair("NONE", NO_GEO_ANALYTIC)
  MakePair("NACA0012_AIRFOIL", NACA0012_AIRFOIL)
  MakePair("NACA4412_AIRFOIL", NACA4412_AIRFOIL)
  MakePair("CYLINDER", CYLINDER)
  MakePair("BIPARABOLIC", BIPARABOLIC)
};

/*!
 * \brief Types of axis orientation
 */
enum ENUM_GEO_DESCRIPTION {
  TWOD_AIRFOIL = 0, /*!< \brief Airfoil analysis. */
  WING = 1,         /*!< \brief Wing analysis. */
  FUSELAGE = 2,     /*!< \brief Fuselage analysis. */
  NACELLE = 3       /*!< \brief Nacelle analysis. */
};
static const MapType<std::string, ENUM_GEO_DESCRIPTION> Geo_Description_Map = {
  MakePair("AIRFOIL", TWOD_AIRFOIL)
  MakePair("WING", WING)
  MakePair("FUSELAGE", FUSELAGE)
  MakePair("NACELLE", NACELLE)
};

/*!
 * \brief Types of schemes for unsteady computations
 */
enum class TIME_MARCHING {
  STEADY,           /*!< \brief A steady computation. */
  TIME_STEPPING,    /*!< \brief Use a time stepping strategy for unsteady computations. */
  DT_STEPPING_1ST,  /*!< \brief Use a dual time stepping strategy for unsteady computations (1st order). */
  DT_STEPPING_2ND,  /*!< \brief Use a dual time stepping strategy for unsteady computations (2nd order). */
  ROTATIONAL_FRAME, /*!< \brief Use a rotational source term. */
  HARMONIC_BALANCE, /*!< \brief Use a harmonic balance source term. */
};
static const MapType<std::string, TIME_MARCHING> TimeMarching_Map = {
  MakePair("NO", TIME_MARCHING::STEADY)
  MakePair("TIME_STEPPING", TIME_MARCHING::TIME_STEPPING)
  MakePair("DUAL_TIME_STEPPING-1ST_ORDER", TIME_MARCHING::DT_STEPPING_1ST)
  MakePair("DUAL_TIME_STEPPING-2ND_ORDER", TIME_MARCHING::DT_STEPPING_2ND)
  MakePair("HARMONIC_BALANCE", TIME_MARCHING::HARMONIC_BALANCE)
  MakePair("ROTATIONAL_FRAME", TIME_MARCHING::ROTATIONAL_FRAME)
};

/*!
 * \brief Types of element stiffnesses imposed for FEA mesh deformation
 */
enum ENUM_DEFORM_STIFFNESS {
  CONSTANT_STIFFNESS = 0,     /*!< \brief Impose a constant stiffness for each element (steel). */
  INVERSE_VOLUME = 1,         /*!< \brief Impose a stiffness for each element that is inversely proportional to cell volume. */
  SOLID_WALL_DISTANCE = 2     /*!< \brief Impose a stiffness for each element that is proportional to the distance from the solid surface. */
};
static const MapType<std::string, ENUM_DEFORM_STIFFNESS> Deform_Stiffness_Map = {
  MakePair("CONSTANT_STIFFNESS", CONSTANT_STIFFNESS)
  MakePair("INVERSE_VOLUME", INVERSE_VOLUME)
  MakePair("WALL_DISTANCE", SOLID_WALL_DISTANCE)
};

/*!
 * \brief The direct differentation variables.
 */
enum ENUM_DIRECTDIFF_VAR {
  NO_DERIVATIVE = 0,
  D_MACH = 1,         /*!< \brief Derivative w.r.t. the Mach number */
  D_AOA = 2,          /*!< \brief Derivative w.r.t. the angle of attack */
  D_PRESSURE = 3,     /*!< \brief Derivative w.r.t. the freestream pressure */
  D_TEMPERATURE = 4,  /*!< \brief Derivative w.r.t. the freestream temperature */
  D_DENSITY = 5,      /*!< \brief Derivative w.r.t. the freestream density */
  D_TURB2LAM = 6,     /*!< \brief Derivative w.r.t. the turb2lam */
  D_SIDESLIP = 7,     /*!< \brief Derivative w.r.t. the sideslip angle */
  D_VISCOSITY = 8,    /*!< \brief Derivative w.r.t. the viscosity */
  D_REYNOLDS = 9,     /*!< \brief Derivative w.r.t. the reynolds number */
  D_DESIGN = 10,      /*!< \brief Derivative w.r.t. the design?? */
  D_YOUNG = 11,       /*!< \brief Derivative w.r.t. the Young's modulus */
  D_POISSON = 12,     /*!< \brief Derivative w.r.t. the Poisson's ratio */
  D_RHO = 13,         /*!< \brief Derivative w.r.t. the solid density (inertial) */
  D_RHO_DL = 14,      /*!< \brief Derivative w.r.t. the density for dead loads */
  D_EFIELD = 15       /*!< \brief Derivative w.r.t. the electric field */
};
static const MapType<std::string, ENUM_DIRECTDIFF_VAR> DirectDiff_Var_Map = {
  MakePair("NONE", NO_DERIVATIVE)
  MakePair("MACH", D_MACH)
  MakePair("AOA", D_AOA)
  MakePair("PRESSURE", D_PRESSURE)
  MakePair("TEMPERATURE", D_TEMPERATURE)
  MakePair("DENSITY", D_DENSITY)
  MakePair("TURB2LAM", D_TURB2LAM)
  MakePair("SIDESLIP", D_SIDESLIP)
  MakePair("VISCOSITY", D_VISCOSITY)
  MakePair("REYNOLDS", D_REYNOLDS)
  MakePair("DESIGN_VARIABLES", D_DESIGN)
  MakePair("YOUNG_MODULUS", D_YOUNG)
  MakePair("POISSON_RATIO", D_POISSON)
  MakePair("STRUCTURAL_DENSITY", D_RHO)
  MakePair("STRUCTURAL_DEAD_LOAD", D_RHO_DL)
  MakePair("ELECTRIC_FIELD", D_EFIELD)
};


enum class RECORDING {
  CLEAR_INDICES,
  SOLUTION_VARIABLES,
  MESH_COORDS,
  MESH_DEFORM,
  SOLUTION_AND_MESH,
};

/*!
 * \brief Types of input file formats
 */
enum ENUM_INPUT_REF {
  SU2_REF = 1,              /*!< \brief SU2 input format (from a restart). */
  CUSTOM_REF = 2            /*!< \brief CGNS input format for the computational grid. */
};
static const MapType<std::string, ENUM_INPUT_REF> Input_Ref_Map = {
  MakePair("SU2", SU2_REF)
  MakePair("CUSTOM", CUSTOM_REF)
};

/*!
 * \brief Vertex-based quantities exchanged during periodic marker communications.
 */
enum PERIODIC_QUANTITIES {
  PERIODIC_NONE       ,  /*!< \brief No periodic communication required. */
  PERIODIC_VOLUME     ,  /*!< \brief Volume communication for summing total CV (periodic only). */
  PERIODIC_NEIGHBORS  ,  /*!< \brief Communication of the number of neighbors for centered schemes (periodic only). */
  PERIODIC_RESIDUAL   ,  /*!< \brief Residual and Jacobian communication (periodic only). */
  PERIODIC_LAPLACIAN  ,  /*!< \brief Undivided Laplacian communication for JST (periodic only). */
  PERIODIC_MAX_EIG    ,  /*!< \brief Maximum eigenvalue communication (periodic only). */
  PERIODIC_SENSOR     ,  /*!< \brief Dissipation sensor communication (periodic only). */
  PERIODIC_SOL_GG     ,  /*!< \brief Solution gradient communication for Green-Gauss (periodic only). */
  PERIODIC_PRIM_GG    ,  /*!< \brief Primitive gradient communication for Green-Gauss (periodic only). */
  PERIODIC_SOL_LS     ,  /*!< \brief Solution gradient communication for weighted Least Squares (periodic only). */
  PERIODIC_PRIM_LS    ,  /*!< \brief Primitive gradient communication for weighted Least Squares (periodic only). */
  PERIODIC_SOL_ULS    ,  /*!< \brief Solution gradient communication for unwieghted Least Squares (periodic only). */
  PERIODIC_PRIM_ULS   ,  /*!< \brief Primitive gradient communication for unweighted Least Squares (periodic only). */
  PERIODIC_SOL_GG_R   ,  /*!< \brief Same but reconstruction. */
  PERIODIC_PRIM_GG_R  ,  /*!< \brief Same but reconstruction. */
  PERIODIC_SOL_LS_R   ,  /*!< \brief Same but reconstruction. */
  PERIODIC_PRIM_LS_R  ,  /*!< \brief Same but reconstruction. */
  PERIODIC_SOL_ULS_R  ,  /*!< \brief Same but reconstruction. */
  PERIODIC_PRIM_ULS_R ,  /*!< \brief Same but reconstruction. */
  PERIODIC_LIM_SOL_1  ,  /*!< \brief Solution limiter communication phase 1 of 2 (periodic only). */
  PERIODIC_LIM_SOL_2  ,  /*!< \brief Solution limiter communication phase 2 of 2 (periodic only). */
  PERIODIC_LIM_PRIM_1 ,  /*!< \brief Primitive limiter communication phase 1 of 2 (periodic only). */
  PERIODIC_LIM_PRIM_2 ,  /*!< \brief Primitive limiter communication phase 2 of 2 (periodic only). */
  PERIODIC_IMPLICIT   ,  /*!< \brief Implicit update communication to ensure consistency across periodic boundaries. */
};

/*!
 * \brief Vertex-based quantities exchanged in MPI point-to-point communications.
 */
enum MPI_QUANTITIES {
  SOLUTION             ,  /*!< \brief Conservative solution communication. */
  SOLUTION_OLD         ,  /*!< \brief Conservative solution old communication. */
  SOLUTION_GRADIENT    ,  /*!< \brief Conservative solution gradient communication. */
  SOLUTION_GRAD_REC    ,  /*!< \brief Conservative solution reconstruction gradient communication. */
  SOLUTION_LIMITER     ,  /*!< \brief Conservative solution limiter communication. */
  SOLUTION_GEOMETRY    ,  /*!< \brief Geometry solution communication. */
  PRIMITIVE_GRADIENT   ,  /*!< \brief Primitive gradient communication. */
  PRIMITIVE_GRAD_REC   ,  /*!< \brief Primitive reconstruction gradient communication. */
  PRIMITIVE_LIMITER    ,  /*!< \brief Primitive limiter communication. */
  UNDIVIDED_LAPLACIAN  ,  /*!< \brief Undivided Laplacian communication. */
  MAX_EIGENVALUE       ,  /*!< \brief Maximum eigenvalue communication. */
  SENSOR               ,  /*!< \brief Dissipation sensor communication. */
  AUXVAR_GRADIENT      ,  /*!< \brief Auxiliary variable gradient communication. */
  COORDINATES          ,  /*!< \brief Vertex coordinates communication. */
  COORDINATES_OLD      ,  /*!< \brief Old vertex coordinates communication. */
  MAX_LENGTH           ,  /*!< \brief Maximum length communication. */
  GRID_VELOCITY        ,  /*!< \brief Grid velocity communication. */
  SOLUTION_EDDY        ,  /*!< \brief Turbulent solution plus eddy viscosity communication. */
  SOLUTION_MATRIX      ,  /*!< \brief Matrix solution communication. */
  SOLUTION_MATRIXTRANS ,  /*!< \brief Matrix transposed solution communication. */
  NEIGHBORS            ,  /*!< \brief Neighbor point count communication (for JST). */
  SOLUTION_FEA         ,  /*!< \brief FEA solution communication. */
  MESH_DISPLACEMENTS   ,  /*!< \brief Mesh displacements at the interface. */
  SOLUTION_TIME_N      ,  /*!< \brief Solution at time n. */
  SOLUTION_TIME_N1     ,  /*!< \brief Solution at time n-1. */
};

/*!
 * \brief MPI communication level
 */
enum COMM_LEVEL {
  COMM_NONE    = 0,   /*!< \brief Disable all MPI comms. Purely for testing, as results are incorrect. */
  COMM_MINIMAL = 1,   /*!< \brief Perform only the minimal set of MPI communications for correctness. Disables many console and output comms. */
  COMM_FULL    = 2    /*!< \brief Perform all MPI communications. */
};
static const MapType<std::string, COMM_LEVEL> Comm_Map = {
  MakePair("NONE",    COMM_NONE)
  MakePair("MINIMAL", COMM_MINIMAL)
  MakePair("FULL",    COMM_FULL)
};

/*!
 * \brief Types of filter kernels, initially intended for structural topology optimization applications
 */
enum class ENUM_FILTER_KERNEL {
  CONSTANT_WEIGHT,  /*!< \brief Uniform weight. */
  CONICAL_WEIGHT,   /*!< \brief Linear decay with distance from center point [Bruns and Tortorelli, 2001]. */
  GAUSSIAN_WEIGHT,  /*!< \brief Bell shape around center point [Bruns and Tortorelli, 2003]. */
  DILATE_MORPH,     /*!< \brief Continuous version of the dilate morphology operator [Sigmund 2007]. */
  ERODE_MORPH,      /*!< \brief Continuous version of the erode morphology operator [Sigmund 2007].*/
};
static const MapType<std::string, ENUM_FILTER_KERNEL> Filter_Kernel_Map = {
  MakePair("CONSTANT", ENUM_FILTER_KERNEL::CONSTANT_WEIGHT)
  MakePair("CONICAL", ENUM_FILTER_KERNEL::CONICAL_WEIGHT)
  MakePair("GAUSSIAN", ENUM_FILTER_KERNEL::GAUSSIAN_WEIGHT)
  MakePair("DILATE", ENUM_FILTER_KERNEL::DILATE_MORPH)
  MakePair("ERODE", ENUM_FILTER_KERNEL::ERODE_MORPH)
};

/*!
 * \brief Types of projection function, initially intended for structural topology optimization applications
 */
enum class ENUM_PROJECTION_FUNCTION {
  NONE,           /*!< \brief No projection. */
  HEAVISIDE_UP,   /*!< \brief Project values towards 1. */
  HEAVISIDE_DOWN, /*!< \brief Project values towards 0. */
};
static const MapType<std::string, ENUM_PROJECTION_FUNCTION> Projection_Function_Map = {
  MakePair("NO_PROJECTION", ENUM_PROJECTION_FUNCTION::NONE)
  MakePair("HEAVISIDE_UP", ENUM_PROJECTION_FUNCTION::HEAVISIDE_UP)
  MakePair("HEAVISIDE_DOWN", ENUM_PROJECTION_FUNCTION::HEAVISIDE_DOWN)
};

/*!
 * \brief the different validation solution
 */
enum class VERIFICATION_SOLUTION {
  NONE,                     /*!< \brief No verification solution, standard solver mode. */
  INVISCID_VORTEX,          /*!< \brief Inviscid vortex. Exact solution of the unsteady Euler equations. */
  RINGLEB,                  /*!< \brief Ringleb flow. Exact solution of the steady Euler equations. */
  NS_UNIT_QUAD,             /*!< \brief Exact solution of the laminar Navier Stokes equations without heat conduction. */
  TAYLOR_GREEN_VORTEX,      /*!< \brief Taylor Green Vortex. */
  INC_TAYLOR_GREEN_VORTEX,  /*!< \brief Incompressible Taylor Green Vortex (2D). */
  MMS_NS_UNIT_QUAD,         /*!< \brief Manufactured solution of the laminar Navier Stokes equations on a unit quad. */
  MMS_NS_UNIT_QUAD_WALL_BC, /*!< \brief Manufactured solution of the laminar Navier Stokes equations on a unit quad with wall BC's. */
  MMS_NS_TWO_HALF_CIRCLES,  /*!< \brief Manufactured solution of the laminar Navier Stokes equations between two half circles. */
  MMS_NS_TWO_HALF_SPHERES,  /*!< \brief Manufactured solution of the laminar Navier Stokes equations between two half spheres. */
  MMS_INC_EULER,            /*!< \brief Manufactured solution of the incompressible Euler equations. */
  MMS_INC_NS,               /*!< \brief Manufactured solution of the laminar incompressible Navier Stokes equations. */
  USER_DEFINED_SOLUTION,    /*!< \brief User defined solution. */
};
static const MapType<std::string, VERIFICATION_SOLUTION> Verification_Solution_Map = {
  MakePair("NO_VERIFICATION_SOLUTION", VERIFICATION_SOLUTION::NONE)
  MakePair("INVISCID_VORTEX",          VERIFICATION_SOLUTION::INVISCID_VORTEX)
  MakePair("RINGLEB",                  VERIFICATION_SOLUTION::RINGLEB)
  MakePair("NS_UNIT_QUAD",             VERIFICATION_SOLUTION::NS_UNIT_QUAD)
  MakePair("TAYLOR_GREEN_VORTEX",      VERIFICATION_SOLUTION::TAYLOR_GREEN_VORTEX)
  MakePair("INC_TAYLOR_GREEN_VORTEX",  VERIFICATION_SOLUTION::INC_TAYLOR_GREEN_VORTEX)
  MakePair("MMS_NS_UNIT_QUAD",         VERIFICATION_SOLUTION::MMS_NS_UNIT_QUAD)
  MakePair("MMS_NS_UNIT_QUAD_WALL_BC", VERIFICATION_SOLUTION::MMS_NS_UNIT_QUAD_WALL_BC)
  MakePair("MMS_NS_TWO_HALF_CIRCLES",  VERIFICATION_SOLUTION::MMS_NS_TWO_HALF_CIRCLES)
  MakePair("MMS_NS_TWO_HALF_SPHERES",  VERIFICATION_SOLUTION::MMS_NS_TWO_HALF_SPHERES)
  MakePair("MMS_INC_EULER",            VERIFICATION_SOLUTION::MMS_INC_EULER)
  MakePair("MMS_INC_NS",               VERIFICATION_SOLUTION::MMS_INC_NS)
  MakePair("USER_DEFINED_SOLUTION",    VERIFICATION_SOLUTION::USER_DEFINED_SOLUTION)
};

/*!
 * \brief Types of streamwise periodicity.
 */
enum class ENUM_STREAMWISE_PERIODIC {
  NONE,          /*!< \brief No streamwise periodic flow. */
  PRESSURE_DROP, /*!< \brief Prescribed pressure drop. */
  MASSFLOW,      /*!< \brief Prescribed massflow. */
};
static const MapType<std::string, ENUM_STREAMWISE_PERIODIC> Streamwise_Periodic_Map = {
  MakePair("NONE",          ENUM_STREAMWISE_PERIODIC::NONE)
  MakePair("PRESSURE_DROP", ENUM_STREAMWISE_PERIODIC::PRESSURE_DROP)
  MakePair("MASSFLOW",      ENUM_STREAMWISE_PERIODIC::MASSFLOW)
};

/*!
 * \brief Container to hold Variables for streamwise Periodic flow as they are often used together in places.
 */
struct StreamwisePeriodicValues {
  su2double Streamwise_Periodic_PressureDrop;       /*!< \brief Value of prescribed pressure drop [Pa] which results in an artificial body force vector. */
  su2double Streamwise_Periodic_MassFlow;           /*!< \brief Value of current massflow [kg/s] which results in a delta p and therefore an artificial body force vector. */
  su2double Streamwise_Periodic_IntegratedHeatFlow; /*!< \brief Value of of the net sum of heatflow [W] into the domain. */
  su2double Streamwise_Periodic_InletTemperature;   /*!< \brief Area avg static Temp [K] at the periodic inlet. Used for adaptive outlet heatsink. */
  su2double Streamwise_Periodic_BoundaryArea;       /*!< \brief Global Surface area of the streamwise periodic interface. */
  su2double Streamwise_Periodic_AvgDensity;         /*!< \brief Area avg density on the periodic interface. */
};

/*!
 * \brief Type of POD basis generation (for use with libROM)
 */
enum class POD_KIND {
  STATIC,            /*!< \brief Use static SVD for POD basis generation. */
  INCREMENTAL,       /*!< \brief Use incremental SVD for POD basis generation. */
};
static const MapType<std::string, POD_KIND> POD_Map = {
  MakePair("STATIC_POD",      POD_KIND::STATIC)
  MakePair("INCREMENTAL_POD", POD_KIND::INCREMENTAL)
};

/*!
 * \brief Type of operation for the linear system solver, changes the source of solver options.
 */
enum class LINEAR_SOLVER_MODE {
  STANDARD,        /*!< \brief Operate in standard mode. */
  MESH_DEFORM,     /*!< \brief Operate in mesh deformation mode. */
  GRADIENT_MODE,   /*!< \brief Operate in gradient smoothing mode. */
};

/*!
 * \brief mode of operation for the sobolev smoothing solver.
 */
enum class ENUM_SOBOLEV_MODUS {
  NONE,                 /*!< \brief Default option if none is choosen. */
  PARAM_LEVEL_COMPLETE, /*!< \brief Operate on parameter level. */
  MESH_LEVEL,           /*!< \brief Operate on mesh level. */
  ONLY_GRAD,            /*!< \brief Flag to only compute the original gradient. */
};
static const MapType<std::string, ENUM_SOBOLEV_MODUS> Sobolev_Modus_Map = {
  MakePair("NONE",                 ENUM_SOBOLEV_MODUS::NONE)
  MakePair("PARAM_LEVEL_COMPLETE", ENUM_SOBOLEV_MODUS::PARAM_LEVEL_COMPLETE)
  MakePair("MESH_LEVEL",           ENUM_SOBOLEV_MODUS::MESH_LEVEL)
  MakePair("ONLY_GRADIENT",        ENUM_SOBOLEV_MODUS::ONLY_GRAD)
};

#undef MakePair
/* END_CONFIG_ENUMS */

class COptionBase {
private:
  std::vector<std::string> value;
public:
  virtual ~COptionBase() = default;

  const std::vector<std::string>& GetValue() const {return value;}

  virtual std::string SetValue(const std::vector<std::string>& val) {
    value = val;
    return "";
  }
  virtual void SetDefault() = 0;

  std::string optionCheckMultipleValues(const std::vector<std::string>& option_value,
                                        std::string type_id, const std::string& option_name) {
    if (option_value.size() != 1) {
      std::string newString(option_name);
      newString.append(": multiple values for type ");
      newString.append(type_id);
      return newString;
    }
    return "";
  }

  std::string badValue(std::string type_id, const std::string& option_name) {
    std::string newString(option_name);
    newString.append(": improper option value for type ");
    newString.append(type_id);
    return newString;
  }
};

#ifdef ENABLE_MAPS
#include "option_structure.inl"
#endif<|MERGE_RESOLUTION|>--- conflicted
+++ resolved
@@ -1340,11 +1340,7 @@
 };
 
 /*!
-<<<<<<< HEAD
- * \brief the preferential diffusion scalar indices for the preferential diffusion model.
-=======
  * \brief The preferential diffusion scalar indices for the preferential diffusion model.
->>>>>>> 06649f74
  */
 enum FLAMELET_PREF_DIFF_SCALARS {
   I_BETA_PROGVAR,       /*!< \brief Preferential diffusion scalar for the progress variable. */
