--- conflicted
+++ resolved
@@ -2047,19 +2047,6 @@
 ("HEAVISIDE_DOWN", HEAVISIDE_DOWN);
 
 /*!
-<<<<<<< HEAD
- * \brief types of streamwise periodicity.
- */
-enum ENUM_STREAMWISE_PERIODIC {
-  NO_STREAMWISE_PERIODIC = 0,      /*!< \brief No projection. */
-  PRESSURE_DROP          = 1,      /*!< \brief Prescribed pressure drop. */
-  STREAMWISE_MASSFLOW    = 2,      /*!< \brief Prescribed massflow. */
-};
-static const map<string, ENUM_STREAMWISE_PERIODIC> Streamwise_Periodic_Map = CCreateMap<string, ENUM_STREAMWISE_PERIODIC>
-("NONE"          , NO_STREAMWISE_PERIODIC)
-("PRESSURE_DROP" , PRESSURE_DROP)
-("MASSFLOW"      , STREAMWISE_MASSFLOW);
-=======
  * \brief the different validation solution
  */
 enum ENUM_VERIFICATION_SOLUTIONS {
@@ -2091,7 +2078,19 @@
 ("MMS_INC_EULER",            MMS_INC_EULER)
 ("MMS_INC_NS",               MMS_INC_NS)
 ("USER_DEFINED_SOLUTION",    USER_DEFINED_SOLUTION);
->>>>>>> bfa64220
+
+/*!
+ * \brief types of streamwise periodicity.
+ */
+enum ENUM_STREAMWISE_PERIODIC {
+  NO_STREAMWISE_PERIODIC = 0,      /*!< \brief No projection. */
+  PRESSURE_DROP          = 1,      /*!< \brief Prescribed pressure drop. */
+  STREAMWISE_MASSFLOW    = 2,      /*!< \brief Prescribed massflow. */
+};
+static const map<string, ENUM_STREAMWISE_PERIODIC> Streamwise_Periodic_Map = CCreateMap<string, ENUM_STREAMWISE_PERIODIC>
+("NONE"          , NO_STREAMWISE_PERIODIC)
+("PRESSURE_DROP" , PRESSURE_DROP)
+("MASSFLOW"      , STREAMWISE_MASSFLOW);
 
 /* END_CONFIG_ENUMS */
 
