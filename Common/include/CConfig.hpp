--- conflicted
+++ resolved
@@ -1224,16 +1224,10 @@
   unsigned short nSpecies_Init;    /*!< \brief Number of entries of SPECIES_INIT */
 
   /*--- Additional flamelet solver options ---*/
-<<<<<<< HEAD
-  FLAMELET_INIT_TYPE flame_init_type = FLAMELET_INIT_TYPE::NONE; /*!< \brief Method for solution ignition for flamelet problems. */
-  su2double flame_init[8];       /*!< \brief Flame front initialization parameters. */
-  su2double spark_init[6];       /*!< \brief Spark ignition initialization parameters. */
-=======
   ///TODO: Add python wrapper initialization option
   FLAMELET_INIT_TYPE flame_init_type = FLAMELET_INIT_TYPE::NONE; /*!< \brief Method for solution ignition for flamelet problems. */
   std::array<su2double,8> flame_init;       /*!< \brief Flame front initialization parameters. */
   std::array<su2double,6> spark_init;       /*!< \brief Spark ignition initialization parameters. */
->>>>>>> 06649f74
   su2double* spark_reaction_rates; /*!< \brief Source terms for flamelet spark ignition option. */
   unsigned short nspark;           /*!< \brief Number of source terms for spark initialization. */
   bool preferential_diffusion = false;  /*!< \brief Preferential diffusion physics for flamelet solver.*/
@@ -2161,17 +2155,10 @@
     switch (flame_init_type)
     {
     case FLAMELET_INIT_TYPE::FLAME_FRONT:
-<<<<<<< HEAD
-      return flame_init;
-      break;
-    case FLAMELET_INIT_TYPE::SPARK:
-      return spark_init;
-=======
       return flame_init.data();
       break;
     case FLAMELET_INIT_TYPE::SPARK:
       return spark_init.data();
->>>>>>> 06649f74
       break;
     default:
       return nullptr;
@@ -2240,7 +2227,6 @@
     if (n_user_sources > 0) return user_source_names[i_user_source]; else return none;
   }
 
-  FLAMELET_INIT_TYPE GetFlameletInitType() const { return flame_init_type; }
   /*!
    * \brief Get the ignition method used for combustion problems.
    */
