/*!
 * \file CConfig.hpp
 * \brief All the information about the definition of the physical problem.
 *        The subroutines and functions are in the <i>CConfig.cpp</i> file.
 * \author F. Palacios, T. Economon, B. Tracey
 * \version 7.5.1 "Blackbird"
 *
 * SU2 Project Website: https://su2code.github.io
 *
 * The SU2 Project is maintained by the SU2 Foundation
 * (http://su2foundation.org)
 *
 * Copyright 2012-2023, SU2 Contributors (cf. AUTHORS.md)
 *
 * SU2 is free software; you can redistribute it and/or
 * modify it under the terms of the GNU Lesser General Public
 * License as published by the Free Software Foundation; either
 * version 2.1 of the License, or (at your option) any later version.
 *
 * SU2 is distributed in the hope that it will be useful,
 * but WITHOUT ANY WARRANTY; without even the implied warranty of
 * MERCHANTABILITY or FITNESS FOR A PARTICULAR PURPOSE. See the GNU
 * Lesser General Public License for more details.
 *
 * You should have received a copy of the GNU Lesser General Public
 * License along with SU2. If not, see <http://www.gnu.org/licenses/>.
 */

#pragma once

#include <assert.h>
#include <stdlib.h>

#include <array>
#include <cmath>
#include <cstdlib>
#include <cstring>
#include <fstream>
#include <iostream>
#include <map>
#include <sstream>
#include <string>
#include <vector>

#include "containers/container_decorators.hpp"
#include "option_structure.hpp"
#include "parallelization/mpi_structure.hpp"

#ifdef HAVE_CGNS
#include "cgnslib.h"
#endif

using namespace std;

/*!
 * \class CConfig
 * \brief Main class for defining the problem; basically this class reads the configuration file, and
 *        stores all the information.
 * \author F. Palacios
 */

class CConfig {
 private:
  SU2_MPI::Comm SU2_Communicator; /*!< \brief MPI communicator of SU2.*/
  int rank, size;                 /*!< \brief MPI rank and size.*/
  bool base_config;
  SU2_COMPONENT Kind_SU2;                        /*!< \brief Kind of SU2 software component. */
  unsigned short Ref_NonDim;                     /*!< \brief Kind of non dimensionalization. */
  unsigned short Ref_Inc_NonDim;                 /*!< \brief Kind of non dimensionalization. */
  unsigned short Kind_AverageProcess;            /*!< \brief Kind of mixing process. */
  unsigned short Kind_PerformanceAverageProcess; /*!< \brief Kind of mixing process. */
  unsigned short Kind_MixingPlaneInterface;      /*!< \brief Kind of mixing process. */
  unsigned short Kind_SpanWise;                  /*!< \brief Kind of span-wise section computation. */
  unsigned short* Kind_TurboMachinery;           /*!< \brief Kind of turbomachinery architecture. */
  unsigned short iZone, nZone;                   /*!< \brief Number of zones in the mesh. */
  unsigned short nZoneSpecified;                 /*!< \brief Number of zones that are specified in config file. */
  su2double Highlite_Area;                       /*!< \brief Highlite area. */
  su2double Fan_Poly_Eff;                        /*!< \brief Fan polytropic efficiency. */
  su2double MinLogResidual;                      /*!< \brief Minimum value of the log residual. */
  su2double EA_ScaleFactor;                      /*!< \brief Equivalent Area scaling factor. */
  su2double AdjointLimit;                        /*!< \brief Adjoint variable limit. */
  string* ConvField;                             /*!< \brief Field used for convergence check. */
  string FluidName;                              /*!< \brief name of the applied fluid. */

  string* WndConvField; /*!< \brief Function where to apply the windowed convergence criteria for the time average of
                           the unsteady (single zone) flow problem. */
  unsigned short nConvField;       /*!< \brief Number of fields used to monitor convergence. */
  unsigned short nWndConvField;    /*!< \brief Number of fields used to monitor time convergence. */
  unsigned short Wnd_Cauchy_Elems; /*!< \brief Number of elements to evaluate in the time iteration  for convergence of
                                      the time average of the unsteady (single zone)´ flow problem. */
  su2double Wnd_Cauchy_Eps; /*!< \brief Epsilon used for the convergence of the time average of the unsteady (single
                               zone)´ flow problem. */
  unsigned long Wnd_StartConv_Iter; /*!< \brief Start convergence criteria at this iteration after Start_Iter_Wnd. */
  bool Wnd_Cauchy_Crit; /*!< \brief True means Cauchy criterion is used for time average objective function in unsteady
                           flows. */

  bool MG_AdjointFlow;                                           /*!< \brief MG with the adjoint flow problem */
  su2double *PressureLimits, *DensityLimits, *TemperatureLimits; /*!< \brief Limits for the primitive variables */
  bool ActDisk_DoubleSurface;                                    /*!< \brief actuator disk double surface  */
  bool Engine_HalfModel;       /*!< \brief only half model is in the computational grid  */
  bool ActDisk_SU2_DEF;        /*!< \brief actuator disk double surface  */
  unsigned short nFFD_Iter;    /*!< \brief Iteration for the point inversion problem. */
  unsigned short FFD_Blending; /*!< \brief Kind of FFD Blending function. */
  su2double FFD_Tol;           /*!< \brief Tolerance in the point inversion problem. */
  bool FFD_IntPrev;            /*!< \brief Enables self-intersection prevention procedure within the FFD box. */
  unsigned short
      FFD_IntPrev_MaxIter; /*!< \brief Amount of iterations for FFD box self-intersection prevention procedure. */
  unsigned short FFD_IntPrev_MaxDepth;   /*!< \brief Maximum recursion depth for FFD box self-intersection procedure. */
  bool ConvexityCheck;                   /*!< \brief Enables convexity check on all mesh elements. */
  unsigned short ConvexityCheck_MaxIter; /*!< \brief Amount of iterations for convexity check in deformations. */
  unsigned short ConvexityCheck_MaxDepth; /*!< \brief Maximum recursion depth for convexity check in deformations.*/
  su2double Opt_RelaxFactor;              /*!< \brief Scale factor for the line search. */
  su2double Opt_LineSearch_Bound;         /*!< \brief Bounds for the line search. */
  su2double StartTime;
<<<<<<< HEAD
  unsigned short SmoothNumGrid; /*!< \brief Smooth the numerical grid. */
  bool ContinuousAdjoint,       /*!< \brief Flag to know if the code is solving an adjoint problem. */
      Viscous,                  /*!< \brief Flag to know if the code is solving a viscous problem. */
      EquivArea,          /*!< \brief Flag to know if the code is going to compute and plot the equivalent area. */
      Engine,             /*!< \brief Flag to know if the code is going to compute a problem with engine. */
      InvDesign_Cp,       /*!< \brief Flag to know if the code is going to compute and plot the inverse design. */
      InvDesign_HeatFlux, /*!< \brief Flag to know if the code is going to compute and plot the inverse design. */
      Wind_Gust,          /*!< \brief Flag to know if there is a wind gust. */
      Turb_Fixed_Values,  /*!< \brief Flag to know if there are fixed values for turbulence quantities in half-plane. */
      Aeroelastic_Simulation, /*!< \brief Flag to know if there is an aeroelastic simulation. */
      Weakly_Coupled_Heat,    /*!< \brief Flag to know if a heat equation should be weakly coupled to the incompressible
                                 solver. */
      Rotating_Frame,         /*!< \brief Flag to know if there is a rotating frame. */
      PoissonSolver,          /*!< \brief Flag to know if we are solving  poisson forces  in plasma solver. */
      Low_Mach_Precon,        /*!< \brief Flag to know if we are using a low Mach number preconditioner. */
      Low_Mach_Corr,          /*!< \brief Flag to know if we are using a low Mach number correction. */
      GravityForce,           /*!< \brief Flag to know if the gravity force is included in the formulation. */
      SubsonicEngine,         /*!< \brief Engine intake subsonic region. */
      Frozen_Visc_Cont,       /*!< \brief Flag for cont. adjoint problem with/without frozen viscosity. */
      Frozen_Visc_Disc,       /*!< \brief Flag for disc. adjoint problem with/without frozen viscosity. */
      Frozen_Limiter_Disc,    /*!< \brief Flag for disc. adjoint problem with/without frozen limiter. */
      Inconsistent_Disc,      /*!< \brief Use an inconsistent (primal/dual) discrete adjoint formulation. */
      Sens_Remove_Sharp,      /*!< \brief Flag for removing or not the sharp edges from the sensitivity computation. */
      Hold_GridFixed,         /*!< \brief Flag hold fixed some part of the mesh during the deformation. */
      Axisymmetric,           /*!< \brief Flag for axisymmetric calculations */
      Integrated_HeatFlux;    /*!< \brief Flag for heat flux BC whether it deals with integrated values.*/
  su2double Buffet_k;         /*!< \brief Sharpness coefficient for buffet sensor.*/
  su2double Buffet_lambda;    /*!< \brief Offset parameter for buffet sensor.*/
  su2double Damp_Engine_Inflow;    /*!< \brief Damping factor for the engine inlet. */
  su2double Damp_Engine_Exhaust;   /*!< \brief Damping factor for the engine exhaust. */
  su2double Damp_Res_Restric,      /*!< \brief Damping factor for the residual restriction. */
      Damp_Correc_Prolong;         /*!< \brief Damping factor for the correction prolongation. */
  su2double Position_Plane;        /*!< \brief Position of the Near-Field (y coordinate 2D, and z coordinate 3D). */
  su2double WeightCd;              /*!< \brief Weight of the drag coefficient. */
  su2double dCD_dCL;               /*!< \brief Fixed Cl mode derivative . */
  su2double dCMx_dCL;              /*!< \brief Fixed Cl mode derivative. */
  su2double dCMy_dCL;              /*!< \brief Fixed Cl mode derivative. */
  su2double dCMz_dCL;              /*!< \brief Fixed Cl mode derivative. */
  su2double CL_Target;             /*!< \brief Fixed Cl mode Target Cl. */
  TIME_MARCHING TimeMarching;      /*!< \brief Steady or unsteady (time stepping or dual time stepping) computation. */
  unsigned short Dynamic_Analysis; /*!< \brief Static or dynamic structural analysis. */
  su2double FixAzimuthalLine;      /*!< \brief Fix an azimuthal line due to misalignments of the nearfield. */
  su2double** DV_Value;            /*!< \brief Previous value of the design variable. */
  su2double Venkat_LimiterCoeff;   /*!< \brief Limiter coefficient */
  unsigned long LimiterIter;       /*!< \brief Freeze the value of the limiter after a number of iterations */
  su2double AdjSharp_LimiterCoeff; /*!< \brief Coefficient to identify the limit of a sharp edge. */
=======
  unsigned short SmoothNumGrid;           /*!< \brief Smooth the numerical grid. */
  bool ContinuousAdjoint,   /*!< \brief Flag to know if the code is solving an adjoint problem. */
  Viscous,                  /*!< \brief Flag to know if the code is solving a viscous problem. */
  EquivArea,                /*!< \brief Flag to know if the code is going to compute and plot the equivalent area. */
  Engine,                   /*!< \brief Flag to know if the code is going to compute a problem with engine. */
  InvDesign_Cp,             /*!< \brief Flag to know if the code is going to compute and plot the inverse design. */
  InvDesign_HeatFlux,       /*!< \brief Flag to know if the code is going to compute and plot the inverse design. */
  Wind_Gust,                /*!< \brief Flag to know if there is a wind gust. */
  Turb_Fixed_Values,        /*!< \brief Flag to know if there are fixed values for turbulence quantities in one half-plane. */
  Aeroelastic_Simulation,   /*!< \brief Flag to know if there is an aeroelastic simulation. */
  Weakly_Coupled_Heat,      /*!< \brief Flag to know if a heat equation should be weakly coupled to the incompressible solver. */
  Rotating_Frame,           /*!< \brief Flag to know if there is a rotating frame. */
  PoissonSolver,            /*!< \brief Flag to know if we are solving  poisson forces  in plasma solver. */
  Low_Mach_Precon,          /*!< \brief Flag to know if we are using a low Mach number preconditioner. */
  Low_Mach_Corr,            /*!< \brief Flag to know if we are using a low Mach number correction. */
  GravityForce,             /*!< \brief Flag to know if the gravity force is incuded in the formulation. */
  VorticityConfinement,     /*!< \brief Flag to know if the Vorticity Confinement is included in the formulation. */
  SubsonicEngine,           /*!< \brief Engine intake subsonic region. */
  Frozen_Visc_Cont,         /*!< \brief Flag for cont. adjoint problem with/without frozen viscosity. */
  Frozen_Visc_Disc,         /*!< \brief Flag for disc. adjoint problem with/without frozen viscosity. */
  Frozen_Limiter_Disc,      /*!< \brief Flag for disc. adjoint problem with/without frozen limiter. */
  Inconsistent_Disc,        /*!< \brief Use an inconsistent (primal/dual) discrete adjoint formulation. */
  Sens_Remove_Sharp,        /*!< \brief Flag for removing or not the sharp edges from the sensitivity computation. */
  Hold_GridFixed,           /*!< \brief Flag hold fixed some part of the mesh during the deformation. */
  Axisymmetric,             /*!< \brief Flag for axisymmetric calculations */
  Integrated_HeatFlux;      /*!< \brief Flag for heat flux BC whether it deals with integrated values.*/
  su2double Buffet_k;       /*!< \brief Sharpness coefficient for buffet sensor.*/
  su2double Buffet_lambda;  /*!< \brief Offset parameter for buffet sensor.*/
  su2double Damp_Engine_Inflow;   /*!< \brief Damping factor for the engine inlet. */
  su2double Damp_Engine_Exhaust;  /*!< \brief Damping factor for the engine exhaust. */
  su2double Damp_Res_Restric,     /*!< \brief Damping factor for the residual restriction. */
  Damp_Correc_Prolong;            /*!< \brief Damping factor for the correction prolongation. */
  su2double Position_Plane;    /*!< \brief Position of the Near-Field (y coordinate 2D, and z coordinate 3D). */
  su2double WeightCd;          /*!< \brief Weight of the drag coefficient. */
  su2double dCD_dCL;           /*!< \brief Fixed Cl mode derivate . */
  su2double dCMx_dCL;          /*!< \brief Fixed Cl mode derivate. */
  su2double dCMy_dCL;          /*!< \brief Fixed Cl mode derivate. */
  su2double dCMz_dCL;          /*!< \brief Fixed Cl mode derivate. */
  su2double CL_Target;         /*!< \brief Fixed Cl mode Target Cl. */
  su2double Confinement_Param; /*!< \brief Confinement paramenter for Vorticity Confinement method. */
  TIME_MARCHING TimeMarching;        /*!< \brief Steady or unsteady (time stepping or dual time stepping) computation. */
  su2double FixAzimuthalLine;        /*!< \brief Fix an azimuthal line due to misalignments of the nearfield. */
  su2double **DV_Value;              /*!< \brief Previous value of the design variable. */
  su2double Venkat_LimiterCoeff;     /*!< \brief Limiter coefficient */
  unsigned long LimiterIter;         /*!< \brief Freeze the value of the limiter after a number of iterations */
  su2double AdjSharp_LimiterCoeff;   /*!< \brief Coefficient to identify the limit of a sharp edge. */
>>>>>>> 7f36c835
  unsigned short SystemMeasurements; /*!< \brief System of measurements. */
  ENUM_REGIME Kind_Regime;           /*!< \brief Kind of flow regime: in/compressible. */
  unsigned short* Kind_ObjFunc;      /*!< \brief Kind of objective function. */
  su2double* Weight_ObjFunc;         /*!< \brief Weight applied to objective function. */
  unsigned short Kind_SensSmooth;    /*!< \brief Kind of sensitivity smoothing technique. */
  unsigned short Continuous_Eqns;    /*!< \brief Which equations to treat continuously (Hybrid adjoint)*/
  unsigned short Discrete_Eqns;      /*!< \brief Which equations to treat discretely (Hybrid adjoint). */
  unsigned short* Design_Variable;   /*!< \brief Kind of design variable. */
  unsigned short nTimeInstances;     /*!< \brief Number of periodic time instances for  harmonic balance. */
  su2double HarmonicBalance_Period;  /*!< \brief Period of oscillation to be used with harmonic balance computations. */
  su2double Delta_UnstTime,          /*!< \brief Time step for unsteady computations. */
<<<<<<< HEAD
      Delta_UnstTimeND;              /*!< \brief Time step for unsteady computations (non dimensional). */
  su2double Delta_DynTime,           /*!< \brief Time step for dynamic structural computations. */
      Total_DynTime,                 /*!< \brief Total time for dynamic structural computations. */
      Current_DynTime;               /*!< \brief Global time of the dynamic structural computations. */
  su2double Total_UnstTime,          /*!< \brief Total time for unsteady computations. */
      Total_UnstTimeND;              /*!< \brief Total time for unsteady computations (non dimensional). */
  su2double Current_UnstTime,        /*!< \brief Global time of the unsteady simulation. */
      Current_UnstTimeND;            /*!< \brief Global time of the unsteady simulation. */
  unsigned short nMarker_Euler,      /*!< \brief Number of Euler wall markers. */
      nMarker_FarField,              /*!< \brief Number of far-field markers. */
      nMarker_Custom,                /*!< \brief Number of custom markers. */
      nMarker_SymWall,               /*!< \brief Number of symmetry wall markers. */
      nMarker_PerBound,              /*!< \brief Number of periodic boundary markers. */
      nMarker_MixingPlaneInterface,  /*!< \brief Number of mixing plane interface boundary markers. */
      nMarker_Turbomachinery,        /*!< \brief Number turbomachinery markers. */
      nMarker_TurboPerformance,      /*!< \brief Number of turboperformance markers. */
      nSpanWiseSections_User,        /*!< \brief Number of spanwise sections to compute 3D BC and Performance for
                                        turbomachinery   */
      nMarker_Shroud,                /*!< \brief Number of shroud markers to set grid velocity to 0.*/
      nMarker_NearFieldBound,        /*!< \brief Number of near field boundary markers. */
      nMarker_ActDiskInlet,          /*!< \brief Number of actuator disk inlet markers. */
      nMarker_ActDiskOutlet,         /*!< \brief Number of actuator disk outlet markers. */
      nMarker_Deform_Mesh_Sym_Plane, /*!< \brief Number of markers with symmetric deformation */
      nMarker_Deform_Mesh,           /*!< \brief Number of deformable markers at the boundary. */
      nMarker_Fluid_Load,            /*!< \brief Number of markers in which the flow load is computed/employed. */
      nMarker_Fluid_InterfaceBound,  /*!< \brief Number of fluid interface markers. */
      nMarker_CHTInterface,          /*!< \brief Number of conjugate heat transfer interface markers. */
      nMarker_Inlet,                 /*!< \brief Number of inlet flow markers. */
      nMarker_Inlet_Species,         /*!< \brief Number of inlet species markers. */
      nSpecies_per_Inlet,            /*!< \brief Number of species defined per inlet markers. */
      nMarker_Inlet_Turb,            /*!< \brief Number of inlet turbulent markers. */
      nTurb_Properties,              /*!< \brief Number of turbulent properties per inlet markers. */
      nMarker_Riemann,               /*!< \brief Number of Riemann flow markers. */
      nMarker_Giles,                 /*!< \brief Number of Giles flow markers. */
      nRelaxFactor_Giles,            /*!< \brief Number of relaxation factors for Giles markers. */
      nMarker_Supersonic_Inlet,      /*!< \brief Number of supersonic inlet flow markers. */
      nMarker_Supersonic_Outlet,     /*!< \brief Number of supersonic outlet flow markers. */
      nMarker_Outlet,                /*!< \brief Number of outlet flow markers. */
      nMarker_Smoluchowski_Maxwell,  /*!< \brief Number of Smoluchowski/maxwell wall boundaries. */
      nMarker_Isothermal,            /*!< \brief Number of isothermal wall boundaries. */
      nMarker_HeatFlux,              /*!< \brief Number of constant heat flux wall boundaries. */
      nMarker_HeatTransfer,          /*!< \brief Number of heat-transfer/convection wall boundaries. */
      nMarker_EngineExhaust,         /*!< \brief Number of nacelle exhaust flow markers. */
      nMarker_EngineInflow,          /*!< \brief Number of nacelle inflow flow markers. */
      nMarker_Clamped,               /*!< \brief Number of clamped markers in the FEM. */
      nMarker_Displacement,          /*!< \brief Number of displacement surface markers. */
      nMarker_Load,                  /*!< \brief Number of load surface markers. */
      nMarker_Damper,                /*!< \brief Number of damper surface markers. */
      nMarker_Load_Dir,              /*!< \brief Number of load surface markers defined by magnitude and direction. */
      nMarker_Disp_Dir,              /*!< \brief Number of load surface markers defined by magnitude and direction. */
      nMarker_Load_Sine,             /*!< \brief Number of load surface markers defined by magnitude and direction. */
      nMarker_FlowLoad,              /*!< \brief Number of load surface markers. */
      nMarker_Internal,              /*!< \brief Number of internal flow markers. */
      nMarker_All,                   /*!< \brief Total number of markers using the grid information. */
      nMarker_Max,                   /*!< \brief Max number of number of markers using the grid information. */
      nMarker_CfgFile;               /*!< \brief Total number of markers using the config file (note that in
                                           parallel computations this number can be different from nMarker_All). */
=======
  Delta_UnstTimeND;                  /*!< \brief Time step for unsteady computations (non dimensional). */
  su2double Total_UnstTime,       /*!< \brief Total time for unsteady computations. */
  Total_UnstTimeND;               /*!< \brief Total time for unsteady computations (non dimensional). */
  su2double Current_UnstTime,     /*!< \brief Global time of the unsteady simulation. */
  Current_UnstTimeND;             /*!< \brief Global time of the unsteady simulation. */
  unsigned short nMarker_Euler,   /*!< \brief Number of Euler wall markers. */
  nMarker_FarField,               /*!< \brief Number of far-field markers. */
  nMarker_Custom,                 /*!< \brief Number of custom markers. */
  nMarker_SymWall,                /*!< \brief Number of symmetry wall markers. */
  nMarker_PerBound,               /*!< \brief Number of periodic boundary markers. */
  nMarker_MixingPlaneInterface,   /*!< \brief Number of mixing plane interface boundary markers. */
  nMarker_Turbomachinery,         /*!< \brief Number turbomachinery markers. */
  nMarker_TurboPerformance,       /*!< \brief Number of turboperformance markers. */
  nSpanWiseSections_User,         /*!< \brief Number of spanwise sections to compute 3D BC and Performance for turbomachinery   */
  nMarker_Shroud,                 /*!< \brief Number of shroud markers to set grid velocity to 0.*/
  nMarker_NearFieldBound,         /*!< \brief Number of near field boundary markers. */
  nMarker_ActDiskInlet,           /*!< \brief Number of actuator disk inlet markers. */
  nMarker_ActDiskOutlet,          /*!< \brief Number of actuator disk outlet markers. */
  nMarker_Deform_Mesh_Sym_Plane,  /*!< \brief Number of markers with symmetric deformation */
  nMarker_Deform_Mesh,            /*!< \brief Number of deformable markers at the boundary. */
  nMarker_Fluid_Load,             /*!< \brief Number of markers in which the flow load is computed/employed. */
  nMarker_Fluid_InterfaceBound,   /*!< \brief Number of fluid interface markers. */
  nMarker_CHTInterface,           /*!< \brief Number of conjugate heat transfer interface markers. */
  nMarker_Inlet,                  /*!< \brief Number of inlet flow markers. */
  nMarker_Inlet_Species,          /*!< \brief Number of inlet species markers. */
  nSpecies_per_Inlet,             /*!< \brief Number of species defined per inlet markers. */
  nMarker_Inlet_Turb,             /*!< \brief Number of inlet turbulent markers. */
  nTurb_Properties,               /*!< \brief Number of turbulent properties per inlet markers. */
  nMarker_Riemann,                /*!< \brief Number of Riemann flow markers. */
  nMarker_Giles,                  /*!< \brief Number of Giles flow markers. */
  nRelaxFactor_Giles,             /*!< \brief Number of relaxation factors for Giles markers. */
  nMarker_Supersonic_Inlet,       /*!< \brief Number of supersonic inlet flow markers. */
  nMarker_Supersonic_Outlet,      /*!< \brief Number of supersonic outlet flow markers. */
  nMarker_Outlet,                 /*!< \brief Number of outlet flow markers. */
  nMarker_Smoluchowski_Maxwell,   /*!< \brief Number of smoluchowski/maxwell wall boundaries. */
  nMarker_Isothermal,             /*!< \brief Number of isothermal wall boundaries. */
  nMarker_HeatFlux,               /*!< \brief Number of constant heat flux wall boundaries. */
  nMarker_HeatTransfer,           /*!< \brief Number of heat-transfer/convection wall boundaries. */
  nMarker_EngineExhaust,          /*!< \brief Number of nacelle exhaust flow markers. */
  nMarker_EngineInflow,           /*!< \brief Number of nacelle inflow flow markers. */
  nMarker_Clamped,                /*!< \brief Number of clamped markers in the FEM. */
  nMarker_Displacement,           /*!< \brief Number of displacement surface markers. */
  nMarker_Load,                   /*!< \brief Number of load surface markers. */
  nMarker_Damper,                 /*!< \brief Number of damper surface markers. */
  nMarker_Load_Dir,               /*!< \brief Number of load surface markers defined by magnitude and direction. */
  nMarker_Disp_Dir,               /*!< \brief Number of load surface markers defined by magnitude and direction. */
  nMarker_Load_Sine,              /*!< \brief Number of load surface markers defined by magnitude and direction. */
  nMarker_FlowLoad,               /*!< \brief Number of load surface markers. */
  nMarker_Internal,               /*!< \brief Number of internal flow markers. */
  nMarker_All,                    /*!< \brief Total number of markers using the grid information. */
  nMarker_Max,                    /*!< \brief Max number of number of markers using the grid information. */
  nMarker_CfgFile;                /*!< \brief Total number of markers using the config file (note that in
                                        parallel computations this number can be different from nMarker_All). */
>>>>>>> 7f36c835

  bool Inlet_From_File;         /*!< \brief True if the inlet profile is to be loaded from a file. */
  string Inlet_Filename;        /*!< \brief Filename specifying an inlet profile. */
  su2double Inlet_Matching_Tol; /*!< \brief Tolerance used when matching a point to a point from the inlet file. */
  string ActDisk_FileName;      /*!< \brief Filename specifying an actuator disk. */

<<<<<<< HEAD
  string *Marker_Euler,                /*!< \brief Euler wall markers. */
      *Marker_FarField,                /*!< \brief Far field markers. */
      *Marker_Custom, *Marker_SymWall, /*!< \brief Symmetry wall markers. */
      *Marker_PerBound,                /*!< \brief Periodic boundary markers. */
      *Marker_PerDonor,                /*!< \brief Rotationally periodic boundary donor markers. */
      *Marker_MixingPlaneInterface,    /*!< \brief MixingPlane interface boundary markers. */
      *Marker_TurboBoundIn,            /*!< \brief Turbomachinery performance boundary markers. */
      *Marker_TurboBoundOut,           /*!< \brief Turbomachinery performance boundary donor markers. */
      *Marker_NearFieldBound,          /*!< \brief Near Field boundaries markers. */
      *Marker_Deform_Mesh,             /*!< \brief Deformable markers at the boundary. */
      *Marker_Deform_Mesh_Sym_Plane,   /*!< \brief Marker with symmetric deformation. */
      *Marker_Fluid_Load,              /*!< \brief Markers in which the flow load is computed/employed. */
      *Marker_Fluid_InterfaceBound,    /*!< \brief Fluid interface markers. */
      *Marker_CHTInterface,            /*!< \brief Conjugate heat transfer interface markers. */
      *Marker_ActDiskInlet,            /*!< \brief Actuator disk inlet markers. */
      *Marker_ActDiskOutlet,           /*!< \brief Actuator disk outlet markers. */
      *Marker_Inlet,                   /*!< \brief Inlet flow markers. */
      *Marker_Inlet_Species,           /*!< \brief Inlet species markers. */
      *Marker_Inlet_Turb,              /*!< \brief Inlet turbulent markers. */
      *Marker_Riemann,                 /*!< \brief Riemann markers. */
      *Marker_Giles,                   /*!< \brief Giles markers. */
      *Marker_Shroud,                  /*!< \brief Shroud markers. */
      *Marker_Supersonic_Inlet,        /*!< \brief Supersonic inlet flow markers. */
      *Marker_Supersonic_Outlet,       /*!< \brief Supersonic outlet flow markers. */
      *Marker_Outlet,                  /*!< \brief Outlet flow markers. */
      *Marker_Smoluchowski_Maxwell,    /*!< \brief Smoluchowski/Maxwell wall markers. */
      *Marker_Isothermal,              /*!< \brief Isothermal wall markers. */
      *Marker_HeatFlux,                /*!< \brief Constant heat flux wall markers. */
      *Marker_HeatTransfer,            /*!< \brief Heat-transfer/convection markers. */
      *Marker_RoughWall,               /*!< \brief Constant heat flux wall markers. */
      *Marker_EngineInflow,            /*!< \brief Engine Inflow flow markers. */
      *Marker_EngineExhaust,           /*!< \brief Engine Exhaust flow markers. */
      *Marker_Clamped,                 /*!< \brief Clamped markers. */
      *Marker_Displacement,            /*!< \brief Displacement markers. */
      *Marker_Load,                    /*!< \brief Load markers. */
      *Marker_Damper,                  /*!< \brief Damper markers. */
      *Marker_Load_Dir,                /*!< \brief Load markers defined in Cartesian coordinates. */
      *Marker_Disp_Dir,                /*!< \brief Load markers defined in Cartesian coordinates. */
      *Marker_Load_Sine,               /*!< \brief Sine-wave loaded markers defined in Cartesian coordinates. */
      *Marker_FlowLoad,                /*!< \brief Flow Load markers. */
      *Marker_Internal,                /*!< \brief Internal flow markers. */
      *Marker_All_TagBound;            /*!< \brief Global index for markers using grid information. */

  su2double* Exhaust_Temperature_Target;  /*!< \brief Specified total temperatures for nacelle boundaries. */
  su2double* Exhaust_Pressure_Target;     /*!< \brief Specified total pressures for nacelle boundaries. */
  su2double* Inlet_Ttotal;                /*!< \brief Specified total temperatures for inlet boundaries. */
  su2double *Riemann_Var1, *Riemann_Var2; /*!< \brief Specified values for Riemann boundary. */
  su2double** Riemann_FlowDir; /*!< \brief Specified flow direction vector (unit vector) for Riemann boundaries. */
  su2double *Giles_Var1, *Giles_Var2, *RelaxFactorAverage,
      *RelaxFactorFourier;      /*!< \brief Specified values for Giles BC. */
  su2double** Giles_FlowDir;    /*!< \brief Specified flow direction vector (unit vector) for Giles BC. */
  su2double* Inlet_Ptotal;      /*!< \brief Specified total pressures for inlet boundaries. */
  su2double** Inlet_FlowDir;    /*!< \brief Specified flow direction vector (unit vector) for inlet boundaries. */
  su2double* Inlet_Temperature; /*!< \brief Specified temperatures for a supersonic inlet boundaries. */
  su2double* Inlet_Pressure;    /*!< \brief Specified static pressures for supersonic inlet boundaries. */
  su2double** Inlet_Velocity;   /*!< \brief Specified flow velocity vectors for supersonic inlet boundaries. */
  su2double**
      Inlet_MassFrac; /*!< \brief Specified Mass fraction vectors for supersonic inlet boundaries (NEMO solver). */
  su2double** Inlet_SpeciesVal;   /*!< \brief Specified species vector for inlet boundaries. */
  su2double** Inlet_TurbVal;      /*!< \brief Specified turbulent intensity and viscosity ratio for inlet boundaries. */
  su2double* EngineInflow_Target; /*!< \brief Specified fan face targets for nacelle boundaries. */
  su2double* Inflow_Mach;         /*!< \brief Specified fan face mach for nacelle boundaries. */
  su2double* Inflow_Pressure;     /*!< \brief Specified fan face pressure for nacelle boundaries. */
  su2double* Inflow_MassFlow;     /*!< \brief Specified fan face massflow for nacelle boundaries. */
  su2double* Inflow_ReverseMassFlow;   /*!< \brief Specified fan face reverse massflow for nacelle boundaries. */
  su2double* Inflow_TotalPressure;     /*!< \brief Specified fan face total pressure for nacelle boundaries. */
  su2double* Inflow_Temperature;       /*!< \brief Specified fan face temperature for nacelle boundaries. */
  su2double* Inflow_TotalTemperature;  /*!< \brief Specified fan face total temperature for nacelle boundaries. */
  su2double* Inflow_RamDrag;           /*!< \brief Specified fan face ram drag for nacelle boundaries. */
  su2double* Inflow_Force;             /*!< \brief Specified force for nacelle boundaries. */
  su2double* Inflow_Power;             /*!< \brief Specified power for nacelle boundaries. */
  su2double* Exhaust_Pressure;         /*!< \brief Specified exhaust pressure for nacelle boundaries. */
  su2double* Exhaust_Temperature;      /*!< \brief Specified exhaust temperature for nacelle boundaries. */
  su2double* Exhaust_MassFlow;         /*!< \brief Specified exhaust mass flow for nacelle boundaries. */
  su2double* Exhaust_TotalPressure;    /*!< \brief Specified exhaust total pressure for nacelle boundaries. */
  su2double* Exhaust_TotalTemperature; /*!< \brief Specified exhaust total temperature for nacelle boundaries. */
  su2double* Exhaust_GrossThrust;      /*!< \brief Specified exhaust gross thrust for nacelle boundaries. */
  su2double* Exhaust_Force;            /*!< \brief Specified exhaust force for nacelle boundaries. */
  su2double* Exhaust_Power;            /*!< \brief Specified exhaust power for nacelle boundaries. */
  su2double* Engine_Power;             /*!< \brief Specified engine power for nacelle boundaries. */
  su2double* Engine_Mach;              /*!< \brief Specified engine mach for nacelle boundaries. */
  su2double* Engine_Force;             /*!< \brief Specified engine force for nacelle boundaries. */
  su2double* Engine_NetThrust;         /*!< \brief Specified engine net thrust for nacelle boundaries. */
  su2double* Engine_GrossThrust;       /*!< \brief Specified engine gross thrust for nacelle boundaries. */
  su2double* Engine_Area;              /*!< \brief Specified engine area for nacelle boundaries. */
  su2double* Outlet_Pressure;          /*!< \brief Specified back pressures (static) for outlet boundaries. */
  su2double* Isothermal_Temperature;   /*!< \brief Specified isothermal wall temperatures (static). */
  su2double* HeatTransfer_Coeff;       /*!< \brief Specified heat transfer coefficients. */
  su2double*
      HeatTransfer_WallTemp;   /*!< \brief Specified temperatures at infinity alongside heat transfer coefficients. */
  su2double* Heat_Flux;        /*!< \brief Specified wall heat fluxes. */
  su2double* Roughness_Height; /*!< \brief Equivalent sand grain roughness for the marker according to config file. */
  su2double* Displ_Value;      /*!< \brief Specified displacement for displacement boundaries. */
  su2double* Load_Value;       /*!< \brief Specified force for load boundaries. */
  su2double* Damper_Constant;  /*!< \brief Specified constant for damper boundaries. */
  su2double* Load_Dir_Value;   /*!< \brief Specified force for load boundaries defined in Cartesian coordinates. */
  su2double*
      Load_Dir_Multiplier;   /*!< \brief Specified multiplier for load boundaries defined in Cartesian coordinates. */
  su2double* Disp_Dir_Value; /*!< \brief Specified force for load boundaries defined in Cartesian coordinates. */
  su2double*
      Disp_Dir_Multiplier; /*!< \brief Specified multiplier for load boundaries defined in Cartesian coordinates. */
  su2double** Load_Dir;    /*!< \brief Specified flow direction vector (unit vector) for inlet boundaries. */
  su2double** Disp_Dir;    /*!< \brief Specified structural displacement direction (unit vector). */
  su2double* Load_Sine_Amplitude; /*!< \brief Specified amplitude for a sine-wave load. */
  su2double*
      Load_Sine_Frequency;   /*!< \brief Specified multiplier for load boundaries defined in Cartesian coordinates. */
  su2double** Load_Sine_Dir; /*!< \brief Specified flow direction vector (unit vector) for inlet boundaries. */
  su2double* FlowLoad_Value; /*!< \brief Specified force for flow load boundaries. */
  su2double* ActDiskInlet_MassFlow;          /*!< \brief Specified inlet mass flow for actuator disk. */
  su2double* ActDiskInlet_Temperature;       /*!< \brief Specified inlet temperature for actuator disk. */
  su2double* ActDiskInlet_TotalTemperature;  /*!< \brief Specified inlet total temperature for actuator disk. */
  su2double* ActDiskInlet_Pressure;          /*!< \brief Specified inlet pressure for actuator disk. */
  su2double* ActDiskInlet_TotalPressure;     /*!< \brief Specified inlet total pressure for actuator disk. */
  su2double* ActDiskInlet_RamDrag;           /*!< \brief Specified inlet ram drag for actuator disk. */
  su2double* ActDiskInlet_Force;             /*!< \brief Specified inlet force for actuator disk. */
  su2double* ActDiskInlet_Power;             /*!< \brief Specified inlet power for actuator disk. */
  su2double* ActDiskOutlet_MassFlow;         /*!< \brief Specified outlet mass flow for actuator disk. */
  su2double* ActDiskOutlet_Temperature;      /*!< \brief Specified outlet temperature for actuator disk. */
  su2double* ActDiskOutlet_TotalTemperature; /*!< \brief Specified outlet total temperature for actuator disk. */
  su2double* ActDiskOutlet_Pressure;         /*!< \brief Specified outlet pressure for actuator disk. */
  su2double* ActDiskOutlet_TotalPressure;    /*!< \brief Specified outlet total pressure for actuator disk. */
  su2double* ActDiskOutlet_GrossThrust;      /*!< \brief Specified outlet gross thrust for actuator disk. */
  su2double* ActDiskOutlet_Force;            /*!< \brief Specified outlet force for actuator disk. */
  su2double* ActDiskOutlet_Power;            /*!< \brief Specified outlet power for actuator disk. */
  su2double **ActDisk_PressJump, **ActDisk_TempJump, **ActDisk_Omega; /*!< \brief Specified deltas for actuator disk.*/
  su2double* ActDisk_DeltaPress;       /*!< \brief Specified pressure delta for actuator disk. */
  su2double* ActDisk_DeltaTemp;        /*!< \brief Specified temperature delta for actuator disk. */
  su2double* ActDisk_TotalPressRatio;  /*!< \brief Specified tot. pres. ratio for actuator disk. */
  su2double* ActDisk_TotalTempRatio;   /*!< \brief Specified tot. temp. ratio for actuator disk. */
  su2double* ActDisk_StaticPressRatio; /*!< \brief Specified press. ratio for actuator disk. */
  su2double* ActDisk_StaticTempRatio;  /*!< \brief Specified temp. ratio for actuator disk. */
  su2double* ActDisk_Power;            /*!< \brief Specified power for actuator disk. */
  su2double* ActDisk_MassFlow;         /*!< \brief Specified mass flow for actuator disk. */
  su2double* ActDisk_Mach;             /*!< \brief Specified mach for actuator disk. */
  su2double* ActDisk_Force;            /*!< \brief Specified force for actuator disk. */
  su2double* Outlet_MassFlow;          /*!< \brief Mass flow for outlet boundaries. */
  su2double* Outlet_Density;           /*!< \brief Avg. density for outlet boundaries. */
  su2double* Outlet_Area;              /*!< \brief Area for outlet boundaries. */
  su2double* Surface_MassFlow;         /*!< \brief Massflow at the boundaries. */
  su2double* Surface_Mach;             /*!< \brief Mach number at the boundaries. */
  su2double* Surface_Temperature;      /*!< \brief Temperature at the boundaries. */
  su2double* Surface_Pressure;         /*!< \brief Pressure at the boundaries. */
  su2double* Surface_Density;          /*!< \brief Density at the boundaries. */
  su2double* Surface_Enthalpy;         /*!< \brief Enthalpy at the boundaries. */
  su2double* Surface_NormalVelocity;   /*!< \brief Normal velocity at the boundaries. */
  su2double* Surface_Uniformity; /*!< \brief Integral measure of the streamwise uniformity (absolute) at the boundaries
                                    (non-dim). */
  su2double* Surface_SecondaryStrength;  /*!< \brief Integral measure of the strength of secondary flows (absolute) at
                                            the boundaries (non-dim). */
  su2double* Surface_SecondOverUniform;  /*!< \brief Integral measure of the strength of secondary flows (relative to
                                            streamwise) at the boundaries (non-dim). */
  su2double* Surface_MomentumDistortion; /*!< \brief Integral measure of the streamwise uniformity (relative to plug
                                            flow) at the boundaries (non-dim). */
  su2double* Surface_TotalTemperature;   /*!< \brief Total temperature at the boundaries. */
  su2double* Surface_TotalPressure;      /*!< \brief Total pressure at the boundaries. */
  su2double* Surface_PressureDrop;       /*!< \brief Pressure drop between boundaries. */
  su2double* Surface_Species_0;          /*!< \brief Average Species_0 at the boundaries. */
  su2double* Surface_Species_Variance;   /*!< \brief Species Variance at the boundaries. */
  su2double* Surface_DC60;               /*!< \brief Specified surface DC60 for nacelle boundaries. */
  su2double* Surface_IDC;                /*!< \brief Specified IDC for nacelle boundaries. */
  su2double* Surface_IDC_Mach;           /*!< \brief Specified IDC mach for nacelle boundaries. */
  su2double* Surface_IDR;                /*!< \brief Specified surface IDR for nacelle boundaries. */
  su2double* ActDisk_NetThrust;          /*!< \brief Specified net thrust for nacelle boundaries. */
  su2double* ActDisk_BCThrust;           /*!< \brief Specified bc thrust for nacelle boundaries. */
  su2double* ActDisk_BCThrust_Old;       /*!< \brief Specified old bc thrust for nacelle boundaries. */
  su2double* ActDisk_GrossThrust;        /*!< \brief Specified gross thrust for nacelle boundaries. */
  su2double* ActDisk_Area;               /*!< \brief Specified area for nacelle boundaries. */
  su2double* ActDisk_ReverseMassFlow;    /*!< \brief Specified fan face mach for nacelle boundaries. */
  su2double** Periodic_RotCenter;        /*!< \brief Rotational center for each periodic boundary. */
  su2double** Periodic_RotAngles;        /*!< \brief Rotation angles for each periodic boundary. */
  su2double** Periodic_Translation;      /*!< \brief Translation vector for each periodic boundary. */
  string* Marker_CfgFile_TagBound;       /*!< \brief Global index for markers using config file. */
  unsigned short *Marker_All_KindBC,     /*!< \brief Global index for boundaries using grid information. */
      *Marker_CfgFile_KindBC;            /*!< \brief Global index for boundaries using config file. */
  short* Marker_All_SendRecv;            /*!< \brief Information about if the boundary is sended (+), received (-). */
  short* Marker_All_PerBound;            /*!< \brief Global index for periodic bc using the grid information. */

  unsigned long ExtIter;        /*!< \brief Current external iteration number. */
  unsigned long ExtIter_OffSet; /*!< \brief External iteration number offset. */
  unsigned long IntIter;        /*!< \brief Current internal iteration number. */
  unsigned long OuterIter;      /*!< \brief Current Outer iterations for multi-zone problems. */
  unsigned long InnerIter;      /*!< \brief Current inner iterations for multi-zone problems. */
  unsigned long TimeIter;       /*!< \brief Current time iterations for multi-zone problems. */
  long Unst_AdjointIter; /*!< \brief Iteration number to begin the reverse time integration in the direct solver for the
                            unsteady adjoint. */
  long Iter_Avg_Objective; /*!< \brief Iteration the number of time steps to be averaged, counting from the back */
  su2double PhysicalTime;  /*!< \brief Physical time at the current iteration in the solver for unsteady problems. */

  unsigned short nLevels_TimeAccurateLTS; /*!< \brief Number of time levels for time accurate local time stepping. */
  unsigned short nTimeDOFsADER_DG;        /*!< \brief Number of time DOFs used in the predictor step of ADER-DG. */
  su2double* TimeDOFsADER_DG;             /*!< \brief The location of the ADER-DG time DOFs on the interval [-1,1]. */
  unsigned short nTimeIntegrationADER_DG; /*!< \brief Number of time integration points ADER-DG. */
  su2double*
      TimeIntegrationADER_DG; /*!< \brief The location of the ADER-DG time integration points on the interval [-1,1]. */
  su2double* WeightsIntegrationADER_DG; /*!< \brief The weights of the ADER-DG time integration points on the interval
                                           [-1,1]. */
  unsigned short nRKStep;               /*!< \brief Number of steps of the explicit Runge-Kutta method. */
  su2double* RK_Alpha_Step;             /*!< \brief Runge-Kutta beta coefficients. */

  unsigned short nQuasiNewtonSamples; /*!< \brief Number of samples used in quasi-Newton solution methods. */
  bool UseVectorization;              /*!< \brief Whether to use vectorized numerics schemes. */
  bool NewtonKrylov;                  /*!< \brief Use a coupled Newton method to solve the flow equations. */
  array<unsigned short, 3> NK_IntParam{{20, 3, 2}};         /*!< \brief Integer parameters for NK method. */
  array<su2double, 4> NK_DblParam{{-2.0, 0.1, -3.0, 1e-4}}; /*!< \brief Floating-point parameters for NK method. */

  unsigned short nMGLevels;   /*!< \brief Number of multi-grid levels (coarse levels). */
  unsigned short nCFL;        /*!< \brief Number of CFL, one for each multi-grid level. */
  su2double CFLRedCoeff_Turb, /*!< \brief CFL reduction coefficient on the LevelSet problem. */
      CFLRedCoeff_AdjFlow,    /*!< \brief CFL reduction coefficient for the adjoint problem. */
      CFLRedCoeff_AdjTurb,    /*!< \brief CFL reduction coefficient for the adjoint turbulent problem. */
      CFLRedCoeff_Species,    /*!< \brief CFL reduction coefficient on the species problem. */
      CFLFineGrid,            /*!< \brief CFL of the finest grid. */
      Max_DeltaTime,          /*!< \brief Max delta time. */
      Unst_CFL;               /*!< \brief Unsteady CFL number. */
=======
  string *Marker_Euler,           /*!< \brief Euler wall markers. */
  *Marker_FarField,               /*!< \brief Far field markers. */
  *Marker_Custom,
  *Marker_SymWall,                /*!< \brief Symmetry wall markers. */
  *Marker_PerBound,               /*!< \brief Periodic boundary markers. */
  *Marker_PerDonor,               /*!< \brief Rotationally periodic boundary donor markers. */
  *Marker_MixingPlaneInterface,   /*!< \brief MixingPlane interface boundary markers. */
  *Marker_TurboBoundIn,           /*!< \brief Turbomachinery performance boundary markers. */
  *Marker_TurboBoundOut,          /*!< \brief Turbomachinery performance boundary donor markers. */
  *Marker_NearFieldBound,         /*!< \brief Near Field boundaries markers. */
  *Marker_Deform_Mesh,            /*!< \brief Deformable markers at the boundary. */
  *Marker_Deform_Mesh_Sym_Plane,  /*!< \brief Marker with symmetric deformation. */
  *Marker_Fluid_Load,             /*!< \brief Markers in which the flow load is computed/employed. */
  *Marker_Fluid_InterfaceBound,   /*!< \brief Fluid interface markers. */
  *Marker_CHTInterface,           /*!< \brief Conjugate heat transfer interface markers. */
  *Marker_ActDiskInlet,           /*!< \brief Actuator disk inlet markers. */
  *Marker_ActDiskOutlet,          /*!< \brief Actuator disk outlet markers. */
  *Marker_Inlet,                  /*!< \brief Inlet flow markers. */
  *Marker_Inlet_Species,          /*!< \brief Inlet species markers. */
  *Marker_Inlet_Turb,             /*!< \brief Inlet turbulent markers. */
  *Marker_Riemann,                /*!< \brief Riemann markers. */
  *Marker_Giles,                  /*!< \brief Giles markers. */
  *Marker_Shroud,                 /*!< \brief Shroud markers. */
  *Marker_Supersonic_Inlet,       /*!< \brief Supersonic inlet flow markers. */
  *Marker_Supersonic_Outlet,      /*!< \brief Supersonic outlet flow markers. */
  *Marker_Outlet,                 /*!< \brief Outlet flow markers. */
  *Marker_Smoluchowski_Maxwell,   /*!< \brief Smoluchowski/Maxwell wall markers. */
  *Marker_Isothermal,             /*!< \brief Isothermal wall markers. */
  *Marker_HeatFlux,               /*!< \brief Constant heat flux wall markers. */
  *Marker_HeatTransfer,           /*!< \brief Heat-transfer/convection markers. */
  *Marker_RoughWall,              /*!< \brief Constant heat flux wall markers. */
  *Marker_EngineInflow,           /*!< \brief Engine Inflow flow markers. */
  *Marker_EngineExhaust,          /*!< \brief Engine Exhaust flow markers. */
  *Marker_Clamped,                /*!< \brief Clamped markers. */
  *Marker_Displacement,           /*!< \brief Displacement markers. */
  *Marker_Load,                   /*!< \brief Load markers. */
  *Marker_Damper,                 /*!< \brief Damper markers. */
  *Marker_Load_Dir,               /*!< \brief Load markers defined in cartesian coordinates. */
  *Marker_Disp_Dir,               /*!< \brief Load markers defined in cartesian coordinates. */
  *Marker_Load_Sine,              /*!< \brief Sine-wave loaded markers defined in cartesian coordinates. */
  *Marker_FlowLoad,               /*!< \brief Flow Load markers. */
  *Marker_Internal,               /*!< \brief Internal flow markers. */
  *Marker_All_TagBound;           /*!< \brief Global index for markers using grid information. */

  su2double *Exhaust_Temperature_Target;     /*!< \brief Specified total temperatures for nacelle boundaries. */
  su2double *Exhaust_Pressure_Target;        /*!< \brief Specified total pressures for nacelle boundaries. */
  su2double *Inlet_Ttotal;                   /*!< \brief Specified total temperatures for inlet boundaries. */
  su2double *Riemann_Var1, *Riemann_Var2;    /*!< \brief Specified values for Riemann boundary. */
  su2double **Riemann_FlowDir;               /*!< \brief Specified flow direction vector (unit vector) for Riemann boundaries. */
  su2double *Giles_Var1, *Giles_Var2,
  *RelaxFactorAverage, *RelaxFactorFourier;  /*!< \brief Specified values for Giles BC. */
  su2double **Giles_FlowDir;                 /*!< \brief Specified flow direction vector (unit vector) for Giles BC. */
  su2double *Inlet_Ptotal;                   /*!< \brief Specified total pressures for inlet boundaries. */
  su2double **Inlet_FlowDir;                 /*!< \brief Specified flow direction vector (unit vector) for inlet boundaries. */
  su2double *Inlet_Temperature;              /*!< \brief Specified temperatures for a supersonic inlet boundaries. */
  su2double *Inlet_Pressure;                 /*!< \brief Specified static pressures for supersonic inlet boundaries. */
  su2double **Inlet_Velocity;                /*!< \brief Specified flow velocity vectors for supersonic inlet boundaries. */
  su2double **Inlet_SpeciesVal;              /*!< \brief Specified species vector for inlet boundaries. */
  su2double **Inlet_TurbVal;                 /*!< \brief Specified turbulent intensity and viscosity ratio for inlet boundaries. */
  su2double *EngineInflow_Target;            /*!< \brief Specified fan face targets for nacelle boundaries. */
  su2double *Inflow_Mach;                    /*!< \brief Specified fan face mach for nacelle boundaries. */
  su2double *Inflow_Pressure;                /*!< \brief Specified fan face pressure for nacelle boundaries. */
  su2double *Inflow_MassFlow;                /*!< \brief Specified fan face massflow for nacelle boundaries. */
  su2double *Inflow_ReverseMassFlow;         /*!< \brief Specified fan face reverse massflow for nacelle boundaries. */
  su2double *Inflow_TotalPressure;           /*!< \brief Specified fan face total pressure for nacelle boundaries. */
  su2double *Inflow_Temperature;             /*!< \brief Specified fan face temperature for nacelle boundaries. */
  su2double *Inflow_TotalTemperature;        /*!< \brief Specified fan face total temperature for nacelle boundaries. */
  su2double *Inflow_RamDrag;                 /*!< \brief Specified fan face ram drag for nacelle boundaries. */
  su2double *Inflow_Force;                   /*!< \brief Specified force for nacelle boundaries. */
  su2double *Inflow_Power;                   /*!< \brief Specified power for nacelle boundaries. */
  su2double *Exhaust_Pressure;               /*!< \brief Specified exhaust pressure for nacelle boundaries. */
  su2double *Exhaust_Temperature;            /*!< \brief Specified exhaust temperature for nacelle boundaries. */
  su2double *Exhaust_MassFlow;               /*!< \brief Specified exhaust mass flow for nacelle boundaries. */
  su2double *Exhaust_TotalPressure;          /*!< \brief Specified exhaust total pressure for nacelle boundaries. */
  su2double *Exhaust_TotalTemperature;       /*!< \brief Specified exhaust total temperature for nacelle boundaries. */
  su2double *Exhaust_GrossThrust;            /*!< \brief Specified exhaust gross thrust for nacelle boundaries. */
  su2double *Exhaust_Force;                  /*!< \brief Specified exhaust force for nacelle boundaries. */
  su2double *Exhaust_Power;                  /*!< \brief Specified exhaust power for nacelle boundaries. */
  su2double *Engine_Power;                   /*!< \brief Specified engine power for nacelle boundaries. */
  su2double *Engine_Mach;                    /*!< \brief Specified engine mach for nacelle boundaries. */
  su2double *Engine_Force;                   /*!< \brief Specified engine force for nacelle boundaries. */
  su2double *Engine_NetThrust;               /*!< \brief Specified engine net thrust for nacelle boundaries. */
  su2double *Engine_GrossThrust;             /*!< \brief Specified engine gross thrust for nacelle boundaries. */
  su2double *Engine_Area;                    /*!< \brief Specified engine area for nacelle boundaries. */
  su2double *Outlet_Pressure;                /*!< \brief Specified back pressures (static) for outlet boundaries. */
  su2double *Isothermal_Temperature;         /*!< \brief Specified isothermal wall temperatures (static). */
  su2double *HeatTransfer_Coeff;             /*!< \brief Specified heat transfer coefficients. */
  su2double *HeatTransfer_WallTemp;          /*!< \brief Specified temperatures at infinity alongside heat transfer coefficients. */
  su2double *Heat_Flux;                      /*!< \brief Specified wall heat fluxes. */
  su2double *Roughness_Height;               /*!< \brief Equivalent sand grain roughness for the marker according to config file. */
  su2double *Displ_Value;                    /*!< \brief Specified displacement for displacement boundaries. */
  su2double *Load_Value;                     /*!< \brief Specified force for load boundaries. */
  su2double *Damper_Constant;                /*!< \brief Specified constant for damper boundaries. */
  su2double *Load_Dir_Value;                 /*!< \brief Specified force for load boundaries defined in cartesian coordinates. */
  su2double *Load_Dir_Multiplier;            /*!< \brief Specified multiplier for load boundaries defined in cartesian coordinates. */
  su2double *Disp_Dir_Value;                 /*!< \brief Specified force for load boundaries defined in cartesian coordinates. */
  su2double *Disp_Dir_Multiplier;            /*!< \brief Specified multiplier for load boundaries defined in cartesian coordinates. */
  su2double **Load_Dir;                      /*!< \brief Specified flow direction vector (unit vector) for inlet boundaries. */
  su2double **Disp_Dir;                      /*!< \brief Specified structural displacement direction (unit vector). */
  su2double *Load_Sine_Amplitude;            /*!< \brief Specified amplitude for a sine-wave load. */
  su2double *Load_Sine_Frequency;            /*!< \brief Specified multiplier for load boundaries defined in cartesian coordinates. */
  su2double **Load_Sine_Dir;                 /*!< \brief Specified flow direction vector (unit vector) for inlet boundaries. */
  su2double *FlowLoad_Value;                 /*!< \brief Specified force for flow load boundaries. */
  su2double *ActDiskInlet_MassFlow;          /*!< \brief Specified inlet mass flow for actuator disk. */
  su2double *ActDiskInlet_Temperature;       /*!< \brief Specified inlet temperature for actuator disk. */
  su2double *ActDiskInlet_TotalTemperature;  /*!< \brief Specified inlet total temperature for actuator disk. */
  su2double *ActDiskInlet_Pressure;          /*!< \brief Specified inlet pressure for actuator disk. */
  su2double *ActDiskInlet_TotalPressure;     /*!< \brief Specified inlet total pressure for actuator disk. */
  su2double *ActDiskInlet_RamDrag;           /*!< \brief Specified inlet ram drag for actuator disk. */
  su2double *ActDiskInlet_Force;             /*!< \brief Specified inlet force for actuator disk. */
  su2double *ActDiskInlet_Power;             /*!< \brief Specified inlet power for actuator disk. */
  su2double *ActDiskOutlet_MassFlow;         /*!< \brief Specified outlet mass flow for actuator disk. */
  su2double *ActDiskOutlet_Temperature;      /*!< \brief Specified outlet temperature for actuator disk. */
  su2double *ActDiskOutlet_TotalTemperature; /*!< \brief Specified outlet total temperatur for actuator disk. */
  su2double *ActDiskOutlet_Pressure;         /*!< \brief Specified outlet pressure for actuator disk. */
  su2double *ActDiskOutlet_TotalPressure;    /*!< \brief Specified outlet total pressure for actuator disk. */
  su2double *ActDiskOutlet_GrossThrust;      /*!< \brief Specified outlet gross thrust for actuator disk. */
  su2double *ActDiskOutlet_Force;            /*!< \brief Specified outlet force for actuator disk. */
  su2double *ActDiskOutlet_Power;            /*!< \brief Specified outlet power for actuator disk. */
  su2double **ActDisk_PressJump,
  **ActDisk_TempJump,  **ActDisk_Omega;      /*!< \brief Specified deltas for actuator disk.*/
  su2double *ActDisk_DeltaPress;             /*!< \brief Specified pressure delta for actuator disk. */
  su2double *ActDisk_DeltaTemp;              /*!< \brief Specified temperature delta for actuator disk. */
  su2double *ActDisk_TotalPressRatio;        /*!< \brief Specified tot. pres. ratio for actuator disk. */
  su2double *ActDisk_TotalTempRatio;         /*!< \brief Specified tot. temp. ratio for actuator disk. */
  su2double *ActDisk_StaticPressRatio;       /*!< \brief Specified press. ratio for actuator disk. */
  su2double *ActDisk_StaticTempRatio;        /*!< \brief Specified temp. ratio for actuator disk. */
  su2double *ActDisk_Power;                  /*!< \brief Specified power for actuator disk. */
  su2double *ActDisk_MassFlow;               /*!< \brief Specified mass flow for actuator disk. */
  su2double *ActDisk_Mach;                   /*!< \brief Specified mach for actuator disk. */
  su2double *ActDisk_Force;                  /*!< \brief Specified force for actuator disk. */
  su2double *Outlet_MassFlow;                /*!< \brief Mass flow for outlet boundaries. */
  su2double *Outlet_Density;                 /*!< \brief Avg. density for outlet boundaries. */
  su2double *Outlet_Area;                    /*!< \brief Area for outlet boundaries. */
  su2double *Surface_MassFlow;               /*!< \brief Massflow at the boundaries. */
  su2double *Surface_Mach;                   /*!< \brief Mach number at the boundaries. */
  su2double *Surface_Temperature;            /*!< \brief Temperature at the boundaries. */
  su2double *Surface_Pressure;               /*!< \brief Pressure at the boundaries. */
  su2double *Surface_Density;                /*!< \brief Density at the boundaries. */
  su2double *Surface_Enthalpy;               /*!< \brief Enthalpy at the boundaries. */
  su2double *Surface_NormalVelocity;         /*!< \brief Normal velocity at the boundaries. */
  su2double *Surface_Uniformity;             /*!< \brief Integral measure of the streamwise uniformity (absolute) at the boundaries (non-dim). */
  su2double *Surface_SecondaryStrength;      /*!< \brief Integral measure of the strength of secondary flows (absolute) at the boundaries (non-dim). */
  su2double *Surface_SecondOverUniform;      /*!< \brief Integral measure of the strength of secondary flows (relative to streamwise) at the boundaries (non-dim). */
  su2double *Surface_MomentumDistortion;     /*!< \brief Integral measure of the streamwise uniformity (relative to plug flow) at the boundaries (non-dim). */
  su2double *Surface_TotalTemperature;       /*!< \brief Total temperature at the boundaries. */
  su2double *Surface_TotalPressure;          /*!< \brief Total pressure at the boundaries. */
  su2double *Surface_PressureDrop;           /*!< \brief Pressure drop between boundaries. */
  su2double* Surface_Species_0;              /*!< \brief Average Species_0 at the boundaries. */
  su2double* Surface_Species_Variance;       /*!< \brief Species Variance at the boundaries. */
  su2double *Surface_DC60;                   /*!< \brief Specified surface DC60 for nacelle boundaries. */
  su2double *Surface_IDC;                    /*!< \brief Specified IDC for nacelle boundaries. */
  su2double *Surface_IDC_Mach;               /*!< \brief Specified IDC mach for nacelle boundaries. */
  su2double *Surface_IDR;                    /*!< \brief Specified surface IDR for nacelle boundaries. */
  su2double *ActDisk_NetThrust;              /*!< \brief Specified net thrust for nacelle boundaries. */
  su2double *ActDisk_BCThrust;               /*!< \brief Specified bc thrust for nacelle boundaries. */
  su2double *ActDisk_BCThrust_Old;           /*!< \brief Specified old bc thrust for nacelle boundaries. */
  su2double *ActDisk_GrossThrust;            /*!< \brief Specified gross thrust for nacelle boundaries. */
  su2double *ActDisk_Area;                   /*!< \brief Specified area for nacelle boundaries. */
  su2double *ActDisk_ReverseMassFlow;        /*!< \brief Specified fan face mach for nacelle boundaries. */
  su2double **Periodic_RotCenter;            /*!< \brief Rotational center for each periodic boundary. */
  su2double **Periodic_RotAngles;            /*!< \brief Rotation angles for each periodic boundary. */
  su2double **Periodic_Translation;          /*!< \brief Translation vector for each periodic boundary. */
  string *Marker_CfgFile_TagBound;           /*!< \brief Global index for markers using config file. */
  unsigned short *Marker_All_KindBC,         /*!< \brief Global index for boundaries using grid information. */
  *Marker_CfgFile_KindBC;                    /*!< \brief Global index for boundaries using config file. */
  short *Marker_All_SendRecv;                /*!< \brief Information about if the boundary is sended (+), received (-). */
  short *Marker_All_PerBound;                /*!< \brief Global index for periodic bc using the grid information. */

  unsigned long ExtIter;            /*!< \brief Current external iteration number. */
  unsigned long ExtIter_OffSet;     /*!< \brief External iteration number offset. */
  unsigned long IntIter;            /*!< \brief Current internal iteration number. */
  unsigned long OuterIter;          /*!< \brief Current Outer iterations for multizone problems. */
  unsigned long InnerIter;          /*!< \brief Current inner iterations for multizone problems. */
  unsigned long TimeIter;           /*!< \brief Current time iterations for multizone problems. */
  long Unst_AdjointIter;            /*!< \brief Iteration number to begin the reverse time integration in the direct solver for the unsteady adjoint. */
  long Iter_Avg_Objective;          /*!< \brief Iteration the number of time steps to be averaged, counting from the back */
  su2double PhysicalTime;           /*!< \brief Physical time at the current iteration in the solver for unsteady problems. */

  unsigned short nLevels_TimeAccurateLTS;   /*!< \brief Number of time levels for time accurate local time stepping. */
  unsigned short nTimeDOFsADER_DG;          /*!< \brief Number of time DOFs used in the predictor step of ADER-DG. */
  su2double *TimeDOFsADER_DG;               /*!< \brief The location of the ADER-DG time DOFs on the interval [-1,1]. */
  unsigned short nTimeIntegrationADER_DG;   /*!< \brief Number of time integration points ADER-DG. */
  su2double *TimeIntegrationADER_DG;        /*!< \brief The location of the ADER-DG time integration points on the interval [-1,1]. */
  su2double *WeightsIntegrationADER_DG;     /*!< \brief The weights of the ADER-DG time integration points on the interval [-1,1]. */
  unsigned short nRKStep;                   /*!< \brief Number of steps of the explicit Runge-Kutta method. */
  su2double *RK_Alpha_Step;                 /*!< \brief Runge-Kutta beta coefficients. */

  unsigned short nQuasiNewtonSamples;  /*!< \brief Number of samples used in quasi-Newton solution methods. */
  bool UseVectorization;       /*!< \brief Whether to use vectorized numerics schemes. */
  bool NewtonKrylov;           /*!< \brief Use a coupled Newton method to solve the flow equations. */
  array<unsigned short,3> NK_IntParam{{20, 3, 2}}; /*!< \brief Integer parameters for NK method. */
  array<su2double,4> NK_DblParam{{-2.0, 0.1, -3.0, 1e-4}}; /*!< \brief Floating-point parameters for NK method. */

  unsigned short nMGLevels;    /*!< \brief Number of multigrid levels (coarse levels). */
  unsigned short nCFL;         /*!< \brief Number of CFL, one for each multigrid level. */
  su2double
  CFLRedCoeff_Turb,            /*!< \brief CFL reduction coefficient on the LevelSet problem. */
  CFLRedCoeff_AdjFlow,         /*!< \brief CFL reduction coefficient for the adjoint problem. */
  CFLRedCoeff_AdjTurb,         /*!< \brief CFL reduction coefficient for the adjoint turbulent problem. */
  CFLRedCoeff_Species,         /*!< \brief CFL reduction coefficient on the species problem. */
  CFLFineGrid,                 /*!< \brief CFL of the finest grid. */
  Max_DeltaTime,               /*!< \brief Max delta time. */
  Unst_CFL;                    /*!< \brief Unsteady CFL number. */
>>>>>>> 7f36c835

  /* Gradient smoothing options */
  su2double SmoothingEps1;          /*!< \brief Parameter for the identity part in gradient smoothing. */
  su2double SmoothingEps2;          /*!< \brief Parameter for the Laplace part in gradient smoothing. */
  bool SmoothGradient;              /*!< \brief Flag for enabling gradient smoothing. */
  bool SmoothSepDim;                /*!< \brief Flag for enabling separated calculation for every dimension. */
  bool SmoothOnSurface;             /*!< \brief Flag for assembling the system only on the surface. */
  bool SmoothDirichletSurfaceBound; /*!< \brief Flag for using zero Dirichlet boundary in the surface case. */
  ENUM_SOBOLEV_MODUS SmoothNumMode; /*!< \brief The mode in which the Sobolev smoothing solver is applied. */

  unsigned short Kind_Grad_Linear_Solver, /*!< Numerical method to smooth the gradient */
      Kind_Grad_Linear_Solver_Prec;       /*!< \brief Preconditioner of the linear solver. */
  su2double Grad_Linear_Solver_Error;     /*!< \brief Min error of the linear solver for the gradient smoothing. */
  unsigned long Grad_Linear_Solver_Iter;  /*!< \brief Max iterations of the linear solver for the gradient smoothing. */

  bool ReorientElements;     /*!< \brief Flag for enabling element reorientation. */
  string CustomObjFunc;      /*!< \brief User-defined objective function. */
  string CustomOutputs;      /*!< \brief User-defined functions for outputs. */
  unsigned short nDV,        /*!< \brief Number of design variables. */
      nObj, nObjW;           /*! \brief Number of objective functions. */
  unsigned short* nDV_Value; /*!< \brief Number of values for each design variable (might be different than 1 if we
                                allow arbitrary movement). */
  unsigned short nFFDBox;    /*!< \brief Number of ffd boxes. */
  unsigned short nTurboMachineryKind; /*!< \brief Number turbomachinery types specified. */
  unsigned short nParamDV;            /*!< \brief Number of parameters of the design variable. */
  string DV_Filename; /*!< \brief Filename for providing surface positions from an external parameterization. */
  string DV_Unordered_Sens_Filename; /*!< \brief Filename of volume sensitivities in an unordered ASCII format. */
  string DV_Sens_Filename; /*!< \brief Filename of surface sensitivities written to an unordered ASCII format. */
  unsigned short Sensitivity_FileFormat; /*!< \brief Format of the input volume sensitivity files (SU2_DOT). */
  su2double** ParamDV;                   /*!< \brief Parameters of the design variable. */
  su2double** CoordFFDBox;               /*!< \brief Coordinates of the FFD boxes. */
  unsigned short** DegreeFFDBox;         /*!< \brief Degree of the FFD boxes. */
  string* FFDTag;                        /*!< \brief Parameters of the design variable. */
  string* TagFFDBox;                     /*!< \brief Tag of the FFD box. */
  unsigned short GeometryMode;           /*!< \brief Gemoetry mode (analysis or gradient computation). */
  unsigned short MGCycle;                /*!< \brief Kind of multi-grid cycle. */
  unsigned short FinestMesh;             /*!< \brief Finest mesh for the full multi-grid approach. */
  unsigned short nFFD_Fix_IDir, nFFD_Fix_JDir, nFFD_Fix_KDir; /*!< \brief Number of planes fixed in the FFD. */
  unsigned short nMG_PreSmooth, /*!< \brief Number of MG pre-smooth parameters found in config file. */
      nMG_PostSmooth,           /*!< \brief Number of MG post-smooth parameters found in config file. */
      nMG_CorrecSmooth;         /*!< \brief Number of MG correct-smooth parameters found in config file. */
  short *FFD_Fix_IDir, *FFD_Fix_JDir, *FFD_Fix_KDir; /*!< \brief Exact sections. */
  unsigned short *MG_PreSmooth,                      /*!< \brief Multi-grid Pre smoothing. */
      *MG_PostSmooth,                                /*!< \brief Multi-grid Post smoothing. */
      *MG_CorrecSmooth;        /*!< \brief Multi-grid Jacobi implicit smoothing of the correction. */
  su2double* LocationStations; /*!< \brief Airfoil sections in wing slicing subroutine. */

  ENUM_MULTIZONE Kind_MZSolver;                       /*!< \brief Kind of multi-zone solver.  */
  INC_DENSITYMODEL Kind_DensityModel;                 /*!< \brief Kind of the density model for incompressible flows. */
  CHT_COUPLING Kind_CHT_Coupling;                     /*!< \brief Kind of coupling method used at CHT interfaces. */
  VISCOSITYMODEL Kind_ViscosityModel;                 /*!< \brief Kind of the Viscosity Model*/
  MIXINGVISCOSITYMODEL Kind_MixingViscosityModel;     /*!< \brief Kind of the mixing Viscosity Model*/
  CONDUCTIVITYMODEL Kind_ConductivityModel;           /*!< \brief Kind of the Thermal Conductivity Model */
  CONDUCTIVITYMODEL_TURB Kind_ConductivityModel_Turb; /*!< \brief Kind of the Turbulent Thermal Conductivity Model */
<<<<<<< HEAD
  DIFFUSIVITYMODEL Kind_Diffusivity_Model;            /*!< \brief Kind of the mass diffusivity Model */
  FREESTREAM_OPTION Kind_FreeStreamOption; /*!< \brief Kind of free stream option to choose if initializing with density
                                              or temperature  */
  MAIN_SOLVER Kind_Solver;                 /*!< \brief Kind of solver: Euler, NS, Continuous adjoint, etc.  */
  LIMITER Kind_SlopeLimit,                 /*!< \brief Global slope limiter. */
      Kind_SlopeLimit_Flow,                /*!< \brief Slope limiter for flow equations.*/
      Kind_SlopeLimit_Turb,                /*!< \brief Slope limiter for the turbulence equation.*/
      Kind_SlopeLimit_AdjTurb,             /*!< \brief Slope limiter for the adjoint turbulent equation.*/
      Kind_SlopeLimit_AdjFlow,             /*!< \brief Slope limiter for the adjoint equation.*/
      Kind_SlopeLimit_Species;             /*!< \brief Slope limiter for the species equation.*/
  unsigned short Kind_FluidModel,          /*!< \brief Kind of the Fluid Model: Ideal, van der Waals, etc. */
      Kind_InitOption,            /*!< \brief Kind of Init option to choose if initializing with Reynolds number or with
                                     thermodynamic conditions   */
      Kind_GridMovement,          /*!< \brief Kind of the static mesh movement. */
      *Kind_SurfaceMovement,      /*!< \brief Kind of the static mesh movement. */
      nKind_SurfaceMovement,      /*!< \brief Kind of the dynamic mesh movement. */
      Kind_Gradient_Method,       /*!< \brief Numerical method for computation of spatial gradients. */
      Kind_Gradient_Method_Recon, /*!< \brief Numerical method for computation of spatial gradients used for upwind
                                     reconstruction. */
      Kind_Deform_Linear_Solver,  /*!< Numerical method to deform the grid */
      Kind_Deform_Linear_Solver_Prec,       /*!< \brief Preconditioner of the linear solver. */
      Kind_Linear_Solver,                   /*!< \brief Numerical solver for the implicit scheme. */
      Kind_Linear_Solver_Prec,              /*!< \brief Preconditioner of the linear solver. */
      Kind_AdjTurb_Linear_Solver,           /*!< \brief Numerical solver for the turbulent adjoint implicit scheme. */
      Kind_AdjTurb_Linear_Prec,             /*!< \brief Preconditioner of the turbulent adjoint linear solver. */
      Kind_DiscAdj_Linear_Solver,           /*!< \brief Linear solver for the discrete adjoint system. */
      Kind_DiscAdj_Linear_Prec,             /*!< \brief Preconditioner of the discrete adjoint linear solver. */
      Kind_TimeNumScheme,                   /*!< \brief Global explicit or implicit time integration. */
      Kind_TimeIntScheme_Flow,              /*!< \brief Time integration for the flow equations. */
      Kind_TimeIntScheme_FEM_Flow,          /*!< \brief Time integration for the flow equations. */
      Kind_ADER_Predictor,                  /*!< \brief Predictor step of the ADER-DG time integration scheme. */
      Kind_TimeIntScheme_AdjFlow,           /*!< \brief Time integration for the adjoint flow equations. */
      Kind_TimeIntScheme_Turb,              /*!< \brief Time integration for the turbulence model. */
      Kind_TimeIntScheme_AdjTurb,           /*!< \brief Time integration for the adjoint turbulence model. */
      Kind_TimeIntScheme_Species,           /*!< \brief Time integration for the species model. */
      Kind_TimeIntScheme_Heat,              /*!< \brief Time integration for the wave equations. */
      Kind_TimeStep_Heat;                   /*!< \brief Time stepping method for the (fvm) heat equation. */
  STRUCT_TIME_INT Kind_TimeIntScheme_FEA;   /*!< \brief Time integration for the FEA equations. */
  STRUCT_SPACE_ITE Kind_SpaceIteScheme_FEA; /*!< \brief Iterative scheme for nonlinear structural analysis. */
  unsigned short Kind_TimeIntScheme_Radiation, /*!< \brief Time integration for the Radiation equations. */
      Kind_ConvNumScheme,                      /*!< \brief Global definition of the convective term. */
      Kind_ConvNumScheme_Flow,                 /*!< \brief Centered or upwind scheme for the flow equations. */
      Kind_ConvNumScheme_FEM_Flow,             /*!< \brief Finite element scheme for the flow equations. */
      Kind_ConvNumScheme_Heat,                 /*!< \brief Centered or upwind scheme for the flow equations. */
      Kind_ConvNumScheme_AdjFlow,              /*!< \brief Centered or upwind scheme for the adjoint flow equations. */
      Kind_ConvNumScheme_Turb,                 /*!< \brief Centered or upwind scheme for the turbulence model. */
      Kind_ConvNumScheme_AdjTurb,  /*!< \brief Centered or upwind scheme for the adjoint turbulence model. */
      Kind_ConvNumScheme_Species,  /*!< \brief Centered or upwind scheme for the species model. */
      Kind_ConvNumScheme_Template, /*!< \brief Centered or upwind scheme for the level set equation. */
      Kind_FEM,                    /*!< \brief Finite element scheme for the flow equations. */
      Kind_FEM_Flow,               /*!< \brief Finite element scheme for the flow equations. */
      Kind_Matrix_Coloring;        /*!< \brief Type of matrix coloring for sparse Jacobian computation. */

  CENTERED
  Kind_Centered,              /*!< \brief Centered scheme. */
      Kind_Centered_Flow,     /*!< \brief Centered scheme for the flow equations. */
      Kind_Centered_AdjFlow,  /*!< \brief Centered scheme for the adjoint flow equations. */
      Kind_Centered_Turb,     /*!< \brief Centered scheme for the turbulence model. */
      Kind_Centered_AdjTurb,  /*!< \brief Centered scheme for the adjoint turbulence model. */
      Kind_Centered_Species,  /*!< \brief Centered scheme for the species model. */
      Kind_Centered_Template; /*!< \brief Centered scheme for the template model. */
=======
  DIFFUSIVITYMODEL Kind_Diffusivity_Model; /*!< \brief Kind of the mass diffusivity Model */
  FREESTREAM_OPTION Kind_FreeStreamOption; /*!< \brief Kind of free stream option to choose if initializing with density or temperature  */
  MAIN_SOLVER Kind_Solver;         /*!< \brief Kind of solver: Euler, NS, Continuous adjoint, etc.  */
  LIMITER Kind_SlopeLimit,    /*!< \brief Global slope limiter. */
  Kind_SlopeLimit_Flow,         /*!< \brief Slope limiter for flow equations.*/
  Kind_SlopeLimit_Turb,         /*!< \brief Slope limiter for the turbulence equation.*/
  Kind_SlopeLimit_AdjTurb,      /*!< \brief Slope limiter for the adjoint turbulent equation.*/
  Kind_SlopeLimit_AdjFlow,      /*!< \brief Slope limiter for the adjoint equation.*/
  Kind_SlopeLimit_Heat,         /*!< \brief Slope limiter for the adjoint equation.*/
  Kind_SlopeLimit_Species;      /*!< \brief Slope limiter for the species equation.*/
  unsigned short Kind_FluidModel,  /*!< \brief Kind of the Fluid Model: Ideal, van der Waals, etc. */
  Kind_InitOption,                 /*!< \brief Kind of Init option to choose if initializing with Reynolds number or with thermodynamic conditions   */
  Kind_GridMovement,               /*!< \brief Kind of the static mesh movement. */
  *Kind_SurfaceMovement,           /*!< \brief Kind of the static mesh movement. */
  nKind_SurfaceMovement,           /*!< \brief Kind of the dynamic mesh movement. */
  Kind_Gradient_Method,            /*!< \brief Numerical method for computation of spatial gradients. */
  Kind_Gradient_Method_Recon,      /*!< \brief Numerical method for computation of spatial gradients used for upwind reconstruction. */
  Kind_Deform_Linear_Solver,             /*!< Numerical method to deform the grid */
  Kind_Deform_Linear_Solver_Prec,        /*!< \brief Preconditioner of the linear solver. */
  Kind_Linear_Solver,                    /*!< \brief Numerical solver for the implicit scheme. */
  Kind_Linear_Solver_Prec,               /*!< \brief Preconditioner of the linear solver. */
  Kind_AdjTurb_Linear_Solver,            /*!< \brief Numerical solver for the turbulent adjoint implicit scheme. */
  Kind_AdjTurb_Linear_Prec,              /*!< \brief Preconditioner of the turbulent adjoint linear solver. */
  Kind_DiscAdj_Linear_Solver,            /*!< \brief Linear solver for the discrete adjoint system. */
  Kind_DiscAdj_Linear_Prec,              /*!< \brief Preconditioner of the discrete adjoint linear solver. */
  Kind_TimeNumScheme,           /*!< \brief Global explicit or implicit time integration. */
  Kind_TimeIntScheme_Flow,      /*!< \brief Time integration for the flow equations. */
  Kind_TimeIntScheme_FEM_Flow,  /*!< \brief Time integration for the flow equations. */
  Kind_ADER_Predictor,          /*!< \brief Predictor step of the ADER-DG time integration scheme. */
  Kind_TimeIntScheme_AdjFlow,   /*!< \brief Time integration for the adjoint flow equations. */
  Kind_TimeIntScheme_Turb,      /*!< \brief Time integration for the turbulence model. */
  Kind_TimeIntScheme_AdjTurb,   /*!< \brief Time integration for the adjoint turbulence model. */
  Kind_TimeIntScheme_Species,   /*!< \brief Time integration for the species model. */
  Kind_TimeIntScheme_Heat,      /*!< \brief Time integration for the wave equations. */
  Kind_TimeStep_Heat;           /*!< \brief Time stepping method for the (fvm) heat equation. */
  STRUCT_TIME_INT Kind_TimeIntScheme_FEA;    /*!< \brief Time integration for the FEA equations. */
  STRUCT_SPACE_ITE Kind_SpaceIteScheme_FEA;  /*!< \brief Iterative scheme for nonlinear structural analysis. */
  unsigned short
  Kind_TimeIntScheme_Radiation, /*!< \brief Time integration for the Radiation equations. */
  Kind_ConvNumScheme,           /*!< \brief Global definition of the convective term. */
  Kind_ConvNumScheme_Flow,      /*!< \brief Centered or upwind scheme for the flow equations. */
  Kind_ConvNumScheme_FEM_Flow,  /*!< \brief Finite element scheme for the flow equations. */
  Kind_ConvNumScheme_Heat,      /*!< \brief Centered or upwind scheme for the flow equations. */
  Kind_ConvNumScheme_AdjFlow,   /*!< \brief Centered or upwind scheme for the adjoint flow equations. */
  Kind_ConvNumScheme_Turb,      /*!< \brief Centered or upwind scheme for the turbulence model. */
  Kind_ConvNumScheme_AdjTurb,   /*!< \brief Centered or upwind scheme for the adjoint turbulence model. */
  Kind_ConvNumScheme_Species,   /*!< \brief Centered or upwind scheme for the species model. */
  Kind_ConvNumScheme_Template,  /*!< \brief Centered or upwind scheme for the level set equation. */
  Kind_FEM,                     /*!< \brief Finite element scheme for the flow equations. */
  Kind_FEM_Flow,                /*!< \brief Finite element scheme for the flow equations. */
  Kind_Matrix_Coloring;         /*!< \brief Type of matrix coloring for sparse Jacobian computation. */

  CENTERED
  Kind_Centered,                /*!< \brief Centered scheme. */
  Kind_Centered_Flow,           /*!< \brief Centered scheme for the flow equations. */
  Kind_Centered_AdjFlow,        /*!< \brief Centered scheme for the adjoint flow equations. */
  Kind_Centered_Turb,           /*!< \brief Centered scheme for the turbulence model. */
  Kind_Centered_AdjTurb,        /*!< \brief Centered scheme for the adjoint turbulence model. */
  Kind_Centered_Species,        /*!< \brief Centered scheme for the species model. */
  Kind_Centered_Heat,           /*!< \brief Centered scheme for the heat transfer model. */
  Kind_Centered_Template;       /*!< \brief Centered scheme for the template model. */

>>>>>>> 7f36c835

  FEM_SHOCK_CAPTURING_DG Kind_FEM_Shock_Capturing_DG; /*!< \brief Shock capturing method for the FEM DG solver. */
  BGS_RELAXATION
  Kind_BGS_RelaxMethod; /*!< \brief Kind of relaxation method for Block Gauss Seidel method in FSI problems. */
  bool ReconstructionGradientRequired; /*!< \brief Enable or disable a second gradient calculation for upwind
                                          reconstruction only. */
  bool LeastSquaresRequired; /*!< \brief Enable or disable memory allocation for least-squares gradient methods. */
  bool Energy_Equation;      /*!< \brief Solve the energy equation for incompressible flows. */

  UPWIND
<<<<<<< HEAD
  Kind_Upwind,              /*!< \brief Upwind scheme. */
      Kind_Upwind_Flow,     /*!< \brief Upwind scheme for the flow equations. */
      Kind_Upwind_AdjFlow,  /*!< \brief Upwind scheme for the adjoint flow equations. */
      Kind_Upwind_Turb,     /*!< \brief Upwind scheme for the turbulence model. */
      Kind_Upwind_AdjTurb,  /*!< \brief Upwind scheme for the adjoint turbulence model. */
      Kind_Upwind_Species,  /*!< \brief Upwind scheme for the species model. */
      Kind_Upwind_Template; /*!< \brief Upwind scheme for the template model. */

  bool MUSCL,                  /*!< \brief MUSCL scheme .*/
      MUSCL_Flow,              /*!< \brief MUSCL scheme for the flow equations.*/
      MUSCL_Turb,              /*!< \brief MUSCL scheme for the turbulence equations.*/
      MUSCL_Heat,              /*!< \brief MUSCL scheme for the (fvm) heat equation.*/
      MUSCL_AdjFlow,           /*!< \brief MUSCL scheme for the adj flow equations.*/
      MUSCL_AdjTurb;           /*!< \brief MUSCL scheme for the adj turbulence equations.*/
  bool MUSCL_Species;          /*!< \brief MUSCL scheme for the species equations.*/
  bool Use_Accurate_Jacobians; /*!< \brief Use numerically computed Jacobians for AUSM+up(2) and SLAU(2). */
  bool EulerPersson; /*!< \brief Boolean to determine whether this is an Euler simulation with Persson shock capturing.
                      */
  bool FSI_Problem = false, /*!< \brief Boolean to determine whether the simulation is FSI or not. */
      Multizone_Problem;    /*!< \brief Boolean to determine whether we are solving a multi-zone problem. */
  unsigned short nID_DV;    /*!< \brief ID for the region of FEM when computed using direct differentiation. */

  bool AD_Mode;                           /*!< \brief Algorithmic Differentiation support. */
  bool AD_Preaccumulation;                /*!< \brief Enable or disable preaccumulation in the AD mode. */
  STRUCT_COMPRESS Kind_Material_Compress; /*!< \brief Determines if the material is compressible or incompressible
                                             (structural analysis). */
  STRUCT_MODEL Kind_Material;             /*!< \brief Determines the material model to be used (structural analysis). */
  STRUCT_DEFORMATION Kind_Struct_Solver;  /*!< \brief Determines the geometric condition (small or large deformations)
                                             for structural analysis. */
  unsigned short Kind_DV_FEA;             /*!< \brief Kind of Design Variable for FEA problems.*/

  unsigned short nTurbVar;           /*!< \brief Number of Turbulence variables, i.e. 1 for SA-types, 2 for SST. */
  TURB_MODEL Kind_Turb_Model;        /*!< \brief Turbulent model definition. */
  SPECIES_MODEL Kind_Species_Model;  /*!< \brief Species model definition. */
  TURB_SGS_MODEL Kind_SGS_Model;     /*!< \brief LES SGS model definition. */
  TURB_TRANS_MODEL Kind_Trans_Model; /*!< \brief Transition model definition. */
  unsigned short Kind_ActDisk, Kind_Engine_Inflow, *Kind_Data_Riemann,
      *Kind_Data_Giles; /*!< \brief Kind of inlet boundary treatment. */
  INLET_TYPE Kind_Inlet;
  INLET_TYPE* Kind_Inc_Inlet;
  INC_OUTLET_TYPE* Kind_Inc_Outlet;
  WALL_TYPE* Kind_Wall;        /*!< \brief Type of wall treatment. */
  unsigned short nWall_Types;  /*!< \brief Number of wall treatment types listed. */
  unsigned short nInc_Inlet;   /*!< \brief Number of inlet boundary treatment types listed. */
  unsigned short nInc_Outlet;  /*!< \brief Number of inlet boundary treatment types listed. */
  su2double Inc_Inlet_Damping; /*!< \brief Damping factor applied to the iterative updates to the velocity at a pressure
                                  inlet in incompressible flow. */
  su2double Inc_Outlet_Damping;  /*!< \brief Damping factor applied to the iterative updates to the pressure at a mass
                                    flow outlet in incompressible flow. */
  bool Inc_Inlet_UseNormal;      /*!< \brief Flag for whether to use the local normal as the flow direction for an
                                    incompressible pressure inlet. */
  su2double Linear_Solver_Error; /*!< \brief Min error of the linear solver for the implicit formulation. */
  su2double Deform_Linear_Solver_Error; /*!< \brief Min error of the linear solver for the implicit formulation. */
  su2double Linear_Solver_Smoother_Relaxation; /*!< \brief Relaxation factor for iterative linear smoothers. */
  unsigned long Linear_Solver_Iter; /*!< \brief Max iterations of the linear solver for the implicit formulation. */
  unsigned long
      Deform_Linear_Solver_Iter; /*!< \brief Max iterations of the linear solver for the implicit formulation. */
  unsigned long Linear_Solver_Restart_Frequency; /*!< \brief Restart frequency of the linear solver for the implicit
                                                    formulation. */
  unsigned long
      Linear_Solver_Prec_Threads;      /*!< \brief Number of threads per rank for ILU and LU_SGS preconditioners. */
  unsigned short Linear_Solver_ILU_n;  /*!< \brief ILU fill=in level. */
  su2double SemiSpan;                  /*!< \brief Wing Semi span. */
  su2double Roe_Kappa;                 /*!< \brief Relaxation of the Roe scheme. */
  su2double Relaxation_Factor_Adjoint; /*!< \brief Relaxation coefficient for variable updates of adjoint solvers. */
  su2double Relaxation_Factor_CHT;     /*!< \brief Relaxation coefficient for the update of conjugate heat variables. */
  su2double AdjTurb_Linear_Error;      /*!< \brief Min error of the turbulent adjoint linear solver for the implicit
                                          formulation. */
  su2double EntropyFix_Coeff;          /*!< \brief Entropy fix coefficient. */
  unsigned short
      AdjTurb_Linear_Iter; /*!< \brief Min error of the turbulent adjoint linear solver for the implicit formulation. */
  unsigned short nLocationStations, /*!< \brief Number of section cuts to make when outputting mesh and cp . */
      nWingStations;                /*!< \brief Number of section cuts to make when calculating internal volume. */
  su2double Kappa_1st_AdjFlow,      /*!< \brief Lax 1st order dissipation coefficient for adjoint flow equations (coarse
                                       multi-grid levels). */
      Kappa_2nd_AdjFlow,            /*!< \brief JST 2nd order dissipation coefficient for adjoint flow equations. */
      Kappa_4th_AdjFlow,            /*!< \brief JST 4th order dissipation coefficient for adjoint flow equations. */
      Kappa_1st_Flow, /*!< \brief Lax 1st order dissipation coefficient for flow equations (coarse multi-grid levels). */
      Kappa_2nd_Flow, /*!< \brief JST 2nd order dissipation coefficient for flow equations. */
      Kappa_4th_Flow, /*!< \brief JST 4th order dissipation coefficient for flow equations. */
      Kappa_2nd_Heat, /*!< \brief 2nd order dissipation coefficient for heat equation. */
      Kappa_4th_Heat, /*!< \brief 4th order dissipation coefficient for heat equation. */
      Cent_Jac_Fix_Factor,          /*!< \brief Multiply the dissipation contribution to the Jacobian of central schemes
=======
  Kind_Upwind,                  /*!< \brief Upwind scheme. */
  Kind_Upwind_Flow,             /*!< \brief Upwind scheme for the flow equations. */
  Kind_Upwind_AdjFlow,          /*!< \brief Upwind scheme for the adjoint flow equations. */
  Kind_Upwind_Turb,             /*!< \brief Upwind scheme for the turbulence model. */
  Kind_Upwind_AdjTurb,          /*!< \brief Upwind scheme for the adjoint turbulence model. */
  Kind_Upwind_Species,          /*!< \brief Upwind scheme for the species model. */
  Kind_Upwind_Heat,             /*!< \brief Upwind scheme for the heat transfer model. */
  Kind_Upwind_Template;         /*!< \brief Upwind scheme for the template model. */

  bool MUSCL,              /*!< \brief MUSCL scheme .*/
  MUSCL_Flow,              /*!< \brief MUSCL scheme for the flow equations.*/
  MUSCL_Turb,              /*!< \brief MUSCL scheme for the turbulence equations.*/
  MUSCL_Heat,              /*!< \brief MUSCL scheme for the (fvm) heat equation.*/
  MUSCL_AdjFlow,           /*!< \brief MUSCL scheme for the adj flow equations.*/
  MUSCL_AdjTurb;           /*!< \brief MUSCL scheme for the adj turbulence equations.*/
  bool MUSCL_Species;      /*!< \brief MUSCL scheme for the species equations.*/
  bool Use_Accurate_Jacobians;  /*!< \brief Use numerically computed Jacobians for AUSM+up(2) and SLAU(2). */
  bool EulerPersson;       /*!< \brief Boolean to determine whether this is an Euler simulation with Persson shock capturing. */
  bool FSI_Problem = false,/*!< \brief Boolean to determine whether the simulation is FSI or not. */
  Multizone_Problem;       /*!< \brief Boolean to determine whether we are solving a multizone problem. */
  unsigned short nID_DV;   /*!< \brief ID for the region of FEM when computed using direct differentiation. */

  bool AD_Mode;             /*!< \brief Algorithmic Differentiation support. */
  bool AD_Preaccumulation;  /*!< \brief Enable or disable preaccumulation in the AD mode. */
  STRUCT_COMPRESS Kind_Material_Compress;  /*!< \brief Determines if the material is compressible or incompressible (structural analysis). */
  STRUCT_MODEL Kind_Material;              /*!< \brief Determines the material model to be used (structural analysis). */
  STRUCT_DEFORMATION Kind_Struct_Solver;   /*!< \brief Determines the geometric condition (small or large deformations) for structural analysis. */
  unsigned short Kind_DV_FEA;              /*!< \brief Kind of Design Variable for FEA problems.*/

  unsigned short nTurbVar;          /*!< \brief Number of Turbulence variables, i.e. 1 for SA-types, 2 for SST. */
  TURB_MODEL Kind_Turb_Model;       /*!< \brief Turbulent model definition. */
  SPECIES_MODEL Kind_Species_Model; /*!< \brief Species model definition. */
  TURB_SGS_MODEL Kind_SGS_Model;    /*!< \brief LES SGS model definition. */
  TURB_TRANS_MODEL Kind_Trans_Model;  /*!< \brief Transition model definition. */
  TURB_TRANS_CORRELATION Kind_Trans_Correlation;  /*!< \brief Transition correlation model definition. */
  su2double hRoughness;             /*!< \brief RMS roughness for Transition model. */
  unsigned short Kind_ActDisk, Kind_Engine_Inflow,
  *Kind_Data_Riemann,
  *Kind_Data_Giles;                /*!< \brief Kind of inlet boundary treatment. */
  INLET_TYPE Kind_Inlet;
  INLET_TYPE *Kind_Inc_Inlet;
  INC_OUTLET_TYPE *Kind_Inc_Outlet;
  unsigned short nWall_Types;      /*!< \brief Number of wall treatment types listed. */
  unsigned short nInc_Inlet;       /*!< \brief Number of inlet boundary treatment types listed. */
  unsigned short nInc_Outlet;      /*!< \brief Number of inlet boundary treatment types listed. */
  su2double Inc_Inlet_Damping;     /*!< \brief Damping factor applied to the iterative updates to the velocity at a pressure inlet in incompressible flow. */
  su2double Inc_Outlet_Damping;    /*!< \brief Damping factor applied to the iterative updates to the pressure at a mass flow outlet in incompressible flow. */
  bool Inc_Inlet_UseNormal;        /*!< \brief Flag for whether to use the local normal as the flow direction for an incompressible pressure inlet. */
  su2double Linear_Solver_Error;   /*!< \brief Min error of the linear solver for the implicit formulation. */
  su2double Deform_Linear_Solver_Error;          /*!< \brief Min error of the linear solver for the implicit formulation. */
  su2double Linear_Solver_Smoother_Relaxation;   /*!< \brief Relaxation factor for iterative linear smoothers. */
  unsigned long Linear_Solver_Iter;              /*!< \brief Max iterations of the linear solver for the implicit formulation. */
  unsigned long Deform_Linear_Solver_Iter;       /*!< \brief Max iterations of the linear solver for the implicit formulation. */
  unsigned long Linear_Solver_Restart_Frequency; /*!< \brief Restart frequency of the linear solver for the implicit formulation. */
  unsigned long Linear_Solver_Prec_Threads;      /*!< \brief Number of threads per rank for ILU and LU_SGS preconditioners. */
  unsigned short Linear_Solver_ILU_n;            /*!< \brief ILU fill=in level. */
  su2double SemiSpan;                   /*!< \brief Wing Semi span. */
  su2double Roe_Kappa;                  /*!< \brief Relaxation of the Roe scheme. */
  su2double Relaxation_Factor_Adjoint;  /*!< \brief Relaxation coefficient for variable updates of adjoint solvers. */
  su2double Relaxation_Factor_CHT;      /*!< \brief Relaxation coefficient for the update of conjugate heat variables. */
  su2double AdjTurb_Linear_Error;       /*!< \brief Min error of the turbulent adjoint linear solver for the implicit formulation. */
  su2double EntropyFix_Coeff;           /*!< \brief Entropy fix coefficient. */
  unsigned short AdjTurb_Linear_Iter;   /*!< \brief Min error of the turbulent adjoint linear solver for the implicit formulation. */
  unsigned short nLocationStations,     /*!< \brief Number of section cuts to make when outputting mesh and cp . */
  nWingStations;                        /*!< \brief Number of section cuts to make when calculating internal volume. */
  su2double Kappa_1st_AdjFlow,  /*!< \brief Lax 1st order dissipation coefficient for adjoint flow equations (coarse multigrid levels). */
  Kappa_2nd_AdjFlow,            /*!< \brief JST 2nd order dissipation coefficient for adjoint flow equations. */
  Kappa_4th_AdjFlow,            /*!< \brief JST 4th order dissipation coefficient for adjoint flow equations. */
  Kappa_1st_Flow,           /*!< \brief Lax 1st order dissipation coefficient for flow equations (coarse multigrid levels). */
  Kappa_2nd_Flow,           /*!< \brief JST 2nd order dissipation coefficient for flow equations. */
  Kappa_4th_Flow,           /*!< \brief JST 4th order dissipation coefficient for flow equations. */
  Cent_Jac_Fix_Factor,              /*!< \brief Multiply the dissipation contribution to the Jacobian of central schemes
>>>>>>> 7f36c835
                                                by this factor to make the global matrix more diagonal dominant. */
      Cent_Inc_Jac_Fix_Factor;      /*!< \brief Multiply the dissipation contribution to the Jacobian of incompressible
                                       central schemes */
  su2double Geo_Waterline_Location; /*!< \brief Location of the waterline. */

  su2double Min_Beta_RoeTurkel,         /*!< \brief Minimum value of Beta for the Roe-Turkel low Mach preconditioner. */
      Max_Beta_RoeTurkel;               /*!< \brief Maximum value of Beta for the Roe-Turkel low Mach preconditioner. */
  unsigned long GridDef_Nonlinear_Iter; /*!< \brief Number of nonlinear increments for grid deformation. */
  unsigned short Deform_StiffnessType;  /*!< \brief Type of element stiffness imposed for FEA mesh deformation. */
  bool Deform_Mesh;                     /*!< \brief Determines whether the mesh will be deformed. */
  bool Deform_Output;                   /*!< \brief Print the residuals during mesh deformation to the console. */
  su2double Deform_Tol_Factor;    /*!< \brief Factor to multiply smallest volume for deform tolerance (0.001 default) */
  su2double Deform_Coeff;         /*!< \brief Deform coeffienct */
  su2double Deform_Limit;         /*!< \brief Deform limit */
  unsigned short FFD_Continuity;  /*!< \brief Surface continuity at the intersection with the FFD */
  unsigned short FFD_CoordSystem; /*!< \brief Define the coordinates system */
  su2double Deform_ElasticityMod, /*!< \brief Young's modulus for volume deformation stiffness model */
      Deform_PoissonRatio,        /*!< \brief Poisson's ratio for volume deformation stiffness model */
      Deform_StiffLayerSize; /*!< \brief Size of the layer of highest stiffness for wall distance-based mesh stiffness
                              */
  bool FFD_Symmetry_Plane;   /*!< \brief FFD symmetry plane. */

  su2double Mach;                                /*!< \brief Mach number. */
  su2double Reynolds;                            /*!< \brief Reynolds number. */
  su2double Froude;                              /*!< \brief Froude number. */
  su2double Length_Reynolds;                     /*!< \brief Reynolds length (dimensional). */
  su2double AoA,                                 /*!< \brief Angle of attack (just external flow). */
      iH, AoS, AoA_Offset, AoS_Offset, AoA_Sens; /*!< \brief Angle of sideSlip (just external flow). */
  bool Fixed_CL_Mode;                            /*!< \brief Activate fixed CL mode (external flow only). */
  bool Eval_dOF_dCX;                             /*!< \brief Activate fixed CL mode (external flow only). */
  bool Discard_InFiles;                          /*!< \brief Discard angle of attack in solution and geometry files. */
  su2double Target_CL;                           /*!< \brief Specify a target CL instead of AoA (external flow only). */
  su2double Total_CM;                            /*!< \brief Specify a Total CM instead of AoA (external flow only). */
  su2double Total_CD;                            /*!< \brief Specify a target CD instead of AoA (external flow only). */
  su2double dCL_dAlpha;                          /*!< \brief value of dCl/dAlpha. */
  su2double dCM_diH;                             /*!< \brief value of dCM/dHi. */
  unsigned long Iter_Fixed_CM;        /*!< \brief Iterations to re-evaluate the angle of attack (external flow only). */
  unsigned long Iter_Fixed_NetThrust; /*!< \brief Iterations to re-evaluate the angle of attack (external flow only). */
  unsigned long Iter_dCL_dAlpha;      /*!< \brief Number of iterations to evaluate dCL_dAlpha. */
  unsigned long Update_Alpha;         /*!< \brief Iterations to re-evaluate the angle of attack (external flow only). */
  unsigned long Update_iH;            /*!< \brief Iterations to re-evaluate the angle of attack (external flow only). */
  unsigned long Update_BCThrust;      /*!< \brief Iterations to re-evaluate the angle of attack (external flow only). */
  su2double dNetThrust_dBCThrust;     /*!< \brief value of dNetThrust/dBCThrust. */
  bool Update_BCThrust_Bool; /*!< \brief Boolean flag for whether to update the AoA for fixed lift mode on a given
                                iteration. */
  bool Update_AoA; /*!< \brief Boolean flag for whether to update the AoA for fixed lift mode on a given iteration. */
  unsigned long
      Update_AoA_Iter_Limit;       /*!< \brief Limit on number of iterations between AoA updates for fixed lift mode. */
  bool Finite_Difference_Mode;     /*!< \brief Flag to run the finite difference mode in fixed Cl mode. */
  su2double ChargeCoeff;           /*!< \brief Charge coefficient (just for poisson problems). */
  unsigned short Cauchy_Func_Flow, /*!< \brief Function where to apply the convergence criteria in the flow problem. */
      Cauchy_Func_AdjFlow, /*!< \brief Function where to apply the convergence criteria in the adjoint problem. */
      Cauchy_Elems;        /*!< \brief Number of elements to evaluate. */
  unsigned short Residual_Func_Flow; /*!< \brief Equation to apply residual convergence to. */
  unsigned short Res_FEM_CRIT;       /*!< \brief Criteria to apply to the FEM convergence (absolute/relative). */
  unsigned long StartConv_Iter;      /*!< \brief Start convergence criteria at iteration. */
  su2double Cauchy_Eps;              /*!< \brief Epsilon used for the convergence. */
  bool Restart,                      /*!< \brief Restart solution (for direct, adjoint, and linearized problems).*/
      Read_Binary_Restart,           /*!< \brief Read binary SU2 native restart files.*/
      Wrt_Restart_Overwrite,         /*!< \brief Overwrite restart files or append iteration number.*/
      Wrt_Surface_Overwrite,         /*!< \brief Overwrite surface output files or append iteration number.*/
      Wrt_Volume_Overwrite,          /*!< \brief Overwrite volume output files or append iteration number.*/
      Restart_Flow;                  /*!< \brief Restart flow solution for adjoint and linearized problems. */
  unsigned short nMarker_Monitoring, /*!< \brief Number of markers to monitor. */
      nMarker_Designing,             /*!< \brief Number of markers for the objective function. */
      nMarker_GeoEval,               /*!< \brief Number of markers for the objective function. */
      nMarker_ZoneInterface,         /*!< \brief Number of markers in the zone interface. */
      nMarker_Plotting,              /*!< \brief Number of markers to plot. */
      nMarker_Analyze,               /*!< \brief Number of markers to analyze. */
      nMarker_Moving,                /*!< \brief Number of markers in motion (DEFORMING, MOVING_WALL). */
      nMarker_PyCustom,              /*!< \brief Number of markers that are customizable in Python. */
      nMarker_DV,                    /*!< \brief Number of markers affected by the design variables. */
      nMarker_WallFunctions,         /*!< \brief Number of markers for which wall functions must be applied. */
      nMarker_SobolevBC;             /*!< \brief Number of markers treaded in the gradient problem. */
  string *Marker_Monitoring,         /*!< \brief Markers to monitor. */
      *Marker_Designing,             /*!< \brief Markers to design. */
      *Marker_GeoEval,               /*!< \brief Markers to evaluate geometry. */
      *Marker_Plotting,              /*!< \brief Markers to plot. */
      *Marker_Analyze,               /*!< \brief Markers to analyze. */
      *Marker_ZoneInterface,         /*!< \brief Markers in the FSI interface. */
      *Marker_Moving,                /*!< \brief Markers in motion (DEFORMING, MOVING_WALL). */
      *Marker_PyCustom,              /*!< \brief Markers that are customizable in Python. */
      *Marker_DV,                    /*!< \brief Markers affected by the design variables. */
      *Marker_WallFunctions,         /*!< \brief Markers for which wall functions must be applied. */
      *Marker_SobolevBC;             /*!< \brief Markers in the gradient solver */

  unsigned short nConfig_Files;       /*!< \brief Number of config files for multiphysics problems. */
<<<<<<< HEAD
  string* Config_Filenames;           /*!< \brief List of names for configuration files. */
  SST_OPTIONS* SST_Options;           /*!< \brief List of modifications/corrections/versions of SST turbulence model.*/
  SA_OPTIONS* SA_Options;             /*!< \brief List of modifications/corrections/versions of SA turbulence model.*/
  unsigned short nSST_Options;        /*!< \brief Number of SST options specified. */
  unsigned short nSA_Options;         /*!< \brief Number of SA options specified. */
  WALL_FUNCTIONS* Kind_WallFunctions; /*!< \brief The kind of wall function to use for the corresponding markers. */
  unsigned short** IntInfo_WallFunctions; /*!< \brief Additional integer information for the wall function markers. */
  su2double** DoubleInfo_WallFunctions;   /*!< \brief Additional double information for the wall function markers. */
  unsigned short *Marker_All_Monitoring,  /*!< \brief Global index for monitoring using the grid information. */
      *Marker_All_GeoEval,                /*!< \brief Global index for geometrical evaluation. */
      *Marker_All_Plotting,               /*!< \brief Global index for plotting using the grid information. */
      *Marker_All_Analyze,                /*!< \brief Global index for plotting using the grid information. */
      *Marker_All_ZoneInterface,      /*!< \brief Global index for FSI interface markers using the grid information. */
      *Marker_All_Turbomachinery,     /*!< \brief Global index for Turbomachinery markers using the grid information. */
      *Marker_All_TurbomachineryFlag, /*!< \brief Global index for Turbomachinery markers flag using the grid
                                         information. */
      *Marker_All_MixingPlaneInterface, /*!< \brief Global index for MixingPlane interface markers using the grid
                                           information. */
      *Marker_All_DV,          /*!< \brief Global index for design variable markers using the grid information. */
      *Marker_All_Moving,      /*!< \brief Global index for moving surfaces using the grid information. */
      *Marker_All_Deform_Mesh, /*!< \brief Global index for deformable markers at the boundary. */
      *Marker_All_Deform_Mesh_Sym_Plane, /*!< \brief Global index for markers with symmetric deformations. */
      *Marker_All_Fluid_Load, /*!< \brief Global index for markers in which the flow load is computed/employed. */
      *Marker_All_PyCustom,   /*!< \brief Global index for Python customizable surfaces using the grid information. */
      *Marker_All_Designing,  /*!< \brief Global index for moving using the grid information. */
      *Marker_All_SobolevBC,  /*!< \brief Global index for boundary condition applied to gradient smoothing. */
      *Marker_CfgFile_Monitoring,         /*!< \brief Global index for monitoring using the config information. */
      *Marker_CfgFile_Designing,          /*!< \brief Global index for monitoring using the config information. */
      *Marker_CfgFile_GeoEval,            /*!< \brief Global index for monitoring using the config information. */
      *Marker_CfgFile_Plotting,           /*!< \brief Global index for plotting using the config information. */
      *Marker_CfgFile_Analyze,            /*!< \brief Global index for plotting using the config information. */
      *Marker_CfgFile_ZoneInterface,      /*!< \brief Global index for FSI interface using the config information. */
      *Marker_CfgFile_Turbomachinery,     /*!< \brief Global index for Turbomachinery  using the config information. */
      *Marker_CfgFile_TurbomachineryFlag, /*!< \brief Global index for Turbomachinery flag using the config information.
                                           */
      *Marker_CfgFile_MixingPlaneInterface, /*!< \brief Global index for MixingPlane interface using the config
                                               information. */
      *Marker_CfgFile_Moving,      /*!< \brief Global index for moving surfaces using the config information. */
      *Marker_CfgFile_Deform_Mesh, /*!< \brief Global index for deformable markers at the boundary. */
      *Marker_CfgFile_Deform_Mesh_Sym_Plane, /*!< \brief Global index for markers with symmetric deformations. */
      *Marker_CfgFile_Fluid_Load, /*!< \brief Global index for markers in which the flow load is computed/employed. */
      *Marker_CfgFile_PyCustom,  /*!< \brief Global index for Python customizable surfaces using the config information.
                                  */
      *Marker_CfgFile_DV,        /*!< \brief Global index for design variable markers using the config information. */
      *Marker_CfgFile_PerBound,  /*!< \brief Global index for periodic boundaries using the config information. */
      *Marker_CfgFile_SobolevBC; /*!< \brief Global index for boundary condition applied to gradient smoothing using the
                                    config information. */
  string* PlaneTag;              /*!< \brief Global index for the plane adaptation (upper, lower). */
  su2double* nBlades;            /*!< \brief number of blades for turbomachinery computation. */
=======
  string *Config_Filenames;           /*!< \brief List of names for configuration files. */
  SST_OPTIONS *SST_Options;           /*!< \brief List of modifications/corrections/versions of SST turbulence model.*/
  SA_OPTIONS *SA_Options;             /*!< \brief List of modifications/corrections/versions of SA turbulence model.*/
  LM_OPTIONS *LM_Options;             /*!< \brief List of modifications/corrections/versions of SA turbulence model.*/
  unsigned short nSST_Options;        /*!< \brief Number of SST options specified. */
  unsigned short nSA_Options;         /*!< \brief Number of SA options specified. */
  unsigned short nLM_Options;         /*!< \brief Number of SA options specified. */
  WALL_FUNCTIONS  *Kind_WallFunctions;        /*!< \brief The kind of wall function to use for the corresponding markers. */
  unsigned short  **IntInfo_WallFunctions;    /*!< \brief Additional integer information for the wall function markers. */
  su2double       **DoubleInfo_WallFunctions; /*!< \brief Additional double information for the wall function markers. */
  unsigned short  *Marker_All_Monitoring,     /*!< \brief Global index for monitoring using the grid information. */
  *Marker_All_GeoEval,               /*!< \brief Global index for geometrical evaluation. */
  *Marker_All_Plotting,              /*!< \brief Global index for plotting using the grid information. */
  *Marker_All_Analyze,               /*!< \brief Global index for plotting using the grid information. */
  *Marker_All_ZoneInterface,         /*!< \brief Global index for FSI interface markers using the grid information. */
  *Marker_All_Turbomachinery,        /*!< \brief Global index for Turbomachinery markers using the grid information. */
  *Marker_All_TurbomachineryFlag,    /*!< \brief Global index for Turbomachinery markers flag using the grid information. */
  *Marker_All_MixingPlaneInterface,  /*!< \brief Global index for MixingPlane interface markers using the grid information. */
  *Marker_All_DV,                    /*!< \brief Global index for design variable markers using the grid information. */
  *Marker_All_Moving,                /*!< \brief Global index for moving surfaces using the grid information. */
  *Marker_All_Deform_Mesh,           /*!< \brief Global index for deformable markers at the boundary. */
  *Marker_All_Deform_Mesh_Sym_Plane, /*!< \brief Global index for markers with symmetric deformations. */
  *Marker_All_Fluid_Load,            /*!< \brief Global index for markers in which the flow load is computed/employed. */
  *Marker_All_PyCustom,              /*!< \brief Global index for Python customizable surfaces using the grid information. */
  *Marker_All_Designing,             /*!< \brief Global index for moving using the grid information. */
  *Marker_All_SobolevBC,             /*!< \brief Global index for boundary condition applied to gradient smoothing. */
  *Marker_CfgFile_Monitoring,            /*!< \brief Global index for monitoring using the config information. */
  *Marker_CfgFile_Designing,             /*!< \brief Global index for monitoring using the config information. */
  *Marker_CfgFile_GeoEval,               /*!< \brief Global index for monitoring using the config information. */
  *Marker_CfgFile_Plotting,              /*!< \brief Global index for plotting using the config information. */
  *Marker_CfgFile_Analyze,               /*!< \brief Global index for plotting using the config information. */
  *Marker_CfgFile_ZoneInterface,         /*!< \brief Global index for FSI interface using the config information. */
  *Marker_CfgFile_Turbomachinery,        /*!< \brief Global index for Turbomachinery  using the config information. */
  *Marker_CfgFile_TurbomachineryFlag,    /*!< \brief Global index for Turbomachinery flag using the config information. */
  *Marker_CfgFile_MixingPlaneInterface,  /*!< \brief Global index for MixingPlane interface using the config information. */
  *Marker_CfgFile_Moving,             /*!< \brief Global index for moving surfaces using the config information. */
  *Marker_CfgFile_Deform_Mesh,        /*!< \brief Global index for deformable markers at the boundary. */
  *Marker_CfgFile_Deform_Mesh_Sym_Plane, /*!< \brief Global index for markers with symmetric deformations. */
  *Marker_CfgFile_Fluid_Load,         /*!< \brief Global index for markers in which the flow load is computed/employed. */
  *Marker_CfgFile_PyCustom,           /*!< \brief Global index for Python customizable surfaces using the config information. */
  *Marker_CfgFile_DV,                 /*!< \brief Global index for design variable markers using the config information. */
  *Marker_CfgFile_PerBound,           /*!< \brief Global index for periodic boundaries using the config information. */
  *Marker_CfgFile_SobolevBC;          /*!< \brief Global index for boundary condition applied to gradient smoothing using the config information. */
  string *PlaneTag;                   /*!< \brief Global index for the plane adaptation (upper, lower). */
  su2double *nBlades;                 /*!< \brief number of blades for turbomachinery computation. */
>>>>>>> 7f36c835
  unsigned short Geo_Description;     /*!< \brief Description of the geometry. */
  unsigned short Mesh_FileFormat;     /*!< \brief Mesh input format. */
  TAB_OUTPUT Tab_FileFormat;          /*!< \brief Format of the output files. */
  unsigned short output_precision;    /*!< \brief <ofstream>.precision(value) for SU2_DOT and HISTORY output */
  unsigned short ActDisk_Jump;        /*!< \brief Format of the output files. */
  unsigned long StartWindowIteration; /*!< \brief Starting Iteration for long time Windowing apporach . */
  unsigned short nCFL_AdaptParam;     /*!< \brief Number of CFL parameters provided in config. */
  bool CFL_Adapt;                     /*!< \brief Use adaptive CFL number. */
  bool HB_Precondition;               /*!< \brief Flag to turn on harmonic balance source term preconditioning */
  su2double RefArea,                  /*!< \brief Reference area for coefficient computation. */
      RefElemLength,                  /*!< \brief Reference element length for computing the slope limiting epsilon. */
      RefSharpEdges,                  /*!< \brief Reference coefficient for detecting sharp edges. */
      RefLength,                      /*!< \brief Reference length for moment computation. */
      *RefOriginMoment_X,             /*!< \brief X Origin for moment computation. */
      *RefOriginMoment_Y,             /*!< \brief Y Origin for moment computation. */
      *RefOriginMoment_Z,             /*!< \brief Z Origin for moment computation. */
      *CFL_AdaptParam,                /*!< \brief Information about the CFL ramp. */
      *RelaxFactor_Giles,             /*!< \brief Information about the under relaxation factor for Giles BC. */
      *CFL,                           /*!< \brief CFL number. */
      DomainVolume;                   /*!< \brief Volume of the computational grid. */
  unsigned short nRefOriginMoment_X,  /*!< \brief Number of X-coordinate moment computation origins. */
      nRefOriginMoment_Y,             /*!< \brief Number of Y-coordinate moment computation origins. */
      nRefOriginMoment_Z;             /*!< \brief Number of Z-coordinate moment computation origins. */
  unsigned short nMesh_Box_Size;
  short* Mesh_Box_Size;  /*!< \brief Array containing the number of grid points in the x-, y-, and z-directions for the
                            analytic RECTANGLE and BOX grid formats. */
  string Mesh_FileName,  /*!< \brief Mesh input file. */
      Mesh_Out_FileName, /*!< \brief Mesh output file. */
      Solution_FileName, /*!< \brief Flow solution input file. */
      Solution_AdjFileName,   /*!< \brief Adjoint solution input file for drag functional. */
      Volume_FileName,        /*!< \brief Flow variables output file. */
      Conv_FileName,          /*!< \brief Convergence history output file. */
      Breakdown_FileName,     /*!< \brief Breakdown output file. */
      Restart_FileName,       /*!< \brief Restart file for flow variables. */
      Restart_AdjFileName,    /*!< \brief Restart file for adjoint variables, drag functional. */
      Adj_FileName,           /*!< \brief Output file with the adjoint variables. */
      ObjFunc_Grad_FileName,  /*!< \brief Gradient of the objective function. */
      ObjFunc_Value_FileName, /*!< \brief Objective function. */
      SurfCoeff_FileName,     /*!< \brief Output file with the flow variables on the surface. */
      SurfAdjCoeff_FileName,  /*!< \brief Output file with the adjoint variables on the surface. */
      SurfSens_FileName,      /*!< \brief Output file for the sensitivity on the surface (discrete adjoint). */
      VolSens_FileName,       /*!< \brief Output file for the sensitivity in the volume (discrete adjoint). */
      ObjFunc_Hess_FileName;  /*!< \brief Hessian approximation obtained by the Sobolev smoothing solver. */

  bool Wrt_Performance,               /*!< \brief Write the performance summary at the end of a calculation.  */
      Wrt_AD_Statistics,              /*!< \brief Write the tape statistics (discrete adjoint).  */
      Wrt_MeshQuality,                /*!< \brief Write the mesh quality statistics to the visualization files.  */
      Wrt_MultiGrid,                  /*!< \brief Write the coarse grids to the visualization files.  */
      Wrt_Projected_Sensitivity,      /*!< \brief Write projected sensitivities (dJ/dx) on surfaces to ASCII file. */
      Plot_Section_Forces;            /*!< \brief Write sectional forces for specified markers. */
  unsigned short Console_Output_Verb, /*!< \brief Level of verbosity for console output */
      Kind_Average;                   /*!< \brief Particular average for the marker analyze. */
  su2double Gamma,                    /*!< \brief Ratio of specific heats of the gas. */
      Bulk_Modulus,                   /*!< \brief Value of the bulk modulus for incompressible flows. */
      Beta_Factor,    /*!< \brief Value of the epsilon^2 multiplier for Beta for the incompressible preconditioner. */
      Gas_Constant,   /*!< \brief Specific gas constant. */
      Gas_ConstantND, /*!< \brief Non-dimensional specific gas constant. */
      *Molecular_Weight;              /*!< \brief Molecular weight of an incompressible ideal gas (g/mol). */
  unsigned short nMolecular_Weight,   /*!< \brief Number of species molecular weights. */
      nSpecific_Heat_Cp;              /*!< \brief Number of species specific heat constants at constant pressure. */
  su2double *Specific_Heat_Cp,        /*!< \brief Specific heat at constant pressure. */
      Thermal_Expansion_Coeff,        /*!< \brief Thermal expansion coefficient. */
      Thermal_Expansion_CoeffND,      /*!< \brief Non-dimensional thermal expansion coefficient. */
      Inc_Density_Ref,                /*!< \brief Reference density for custom incompressible non-dim. */
      Inc_Velocity_Ref,               /*!< \brief Reference velocity for custom incompressible non-dim. */
      Inc_Temperature_Ref,            /*!< \brief Reference temperature for custom incompressible non-dim. */
      Inc_Density_Init,               /*!< \brief Initial density for incompressible flows. */
      Inc_Temperature_Init,           /*!< \brief Initial temperature for incompressible flows w/ heat transfer. */
      Heat_Flux_Ref,                  /*!< \brief Reference heat flux for non-dim. */
      Gas_Constant_Ref,               /*!< \brief Reference specific gas constant. */
      Temperature_Critical,           /*!< \brief Critical Temperature for real fluid model.  */
      Pressure_Critical,              /*!< \brief Critical Pressure for real fluid model.  */
      Density_Critical,               /*!< \brief Critical Density for real fluid model.  */
      Acentric_Factor,                /*!< \brief Acentric Factor for real fluid model.  */
      *Mu_Constant,                   /*!< \brief Constant viscosity for ConstantViscosity model.  */
      *Thermal_Conductivity_Constant, /*!< \brief Constant thermal conductivity for ConstantConductivity model.  */
      *Mu_Ref,                        /*!< \brief Reference viscosity for Sutherland model.  */
      *Mu_Temperature_Ref,            /*!< \brief Reference temperature for Sutherland model.  */
      *Mu_S;                          /*!< \brief Reference S for Sutherland model.  */
  unsigned short nMu_Constant,        /*!< \brief Number of species constant viscosities. */
      nMu_Ref,                        /*!< \brief Number of species reference constants for Sutherland model. */
      nMu_Temperature_Ref,            /*!< \brief Number of species reference temperature for Sutherland model. */
      nMu_S,                          /*!< \brief Number of species reference S for Sutherland model. */
      nThermal_Conductivity_Constant, /*!< \brief Number of species constant thermal conductivity. */
      nPrandtl_Lam,                   /*!< \brief Number of species laminar Prandtl number. */
      nPrandtl_Turb,                  /*!< \brief Number of species turbulent Prandtl number. */
      nConstant_Lewis_Number;         /*!< \brief Number of species Lewis Number. */
  su2double Diffusivity_Constant;     /*!< \brief Constant mass diffusivity for scalar transport.  */
  su2double Diffusivity_ConstantND;   /*!< \brief Non-dim. constant mass diffusivity for scalar transport.  */
  su2double Schmidt_Number_Laminar;   /*!< \brief Laminar Schmidt number for mass diffusion.  */
  su2double Schmidt_Number_Turbulent; /*!< \brief Turbulent Schmidt number for mass diffusion.  */
  su2double* Constant_Lewis_Number;   /*!< \brief Different Lewis number for mass diffusion.  */
  array<su2double, N_POLY_COEFFS> CpPolyCoefficientsND{
      {0.0}}; /*!< \brief Definition of the non-dimensional temperature polynomial coefficients for specific heat Cp. */
  array<su2double, N_POLY_COEFFS> MuPolyCoefficientsND{
      {0.0}}; /*!< \brief Definition of the non-dimensional temperature polynomial coefficients for viscosity. */
  array<su2double, N_POLY_COEFFS> KtPolyCoefficientsND{{0.0}}; /*!< \brief Definition of the non-dimensional temperature
                                                                  polynomial coefficients for thermal conductivity. */
  su2double TurbIntensityAndViscRatioFreeStream[2]; /*!< \brief Freestream turbulent intensity and viscosity ratio for
                                                       turbulence and transition models. */
  su2double Energy_FreeStream,                      /*!< \brief Free-stream total energy of the fluid.  */
      ModVel_FreeStream,                            /*!< \brief Magnitude of the free-stream velocity of the fluid.  */
      ModVel_FreeStreamND,       /*!< \brief Non-dimensional magnitude of the free-stream velocity of the fluid.  */
      Density_FreeStream,        /*!< \brief Free-stream density of the fluid. */
      Viscosity_FreeStream,      /*!< \brief Free-stream viscosity of the fluid.  */
      Tke_FreeStream,            /*!< \brief Total turbulent kinetic energy of the fluid.  */
      Intermittency_FreeStream,  /*!< \brief Freestream intermittency (for sagt transition model) of the fluid.  */
      ReThetaT_FreeStream,       /*!< \brief Freestream Transition Momentum Thickness Reynolds Number (for LM transition
                                    model) of the fluid.  */
      NuFactor_FreeStream,       /*!< \brief Ratio of turbulent to laminar viscosity. */
      NuFactor_Engine,           /*!< \brief Ratio of turbulent to laminar viscosity at the engine. */
      SecondaryFlow_ActDisk,     /*!< \brief Ratio of turbulent to laminar viscosity at the actuator disk. */
      Initial_BCThrust,          /*!< \brief Ratio of turbulent to laminar viscosity at the actuator disk. */
      Pressure_FreeStream,       /*!< \brief Total pressure of the fluid. */
      Pressure_Thermodynamic,    /*!< \brief Thermodynamic pressure of the fluid. */
      Temperature_FreeStream,    /*!< \brief Total temperature of the fluid.  */
      Temperature_ve_FreeStream; /*!< \brief Total vibrational-electronic temperature of the fluid.  */
  unsigned short wallModel_MaxIter; /*!< \brief maximum number of iterations for the Newton method for the wall model */
  su2double wallModel_Kappa,        /*!< \brief von Karman constant kappa for turbulence wall modeling */
      wallModel_B,                  /*!< \brief constant B for turbulence wall modeling */
      wallModel_RelFac,             /*!< \brief relaxation factor for the Newton method used in the wall model */
      wallModel_MinYplus;           /*!< \brief minimum Y+ value, below which the wall model is not used anymore */
  su2double *Prandtl_Lam,           /*!< \brief Laminar Prandtl number for the gas.  */
      *Prandtl_Turb,                /*!< \brief Turbulent Prandtl number for the gas.  */
      Length_Ref,                   /*!< \brief Reference length for non-dimensionalization. */
      Pressure_Ref,                 /*!< \brief Reference pressure for non-dimensionalization.  */
      Temperature_Ref,              /*!< \brief Reference temperature for non-dimensionalization.*/
      Temperature_ve_Ref,       /*!< \brief Reference vibrational-electronic temperature for non-dimensionalization.*/
      Density_Ref,              /*!< \brief Reference density for non-dimensionalization.*/
      Velocity_Ref,             /*!< \brief Reference velocity for non-dimensionalization.*/
      Time_Ref,                 /*!< \brief Reference time for non-dimensionalization. */
      Viscosity_Ref,            /*!< \brief Reference viscosity for non-dimensionalization. */
      Thermal_Conductivity_Ref, /*!< \brief Reference conductivity for non-dimensionalization. */
      Energy_Ref,               /*!< \brief Reference viscosity for non-dimensionalization. */
      Wall_Temperature,         /*!< \brief Temperature at an isotropic wall in Kelvin. */
      Omega_Ref,                /*!< \brief Reference angular velocity for non-dimensionalization. */
      Force_Ref,                /*!< \brief Reference body force for non-dimensionalization. */
      Pressure_FreeStreamND,    /*!< \brief Farfield pressure value (external flow). */
      Pressure_ThermodynamicND, /*!< \brief Farfield thermodynamic pressure value. */
      Temperature_FreeStreamND, /*!< \brief Farfield temperature value (external flow). */
      Temperature_ve_FreeStreamND,   /*!< \brief Farfield vibrational-electronic temperature value (external flow). */
      Density_FreeStreamND,          /*!< \brief Farfield density value (external flow). */
      Velocity_FreeStreamND[3],      /*!< \brief Farfield velocity values (external flow). */
      Energy_FreeStreamND,           /*!< \brief Farfield energy value (external flow). */
      Viscosity_FreeStreamND,        /*!< \brief Farfield viscosity value (external flow). */
      Tke_FreeStreamND,              /*!< \brief Farfield kinetic energy (external flow). */
      Omega_FreeStreamND,            /*!< \brief Specific dissipation (external flow). */
      Omega_FreeStream;              /*!< \brief Specific dissipation (external flow). */
  unsigned short nElectric_Constant; /*!< \brief Number of different electric constants. */
  su2double* Electric_Constant;      /*!< \brief Dielectric constant modulus. */
  su2double Knowles_B,               /*!< \brief Knowles material model constant B. */
      Knowles_N;                     /*!< \brief Knowles material model constant N. */
  bool DE_Effects;                   /*!< Application of DE effects to FE analysis */
  bool RefGeom, RefGeomSurf;         /*!< Read a reference geometry for optimization purposes. */
  unsigned long refNodeID;           /*!< \brief Global ID for the reference node (optimization). */
  string RefGeom_FEMFileName;        /*!< \brief File name for reference geometry. */
  unsigned short RefGeom_FileFormat; /*!< \brief Mesh input format. */
  STRUCT_2DFORM Kind_2DElasForm;     /*!< \brief Kind of bidimensional elasticity solver. */
  unsigned short nIterFSI_Ramp;      /*!< \brief Number of FSI subiterations during which a ramp is applied. */
  unsigned short iInst;              /*!< \brief Current instance value */
  su2double AitkenStatRelax;         /*!< \brief Aitken's relaxation factor (if set as static) */
  su2double AitkenDynMaxInit;        /*!< \brief Aitken's maximum dynamic relaxation factor for the first iteration */
  su2double AitkenDynMinInit;        /*!< \brief Aitken's minimum dynamic relaxation factor for the first iteration */
  bool RampAndRelease;               /*!< \brief option for ramp load and release */
  bool Sine_Load;                    /*!< \brief option for sine load */
  su2double Thermal_Diffusivity;     /*!< \brief Thermal diffusivity used in the heat solver. */
  su2double Cyclic_Pitch,            /*!< \brief Cyclic pitch for rotorcraft simulations. */
      Collective_Pitch;              /*!< \brief Collective pitch for rotorcraft simulations. */
  su2double Mach_Motion;             /*!< \brief Mach number based on mesh velocity and freestream quantities. */

  su2double Motion_Origin[3] = {0.0}, /*!< \brief Mesh motion origin. */
      Translation_Rate[3] = {0.0},    /*!< \brief Translational velocity of the mesh. */
      Rotation_Rate[3] = {0.0},       /*!< \brief Angular velocity of the mesh . */
      Pitching_Omega[3] = {0.0},      /*!< \brief Angular frequency of the mesh pitching. */
      Pitching_Ampl[3] = {0.0},       /*!< \brief Pitching amplitude. */
      Pitching_Phase[3] = {0.0},      /*!< \brief Pitching phase offset. */
      Plunging_Omega[3] = {0.0},      /*!< \brief Angular frequency of the mesh plunging. */
      Plunging_Ampl[3] = {0.0};       /*!< \brief Plunging amplitude. */
  su2double *MarkerMotion_Origin,     /*!< \brief Mesh motion origin of marker. */
      *MarkerTranslation_Rate,        /*!< \brief Translational velocity of marker. */
      *MarkerRotation_Rate,           /*!< \brief Angular velocity of marker. */
      *MarkerPitching_Omega,          /*!< \brief Angular frequency of marker. */
      *MarkerPitching_Ampl,           /*!< \brief Pitching amplitude of marker. */
      *MarkerPitching_Phase,          /*!< \brief Pitching phase offset of marker. */
      *MarkerPlunging_Omega,          /*!< \brief Angular frequency of marker.. */
      *MarkerPlunging_Ampl;           /*!< \brief Plunging amplitude of marker. */

  unsigned short nMarkerMotion_Origin, /*!< \brief Number of values provided for mesh motion origin of marker. */
      nMarkerTranslation,              /*!< \brief Number of values provided for translational velocity of marker. */
      nMarkerRotation_Rate,            /*!< \brief Number of values provided for angular velocity of marker. */
      nMarkerPitching_Omega,           /*!< \brief Number of values provided for angular frequency of marker. */
      nMarkerPitching_Ampl,            /*!< \brief Number of values provided for pitching amplitude of marker. */
      nMarkerPitching_Phase,           /*!< \brief Number of values provided for pitching phase offset of marker. */
      nMarkerPlunging_Omega,           /*!< \brief Number of values provided for angular frequency of marker. */
      nMarkerPlunging_Ampl,            /*!< \brief Number of values provided for plunging amplitude of marker. */
      nRough_Wall;                     /*!< \brief Number of rough walls. */
  su2double* Omega_HB;                 /*!< \brief Frequency for Harmonic Balance Operator (in rad/s). */
  unsigned short nOmega_HB,            /*!< \brief Number of frequencies in Harmonic Balance Operator. */
      nMoveMotion_Origin,              /*!< \brief Number of motion origins. */
      *MoveMotion_Origin;              /*!< \brief Keeps track if we should move moment origin. */
  vector<vector<vector<su2double> > > Aeroelastic_np1, /*!< \brief Aeroelastic solution at time level n+1. */
      Aeroelastic_n,                                   /*!< \brief Aeroelastic solution at time level n. */
      Aeroelastic_n1;                                  /*!< \brief Aeroelastic solution at time level n-1. */
  su2double FlutterSpeedIndex,                         /*!< \brief The flutter speed index. */
      PlungeNaturalFrequency,                          /*!< \brief Plunging natural frequency for Aeroelastic. */
      PitchNaturalFrequency,                           /*!< \brief Pitch natural frequency for Aeroelastic. */
      AirfoilMassRatio,                                /*!< \brief The airfoil mass ratio for Aeroelastic. */
      CG_Location,                                     /*!< \brief Center of gravity location for Aeroelastic. */
      RadiusGyrationSquared;                           /*!< \brief The radius of gyration squared for Aeroelastic. */
  su2double *Aeroelastic_plunge, /*!< \brief Value of plunging coordinate at the end of an external iteration. */
      *Aeroelastic_pitch;        /*!< \brief Value of pitching coordinate at the end of an external iteration. */
  unsigned short
      AeroelasticIter;       /*!< \brief Solve the aeroelastic equations every given number of internal iterations. */
  unsigned short Gust_Type,  /*!< \brief Type of Gust. */
      Gust_Dir;              /*!< \brief Direction of the gust */
  su2double Gust_WaveLength, /*!< \brief The gust wavelength. */
      Gust_Periods,          /*!< \brief Number of gust periods. */
      Gust_Ampl,             /*!< \brief Gust amplitude. */
      Gust_Begin_Time,       /*!< \brief Time at which to begin the gust. */
      Gust_Begin_Loc;        /*!< \brief Location at which the gust begins. */
  /*! \brief Maximal scalar product of the normed far-field velocity vector and a space coordinate where fixed
   * turbulence quantities are set. */
  su2double Turb_Fixed_Values_MaxScalarProd;
  long Visualize_CV;                   /*!< \brief Node number for the CV to be visualized */
  bool ExtraOutput;                    /*!< \brief Check if extra output need. */
  bool Wall_Functions;                 /*!< \brief Use wall functions with the turbulence model */
  long ExtraHeatOutputZone;            /*!< \brief Heat solver zone with extra screen output */
  bool DeadLoad;                       /*!< \brief Application of dead loads to the FE analysis */
  bool PseudoStatic;                   /*!< \brief Application of dead loads to the FE analysis */
  bool SteadyRestart;                  /*!< \brief Restart from a steady state for FSI problems. */
  su2double Newmark_beta,              /*!< \brief Parameter alpha for Newmark method. */
      Newmark_gamma;                   /*!< \brief Parameter delta for Newmark method. */
  unsigned short nIntCoeffs;           /*!< \brief Number of integration coeffs for structural calculations. */
  su2double* Int_Coeffs;               /*!< \brief Time integration coefficients for structural method. */
  unsigned short nElasticityMod,       /*!< \brief Number of different values for the elasticity modulus. */
      nPoissonRatio,                   /*!< \brief Number of different values for the Poisson ratio modulus. */
      nMaterialDensity;                /*!< \brief Number of different values for the Material density. */
  su2double *ElasticityMod,            /*!< \brief Value of the elasticity moduli. */
      *PoissonRatio,                   /*!< \brief Value of the Poisson ratios. */
      *MaterialDensity;                /*!< \brief Value of the Material densities. */
  unsigned short nElectric_Field,      /*!< \brief Number of different values for the electric field in the membrane. */
      nDim_Electric_Field;             /*!< \brief Dimensionality of the problem. */
  unsigned short nDim_RefNode;         /*!< \brief Dimensionality of the vector . */
  su2double *Electric_Field_Mod,       /*!< \brief Values of the modulus of the electric field. */
      *Electric_Field_Dir;             /*!< \brief Direction of the electric field. */
  su2double* RefNode_Displacement;     /*!< \brief Displacement of the reference node. */
  bool Ramp_Load;                      /*!< \brief Apply the load with linear increases. */
  unsigned short Dynamic_LoadTransfer; /*!< \brief Method for dynamic load transferring. */
  bool IncrementalLoad;                /*!< \brief Apply the load in increments (for nonlinear structural analysis). */
  unsigned long IncLoad_Nincrements;   /*!< \brief Number of increments. */
  su2double Ramp_Time;                 /*!< \brief Time until the maximum load is applied. */
  bool Predictor,                      /*!< \brief Determines whether a predictor step is used. */
      Relaxation;                      /*!< \brief Determines whether a relaxation step is used. */
  unsigned short Pred_Order;           /*!< \brief Order of the predictor for FSI applications. */
  INTERFACE_INTERPOLATOR Kind_Interpolation; /*!< \brief type of interpolation to use for FSI applications. */
  bool ConservativeInterpolation;            /*!< \brief Conservative approach for non matching mesh interpolation. */
  unsigned short NumNearestNeighbors;        /*!< \brief Number of neighbors used for Nearest Neighbor interpolation. */
  RADIAL_BASIS Kind_RadialBasisFunction;     /*!< \brief type of radial basis function to use for radial basis FSI. */
  bool RadialBasisFunction_PolynomialOption; /*!< \brief Option of whether to include polynomial terms in Radial Basis
                                                Function Interpolation or not. */
  su2double RadialBasisFunction_Parameter;   /*!< \brief Radial basis function parameter (radius). */
  su2double RadialBasisFunction_PruneTol;    /*!< \brief Tolerance to prune the RBF interpolation matrix. */
  bool Prestretch;                           /*!< \brief Read a reference geometry for optimization purposes. */
  string Prestretch_FEMFileName;             /*!< \brief File name for reference geometry. */
  string FEA_FileName;                       /*!< \brief File name for element-based properties. */
  bool FEAAdvancedMode;      /*!< \brief Determine if advanced features are used from the element-based FEA analysis
                                (experimental). */
  su2double RefGeom_Penalty, /*!< \brief Penalty weight value for the reference geometry objective function. */
      RefNode_Penalty,       /*!< \brief Penalty weight value for the reference node objective function. */
      DV_Penalty;            /*!< \brief Penalty weight to add a constraint to the total amount of stiffness. */
  array<su2double, 2> StressPenaltyParam = {{1.0, 20.0}}; /*!< \brief Allowed stress and KS aggregation exponent. */
  unsigned long Nonphys_Points,   /*!< \brief Current number of non-physical points in the solution. */
      Nonphys_Reconstr;           /*!< \brief Current number of non-physical reconstructions for 2nd-order upwinding. */
  su2double ParMETIS_tolerance; /*!< \brief Load balancing tolerance for ParMETIS. */
  long ParMETIS_pointWgt;       /*!< \brief Load balancing weight given to points. */
  long ParMETIS_edgeWgt;        /*!< \brief Load balancing weight given to edges. */
  unsigned short DirectDiff;    /*!< \brief Direct Differentiation mode. */
  bool DiscreteAdjoint;                    /*!< \brief AD-based discrete adjoint mode. */
  ENUM_DISC_ADJ_TYPE Kind_DiscreteAdjoint; /*!< \brief AD-based discrete adjoint formulation. */
  su2double Const_DES;                     /*!< \brief Detached Eddy Simulation Constant. */
  WINDOW_FUNCTION Kind_WindowFct;          /*!< \brief Type of window (weight) function for objective functional. */
  unsigned short Kind_HybridRANSLES;       /*!< \brief Kind of Hybrid RANS/LES. */
  unsigned short Kind_RoeLowDiss;          /*!< \brief Kind of Roe scheme with low dissipation for unsteady flows. */

  unsigned short nSpanWiseSections; /*!< \brief number of span-wise sections */
  unsigned short nSpanMaxAllZones;  /*!< \brief number of maximum span-wise sections for all zones */
  unsigned short* nSpan_iZones;     /*!< \brief number of span-wise sections for each zones */
  bool turbMixingPlane;             /*!< \brief option for turbulent mixingplane */
<<<<<<< HEAD
  bool SpatialFourier;        /*!< \brief option for computing the fourier transforms for subsonic non-reflecting BC. */
  bool RampRotatingFrame;     /*!< \brief option for ramping up or down the Rotating Frame values */
  bool RampOutletPressure;    /*!< \brief option for ramping up or down the outlet pressure */
  su2double AverageMachLimit; /*!< \brief option for turbulent mixingplane */
  su2double FinalRotation_Rate_Z;  /*!< \brief Final rotation rate Z if Ramp rotating frame is activated. */
  su2double FinalOutletPressure;   /*!< \brief Final outlet pressure if Ramp outlet pressure is activated. */
  su2double MonitorOutletPressure; /*!< \brief Monitor outlet pressure if Ramp outlet pressure is activated. */
  array<su2double, N_POLY_COEFFS> cp_polycoeffs{{0.0}}; /*!< \brief Array for specific heat polynomial coefficients. */
  array<su2double, N_POLY_COEFFS> mu_polycoeffs{{0.0}}; /*!< \brief Array for viscosity polynomial coefficients. */
  array<su2double, N_POLY_COEFFS> kt_polycoeffs{
      {0.0}};      /*!< \brief Array for thermal conductivity polynomial coefficients. */
  bool Body_Force; /*!< \brief Flag to know if a body force is included in the formulation. */

  ENUM_STREAMWISE_PERIODIC
  Kind_Streamwise_Periodic;             /*!< \brief Kind of Streamwise periodic flow (pressure drop or massflow) */
  bool Streamwise_Periodic_Temperature; /*!< \brief Use real periodicity for Energy equation or otherwise outlet source
                                           term. */
  su2double Streamwise_Periodic_PressureDrop;   /*!< \brief Value of prescribed pressure drop [Pa] which results in an
                                                   artificial body force vector. */
  su2double Streamwise_Periodic_TargetMassFlow; /*!< \brief Value of prescribed massflow [kg/s] which results in an
                                                   delta p and therefore an artificial body force vector. */
  su2double
      Streamwise_Periodic_OutletHeat; /*!< /brief Heatflux boundary [W/m^2] imposed at streamwise periodic outlet. */

  su2double* FreeStreamTurboNormal; /*!< \brief Direction to initialize the flow in turbomachinery computation */
  su2double Restart_Bandwidth_Agg;  /*!< \brief The aggregate of the bandwidth for writing binary restarts (to be
                                       averaged later). */
  su2double Max_Vel2;         /*!< \brief The maximum velocity^2 in the domain for the incompressible preconditioner. */
  bool topology_optimization; /*!< \brief If the structural solver should consider a variable density field to penalize
                                 element stiffness. */
  string
      top_optim_output_file; /*!< \brief File to where the derivatives w.r.t. element densities will be written to. */
  su2double simp_exponent;   /*!< \brief Exponent for the density-based stiffness penalization of the SIMP method. */
  su2double simp_minimum_stiffness;       /*!< \brief Lower bound for the stiffness penalization of the SIMP method. */
  ENUM_FILTER_KERNEL* top_optim_kernels;  /*!< \brief The kernels to use. */
  unsigned short top_optim_nKernel;       /*!< \brief Number of kernels specified. */
  unsigned short top_optim_nKernelParams; /*!< \brief Number of kernel parameters specified. */
  unsigned short top_optim_nRadius;       /*!< \brief Number of radius values specified. */
  unsigned short top_optim_search_lim;    /*!< \brief Limit the maximum "logical radius" considered during filtering. */
  su2double* top_optim_kernel_params;     /*!< \brief The kernel parameters. */
  su2double* top_optim_filter_radius;     /*!< \brief Radius of the filter(s) used on the design density for topology
                                             optimization. */
  ENUM_PROJECTION_FUNCTION top_optim_proj_type; /*!< \brief The projection function used in topology optimization. */
  su2double top_optim_proj_param;               /*!< \brief The value of the parameter for the projection function. */
  bool HeatSource;                   /*!< \brief Flag to know if there is a volumetric heat source on the flow. */
  su2double ValHeatSource;           /*!< \brief Value of the volumetric heat source on the flow (W/m3). */
  su2double Heat_Source_Rot_Z;       /*!< \brief Rotation of the volumetric heat source on the Z axis. */
  RADIATION_MODEL Kind_Radiation;    /*!< \brief Kind of radiation model used. */
  P1_INIT Kind_P1_Init;              /*!< \brief Kind of initialization used in the P1 model. */
  su2double Absorption_Coeff,        /*!< \brief Absorption coefficient of the medium (radiation). */
      Scattering_Coeff;              /*!< \brief Scattering coefficient of the medium (radiation). */
  unsigned short nMarker_Emissivity; /*!< \brief Number of markers for which the emissivity is defined. */
  string* Marker_Emissivity;         /*!< \brief Wall markers with defined emissivity. */
  su2double* Wall_Emissivity;        /*!< \brief Emissivity of the wall. */
  bool Radiation;                    /*!< \brief Determines if a radiation model is incorporated. */
  su2double CFL_Rad;                 /*!< \brief CFL Number for the radiation solver. */

  array<su2double, 5> default_cfl_adapt; /*!< \brief Default CFL adapt param array for the COption class. */
  su2double vel_init[3],                 /*!< \brief initial velocity array for the COption class. */
      vel_inf[3],                        /*!< \brief freestream velocity array for the COption class. */
      eng_cyl[7],                        /*!< \brief engine box array for the COption class. */
      eng_val[5],                        /*!< \brief engine box array values for the COption class. */
      jst_coeff[2],                      /*!< \brief artificial dissipation (flow) array for the COption class. */
      ffd_coeff[3],                      /*!< \brief artificial dissipation (flow) array for the COption class. */
      mixedout_coeff[3],                 /*!< \brief default mixedout algorithm coefficients for the COption class. */
      rampRotFrame_coeff[3],             /*!< \brief ramp rotating frame coefficients for the COption class. */
      rampOutPres_coeff[3],              /*!< \brief ramp outlet pressure coefficients for the COption class. */
      jst_adj_coeff[2],                  /*!< \brief artificial dissipation (adjoint) array for the COption class. */
      ad_coeff_heat[2],                  /*!< \brief artificial dissipation (heat) array for the COption class. */
      mesh_box_length[3],                /*!< \brief mesh box length for the COption class. */
      mesh_box_offset[3],                /*!< \brief mesh box offset for the COption class. */
      geo_loc[2],                        /*!< \brief SU2_GEO section locations array for the COption class. */
      distortion[2],                     /*!< \brief SU2_GEO section locations array for the COption class. */
      ea_lim[3],                         /*!< \brief equivalent area limit array for the COption class. */
      grid_fix[6],                       /*!< \brief fixed grid (non-deforming region) array for the COption class. */
      htp_axis[2],                       /*!< \brief HTP axis for the COption class. */
      ffd_axis[3],                       /*!< \brief FFD axis for the COption class. */
      inc_crit[3],                       /*!< \brief incremental criteria array for the COption class. */
      extrarelfac[2],                    /*!< \brief extra relaxation factor for Giles BC in the COption class. */
      sineload_coeff[3],                 /*!< \brief values for a sine load. */
      body_force[3],                     /*!< \brief body force vector for the COption class. */
      nacelle_location[5],               /*!< \brief Location of the nacelle. */
      hs_axes[3],   /*!< \brief principal axes (x, y, z) of the ellipsoid containing the heat source. */
      hs_center[3]; /*!< \brief position of the center of the heat source. */

  UPWIND Riemann_Solver_FEM; /*!< \brief Riemann solver chosen for the DG method. */
  su2double
      Quadrature_Factor_Straight; /*!< \brief Factor applied during quadrature of elements with a constant Jacobian. */
  su2double Quadrature_Factor_Curved;       /*!< \brief Factor applied during quadrature of elements with a non-constant
                                               Jacobian. */
  su2double Quadrature_Factor_Time_ADER_DG; /*!< \brief Factor applied during quadrature in time for ADER-DG. */
  su2double Theta_Interior_Penalty_DGFEM; /*!< \brief Factor for the symmetrizing terms in the DG discretization of the
                                             viscous fluxes. */
  unsigned short byteAlignmentMatMul;     /*!< \brief Number of bytes in the vectorization direction for the matrix
                                             multiplication. Multiple of 64. */
  unsigned short sizeMatMulPadding; /*!< \brief The matrix size in the vectorization direction padded to a multiple
                                       of 8. Computed from byteAlignmentMatMul. */
  bool Compute_Entropy;             /*!< \brief Whether or not to compute the entropy in the fluid model. */
  bool Use_Lumped_MassMatrix_DGFEM; /*!< \brief Whether or not to use the lumped mass matrix for DGFEM. */
  bool Jacobian_Spatial_Discretization_Only; /*!< \brief Flag to know if only the exact Jacobian of the spatial
                                                discretization must be computed. */
  bool Compute_Average; /*!< \brief Whether or not to compute averages for unsteady simulations in FV or DG solver. */
  unsigned short Comm_Level;                        /*!< \brief Level of MPI communications to be performed. */
=======
  bool SpatialFourier;              /*!< \brief option for computing the fourier transforms for subsonic non-reflecting BC. */
  bool RampRotatingFrame;           /*!< \brief option for ramping up or down the Rotating Frame values */
  bool RampOutletPressure;          /*!< \brief option for ramping up or down the outlet pressure */
  su2double AverageMachLimit;           /*!< \brief option for turbulent mixingplane */
  su2double FinalRotation_Rate_Z;       /*!< \brief Final rotation rate Z if Ramp rotating frame is activated. */
  su2double FinalOutletPressure;        /*!< \brief Final outlet pressure if Ramp outlet pressure is activated. */
  su2double MonitorOutletPressure;      /*!< \brief Monitor outlet pressure if Ramp outlet pressure is activated. */
  array<su2double, N_POLY_COEFFS> cp_polycoeffs{{0.0}};  /*!< \brief Array for specific heat polynomial coefficients. */
  array<su2double, N_POLY_COEFFS> mu_polycoeffs{{0.0}};  /*!< \brief Array for viscosity polynomial coefficients. */
  array<su2double, N_POLY_COEFFS> kt_polycoeffs{{0.0}};  /*!< \brief Array for thermal conductivity polynomial coefficients. */
  bool Body_Force;                      /*!< \brief Flag to know if a body force is included in the formulation. */

  ENUM_STREAMWISE_PERIODIC Kind_Streamwise_Periodic; /*!< \brief Kind of Streamwise periodic flow (pressure drop or massflow) */
  bool Streamwise_Periodic_Temperature;              /*!< \brief Use real periodicity for Energy equation or otherwise outlet source term. */
  su2double Streamwise_Periodic_PressureDrop;        /*!< \brief Value of prescribed pressure drop [Pa] which results in an artificial body force vector. */
  su2double Streamwise_Periodic_TargetMassFlow;      /*!< \brief Value of prescribed massflow [kg/s] which results in an delta p and therefore an artificial body force vector. */
  su2double Streamwise_Periodic_OutletHeat;          /*!< /brief Heatflux boundary [W/m^2] imposed at streamwise periodic outlet. */

  su2double *FreeStreamTurboNormal;     /*!< \brief Direction to initialize the flow in turbomachinery computation */
  su2double Restart_Bandwidth_Agg;      /*!< \brief The aggregate of the bandwidth for writing binary restarts (to be averaged later). */
  su2double Max_Vel2;                   /*!< \brief The maximum velocity^2 in the domain for the incompressible preconditioner. */
  bool topology_optimization;           /*!< \brief If the structural solver should consider a variable density field to penalize element stiffness. */
  string top_optim_output_file;         /*!< \brief File to where the derivatives w.r.t. element densities will be written to. */
  su2double simp_exponent;              /*!< \brief Exponent for the density-based stiffness penalization of the SIMP method. */
  su2double simp_minimum_stiffness;     /*!< \brief Lower bound for the stiffness penalization of the SIMP method. */
  ENUM_FILTER_KERNEL* top_optim_kernels;   /*!< \brief The kernels to use. */
  unsigned short top_optim_nKernel;        /*!< \brief Number of kernels specified. */
  unsigned short top_optim_nKernelParams;  /*!< \brief Number of kernel parameters specified. */
  unsigned short top_optim_nRadius;        /*!< \brief Number of radius values specified. */
  unsigned short top_optim_search_lim;     /*!< \brief Limit the maximum "logical radius" considered during filtering. */
  su2double *top_optim_kernel_params;  /*!< \brief The kernel parameters. */
  su2double *top_optim_filter_radius;  /*!< \brief Radius of the filter(s) used on the design density for topology optimization. */
  ENUM_PROJECTION_FUNCTION top_optim_proj_type;  /*!< \brief The projection function used in topology optimization. */
  su2double top_optim_proj_param;      /*!< \brief The value of the parameter for the projection function. */
  bool HeatSource;                     /*!< \brief Flag to know if there is a volumetric heat source on the flow. */
  su2double ValHeatSource;             /*!< \brief Value of the volumetric heat source on the flow (W/m3). */
  su2double Heat_Source_Rot_Z;         /*!< \brief Rotation of the volumetric heat source on the Z axis. */
  RADIATION_MODEL Kind_Radiation;      /*!< \brief Kind of radiation model used. */
  P1_INIT Kind_P1_Init;                /*!< \brief Kind of initialization used in the P1 model. */
  su2double Absorption_Coeff,          /*!< \brief Absorption coefficient of the medium (radiation). */
  Scattering_Coeff;                    /*!< \brief Scattering coefficient of the medium (radiation). */
  unsigned short nMarker_Emissivity;   /*!< \brief Number of markers for which the emissivity is defined. */
  string *Marker_Emissivity;           /*!< \brief Wall markers with defined emissivity. */
  su2double *Wall_Emissivity;          /*!< \brief Emissivity of the wall. */
  bool Radiation;                      /*!< \brief Determines if a radiation model is incorporated. */
  su2double CFL_Rad;                   /*!< \brief CFL Number for the radiation solver. */

  array<su2double,5> default_cfl_adapt;  /*!< \brief Default CFL adapt param array for the COption class. */
  su2double vel_init[3], /*!< \brief initial velocity array for the COption class. */
  vel_inf[3],            /*!< \brief freestream velocity array for the COption class. */
  eng_cyl[7],            /*!< \brief engine box array for the COption class. */
  eng_val[5],            /*!< \brief engine box array values for the COption class. */
  jst_coeff[2],          /*!< \brief artificial dissipation (flow) array for the COption class. */
  ffd_coeff[3],          /*!< \brief artificial dissipation (flow) array for the COption class. */
  mixedout_coeff[3],     /*!< \brief default mixedout algorithm coefficients for the COption class. */
  rampRotFrame_coeff[3], /*!< \brief ramp rotating frame coefficients for the COption class. */
  rampOutPres_coeff[3],  /*!< \brief ramp outlet pressure coefficients for the COption class. */
  jst_adj_coeff[2],      /*!< \brief artificial dissipation (adjoint) array for the COption class. */
  mesh_box_length[3],    /*!< \brief mesh box length for the COption class. */
  mesh_box_offset[3],    /*!< \brief mesh box offset for the COption class. */
  geo_loc[2],            /*!< \brief SU2_GEO section locations array for the COption class. */
  distortion[2],         /*!< \brief SU2_GEO section locations array for the COption class. */
  ea_lim[3],             /*!< \brief equivalent area limit array for the COption class. */
  grid_fix[6],           /*!< \brief fixed grid (non-deforming region) array for the COption class. */
  htp_axis[2],           /*!< \brief HTP axis for the COption class. */
  ffd_axis[3],           /*!< \brief FFD axis for the COption class. */
  inc_crit[3],           /*!< \brief incremental criteria array for the COption class. */
  extrarelfac[2],        /*!< \brief extra relaxation factor for Giles BC in the COption class. */
  sineload_coeff[3],     /*!< \brief values for a sine load. */
  body_force[3],         /*!< \brief body force vector for the COption class. */
  nacelle_location[5],   /*!< \brief Location of the nacelle. */
  hs_axes[3],            /*!< \brief principal axes (x, y, z) of the ellipsoid containing the heat source. */
  hs_center[3];          /*!< \brief position of the center of the heat source. */

  UPWIND Riemann_Solver_FEM;         /*!< \brief Riemann solver chosen for the DG method. */
  su2double Quadrature_Factor_Straight;      /*!< \brief Factor applied during quadrature of elements with a constant Jacobian. */
  su2double Quadrature_Factor_Curved;        /*!< \brief Factor applied during quadrature of elements with a non-constant Jacobian. */
  su2double Quadrature_Factor_Time_ADER_DG;  /*!< \brief Factor applied during quadrature in time for ADER-DG. */
  su2double Theta_Interior_Penalty_DGFEM;    /*!< \brief Factor for the symmetrizing terms in the DG discretization of the viscous fluxes. */
  unsigned short byteAlignmentMatMul;        /*!< \brief Number of bytes in the vectorization direction for the matrix multiplication. Multipe of 64. */
  unsigned short sizeMatMulPadding;          /*!< \brief The matrix size in the vectorization direction padded to a multiple of 8. Computed from byteAlignmentMatMul. */
  bool Compute_Entropy;                      /*!< \brief Whether or not to compute the entropy in the fluid model. */
  bool Use_Lumped_MassMatrix_DGFEM;          /*!< \brief Whether or not to use the lumped mass matrix for DGFEM. */
  bool Jacobian_Spatial_Discretization_Only; /*!< \brief Flag to know if only the exact Jacobian of the spatial discretization must be computed. */
  bool Compute_Average;                      /*!< \brief Whether or not to compute averages for unsteady simulations in FV or DG solver. */
  unsigned short Comm_Level;                 /*!< \brief Level of MPI communications to be performed. */
>>>>>>> 7f36c835
  VERIFICATION_SOLUTION Kind_Verification_Solution; /*!< \brief Verification solution for accuracy assessment. */

  bool Time_Domain;         /*!< \brief Determines if the multi-zone problem is solved in time-domain */
  unsigned long nOuterIter, /*!< \brief Determines the number of outer iterations in the multi-zone problem */
      nInnerIter,           /*!< \brief Determines the number of inner iterations in each multi-zone block */
      nTimeIter,            /*!< \brief Determines the number of time iterations in the multi-zone problem */
      nIter,                /*!< \brief Determines the number of pseudo-time iterations in a single-zone problem */
      Restart_Iter;         /*!< \brief Determines the restart iteration in the multi-zone problem */
  su2double Time_Step;      /*!< \brief Determines the time step for the multi-zone problem */
  su2double Max_Time;       /*!< \brief Determines the maximum time for the time-domain problems */

  unsigned long HistoryWrtFreq[3], /*!< \brief Array containing history writing frequencies for timer iter, outer iter,
                                      inner iter */
      ScreenWrtFreq[3]; /*!< \brief Array containing screen writing frequencies for timer iter, outer iter, inner iter
                         */
  OUTPUT_TYPE* VolumeOutputFiles;          /*!< \brief File formats to output */
  unsigned short nVolumeOutputFiles = 0;   /*!< \brief Number of File formats to output */
  unsigned short nVolumeOutputFrequencies; /*!< \brief Number of frequencies for the volume outputs */
<<<<<<< HEAD
  unsigned long* VolumeOutputFrequencies;  /*!< \brief list containing the writing frequencies */

  bool Multizone_Mesh;               /*!< \brief Determines if the mesh contains multiple zones. */
  bool SinglezoneDriver;             /*!< \brief Determines if the single-zone driver is used. (TEMPORARY) */
  bool Wrt_ZoneConv;                 /*!< \brief Write the convergence history of each individual zone to screen. */
  bool Wrt_ZoneHist;                 /*!< \brief Write the convergence history of each individual zone to file. */
  bool SpecialOutput,                /*!< \brief Determines if the special output is written. */
      Wrt_ForcesBreakdown;           /*!< \brief Determines if the forces breakdown file is written. */
  string *ScreenOutput,              /*!< \brief Kind of the screen output. */
      *HistoryOutput, *VolumeOutput; /*!< \brief Kind of the output printed to the history file. */
  unsigned short nScreenOutput,      /*!< \brief Number of screen output variables (max: 6). */
      nHistoryOutput, nVolumeOutput; /*!< \brief Number of variables printed to the history file. */
  bool Multizone_Residual;           /*!< \brief Determines if memory should be allocated for the multi-zone residual. */
  SST_ParsedOptions sstParsedOptions; /*!< \brief Additional parameters for the SST turbulence model. */
  SA_ParsedOptions saParsedOptions;   /*!< \brief Additional parameters for the SA turbulence model. */
  su2double uq_delta_b;               /*!< \brief Parameter used to perturb eigenvalues of Reynolds Stress Matrix */
  unsigned short eig_val_comp;        /*!< \brief Parameter used to determine type of eigenvalue perturbation */
  su2double uq_urlx;                  /*!< \brief Under-relaxation factor */
  bool uq_permute;                    /*!< \brief Permutation of eigenvectors */
=======
  unsigned long *VolumeOutputFrequencies; /*!< \brief list containing the writing frequencies */

  bool Multizone_Mesh;            /*!< \brief Determines if the mesh contains multiple zones. */
  bool Wrt_ZoneConv;              /*!< \brief Write the convergence history of each individual zone to screen. */
  bool Wrt_ZoneHist;              /*!< \brief Write the convergence history of each individual zone to file. */
  bool SpecialOutput,             /*!< \brief Determines if the special output is written. */
  Wrt_ForcesBreakdown;            /*!< \brief Determines if the forces breakdown file is written. */
  string *ScreenOutput,           /*!< \brief Kind of the screen output. */
  *HistoryOutput, *VolumeOutput;  /*!< \brief Kind of the output printed to the history file. */
  unsigned short nScreenOutput,   /*!< \brief Number of screen output variables (max: 6). */
  nHistoryOutput, nVolumeOutput;  /*!< \brief Number of variables printed to the history file. */
  bool Multizone_Residual;        /*!< \brief Determines if memory should be allocated for the multizone residual. */
  SST_ParsedOptions sstParsedOptions; /*!< \brief Additional parameters for the SST turbulence model. */
  SA_ParsedOptions saParsedOptions;   /*!< \brief Additional parameters for the SA turbulence model. */
  LM_ParsedOptions lmParsedOptions;   /*!< \brief Additional parameters for the LM transition model. */
  su2double uq_delta_b;         /*!< \brief Parameter used to perturb eigenvalues of Reynolds Stress Matrix */
  unsigned short eig_val_comp;  /*!< \brief Parameter used to determine type of eigenvalue perturbation */
  su2double uq_urlx;            /*!< \brief Under-relaxation factor */
  bool uq_permute;              /*!< \brief Permutation of eigenvectors */
>>>>>>> 7f36c835

  unsigned long pastix_fact_freq; /*!< \brief (Re-)Factorization frequency for PaStiX */
  unsigned short pastix_verb_lvl; /*!< \brief Verbosity level for PaStiX */
  unsigned short pastix_fill_lvl; /*!< \brief Fill level for PaStiX ILU */

  string caseName; /*!< \brief Name of the current case */

  unsigned long
      edgeColorGroupSize; /*!< \brief Size of the edge groups colored for OpenMP parallelization of edge loops. */

  INLET_SPANWISE_INTERP
      Kind_InletInterpolationFunction; /*!brief type of spanwise interpolation function to use for the inlet face. */
  INLET_INTERP_TYPE
      Kind_Inlet_InterpolationType; /*!brief type of spanwise interpolation data to use for the inlet face. */
  bool PrintInlet_InterpolatedData; /*!brief option for printing the interpolated data file. */

  /*--- libROM configure options ---*/
  bool libROM;                /*!< \brief Toggle saving to libROM. */
  string libROMbase_FileName; /*!< \brief Base filename for libROM file saving. */
  POD_KIND POD_Basis_Gen;     /*!< \brief Type of POD basis generation (static or incremental). */
  unsigned short maxBasisDim, /*!< \brief Maximum number of POD basis dimensions. */
      rom_save_freq;          /*!< \brief Frequency of unsteady time steps to save. */

  unsigned short nSpecies; /*!< \brief Number of transported species equations (for NEMO and species transport)*/

  /* other NEMO configure options*/
<<<<<<< HEAD
  unsigned short nSpecies_Cat_Wall,     /*!< \brief No. of species for a catalytic wall. */
      iWall_Catalytic,                  /*!< \brief Iterator over catalytic walls. */
      nWall_Catalytic;                  /*!< \brief No. of catalytic walls. */
  su2double *Gas_Composition,           /*!< \brief Initial mass fractions of flow [dimensionless]. */
      *Supercatalytic_Wall_Composition, /*!< \brief Supercatalytic wall mass fractions [dimensionless]. */
      pnorm_heat;                       /*!< \brief pnorm for heat-flux. */
  bool frozen,                          /*!< \brief Flag for determining if mixture is frozen. */
      ionization,                       /*!< \brief Flag for determining if free electron gas is in the mixture. */
      vt_transfer_res_limit, /*!< \brief Flag for determining if residual limiting for source term VT-transfer is used.
                              */
      monoatomic,            /*!< \brief Flag for monoatomic mixture. */
      Supercatalytic_Wall;   /*!< \brief Flag for supercatalytic wall. */
  string GasModel,           /*!< \brief Gas Model. */
      *Wall_Catalytic;       /*!< \brief Pointer to catalytic walls. */
  TRANSCOEFFMODEL Kind_TransCoeffModel; /*!< \brief Transport coefficient Model for NEMO solver. */
  su2double CatalyticEfficiency;        /*!< \brief Wall catalytic efficiency. */
=======
  unsigned short nSpecies_Cat_Wall,         /*!< \brief No. of species for a catalytic wall. */
  nSpecies_inlet,                           /*!< \brief No. of species for NEMO inlet. */
  iWall_Catalytic,                          /*!< \brief Iterator over catalytic walls. */
  nWall_Catalytic;                          /*!< \brief No. of catalytic walls. */
  su2double *Gas_Composition,               /*!< \brief Initial mass fractions of flow [dimensionless]. */
  *Supercatalytic_Wall_Composition,         /*!< \brief Supercatalytic wall mass fractions [dimensionless]. */
  pnorm_heat;                               /*!< \brief pnorm for heat-flux. */
  bool frozen,                              /*!< \brief Flag for determining if mixture is frozen. */
  ionization,                               /*!< \brief Flag for determining if free electron gas is in the mixture. */
  vt_transfer_res_limit,                    /*!< \brief Flag for determining if residual limiting for source term VT-transfer is used. */
  monoatomic,                               /*!< \brief Flag for monoatomic mixture. */
  Supercatalytic_Wall;                      /*!< \brief Flag for supercatalytic wall. */
  string GasModel,                          /*!< \brief Gas Model. */
  *Wall_Catalytic;                          /*!< \brief Pointer to catalytic walls. */
  TRANSCOEFFMODEL   Kind_TransCoeffModel;   /*!< \brief Transport coefficient Model for NEMO solver. */
  su2double CatalyticEfficiency;            /*!< \brief Wall catalytic efficiency. */
  su2double *Inlet_MassFrac;                /*!< \brief Specified Mass fraction vectors for NEMO inlet boundaries. */
  su2double Inlet_Temperature_ve;           /*!< \brief Specified Tve for supersonic inlet boundaries (NEMO solver). */
>>>>>>> 7f36c835

  /*--- Additional species solver options ---*/
  bool Species_Clipping;           /*!< \brief Boolean that activates solution clipping for scalar transport. */
  su2double* Species_Clipping_Max; /*!< \brief Maximum value of clipping for scalar transport. */
  su2double* Species_Clipping_Min; /*!< \brief Minimum value of clipping for scalar transport. */
  unsigned short nSpecies_Clipping_Max,
      nSpecies_Clipping_Min; /*!< \brief Number of entries of SPECIES_CLIPPING_MIN/MAX */
  bool Species_StrongBC;     /*!< \brief Boolean whether strong BC's are used for in- outlet of the species solver. */
  su2double* Species_Init;   /*!< \brief Initial uniform value for scalar transport. */
  unsigned short nSpecies_Init; /*!< \brief Number of entries of SPECIES_INIT */

  /*!
   * \brief Set the default values of config options not set in the config file using another config object.
   * \param config - Config object to use the default values from.
   */
  void SetDefaultFromConfig(CConfig* config);

  /*!
   * \brief Set default values for all options not yet set.
   */
  void SetDefault();

  /*--- all_options is a map containing all of the options. This is used during config file parsing
   to track the options which have not been set (so the default values can be used). Without this map
   there would be no list of all the config file options. ---*/

  map<string, bool> all_options;

  /*--- brief param is a map from the option name (config file string) to its decoder (the specific child
   class of COptionBase that turns the string into a value) ---*/

  map<string, COptionBase*> option_map;

  // All of the addXxxOptions take in the name of the option, and a reference to the field of that option
  // in the option structure. Depending on the specific type, it may take in a default value, and may
  // take in extra options. The addXxxOptions mostly follow the same pattern, so please see addDoubleOption
  // for detailed comments.
  //
  // List options are those that can be an unknown number of elements, and also take in a reference to
  // an integer. This integer will be populated with the number of elements of that type unmarshaled.
  //
  // Array options are those with a fixed number of elements.
  //
  // List and Array options should also be able to be specified with the string "NONE" indicating that there
  // are no elements. This allows the option to be present in a config file but left blank.

  /*!< \brief addDoubleOption creates a config file parser for an option with the given name whose
   value can be represented by a su2double.*/

<<<<<<< HEAD
  void addDoubleOption(const string name, su2double& option_field, su2double default_value);

  void addStringOption(const string name, string& option_field, string default_value);

  void addIntegerOption(const string name, int& option_field, int default_value);

  void addUnsignedLongOption(const string name, unsigned long& option_field, unsigned long default_value);

  void addUnsignedShortOption(const string name, unsigned short& option_field, unsigned short default_value);

  void addLongOption(const string name, long& option_field, long default_value);

  void addBoolOption(const string name, bool& option_field, bool default_value);
=======
  void addDoubleOption(const string& name, su2double & option_field, su2double default_value);

  void addStringOption(const string& name, string & option_field, string default_value);

  void addIntegerOption(const string& name, int & option_field, int default_value);

  void addUnsignedLongOption(const string& name, unsigned long & option_field, unsigned long default_value);

  void addUnsignedShortOption(const string& name, unsigned short & option_field, unsigned short default_value);

  void addLongOption(const string& name, long & option_field, long default_value);

  void addBoolOption(const string& name, bool & option_field, bool default_value);
>>>>>>> 7f36c835

  // enum types work differently than all of the others because there are a small number of valid
  // string entries for the type. One must also provide a list of all the valid strings of that type.
  template <class Tenum, class Tfield>
  void addEnumOption(const string name, Tfield& option_field, const map<string, Tenum>& enum_map, Tenum default_value);

  // input_size is the number of options read in from the config file
  template <class Tenum, class Tfield>
  void addEnumListOption(const string name, unsigned short& input_size, Tfield*& option_field,
                         const map<string, Tenum>& enum_map);

  void addDoubleArrayOption(const string& name, const int size, su2double* option_field);

  void addUShortArrayOption(const string& name, const int size, unsigned short* option_field);

<<<<<<< HEAD
  void addDoubleListOption(const string name, unsigned short& size, su2double*& option_field);

  void addShortListOption(const string name, unsigned short& size, short*& option_field);

  void addUShortListOption(const string name, unsigned short& size, unsigned short*& option_field);

  void addULongListOption(const string name, unsigned short& size, unsigned long*& option_field);

  void addStringListOption(const string name, unsigned short& num_marker, string*& option_field);

  void addConvectOption(const string name, unsigned short& space_field, CENTERED& centered_field, UPWIND& upwind_field);

  void addConvectFEMOption(const string name, unsigned short& space_field, unsigned short& fem_field);

  void addMathProblemOption(const string name, bool& ContinuousAdjoint, const bool& ContinuousAdjoint_default,
                            bool& DiscreteAdjoint, const bool& DiscreteAdjoint_default, bool& Restart_Flow,
                            const bool& Restart_Flow_default);

  void addDVParamOption(const string name, unsigned short& nDV_field, su2double**& paramDV, string*& FFDTag,
                        unsigned short*& design_variable);

  void addDVValueOption(const string name, unsigned short*& nDVValue_field, su2double**& valueDV,
                        unsigned short& nDV_field, su2double**& paramDV, unsigned short*& design_variable);

  void addFFDDefOption(const string name, unsigned short& nFFD_field, su2double**& coordFFD, string*& FFDTag);

  void addFFDDegreeOption(const string name, unsigned short& nFFD_field, unsigned short**& degreeFFD);

  void addStringDoubleListOption(const string name, unsigned short& list_size, string*& string_field,
                                 su2double*& double_field);

  void addInletOption(const string name, unsigned short& nMarker_Inlet, string*& Marker_Inlet, su2double*& Ttotal,
                      su2double*& Ptotal, su2double**& FlowDir);

  void addInletSpeciesOption(const string name, unsigned short& nMarker_Inlet_Species, string*& Marker_Inlet_Species,
                             su2double**& inlet_species_val, unsigned short& nSpecies_per_Inlet);

  void addInletTurbOption(const string name, unsigned short& nMarker_Inlet_Turb, string*& Marker_Inlet_Turb,
                          su2double**& Turb_Properties, unsigned short& nTurb_Properties);
=======
  void addDoubleListOption(const string& name, unsigned short & size, su2double * & option_field);

  void addShortListOption(const string& name, unsigned short & size, short * & option_field);

  void addUShortListOption(const string& name, unsigned short & size, unsigned short * & option_field);

  void addULongListOption(const string& name, unsigned short & size, unsigned long * & option_field);

  void addStringListOption(const string& name, unsigned short & num_marker, string* & option_field);

  void addConvectOption(const string& name, unsigned short & space_field, CENTERED & centered_field, UPWIND & upwind_field);

  void addConvectFEMOption(const string& name, unsigned short & space_field, unsigned short & fem_field);

  void addMathProblemOption(const string& name, bool & ContinuousAdjoint, const bool & ContinuousAdjoint_default,
                            bool & DiscreteAdjoint, const bool & DiscreteAdjoint_default,
                            bool & Restart_Flow, const bool & Restart_Flow_default);

  void addDVParamOption(const string& name, unsigned short & nDV_field, su2double** & paramDV, string* & FFDTag,
                        unsigned short* & design_variable);

  void addDVValueOption(const string& name, unsigned short* & nDVValue_field, su2double** & valueDV, unsigned short & nDV_field,  su2double** & paramDV,
                        unsigned short* & design_variable);

  void addFFDDefOption(const string& name, unsigned short & nFFD_field, su2double** & coordFFD, string* & FFDTag);

  void addFFDDegreeOption(const string& name, unsigned short & nFFD_field, unsigned short** & degreeFFD);

  void addStringDoubleListOption(const string& name, unsigned short & list_size, string * & string_field,
                                 su2double* & double_field);

  void addInletOption(const string& name, unsigned short & nMarker_Inlet, string * & Marker_Inlet,
                      su2double* & Ttotal, su2double* & Ptotal, su2double** & FlowDir);

  void addInletSpeciesOption(const string& name, unsigned short & nMarker_Inlet_Species, string * & Marker_Inlet_Species,
                             su2double** & inlet_species_val, unsigned short & nSpecies_per_Inlet);

  void addInletTurbOption(const string& name, unsigned short& nMarker_Inlet_Turb, string*& Marker_Inlet_Turb,
                          su2double** & Turb_Properties, unsigned short & nTurb_Properties);
>>>>>>> 7f36c835

  template <class Tenum>
  void addRiemannOption(const string name, unsigned short& nMarker_Riemann, string*& Marker_Riemann,
                        unsigned short*& option_field, const map<string, Tenum>& enum_map, su2double*& var1,
                        su2double*& var2, su2double**& FlowDir);

  template <class Tenum>
  void addGilesOption(const string name, unsigned short& nMarker_Giles, string*& Marker_Giles,
                      unsigned short*& option_field, const map<string, Tenum>& enum_map, su2double*& var1,
                      su2double*& var2, su2double**& FlowDir, su2double*& relaxfactor1, su2double*& relaxfactor2);

<<<<<<< HEAD
  void addExhaustOption(const string name, unsigned short& nMarker_Exhaust, string*& Marker_Exhaust, su2double*& Ttotal,
                        su2double*& Ptotal);
=======
  void addExhaustOption(const string& name, unsigned short & nMarker_Exhaust, string * & Marker_Exhaust,
                        su2double* & Ttotal, su2double* & Ptotal);
>>>>>>> 7f36c835

  void addPeriodicOption(const string& name, unsigned short& nMarker_PerBound, string*& Marker_PerBound,
                         string*& Marker_PerDonor, su2double**& RotCenter, su2double**& RotAngles,
                         su2double**& Translation);

  void addTurboPerfOption(const string& name, unsigned short& nMarker_TurboPerf, string*& Marker_TurboBoundIn,
                          string*& Marker_TurboBoundOut);

  void addActDiskOption(const string& name, unsigned short& nMarker_ActDiskInlet, unsigned short& nMarker_ActDiskOutlet,
                        string*& Marker_ActDiskInlet, string*& Marker_ActDiskOutlet, su2double**& ActDisk_PressJump,
                        su2double**& ActDisk_TempJump, su2double**& ActDisk_Omega);

  void addWallFunctionOption(const string& name, unsigned short& list_size, string*& string_field,
                             WALL_FUNCTIONS*& val_Kind_WF, unsigned short**& val_IntInfo_WF,
                             su2double**& val_DoubleInfo_WF);

  void addPythonOption(const string& name);

 public:
  /*!
   * \brief Tags for the different fields in a restart file.
   */
  vector<string> fields;

  /*!
   * \brief Constructor of the class which reads the input file.
   */
  CConfig(char case_filename[MAX_STRING_SIZE], SU2_COMPONENT val_software, bool verb_high);

  /*!
   * \brief Constructor of the class which takes an istream buffer containing the config options.
   */
  CConfig(istream& case_buffer, SU2_COMPONENT val_software, bool verb_high);

  /*!
   * \brief Constructor of the class which reads the input file and uses default options from another config.
   */
  CConfig(CConfig* config, char case_filename[MAX_STRING_SIZE], SU2_COMPONENT val_software, unsigned short val_iZone,
          unsigned short val_nZone, bool verb_high);

  /*!
   * \brief Constructor of the class which reads the input file.
   */
  CConfig(char case_filename[MAX_STRING_SIZE], SU2_COMPONENT val_software);

  /*!
   * \brief Constructor of the class which reads the input file.
   */
  CConfig(char case_filename[MAX_STRING_SIZE], CConfig* config);

  /*!
   * \brief Destructor of the class.
   */
  ~CConfig(void);

  /*!
   * \brief Initialize common fields of the config structure.
   */
  void Init();

  /*!
   * \brief Set the number of zones
   */
  void SetnZone();

  /*!
   * \brief Set the physical dimension of the problem
   */
  void SetnDim();

  /*!
   * \brief Print the header to screen
   * \param val_software - Kind of software component
   */
  void SetHeader(SU2_COMPONENT val_software) const;

  /*!
   * \brief Get the MPI communicator of SU2.
   * \return MPI communicator of SU2.
   */
  SU2_MPI::Comm GetMPICommunicator() const;

  /*!
   * \brief Set the MPI communicator for SU2.
   * \param[in] Communicator - MPI communicator for SU2.
   */
  void SetMPICommunicator(SU2_MPI::Comm Communicator);

  /*!
   * \brief Gets the number of zones in the mesh file.
   * \param[in] val_mesh_filename - Name of the file with the grid information.
   * \param[in] val_format - Format of the file with the grid information.
   * \return Total number of zones in the grid file.
   */
  static unsigned short GetnZone(const string& val_mesh_filename, unsigned short val_format);

  /*!
   * \brief Gets the number of dimensions in the mesh file
   * \param[in] val_mesh_filename - Name of the file with the grid information.
   * \param[in] val_format - Format of the file with the grid information.
   * \return Total number of domains in the grid file.
   */
  static unsigned short GetnDim(const string& val_mesh_filename, unsigned short val_format);

  /*!
   * \brief Initializes pointers to null
   */
  void SetPointersNull(void);

  /*!
   * \brief breaks an input line from the config file into a set of tokens
   * \param[in] str - the input line string
   * \param[out] option_name - the name of the option found at the beginning of the line
   * \param[out] option_value - the tokens found after the "=" sign on the line
   * \return false if the line is empty or a commment, true otherwise
   */
  bool TokenizeString(string& str, string& option_name, vector<string>& option_value);

  /*!
   * \brief Get reference origin for moment computation.
   * \param[in] val_marker - the marker we are monitoring.
   * \return Reference origin (in Cartesians coordinates) for moment computation.
   */
  std::array<su2double, 3> GetRefOriginMoment(unsigned short val_marker) const {
    std::array<su2double, 3> RefOriginMoment{{0.0}};
    if (val_marker < nMarker_Monitoring) {
      RefOriginMoment[0] = RefOriginMoment_X[val_marker];
      RefOriginMoment[1] = RefOriginMoment_Y[val_marker];
      RefOriginMoment[2] = RefOriginMoment_Z[val_marker];
    }
    return RefOriginMoment;
  }

  /*!
   * \brief Get reference origin x-coordinate for moment computation.
   * \param[in] val_marker - the marker we are monitoring.
   * \return Reference origin x-coordinate (in Cartesians coordinates) for moment computation.
   */
  su2double GetRefOriginMoment_X(unsigned short val_marker) const { return RefOriginMoment_X[val_marker]; }

  /*!
   * \brief Get reference origin y-coordinate for moment computation.
   * \param[in] val_marker - the marker we are monitoring.
   * \return Reference origin y-coordinate (in Cartesians coordinates) for moment computation.
   */
  su2double GetRefOriginMoment_Y(unsigned short val_marker) const { return RefOriginMoment_Y[val_marker]; }

  /*!
   * \brief Get reference origin z-coordinate for moment computation.
   * \param[in] val_marker - the marker we are monitoring.
   * \return Reference origin z-coordinate (in Cartesians coordinates) for moment computation.
   */
  su2double GetRefOriginMoment_Z(unsigned short val_marker) const { return RefOriginMoment_Z[val_marker]; }

  /*!
   * \brief Set reference origin x-coordinate for moment computation.
   * \param[in] val_marker - the marker we are monitoring.
   * \param[in] val_origin - New x-coordinate of the mesh motion origin.
   */
  void SetRefOriginMoment_X(unsigned short val_marker, su2double val_origin) {
    RefOriginMoment_X[val_marker] = val_origin;
  }

  /*!
   * \brief Set reference origin y-coordinate for moment computation.
   * \param[in] val_marker - the marker we are monitoring.
   * \param[in] val_origin - New y-coordinate of the mesh motion origin.
   */
  void SetRefOriginMoment_Y(unsigned short val_marker, su2double val_origin) {
    RefOriginMoment_Y[val_marker] = val_origin;
  }

  /*!
   * \brief Set reference origin z-coordinate for moment computation.
   * \param[in] val_marker - the marker we are monitoring.
   * \param[in] val_origin - New z-coordinate of the mesh motion origin.
   */
  void SetRefOriginMoment_Z(unsigned short val_marker, su2double val_origin) {
    RefOriginMoment_Z[val_marker] = val_origin;
  }

  /*!
   * \brief Get index of the upper and lower horizontal plane.
   * \param[in] index - 0 means upper surface, and 1 means lower surface.
   * \return Index of the upper and lower surface.
   */
  string GetPlaneTag(unsigned short index) const { return PlaneTag[index]; }

  /*!
   * \brief Get the integration limits for the equivalent area computation.
   * \param[in] index - 0 means x_min, and 1 means x_max.
   * \return Integration limits for the equivalent area computation.
   */
  su2double GetEA_IntLimit(unsigned short index) const { return ea_lim[index]; }

  /*!
   * \brief Get the integration limits for the equivalent area computation.
   * \param[in] index - 0 means x_min, and 1 means x_max.
   * \return Integration limits for the equivalent area computation.
   */
  su2double GetEA_ScaleFactor(void) const { return EA_ScaleFactor; }

  /*!
   * \brief Get the limit value for the adjoint variables.
   * \return Limit value for the adjoint variables.
   */
  su2double GetAdjointLimit(void) const { return AdjointLimit; }

  /*!
   * \brief Get the coordinates where of the box where the grid is going to be deformed.
   * \return Coordinates where of the box where the grid is going to be deformed.
   */
  const su2double* GetHold_GridFixed_Coord(void) const { return grid_fix; }

  /*!
   * \brief Get the values of subsonic engine.
   * \return Values of subsonic engine.
   */
  const su2double* GetSubsonicEngine_Values(void) const { return eng_val; }

  /*!
   * \brief Get the cycle of a subsonic engine.
   * \return Cyl of a subsonic engine.
   */
  const su2double* GetSubsonicEngine_Cyl(void) const { return eng_cyl; }

  /*!
   * \brief Get the distortion rack.
   * \return Distortion rack.
   */
  const su2double* GetDistortionRack(void) const { return distortion; }

  /*!
   * \brief Get Description of the geometry to be analyzed
   */
  unsigned short GetGeo_Description(void) const { return Geo_Description; }

  /*!
   * \brief Creates a tecplot file to visualize the partition made by the DDC software.
   * \return <code>TRUE</code> if the partition is going to be plotted; otherwise <code>FALSE</code>.
   */
  bool GetExtraOutput(void) const { return ExtraOutput; }

  /*!
   * \brief Heat solver zone with extra screen output.
   * \return Heat solver zone with extra screen output.
   */
  long GetExtraHeatOutputZone(void) const { return ExtraHeatOutputZone; }

  /*!
   * \brief Get the value of the Mach number (velocity divided by speed of sound).
   * \return Value of the Mach number.
   */
  su2double GetMach(void) const { return Mach; }

  /*!
   * \brief Get the value of the Gamma of fluid (ratio of specific heats).
   * \return Value of the constant: Gamma
   */
  su2double GetGamma(void) const { return Gamma; }

  /*!
   * \brief Get the value of the Confinement Parameter.
   * \return Value of the constant: Confinement Parameter
   */
  su2double GetConfinement_Param(void) const { return Confinement_Param; }

  /*!
   * \brief Get the values of the CFL adaption parameters.
   * \return Value of CFL adaption parameter
   */
  su2double GetCFL_AdaptParam(unsigned short val_index) const { return CFL_AdaptParam[val_index]; }

  /*!
   * \brief Get the value of the CFL adaption flag.
   * \return <code>TRUE</code> if CFL adaption is active; otherwise <code>FALSE</code>.
   */
  bool GetCFL_Adapt(void) const { return CFL_Adapt; }

  /*!
   * \brief Get the value of the limits for the sections.
   * \return Value of the limits for the sections.
   */
  su2double GetStations_Bounds(unsigned short val_var) const { return geo_loc[val_var]; }

  /*!
   * \brief Get the value of the vector that connects the Cartesian axis with a sherical or cylindrical one.
   * \return Coordinate of the Axis.
   */
  su2double GetFFD_Axis(unsigned short val_var) const { return ffd_axis[val_var]; }

  /*!
   * \brief Get the value of the bulk modulus.
   * \return Value of the bulk modulus.
   */
  su2double GetBulk_Modulus(void) const { return Bulk_Modulus; }

  /*!
   * \brief Get the epsilon^2 multiplier for Beta in the incompressible preconditioner.
   * \return Value of the epsilon^2 multiplier for Beta in the incompressible preconditioner.
   */
  su2double GetBeta_Factor(void) const { return Beta_Factor; }

  /*!
   * \brief Get the value of specific gas constant.
   * \return Value of the constant: Gamma
   */
  su2double GetGas_Constant(void) const { return Gas_Constant; }

  /*!
   * \brief Get the value of specific gas constant.
   * \return Value of the constant: Gamma
   */
  su2double GetGas_ConstantND(void) const { return Gas_ConstantND; }

  /*!
   * \brief Get the value of the molecular weight for an incompressible ideal gas (g/mol).
   * \return Value of the molecular weight for an incompressible ideal gas (g/mol).
   */
  su2double GetMolecular_Weight(unsigned short val_index = 0) const { return Molecular_Weight[val_index]; }

  /*!
   * \brief Get the value of specific heat at constant pressure.
   * \return Value of the constant: Cp
   */
  su2double GetSpecific_Heat_Cp(unsigned short val_index = 0) const { return Specific_Heat_Cp[val_index]; }

  /*!
   * \brief Get the non-dimensional value of specific heat at constant pressure.
   * \return Value of the non-dim. constant: Cp
   */
  su2double GetSpecific_Heat_CpND(unsigned short val_index = 0) const {
    return Specific_Heat_Cp[val_index] / Gas_Constant_Ref;
  }

  /*!
   * \brief Get the value of wall temperature.
   * \return Value of the constant: Temperature
   */
  su2double GetWallTemperature(void) const { return Wall_Temperature; }

  /*!
   * \brief Get the p-norm for heat-flux objective functions (adjoint problem).
   * \return Value of the heat flux p-norm
   */
  su2double GetPnormHeat(void) const { return pnorm_heat; }

  /*!
   * \brief Get the reference value for the specific gas constant.
   * \return Reference value for the specific gas constant.
   */
  su2double GetGas_Constant_Ref(void) const { return Gas_Constant_Ref; }

  /*!
   * \brief Get the reference value for the heat flux.
   * \return Reference value for the heat flux.
   */
  su2double GetHeat_Flux_Ref(void) const { return Heat_Flux_Ref; }

  /*!
   * \brief Get the value of the freestream temperature.
   * \return Freestream temperature.
   */
  su2double GetTemperature_FreeStream(void) const { return Temperature_FreeStream; }
  /*!
   * \brief Get the value of the freestream vibrational-electronic temperature.
   * \return Freestream vibe-el temperature.
   */
  su2double GetTemperature_ve_FreeStream(void) const { return Temperature_ve_FreeStream; }

  /*!
   * \brief Get the value of the freestream energy.
   * \return Freestream energy.
   */
  su2double GetEnergy_FreeStream(void) const { return Energy_FreeStream; }

  /*!
   * \brief Get the value of the freestream viscosity.
   * \return Freestream viscosity.
   */
  su2double GetViscosity_FreeStream(void) const { return Viscosity_FreeStream; }

  /*!
   * \brief Get the value of the freestream density.
   * \return Freestream density.
   */
  su2double GetDensity_FreeStream(void) const { return Density_FreeStream; }

  /*!
   * \brief Get the magnitude of the free-stream velocity of the fluid.
   * \return Magnitude of the free-stream velocity.
   */
  su2double GetModVel_FreeStream(void) const { return ModVel_FreeStream; }

  /*!
   * \brief Get the non-dimensional magnitude of the free-stream velocity of the fluid.
   * \return Non-dimensional magnitude of the free-stream velocity.
   */
  su2double GetModVel_FreeStreamND(void) const { return ModVel_FreeStreamND; }

  /*!
   * \brief Get the value of the laminar Prandtl number.
   * \return Laminar Prandtl number.
   */
  su2double GetPrandtl_Lam(unsigned short val_index = 0) const { return Prandtl_Lam[val_index]; }

  /*!
   * \brief Get the value of the turbulent Prandtl number.
   * \return Turbulent Prandtl number.
   */
  su2double GetPrandtl_Turb(unsigned short val_index = 0) const { return Prandtl_Turb[val_index]; }

  /*!
   * \brief Get the value of the von Karman constant kappa for turbulence wall modeling.
   * \return von Karman constant.
   */
  su2double GetwallModel_Kappa() const { return wallModel_Kappa; }

  /*!
   * \brief Get the value of the max. number of Newton iterations for turbulence wall modeling.
   * \return Max number of iterations.
   */
  unsigned short GetwallModel_MaxIter() const { return wallModel_MaxIter; }

  /*!
   * \brief Get the value of the relaxation factor for turbulence wall modeling.
   * \return Relaxation factor.
   */
  su2double GetwallModel_RelFac() const { return wallModel_RelFac; }

  /*!
   * \brief Get the value of the minimum Y+ value below which the wall function is deactivated.
   * \return Minimum Y+ value.
   */
  su2double GetwallModel_MinYPlus() const { return wallModel_MinYplus; }

  /*!
   * \brief Get the value of the wall model constant B for turbulence wall modeling.
   * \return Wall model constant B.
   */
  su2double GetwallModel_B() const { return wallModel_B; }

  /*!
   * \brief Get the value of the thermal diffusivity for solids.
   * \return Thermal conductivity (solid).
   */
  su2double GetThermalDiffusivity(void) const { return Thermal_Diffusivity; }

  /*!
   * \brief Get the value of the reference length for non-dimensionalization.
   *        This value should always be 1 internally, and is not user-specified.
   * \return Reference length for non-dimensionalization.
   */
  su2double GetLength_Ref(void) const { return Length_Ref; }

  /*!
   * \brief Get the value of the reference pressure for non-dimensionalization.
   * \return Reference pressure for non-dimensionalization.
   */
  su2double GetPressure_Ref(void) const { return Pressure_Ref; }

  /*!
   * \brief Get the value of the reference energy for non-dimensionalization.
   * \return Reference energy for non-dimensionalization.
   */
  su2double GetEnergy_Ref(void) const { return Energy_Ref; }

  /*!
   * \brief Get the value of the reference temperature for non-dimensionalization.
   * \return Reference temperature for non-dimensionalization.
   */
  su2double GetTemperature_Ref(void) const { return Temperature_Ref; }

  /*!
   * \brief Get the value of the reference temperature for non-dimensionalization.
   * \return Reference temperature for non-dimensionalization.
   */
  su2double GetTemperature_ve_Ref(void) const { return Temperature_ve_Ref; }

  /*!
   * \brief Get the value of the reference density for non-dimensionalization.
   * \return Reference density for non-dimensionalization.
   */
  su2double GetDensity_Ref(void) const { return Density_Ref; }

  /*!
   * \brief Get the value of the reference velocity for non-dimensionalization.
   * \return Reference velocity for non-dimensionalization.
   */
  su2double GetVelocity_Ref(void) const { return Velocity_Ref; }

  /*!
   * \brief Get the value of the reference time for non-dimensionalization.
   * \return Reference time for non-dimensionalization.
   */
  su2double GetTime_Ref(void) const { return Time_Ref; }

  /*!
   * \brief Get the value of the reference viscosity for non-dimensionalization.
   * \return Reference viscosity for non-dimensionalization.
   */
  su2double GetViscosity_Ref(void) const { return Viscosity_Ref; }

  /*!
   * \brief Get the value of the reference viscosity for non-dimensionalization.
   * \return Reference viscosity for non-dimensionalization.
   */
  su2double GetHighlite_Area(void) const { return Highlite_Area; }

  /*!
   * \brief Get the value of the reference viscosity for non-dimensionalization.
   * \return Reference viscosity for non-dimensionalization.
   */
  su2double GetFan_Poly_Eff(void) const { return Fan_Poly_Eff; }

  /*!
   * \brief Get the value of the reference thermal conductivity for non-dimensionalization.
   * \return Reference thermal conductivity for non-dimensionalization.
   */
  su2double GetThermal_Conductivity_Ref(void) const { return Thermal_Conductivity_Ref; }

  /*!
   * \brief Get the value of the reference angular velocity for non-dimensionalization.
   * \return Reference angular velocity for non-dimensionalization.
   */
  su2double GetOmega_Ref(void) const { return Omega_Ref; }

  /*!
   * \brief Get the value of the reference force for non-dimensionalization.
   * \return Reference force for non-dimensionalization.
   */
  su2double GetForce_Ref(void) const { return Force_Ref; }

  /*!
   * \brief Get the value of the non-dimensionalized freestream pressure.
   * \return Non-dimensionalized freestream pressure.
   */
  su2double GetPressure_FreeStream(void) const { return Pressure_FreeStream; }

  /*!
   * \brief Get the value of the non-dimensionalized freestream pressure.
   * \return Non-dimensionalized freestream pressure.
   */
  su2double GetPressure_FreeStreamND(void) const { return Pressure_FreeStreamND; }

  /*!
   * \brief Get the value of the thermodynamic pressure.
   * \return Thermodynamic pressure.
   */
  su2double GetPressure_Thermodynamic(void) const { return Pressure_Thermodynamic; }

  /*!
   * \brief Get the value of the non-dimensionalized thermodynamic pressure.
   * \return Non-dimensionalized thermodynamic pressure.
   */
  su2double GetPressure_ThermodynamicND(void) const { return Pressure_ThermodynamicND; }

  /*!
   * \brief Get the vector of the dimensionalized freestream velocity.
   * \return Dimensionalized freestream velocity vector.
   */
  su2double* GetVelocity_FreeStream(void) { return vel_inf; }
  const su2double* GetVelocity_FreeStream(void) const { return vel_inf; }

  /*!
   * \brief Get the value of the non-dimensionalized freestream temperature.
   * \return Non-dimensionalized freestream temperature.
   */
  su2double GetTemperature_FreeStreamND(void) const { return Temperature_FreeStreamND; }

  /*!
   * \brief Get the value of the non-dimensionalized vibrational-electronic freestream temperature.
   * \return Non-dimensionalized vibrational-electronic freestream temperature.
   */
  su2double GetTemperature_ve_FreeStreamND(void) const { return Temperature_ve_FreeStreamND; }

  /*!
   * \brief Get the value of the non-dimensionalized freestream density.
   * \return Non-dimensionalized freestream density.
   */
  su2double GetDensity_FreeStreamND(void) const { return Density_FreeStreamND; }

  /*!
   * \brief Get the vector of the non-dimensionalized freestream velocity.
   * \return Non-dimensionalized freestream velocity vector.
   */
  su2double* GetVelocity_FreeStreamND(void) { return Velocity_FreeStreamND; }
  const su2double* GetVelocity_FreeStreamND(void) const { return Velocity_FreeStreamND; }

  /*!
   * \brief Get the value of the non-dimensionalized freestream energy.
   * \return Non-dimensionalized freestream energy.
   */
  su2double GetEnergy_FreeStreamND(void) const { return Energy_FreeStreamND; }

  /*!
   * \brief Get the value of the non-dimensionalized freestream viscosity.
   * \return Non-dimensionalized freestream viscosity.
   */
  su2double GetViscosity_FreeStreamND(void) const { return Viscosity_FreeStreamND; }

  /*!
   * \brief Get the value of the non-dimensionalized freestream viscosity.
   * \return Non-dimensionalized freestream viscosity.
   */
  su2double GetTke_FreeStreamND(void) const { return Tke_FreeStreamND; }

  /*!
   * \brief Get the value of the non-dimensionalized freestream viscosity.
   * \return Non-dimensionalized freestream viscosity.
   */
  su2double GetOmega_FreeStreamND(void) const { return Omega_FreeStreamND; }

  /*!
   * \brief Get the value of the non-dimensionalized freestream viscosity.
   * \return Non-dimensionalized freestream viscosity.
   */
  su2double GetTke_FreeStream(void) const { return Tke_FreeStream; }

  /*!
   * \brief Get the value of the non-dimensionalized freestream viscosity.
   * \return Non-dimensionalized freestream viscosity.
   */
  su2double GetOmega_FreeStream(void) const { return Omega_FreeStream; }

  /*!
   * \brief Get the value of the non-dimensionalized freestream intermittency.
   * \return Non-dimensionalized freestream intermittency.
   */
  su2double GetIntermittency_FreeStream(void) const { return Intermittency_FreeStream; }

  /*!
   * \brief Get the value of the freestream momentum thickness Reynolds number.
   * \return Freestream momentum thickness Reynolds number.
   */
  su2double GetReThetaT_FreeStream() const { return ReThetaT_FreeStream; }

  /*!
   * \brief Get the value of the non-dimensionalized freestream turbulence intensity.
   * \return Non-dimensionalized freestream intensity.
   */
  su2double GetTurbulenceIntensity_FreeStream(void) const { return TurbIntensityAndViscRatioFreeStream[0]; }

  /*!
   * \brief Get the value of the non-dimensionalized freestream turbulence intensity.
   * \return Non-dimensionalized freestream intensity.
   */
  su2double GetNuFactor_FreeStream(void) const { return NuFactor_FreeStream; }

  /*!
   * \brief Get the value of the non-dimensionalized engine turbulence intensity.
   * \return Non-dimensionalized engine intensity.
   */
  su2double GetNuFactor_Engine(void) const { return NuFactor_Engine; }

  /*!
   * \brief Get the value of the non-dimensionalized actuator disk turbulence intensity.
   * \return Non-dimensionalized actuator disk intensity.
   */
  su2double GetSecondaryFlow_ActDisk(void) const { return SecondaryFlow_ActDisk; }

  /*!
   * \brief Get the value of the non-dimensionalized actuator disk turbulence intensity.
   * \return Non-dimensionalized actuator disk intensity.
   */
  su2double GetInitial_BCThrust(void) const { return Initial_BCThrust; }

  /*!
   * \brief Get the value of the non-dimensionalized actuator disk turbulence intensity.
   * \return Non-dimensionalized actuator disk intensity.
   */
  void SetInitial_BCThrust(su2double val_bcthrust) { Initial_BCThrust = val_bcthrust; }

  /*!
   * \brief Get the value of the turbulent to laminar viscosity ratio.
   * \return Ratio of turbulent to laminar viscosity ratio.
   */
  su2double GetTurb2LamViscRatio_FreeStream(void) const { return TurbIntensityAndViscRatioFreeStream[1]; }

  /*!
   * \brief Get the value of the Reynolds length.
   * \return Reynolds length.
   */
  su2double GetLength_Reynolds(void) const { return Length_Reynolds; }

  /*!
   * \brief Get the reference area for non dimensional coefficient computation. If the value from the
   *        is 0 then, the code will compute the reference area using the projection of the shape into
   *        the z plane (3D) or the x plane (2D).
   * \return Value of the reference area for coefficient computation.
   */
  su2double GetRefArea(void) const { return RefArea; }

  /*!
   * \brief Get the thermal expansion coefficient.
   * \return Value of the thermal expansion coefficient.
   */
  su2double GetThermal_Expansion_Coeff(void) const { return Thermal_Expansion_Coeff; }

  /*!
   * \brief Get the non-dim. thermal expansion coefficient.
   * \return Value of the non-dim. thermal expansion coefficient.
   */
  su2double GetThermal_Expansion_CoeffND(void) const { return Thermal_Expansion_CoeffND; }

  /*!
   * \brief Set the thermal expansion coefficient.
   * \param[in] val_thermal_expansion - thermal expansion coefficient
   */
  void SetThermal_Expansion_Coeff(su2double val_thermal_expansion) { Thermal_Expansion_Coeff = val_thermal_expansion; }

  /*!
   * \brief Set the non-dim. thermal expansion coefficient.
   * \param[in] val_thermal_expansion - non-dim. thermal expansion coefficient
   */
  void SetThermal_Expansion_CoeffND(su2double val_thermal_expansionnd) {
    Thermal_Expansion_CoeffND = val_thermal_expansionnd;
  }

  /*!
   * \brief Get the value of the reference density for custom incompressible non-dimensionalization.
   * \return Reference density for custom incompressible non-dimensionalization.
   */
  su2double GetInc_Density_Ref(void) const { return Inc_Density_Ref; }

  /*!
   * \brief Get the value of the reference velocity for custom incompressible non-dimensionalization.
   * \return Reference velocity for custom incompressible non-dimensionalization.
   */
  su2double GetInc_Velocity_Ref(void) const { return Inc_Velocity_Ref; }

  /*!
   * \brief Get the value of the reference temperature for custom incompressible non-dimensionalization.
   * \return Reference temperature for custom incompressible non-dimensionalization.
   */
  su2double GetInc_Temperature_Ref(void) const { return Inc_Temperature_Ref; }

  /*!
   * \brief Get the value of the initial density for incompressible flows.
   * \return Initial density for incompressible flows.
   */
  su2double GetInc_Density_Init(void) const { return Inc_Density_Init; }

  /*!
   * \brief Get the value of the initial velocity for incompressible flows.
   * \return Initial velocity for incompressible flows.
   */
  const su2double* GetInc_Velocity_Init(void) const { return vel_init; }

  /*!
   * \brief Get the value of the initial temperature for incompressible flows.
   * \return Initial temperature for incompressible flows.
   */
  su2double GetInc_Temperature_Init(void) const { return Inc_Temperature_Init; }

  /*!
   * \brief Get the flag for activating species transport clipping.
   * \return Flag for species clipping.
   */
  bool GetSpecies_Clipping() const { return Species_Clipping; }

  /*!
   * \brief Get the maximum bound for scalar transport clipping
   * \return Maximum value for scalar clipping
   */
  su2double GetSpecies_Clipping_Max(unsigned short iVar) const { return Species_Clipping_Max[iVar]; }

  /*!
   * \brief Get the minimum bound for scalar transport clipping
   * \return Minimum value for scalar clipping
   */
  su2double GetSpecies_Clipping_Min(unsigned short iVar) const { return Species_Clipping_Min[iVar]; }

  /*!
   * \brief Get initial species value/concentration in the range [0,1].
   * \return Initial species value/concentration
   */
  const su2double* GetSpecies_Init() const { return Species_Init; }

  /*!
   * \brief Get the flag for using strong BC's for in- and outlets in the species solver.
   * \return Flag for strong BC's.
   */
  bool GetSpecies_StrongBC() const { return Species_StrongBC; }

  /*!
   * \brief Get the Young's modulus of elasticity.
   * \return Value of the Young's modulus of elasticity.
   */
  su2double GetElasticyMod(unsigned short id_val) const { return ElasticityMod[id_val]; }

  /*!
   * \brief Decide whether to apply DE effects to the model.
   * \return <code>TRUE</code> if the DE effects are to be applied, <code>FALSE</code> otherwise.
   */
  bool GetDE_Effects(void) const { return DE_Effects; }

  /*!
<<<<<<< HEAD
   * \brief Decide whether to predict the DE effects for the next time step.
   * \return <code>TRUE</code> if the DE effects are to be applied, <code>FALSE</code> otherwise.
   */
  bool GetDE_Predicted(void);

  /*!
=======
>>>>>>> 7f36c835
   * \brief Get the number of different electric constants.
   * \return Value of the DE modulus.
   */
  unsigned short GetnElectric_Constant(void) const { return nElectric_Constant; }

  /*!
   * \brief Get the value of the DE modulus.
   * \return Value of the DE modulus.
   */
  su2double GetElectric_Constant(unsigned short iVar) const { return Electric_Constant[iVar]; }

  /*!
   * \brief Get the value of the B constant in the Knowles material model.
   * \return Value of the B constant in the Knowles material model.
   */
  su2double GetKnowles_B(void) const { return Knowles_B; }

  /*!
   * \brief Get the value of the N constant in the Knowles material model.
   * \return Value of the N constant in the Knowles material model.
   */
  su2double GetKnowles_N(void) const { return Knowles_N; }

  /*!
   * \brief Get the kind of design variable for FEA.
   * \return Value of the DE voltage.
   */
  unsigned short GetDV_FEA(void) const { return Kind_DV_FEA; }

  /*!
   * \brief Get the ID of the reference node.
   * \return Number of FSI subiters.
   */
  unsigned long GetRefNode_ID(void) const { return refNodeID; }

  /*!
   * \brief Get the values for the reference node displacement.
   * \param[in] val_coeff - Index of the displacement.
   */
  su2double GetRefNode_Displacement(unsigned short val_coeff) const { return RefNode_Displacement[val_coeff]; }

  /*!
   * \brief Get the penalty weight value for the objective function.
   * \return  Penalty weight value for the reference geometry objective function.
   */
  su2double GetRefNode_Penalty(void) const { return RefNode_Penalty; }

  /*!
   * \brief Decide whether it's necessary to read a reference geometry.
   */
  bool GetRefGeom(void) const { return RefGeom; }

  /*!
   * \brief Consider only the surface of the reference geometry.
   */
  bool GetRefGeomSurf(void) const { return RefGeomSurf; }

  /*!
   * \brief Get the name of the file with the reference geometry of the structural problem.
   * \return Name of the file with the reference geometry of the structural problem.
   */
  string GetRefGeom_FEMFileName(void) const { return RefGeom_FEMFileName; }

  /*!
   * \brief Get the format of the reference geometry file.
   * \return Format of the reference geometry file.
   */
  unsigned short GetRefGeom_FileFormat(void) const { return RefGeom_FileFormat; }

  /*!
   * \brief Formulation for 2D elasticity (plane stress - strain)
   * \return Flag to 2D elasticity model.
   */
  STRUCT_2DFORM GetElas2D_Formulation() const { return Kind_2DElasForm; }

  /*!
   * \brief Decide whether it's necessary to read a reference geometry.
   * \return <code>TRUE</code> if it's necessary to read a reference geometry, <code>FALSE</code> otherwise.
   */
  bool GetPrestretch(void) const { return Prestretch; }

  /*!
   * \brief Get the name of the file with the element properties for structural problems.
   * \return Name of the file with the element properties of the structural problem.
   */
  string GetFEA_FileName(void) const { return FEA_FileName; }

  /*!
   * \brief Determine if advanced features are used from the element-based FEA analysis (experimental feature).
   * \return <code>TRUE</code> is experimental, <code>FALSE</code> is the default behaviour.
   */
  inline bool GetAdvanced_FEAElementBased(void) const { return FEAAdvancedMode; }

  /*!
   * \brief Get the name of the file with the reference geometry of the structural problem.
   * \return Name of the file with the reference geometry of the structural problem.
   */
  string GetPrestretch_FEMFileName(void) const { return Prestretch_FEMFileName; }

  /*!
   * \brief Get the Poisson's ratio.
   * \return Value of the Poisson's ratio.
   */
  su2double GetPoissonRatio(unsigned short id_val) const { return PoissonRatio[id_val]; }

  /*!
   * \brief Get the Material Density.
   * \return Value of the Material Density.
   */
  su2double GetMaterialDensity(unsigned short id_val) const { return MaterialDensity[id_val]; }

  /*!
   * \brief Compressibility/incompressibility of the solids analysed using the structural solver.
   * \return Compressible or incompressible.
   */
  STRUCT_COMPRESS GetMaterialCompressibility(void) const { return Kind_Material_Compress; }

  /*!
   * \brief Compressibility/incompressibility of the solids analysed using the structural solver.
   * \return Compressible or incompressible.
   */
  STRUCT_MODEL GetMaterialModel(void) const { return Kind_Material; }

  /*!
   * \brief Geometric conditions for the structural solver.
   * \return Small or large deformation structural analysis.
   */
  STRUCT_DEFORMATION GetGeometricConditions(void) const { return Kind_Struct_Solver; }

  /*!
   * \brief Get the reference length for computing moment (the default value is 1).
   * \return Reference length for moment computation.
   */
  su2double GetRefLength(void) const { return RefLength; }

  /*!
   * \brief Get the reference element length for computing the slope limiting epsilon.
   * \return Reference element length for slope limiting epsilon.
   */
  su2double GetRefElemLength(void) const { return RefElemLength; }

  /*!
   * \brief Get the reference coefficient for detecting sharp edges.
   * \return Reference coefficient for detecting sharp edges.
   */
  su2double GetRefSharpEdges(void) const { return RefSharpEdges; }

  /*!
   * \brief Get the volume of the whole domain using the fine grid, this value is common for all the grids
   *        in the multi-grid method.
   * \return Volume of the whole domain.
   */
  su2double GetDomainVolume(void) const { return DomainVolume; }

  /*!
   * \brief In case the <i>RefArea</i> is equal to 0 then, it is necessary to compute a reference area,
   *        with this function we set the value of the reference area.
   * \param[in] val_area - Value of the reference area for non dimensional coefficient computation.
   */
  void SetRefArea(su2double val_area) { RefArea = val_area; }

  /*!
   * \brief In case the <i>SemiSpan</i> is equal to 0 then, it is necessary to compute the max y distance,
   *        with this function we set the value of the semi span.
   * \param[in] val_semispan - Value of the semispan.
   */
  void SetSemiSpan(su2double val_semispan) { SemiSpan = val_semispan; }

  /*!
   * \brief Set the value of the domain volume computed on the finest grid.
   * \note This volume do not include the volume of the body that is being simulated.
   * \param[in] val_volume - Value of the domain volume computed on the finest grid.
   */
  void SetDomainVolume(su2double val_volume) { DomainVolume = val_volume; }

  /*!
   * \brief Set the finest mesh in a multi-grid strategy.
   * \note If we are using a Full Multigrid Strategy or a start up with finest grid, it is necessary
   *       to change several times the finest grid.
   * \param[in] val_finestmesh - Index of the finest grid.
   */
  void SetFinestMesh(unsigned short val_finestmesh) { FinestMesh = val_finestmesh; }

  /*!
   * \brief Set the kind of time integration scheme.
   * \note If we are solving different equations it will be necessary to change several
   *       times the kind of time integration, to choose the right scheme.
   * \param[in] val_kind_timeintscheme - Kind of time integration scheme.
   */
  void SetKind_TimeIntScheme(unsigned short val_kind_timeintscheme) { Kind_TimeNumScheme = val_kind_timeintscheme; }

  /*!
   * \brief Set the parameters of the convective numerical scheme.
   * \note The parameters will change because we are solving different kind of equations.
   * \param[in] val_kind_convnumscheme - Center or upwind scheme.
   * \param[in] val_kind_centered - If centered scheme, kind of centered scheme (JST, etc.).
   * \param[in] val_kind_upwind - If upwind scheme, kind of upwind scheme (Roe, etc.).
   * \param[in] val_kind_slopelimit - If upwind scheme, kind of slope limit.
   * \param[in] val_muscl - Define if we apply a MUSCL scheme or not.
   * \param[in] val_kind_fem - If FEM, what kind of FEM discretization.
   */
<<<<<<< HEAD
  void SetKind_ConvNumScheme(unsigned short val_kind_convnumscheme, CENTERED val_kind_centered, UPWIND val_kind_upwind,
                             LIMITER val_kind_slopelimit, bool val_muscl, unsigned short val_kind_fem);
=======
  void SetKind_ConvNumScheme(unsigned short val_kind_convnumscheme, CENTERED val_kind_centered,
                             UPWIND val_kind_upwind, LIMITER val_kind_slopelimit,
                             bool val_muscl,  unsigned short val_kind_fem);
>>>>>>> 7f36c835

  /*!
   * \brief Get the value of limiter coefficient.
   * \return Value of the limiter coefficient.
   */
  su2double GetVenkat_LimiterCoeff(void) const { return Venkat_LimiterCoeff; }

  /*!
   * \brief Freeze the value of the limiter after a number of iterations.
   * \return Number of iterations.
   */
  unsigned long GetLimiterIter(void) const { return LimiterIter; }

  /*!
   * \brief Get the value of sharp edge limiter.
   * \return Value of the sharp edge limiter coefficient.
   */
  su2double GetAdjSharp_LimiterCoeff(void) const { return AdjSharp_LimiterCoeff; }

  /*!
   * \brief Get the Reynolds number. Dimensionless number that gives a measure of the ratio of inertial forces
   *        to viscous forces and consequently quantifies the relative importance of these two types of forces
   *        for given flow condition.
   * \return Value of the Reynolds number.
   */
  su2double GetReynolds(void) const { return Reynolds; }

  /*!
   * \brief Get the Froude number for free surface problems.
   * \return Value of the Froude number.
   */
  su2double GetFroude(void) const { return Froude; }

  /*!
   * \brief Set the Froude number for free surface problems.
   * \param[in] val_froude - Value of the Froude number.
   */
  void SetFroude(su2double val_froude) { Froude = val_froude; }

  /*!
   * \brief Set the Mach number.
   * \param[in] val_mach - Value of the Mach number.
   */
  void SetMach(su2double val_mach) { Mach = val_mach; }

  /*!
   * \brief Set the Reynolds number.
   * \param[in] val_reynolds - Value of the Reynolds number.
   */
  void SetReynolds(su2double val_reynolds) { Reynolds = val_reynolds; }

  /*!
   * \brief Set the reference length for nondimensionalization.
   * \param[in] val_length_ref - Value of the reference length.
   */
  void SetLength_Ref(su2double val_length_ref) { Length_Ref = val_length_ref; }

  /*!
   * \brief Set the reference velocity for nondimensionalization.
   * \param[in] val_velocity_ref - Value of the reference velocity.
   */
  void SetVelocity_Ref(su2double val_velocity_ref) { Velocity_Ref = val_velocity_ref; }

  /*!
   * \brief Set the reference pressure for nondimensionalization.
   * \param[in] val_pressure_ref - Value of the reference pressure.
   */
  void SetPressure_Ref(su2double val_pressure_ref) { Pressure_Ref = val_pressure_ref; }

  /*!
   * \brief Set the reference pressure for nondimensionalization.
   * \param[in] val_density_ref - Value of the reference pressure.
   */
  void SetDensity_Ref(su2double val_density_ref) { Density_Ref = val_density_ref; }

  /*!
   * \brief Set the reference temperature for nondimensionalization.
   * \param[in] val_temperature_ref - Value of the reference temperature.
   */
  void SetTemperature_Ref(su2double val_temperature_ref) { Temperature_Ref = val_temperature_ref; }

  /*!
   * \brief Set the reference temperature.
   * \param[in] val_temperature_ve_ref - Value of the reference temperature.
   */
  void SetTemperature_ve_Ref(su2double val_temperature_ve_ref) { Temperature_ve_Ref = val_temperature_ve_ref; }

  /*!
   * \brief Set the reference time for nondimensionalization.
   * \param[in] val_time_ref - Value of the reference time.
   */
  void SetTime_Ref(su2double val_time_ref) { Time_Ref = val_time_ref; }

  /*!
   * \brief Set the reference energy for nondimensionalization.
   * \param[in] val_energy_ref - Value of the reference energy.
   */
  void SetEnergy_Ref(su2double val_energy_ref) { Energy_Ref = val_energy_ref; }

  /*!
   * \brief Set the reference Omega for nondimensionalization.
   * \param[in] val_omega_ref - Value of the reference omega.
   */
  void SetOmega_Ref(su2double val_omega_ref) { Omega_Ref = val_omega_ref; }

  /*!
   * \brief Set the reference Force for nondimensionalization.
   * \param[in] val_force_ref - Value of the reference Force.
   */
  void SetForce_Ref(su2double val_force_ref) { Force_Ref = val_force_ref; }

  /*!
   * \brief Set the reference gas-constant for nondimensionalization.
   * \param[in] val_gas_constant_ref - Value of the reference gas-constant.
   */
  void SetGas_Constant_Ref(su2double val_gas_constant_ref) { Gas_Constant_Ref = val_gas_constant_ref; }

  /*!
   * \brief Set the gas-constant.
   * \param[in] val_gas_constant - Value of the gas-constant.
   */
  void SetGas_Constant(su2double val_gas_constant) { Gas_Constant = val_gas_constant; }

  /*!
   * \brief Set the heat flux reference value.
   * \return Value of the reference heat flux.
   */
  void SetHeat_Flux_Ref(su2double val_heat_flux_ref) { Heat_Flux_Ref = val_heat_flux_ref; }

  /*!
   * \brief Set the reference viscosity for nondimensionalization.
   * \param[in] val_viscosity_ref - Value of the reference viscosity.
   */
  void SetViscosity_Ref(su2double val_viscosity_ref) { Viscosity_Ref = val_viscosity_ref; }

  /*!
   * \brief Set the reference conductivity for nondimensionalization.
   * \param[in] val_conductivity_ref - Value of the reference conductivity.
   */
  void SetConductivity_Ref(su2double val_conductivity_ref) { Thermal_Conductivity_Ref = val_conductivity_ref; }

  /*!
   * \brief Set the nondimensionalized freestream pressure.
   * \param[in] val_pressure_freestreamnd - Value of the nondimensionalized freestream pressure.
   */
  void SetPressure_FreeStreamND(su2double val_pressure_freestreamnd) {
    Pressure_FreeStreamND = val_pressure_freestreamnd;
  }

  /*!
   * \brief Set the freestream pressure.
   * \param[in] val_pressure_freestream - Value of the freestream pressure.
   */
  void SetPressure_FreeStream(su2double val_pressure_freestream) { Pressure_FreeStream = val_pressure_freestream; }

  /*!
   * \brief Set the non-dimensionalized thermodynamic pressure for low Mach problems.
   * \return Value of the non-dimensionalized thermodynamic pressure.
   */
  void SetPressure_ThermodynamicND(su2double val_pressure_thermodynamicnd) {
    Pressure_ThermodynamicND = val_pressure_thermodynamicnd;
  }

  /*!
   * \brief Set the thermodynamic pressure for low Mach problems.
   * \return Value of the thermodynamic pressure.
   */
  void SetPressure_Thermodynamic(su2double val_pressure_thermodynamic) {
    Pressure_Thermodynamic = val_pressure_thermodynamic;
  }

  /*!
   * \brief Set the nondimensionalized freestream density.
   * \param[in] val_density_freestreamnd - Value of the nondimensionalized freestream density.
   */
  void SetDensity_FreeStreamND(su2double val_density_freestreamnd) { Density_FreeStreamND = val_density_freestreamnd; }

  /*!
   * \brief Set the freestream density.
   * \param[in] val_density_freestream - Value of the freestream density.
   */
  void SetDensity_FreeStream(su2double val_density_freestream) { Density_FreeStream = val_density_freestream; }

  /*!
   * \brief Set the freestream viscosity.
   * \param[in] val_viscosity_freestream - Value of the freestream viscosity.
   */
  void SetViscosity_FreeStream(su2double val_viscosity_freestream) { Viscosity_FreeStream = val_viscosity_freestream; }

  /*!
   * \brief Set the magnitude of the free-stream velocity.
   * \param[in] val_modvel_freestream - Magnitude of the free-stream velocity.
   */
  void SetModVel_FreeStream(su2double val_modvel_freestream) { ModVel_FreeStream = val_modvel_freestream; }

  /*!
   * \brief Set the non-dimensional magnitude of the free-stream velocity.
   * \param[in] val_modvel_freestreamnd - Non-dimensional magnitude of the free-stream velocity.
   */
  void SetModVel_FreeStreamND(su2double val_modvel_freestreamnd) { ModVel_FreeStreamND = val_modvel_freestreamnd; }

  /*!
   * \brief Set the freestream temperature.
   * \param[in] val_temperature_freestream - Value of the freestream temperature.
   */
  void SetTemperature_FreeStream(su2double val_temperature_freestream) {
    Temperature_FreeStream = val_temperature_freestream;
  }

  /*!
   * \brief Set the non-dimensional freestream temperature.
   * \param[in] val_temperature_freestreamnd - Value of the non-dimensional freestream temperature.
   */
  void SetTemperature_FreeStreamND(su2double val_temperature_freestreamnd) {
    Temperature_FreeStreamND = val_temperature_freestreamnd;
  }

  /*!
   * \brief Set the freestream vibrational-electronic temperature.
   * \param[in] val_temperature_ve_freestream - Value of the freestream vibrational-electronic temperature.
   */
  void SetTemperature_ve_FreeStream(su2double val_temperature_ve_freestream) {
    Temperature_ve_FreeStream = val_temperature_ve_freestream;
  }

  /*!
   * \brief Set the non-dimensional freestream vibrational-electronic temperature.
   * \param[in] val_temperature_ve_freestreamnd - Value of the non-dimensional freestream vibrational-electronic
   * temperature.
   */
  void SetTemperature_ve_FreeStreamND(su2double val_temperature_ve_freestreamnd) {
    Temperature_ve_FreeStreamND = val_temperature_ve_freestreamnd;
  }

  /*!
   * \brief Set the non-dimensional gas-constant.
   * \param[in] val_gas_constantnd - Value of the non-dimensional gas-constant.
   */
  void SetGas_ConstantND(su2double val_gas_constantnd) { Gas_ConstantND = val_gas_constantnd; }

  /*!
   * \brief Set the free-stream velocity.
   * \param[in] val_velocity_freestream - Value of the free-stream velocity component.
   * \param[in] val_dim - Value of the current dimension.
   */
  void SetVelocity_FreeStream(su2double val_velocity_freestream, unsigned short val_dim) {
    vel_inf[val_dim] = val_velocity_freestream;
  }

  /*!
   * \brief Set the non-dimensional free-stream velocity.
   * \param[in] val_velocity_freestreamnd - Value of the non-dimensional free-stream velocity component.
   * \param[in] val_dim - Value of the current dimension.
   */
  void SetVelocity_FreeStreamND(su2double val_velocity_freestreamnd, unsigned short val_dim) {
    Velocity_FreeStreamND[val_dim] = val_velocity_freestreamnd;
  }

  /*!
   * \brief Set the non-dimensional free-stream viscosity.
   * \param[in] val_viscosity_freestreamnd - Value of the non-dimensional free-stream viscosity.
   */
  void SetViscosity_FreeStreamND(su2double val_viscosity_freestreamnd) {
    Viscosity_FreeStreamND = val_viscosity_freestreamnd;
  }

  /*!
   * \brief Set the non-dimensional freestream turbulent kinetic energy.
   * \param[in] val_tke_freestreamnd - Value of the non-dimensional freestream turbulent kinetic energy.
   */
  void SetTke_FreeStreamND(su2double val_tke_freestreamnd) { Tke_FreeStreamND = val_tke_freestreamnd; }

  /*!
   * \brief Set the non-dimensional freestream specific dissipation rate omega.
   * \param[in] val_omega_freestreamnd - Value of the non-dimensional freestream specific dissipation rate omega.
   */
  void SetOmega_FreeStreamND(su2double val_omega_freestreamnd) { Omega_FreeStreamND = val_omega_freestreamnd; }

  /*!
   * \brief Set the freestream turbulent kinetic energy.
   * \param[in] val_tke_freestream - Value of the freestream turbulent kinetic energy.
   */
  void SetTke_FreeStream(su2double val_tke_freestream) { Tke_FreeStream = val_tke_freestream; }

  /*!
   * \brief Set the freestream specific dissipation rate omega.
   * \param[in] val_omega_freestream - Value of the freestream specific dissipation rate omega.
   */
  void SetOmega_FreeStream(su2double val_omega_freestream) { Omega_FreeStream = val_omega_freestream; }

  /*!
   * \brief Set the freestream momentum thickness Reynolds number.
   * \param[in] val_ReThetaT_freestream - Value of the freestream momentum thickness Reynolds number.
   */
  void SetReThetaT_FreeStream(su2double val_ReThetaT_freestream) { ReThetaT_FreeStream = val_ReThetaT_freestream; }

  /*!
   * \brief Set the non-dimensional freestream energy.
   * \param[in] val_energy_freestreamnd - Value of the non-dimensional freestream energy.
   */
  void SetEnergy_FreeStreamND(su2double val_energy_freestreamnd) { Energy_FreeStreamND = val_energy_freestreamnd; }

  /*!
   * \brief Set the freestream energy.
   * \param[in] val_energy_freestream - Value of the freestream energy.
   */
  void SetEnergy_FreeStream(su2double val_energy_freestream) { Energy_FreeStream = val_energy_freestream; }

  /*!
   * \brief Set the thermal diffusivity for solids.
   * \param[in] val_thermal_diffusivity - Value of the thermal diffusivity.
   */
  void SetThermalDiffusivity(su2double val_thermal_diffusivity) { Thermal_Diffusivity = val_thermal_diffusivity; }

  /*!
   * \brief Set the non-dimensional total time for unsteady simulations.
   * \param[in] val_total_unsttimend - Value of the non-dimensional total time.
   */
  void SetTotal_UnstTimeND(su2double val_total_unsttimend) { Total_UnstTimeND = val_total_unsttimend; }

  /*!
   * \brief Get the angle of attack of the body. This is the angle between a reference line on a lifting body
   *        (often the chord line of an airfoil) and the vector representing the relative motion between the
   *        lifting body and the fluid through which it is moving.
   * \return Value of the angle of attack.
   */
  su2double GetAoA(void) const { return AoA; }

  /*!
   * \brief Get the off set angle of attack of the body. The solution and the geometry
   *        file are able to modifity the angle of attack in the config file
   * \return Value of the off set angle of attack.
   */
  su2double GetAoA_Offset(void) const { return AoA_Offset; }

  /*!
   * \brief Get the off set sideslip angle of the body. The solution and the geometry
   *        file are able to modifity the angle of attack in the config file
   * \return Value of the off set sideslip angle.
   */
  su2double GetAoS_Offset(void) const { return AoS_Offset; }

  /*!
   * \brief Get the functional sensitivity with respect to changes in the angle of attack.
   * \return Value of the angle of attack.
   */
  su2double GetAoA_Sens(void) const { return AoA_Sens; }

  /*!
   * \brief Set the angle of attack.
   * \param[in] val_AoA - Value of the angle of attack.
   */
  void SetAoA(su2double val_AoA) { AoA = val_AoA; }

  /*!
   * \brief Set the off set angle of attack.
   * \param[in] val_AoA - Value of the angle of attack.
   */
  void SetAoA_Offset(su2double val_AoA_offset) { AoA_Offset = val_AoA_offset; }

  /*!
   * \brief Set the off set sideslip angle.
   * \param[in] val_AoA - Value of the off set sideslip angle.
   */
  void SetAoS_Offset(su2double val_AoS_offset) { AoS_Offset = val_AoS_offset; }

  /*!
   * \brief Set the angle of attack.
   * \param[in] val_AoA - Value of the angle of attack.
   */
  void SetAoA_Sens(su2double val_AoA_sens) { AoA_Sens = val_AoA_sens; }

  /*!
   * \brief Set the angle of attack.
   * \param[in] val_AoA - Value of the angle of attack.
   */
  void SetAoS(su2double val_AoS) { AoS = val_AoS; }

  /*!
   * \brief Get the angle of sideslip of the body. It relates to the rotation of the aircraft centerline from
   *        the relative wind.
   * \return Value of the angle of sideslip.
   */
  su2double GetAoS(void) const { return AoS; }

  /*!
   * \brief Get the charge coefficient that is used in the poissonal potential simulation.
   * \return Value of the charge coefficient.
   */
  su2double GetChargeCoeff(void) const { return ChargeCoeff; }

  /*!
   * \brief Get the number of multi-grid levels.
   * \return Number of multi-grid levels (without including the original grid).
   */
  unsigned short GetnMGLevels(void) const { return nMGLevels; }

  /*!
   * \brief Set the number of multi-grid levels.
   * \param[in] val_nMGLevels - Index of the mesh were the CFL is applied
   */
  void SetMGLevels(unsigned short val_nMGLevels) {
    nMGLevels = val_nMGLevels;
    if (MGCycle == FULLMG_CYCLE) {
      SetFinestMesh(val_nMGLevels);
    }
  }

  /*!
   * \brief Get the index of the finest grid.
   * \return Index of the finest grid in a multi-grid strategy, this is 0 unless we are
   performing a Full multi-grid.
   */
  unsigned short GetFinestMesh(void) const { return FinestMesh; }

  /*!
   * \brief Get the kind of multi-grid (V or W).
   * \note This variable is used in a recursive way to perform the different kind of cycles
   * \return 0 or 1 depending of we are dealing with a V or W cycle.
   */
  unsigned short GetMGCycle(void) const { return MGCycle; }

  /*!
   * \brief Get the king of evaluation in the geometrical module.
   * \return 0 or 1 depending of we are dealing with a V or W cycle.
   */
  unsigned short GetGeometryMode(void) const { return GeometryMode; }

  /*!
   * \brief Get the Courant Friedrich Levi number for each grid.
   * \param[in] val_mesh - Index of the mesh were the CFL is applied.
   * \return CFL number for each grid.
   */
  su2double GetCFL(unsigned short val_mesh) const { return CFL[val_mesh]; }

  /*!
   * \brief Get the Courant Friedrich Levi number for each grid.
   * \param[in] val_mesh - Index of the mesh were the CFL is applied.
   * \return CFL number for each grid.
   */
  void SetCFL(unsigned short val_mesh, su2double val_cfl) { CFL[val_mesh] = val_cfl; }

  /*!
   * \brief Get the Courant Friedrich Levi number for unsteady simulations.
   * \return CFL number for unsteady simulations.
   */
  su2double GetUnst_CFL(void) const { return Unst_CFL; }

  /*!
   * \brief Get information about element reorientation
   * \return    <code>TRUE</code> means that elements can be reoriented if suspected unhealthy
   */
  bool GetReorientElements(void) const { return ReorientElements; }

  /*!
   * \brief Get the Courant Friedrich Levi number for unsteady simulations.
   * \return CFL number for unsteady simulations.
   */
  su2double GetMax_DeltaTime(void) const { return Max_DeltaTime; }

  /*!
   * \brief Get a parameter of the particular design variable.
   * \param[in] val_dv - Number of the design variable that we want to read.
   * \param[in] val_param - Index of the parameter that we want to read.
   * \return Design variable parameter.
   */
  su2double GetParamDV(unsigned short val_dv, unsigned short val_param) const { return ParamDV[val_dv][val_param]; }

  /*!
   * \brief Get the coordinates of the FFD corner points.
   * \param[in] val_ffd - Index of the FFD box.
   * \param[in] val_coord - Index of the coordinate that we want to read.
   * \return Value of the coordinate.
   */
  su2double GetCoordFFDBox(unsigned short val_ffd, unsigned short val_index) const {
    return CoordFFDBox[val_ffd][val_index];
  }

  /*!
   * \brief Get the degree of the FFD corner points.
   * \param[in] val_ffd - Index of the FFD box.
   * \param[in] val_degree - Index (I,J,K) to obtain the degree.
   * \return Value of the degree in a particular direction.
   */
  unsigned short GetDegreeFFDBox(unsigned short val_ffd, unsigned short val_index) const {
    return DegreeFFDBox[val_ffd][val_index];
  }

  /*!
   * \brief Get the FFD Tag of a particular design variable.
   * \param[in] val_dv - Number of the design variable that we want to read.
   * \return Name of the FFD box.
   */
  string GetFFDTag(unsigned short val_dv) const { return FFDTag[val_dv]; }

  /*!
   * \brief Get the FFD Tag of a particular FFD box.
   * \param[in] val_ffd - Number of the FFD box that we want to read.
   * \return Name of the FFD box.
   */
  string GetTagFFDBox(unsigned short val_ffd) const { return TagFFDBox[val_ffd]; }

  /*!
   * \brief Get the number of design variables.
   * \return Number of the design variables.
   */
  unsigned short GetnDV(void) const { return nDV; }

  /*!
   * \brief Get the number of design variables.
   * \return Number of the design variables.
   */
  unsigned short GetnDV_Value(unsigned short iDV) const {
    if (!nDV_Value && nDV == 1) {
      return 0;
    } else {
      return nDV_Value[iDV];
    }
  }

  /*!
   * \brief Get the total number of design variables.
   */
  unsigned short GetnDV_Total(void) const {
    if (!nDV_Value) return 0;
    unsigned short sum = 0;
    for (unsigned short iDV = 0; iDV < nDV; iDV++) {
      sum += nDV_Value[iDV];
    }
    return sum;
  }

  /*!
   * \brief Get the number of FFD boxes.
   * \return Number of FFD boxes.
   */
  unsigned short GetnFFDBox(void) const { return nFFDBox; }

  /*!
   * \brief Get the required continuity level at the surface intersection with the FFD
   * \return Continuity level at the surface intersection.
   */
  unsigned short GetFFD_Continuity(void) const { return FFD_Continuity; }

  /*!
   * \brief Get the coordinate system that we are going to use to define the FFD
   * \return Coordinate system (Cartesian, spherical, etc).
   */
  unsigned short GetFFD_CoordSystem(void) const { return FFD_CoordSystem; }

  /*!
   * \brief Get the kind of FFD Blending function.
   * \return Kind of FFD Blending function.
   */
  unsigned short GetFFD_Blending(void) const { return FFD_Blending; }

  /*!
   * \brief Get the kind BSpline Order in i,j,k direction.
   * \return The kind BSpline Order in i,j,k direction.
   */
  const su2double* GetFFD_BSplineOrder() const { return ffd_coeff; }

  /*!
   * \brief Get the number of Runge-Kutta steps.
   * \return Number of Runge-Kutta steps.
   */
  unsigned short GetnRKStep(void) const { return nRKStep; }

  /*!
   * \brief Get the number of time levels for time accurate local time stepping.
   * \return Number of time levels.
   */
  unsigned short GetnLevels_TimeAccurateLTS(void) const { return nLevels_TimeAccurateLTS; }

  /*!
   * \brief Set the number of time levels for time accurate local time stepping.
   * \param[in] val_nLevels - The number of time levels to be set.
   */
  void SetnLevels_TimeAccurateLTS(unsigned short val_nLevels) { nLevels_TimeAccurateLTS = val_nLevels; }

  /*!
   * \brief Get the number time DOFs for ADER-DG.
   * \return Number of time DOFs used in ADER-DG.
   */
  unsigned short GetnTimeDOFsADER_DG(void) const { return nTimeDOFsADER_DG; }

  /*!
   * \brief Get the location of the time DOFs for ADER-DG on the interval [-1..1].
   * \return The location of the time DOFs used in ADER-DG.
   */
  const su2double* GetTimeDOFsADER_DG(void) const { return TimeDOFsADER_DG; }

  /*!
   * \brief Get the number time integration points for ADER-DG.
   * \return Number of time integration points used in ADER-DG.
   */
  unsigned short GetnTimeIntegrationADER_DG(void) const { return nTimeIntegrationADER_DG; }

  /*!
   * \brief Get the location of the time integration points for ADER-DG on the interval [-1..1].
   * \return The location of the time integration points used in ADER-DG.
   */
  const su2double* GetTimeIntegrationADER_DG(void) const { return TimeIntegrationADER_DG; }

  /*!
   * \brief Get the weights of the time integration points for ADER-DG.
   * \return The weights of the time integration points used in ADER-DG.
   */
  const su2double* GetWeightsIntegrationADER_DG(void) const { return WeightsIntegrationADER_DG; }

  /*!
   * \brief Get the total number of boundary markers of the local process including send/receive domains.
   * \return Total number of boundary markers.
   */
  unsigned short GetnMarker_All(void) const { return nMarker_All; }

  /*!
   * \brief Get the total number of boundary markers in the config file.
   * \return Total number of boundary markers.
   */
  unsigned short GetnMarker_CfgFile(void) const { return nMarker_CfgFile; }

  /*!
   * \brief Get the number of Euler boundary markers.
   * \return Number of Euler boundary markers.
   */
  unsigned short GetnMarker_Euler(void) const { return nMarker_Euler; }

  /*!
   * \brief Get the number of symmetry boundary markers.
   * \return Number of symmetry boundary markers.
   */
  unsigned short GetnMarker_SymWall(void) const { return nMarker_SymWall; }

  /*!
   * \brief Get the total number of boundary markers in the cfg plus the possible send/receive domains.
   * \return Total number of boundary markers.
   */
  unsigned short GetnMarker_Max(void) const { return nMarker_Max; }

  /*!
   * \brief Get the total number of boundary markers.
   * \return Total number of boundary markers.
   */
  unsigned short GetnMarker_EngineInflow(void) const { return nMarker_EngineInflow; }

  /*!
   * \brief Get the total number of boundary markers.
   * \return Total number of boundary markers.
   */
  unsigned short GetnMarker_EngineExhaust(void) const { return nMarker_EngineExhaust; }

  /*!
   * \brief Get the total number of boundary markers.
   * \return Total number of boundary markers.
   */
  unsigned short GetnMarker_NearFieldBound(void) const { return nMarker_NearFieldBound; }

  /*!
   * \brief Get the total number of deformable markers at the boundary.
   * \return Total number of deformable markers at the boundary.
   */
  unsigned short GetnMarker_Deform_Mesh(void) const { return nMarker_Deform_Mesh; }

  /*!
   * \brief Get the total number of markers in which the flow load is computed/employed.
   * \return Total number of markers in which the flow load is computed/employed.
   */
  unsigned short GetnMarker_Fluid_Load(void) const { return nMarker_Fluid_Load; }

  /*!
   * \brief Get the total number of boundary markers.
   * \return Total number of boundary markers.
   */
  unsigned short GetnMarker_Fluid_InterfaceBound(void) const { return nMarker_Fluid_InterfaceBound; }

  /*!
   * \brief Get the total number of boundary markers.
   * \return Total number of boundary markers.
   */
  unsigned short GetnMarker_ActDiskInlet(void) const { return nMarker_ActDiskInlet; }

  /*!
   * \brief Get the total number of boundary markers.
   * \return Total number of boundary markers.
   */
  unsigned short GetnMarker_ActDiskOutlet(void) const { return nMarker_ActDiskOutlet; }

  /*!
   * \brief Get the total number of boundary markers.
   * \return Total number of boundary markers.
   */
  unsigned short GetnMarker_Outlet(void) const { return nMarker_Outlet; }

  /*!
   * \brief Get the total number of monitoring markers.
   * \return Total number of monitoring markers.
   */
  unsigned short GetnMarker_Monitoring(void) const { return nMarker_Monitoring; }

  /*!
   * \brief Get the total number of DV markers.
   * \return Total number of DV markers.
   */
  unsigned short GetnMarker_DV(void) const { return nMarker_DV; }

  /*!
   * \brief Get the total number of moving markers.
   * \return Total number of moving markers.
   */
  unsigned short GetnMarker_Moving(void) const { return nMarker_Moving; }

  /*!
   * \brief Get the total number of markers for gradient treatment.
   * \return Total number of markers for gradient treatment.
   */
  unsigned short GetnMarker_SobolevBC(void) const { return nMarker_SobolevBC; }

  /*!
   * \brief Get the total number of Python customizable markers.
   * \return Total number of Python customizable markers.
   */
  unsigned short GetnMarker_PyCustom(void) const { return nMarker_PyCustom; }

  /*!
   * \brief Get the total number of moving markers.
   * \return Total number of moving markers.
   */
  unsigned short GetnMarker_Analyze(void) const { return nMarker_Analyze; }

  /*!
   * \brief Get the total number of periodic markers.
   * \return Total number of periodic markers.
   */
  unsigned short GetnMarker_Periodic(void) const { return nMarker_PerBound; }

  /*!
   * \brief Get the total (local) number of heat flux markers.
   * \return Total number of heat flux markers.
   */
  unsigned short GetnMarker_HeatFlux(void) const { return nMarker_HeatFlux; }

  /*!
   * \brief Get the total number of rough markers.
   * \return Total number of heat flux markers.
   */
  unsigned short GetnRoughWall(void) const { return nRough_Wall; }

  /*!
   * \brief Get the total number of objectives in kind_objective list
   * \return Total number of objectives in kind_objective list
   */
  unsigned short GetnObj(void) const { return nObj; }

  /*!
   * \brief Stores the number of marker in the simulation.
   * \param[in] val_nmarker - Number of markers of the problem.
   */
  void SetnMarker_All(unsigned short val_nmarker) { nMarker_All = val_nmarker; }

  /*!
   * \brief Get the starting direct iteration number for the unsteady adjoint (reverse time integration).
   * \return Starting direct iteration number for the unsteady adjoint.
   */
  long GetUnst_AdjointIter(void) const { return Unst_AdjointIter; }

  /*!
   * \brief Number of iterations to average (reverse time integration).
   * \return Starting direct iteration number for the unsteady adjoint.
   */
  unsigned long GetIter_Avg_Objective(void) const { return Iter_Avg_Objective; }

  /*!
   * \brief Retrieves the number of periodic time instances for Harmonic Balance.
   * \return Number of periodic time instances for Harmonic Balance.
   */
  unsigned short GetnTimeInstances(void) const { return nTimeInstances; }

  /*!
   * \brief Retrieves the period of oscillations to be used with Harmonic Balance.
   * \return Period for Harmonic Balance.
   */
  su2double GetHarmonicBalance_Period(void) const { return HarmonicBalance_Period; }

  /*!
   * \brief Set the current external iteration number.
   * \param[in] val_iter - Current external iteration number.
   */
  void SetExtIter_OffSet(unsigned long val_iter) { ExtIter_OffSet = val_iter; }

  /*!
   * \brief Set the current FSI iteration number.
   * \param[in] val_iter - Current FSI iteration number.
   */
  void SetOuterIter(unsigned long val_iter) { OuterIter = val_iter; }

  /*!
   * \brief Set the current FSI iteration number.
   * \param[in] val_iter - Current FSI iteration number.
   */
  void SetInnerIter(unsigned long val_iter) { InnerIter = val_iter; }

  /*!
   * \brief Set the current time iteration number.
   * \param[in] val_iter - Current FSI iteration number.
   */
  void SetTimeIter(unsigned long val_iter) { TimeIter = val_iter; }

  /*!
   * \brief Get the current time iteration number.
   * \param[in] val_iter - Current time iterationnumber.
   */
  unsigned long GetTimeIter() const { return TimeIter; }

  /*!
   * \brief Get the current internal iteration number.
   * \return Current external iteration.
   */
  unsigned long GetExtIter_OffSet(void) const { return ExtIter_OffSet; }

  /*!
   * \brief Get the current FSI iteration number.
   * \return Current FSI iteration.
   */
  unsigned long GetOuterIter(void) const { return OuterIter; }

  /*!
   * \brief Get the current FSI iteration number.
   * \return Current FSI iteration.
   */
  unsigned long GetInnerIter(void) const { return InnerIter; }

  /*!
   * \brief Set the current physical time.
   * \param[in] val_t - Current physical time.
   */
  void SetPhysicalTime(su2double val_t) { PhysicalTime = val_t; }

  /*!
   * \brief Get the current physical time.
   * \return Current physical time.
   */
  su2double GetPhysicalTime(void) const { return PhysicalTime; }

  /*!
   * \brief Get information about writing the performance summary at the end of a calculation.
   * \return <code>TRUE</code> means that the performance summary will be written at the end of a calculation.
   */
  bool GetWrt_Performance(void) const { return Wrt_Performance; }

  /*!
   * \brief Get information about the computational graph (e.g. memory usage) when using AD in reverse mode.
   * \return <code>TRUE</code> means that the tape statistics will be written after each recording.
   */
  bool GetWrt_AD_Statistics(void) const { return Wrt_AD_Statistics; }

  /*!
   * \brief Get information about writing the mesh quality metrics to the visualization files.
   * \return <code>TRUE</code> means that the mesh quality metrics will be written to the visualization files.
   */
  bool GetWrt_MeshQuality(void) const { return Wrt_MeshQuality; }

  /*!
   * \brief Write coarse grids to the visualization files.
   */
  bool GetWrt_MultiGrid(void) const { return Wrt_MultiGrid; }

  /*!
   * \brief Get information about writing projected sensitivities on surfaces to an ASCII file with rows as x, y, z,
   * dJ/dx, dJ/dy, dJ/dz for each vertex. \return <code>TRUE</code> means that projected sensitivities on surfaces in an
   * ASCII file with rows as x, y, z, dJ/dx, dJ/dy, dJ/dz for each vertex will be written.
   */
  bool GetWrt_Projected_Sensitivity(void) const { return Wrt_Projected_Sensitivity; }

  /*!
   * \brief Get information about the format for the input volume sensitvities.
   * \return Format of the input volume sensitivities.
   */
  unsigned short GetSensitivity_Format(void) const { return Sensitivity_FileFormat; }

  /*!
   * \brief Get information about writing sectional force files.
   * \return <code>TRUE</code> means that sectional force files will be written for specified markers.
   */
  bool GetPlot_Section_Forces(void) const { return Plot_Section_Forces; }

  /*!
   * \brief Get the alpha (convective) coefficients for the Runge-Kutta integration scheme.
   * \param[in] val_step - Index of the step.
   * \return Alpha coefficient for the Runge-Kutta integration scheme.
   */
  su2double Get_Alpha_RKStep(unsigned short val_step) const { return RK_Alpha_Step[val_step]; }

  /*!
   * \brief Get the index of the surface defined in the geometry file.
   * \param[in] val_marker - Value of the marker in which we are interested.
   * \return Value of the index that is in the geometry file for the surface that
   *         has the marker <i>val_marker</i>.
   */
  string GetMarker_All_TagBound(unsigned short val_marker) const { return Marker_All_TagBound[val_marker]; }

  /*!
   * \brief Get the index of the surface defined in the geometry file.
   * \param[in] val_marker - Value of the marker in which we are interested.
   * \return Value of the index that is in the geometry file for the surface that
   *         has the marker <i>val_marker</i>.
   */
  string GetMarker_ActDiskInlet_TagBound(unsigned short val_marker) const { return Marker_ActDiskInlet[val_marker]; }

  /*!
   * \brief Get the index of the surface defined in the geometry file.
   * \param[in] val_marker - Value of the marker in which we are interested.
   * \return Value of the index that is in the geometry file for the surface that
   *         has the marker <i>val_marker</i>.
   */
  string GetMarker_ActDiskOutlet_TagBound(unsigned short val_marker) const { return Marker_ActDiskOutlet[val_marker]; }

  /*!
   * \brief Get the index of the surface defined in the geometry file.
   * \param[in] val_marker - Value of the marker in which we are interested.
   * \return Value of the index that is in the geometry file for the surface that
   *         has the marker <i>val_marker</i>.
   */
  string GetMarker_Outlet_TagBound(unsigned short val_marker) const { return Marker_Outlet[val_marker]; }

  /*!
   * \brief Get the index of the surface defined in the geometry file.
   * \param[in] val_marker - Value of the marker in which we are interested.
   * \return Value of the index that is in the geometry file for the surface that
   *         has the marker <i>val_marker</i>.
   */
  string GetMarker_EngineInflow_TagBound(unsigned short val_marker) const { return Marker_EngineInflow[val_marker]; }

  /*!
   * \brief Get the index of the surface defined in the geometry file.
   * \param[in] val_marker - Value of the marker in which we are interested.
   * \return Value of the index that is in the geometry file for the surface that
   *         has the marker <i>val_marker</i>.
   */
  string GetMarker_EngineExhaust_TagBound(unsigned short val_marker) const { return Marker_EngineExhaust[val_marker]; }

  /*!
   * \brief Get the name of the surface defined in the geometry file.
   * \param[in] val_marker - Value of the marker in which we are interested.
   * \return Name that is in the geometry file for the surface that
   *         has the marker <i>val_marker</i>.
   */
  string GetMarker_Monitoring_TagBound(unsigned short val_marker) const { return Marker_Monitoring[val_marker]; }

  /*!
   * \brief Get the name of the surface defined in the geometry file.
   * \param[in] val_marker - Value of the marker in which we are interested.
   * \return Name that is in the geometry file for the surface that
   *         has the marker <i>val_marker</i>.
   */
  string GetMarker_HeatFlux_TagBound(unsigned short val_marker) const { return Marker_HeatFlux[val_marker]; }

  /*!
   * \brief Get the tag if the iMarker defined in the geometry file.
   * \param[in] val_tag - Value of the tag in which we are interested.
   * \return Value of the marker <i>val_marker</i> that is in the geometry file
   *         for the surface that has the tag.
   */
  short GetMarker_All_TagBound(string val_tag) {
    for (unsigned short iMarker = 0; iMarker < nMarker_All; iMarker++) {
      if (val_tag == Marker_All_TagBound[iMarker]) return iMarker;
    }
    return -1;
  }

  /*!
   * \brief Get the kind of boundary for each marker.
   * \param[in] val_marker - Index of the marker in which we are interested.
   * \return Kind of boundary for the marker <i>val_marker</i>.
   */
  unsigned short GetMarker_All_KindBC(unsigned short val_marker) const { return Marker_All_KindBC[val_marker]; }

  /*!
   * \brief Set the value of the boundary <i>val_boundary</i> (read from the config file)
   *        for the marker <i>val_marker</i>.
   * \param[in] val_marker - Index of the marker in which we are interested.
   * \param[in] val_boundary - Kind of boundary read from config file.
   */
  void SetMarker_All_KindBC(unsigned short val_marker, unsigned short val_boundary) {
    Marker_All_KindBC[val_marker] = val_boundary;
  }

  /*!
   * \brief Set the value of the index <i>val_index</i> (read from the geometry file) for
   *        the marker <i>val_marker</i>.
   * \param[in] val_marker - Index of the marker in which we are interested.
   * \param[in] val_index - Index of the surface read from geometry file.
   */
  void SetMarker_All_TagBound(unsigned short val_marker, string val_index) {
    Marker_All_TagBound[val_marker] = val_index;
  }

  /*!
   * \brief Set if a marker <i>val_marker</i> is going to be monitored <i>val_monitoring</i>
   *        (read from the config file).
   * \note This is important for non dimensional coefficient computation.
   * \param[in] val_marker - Index of the marker in which we are interested.
   * \param[in] val_monitoring - 0 or 1 depending if the the marker is going to be monitored.
   */
  void SetMarker_All_Monitoring(unsigned short val_marker, unsigned short val_monitoring) {
    Marker_All_Monitoring[val_marker] = val_monitoring;
  }

  /*!
   * \brief Set if a marker <i>val_marker</i> is going to be monitored <i>val_monitoring</i>
   *        (read from the config file).
   * \note This is important for non dimensional coefficient computation.
   * \param[in] val_marker - Index of the marker in which we are interested.
   * \param[in] val_monitoring - 0 or 1 depending if the the marker is going to be monitored.
   */
  void SetMarker_All_GeoEval(unsigned short val_marker, unsigned short val_geoeval) {
    Marker_All_GeoEval[val_marker] = val_geoeval;
  }

  /*!
   * \brief Set if a marker <i>val_marker</i> is going to be designed <i>val_designing</i>
   *        (read from the config file).
   * \note This is important for non dimensional coefficient computation.
   * \param[in] val_marker - Index of the marker in which we are interested.
   * \param[in] val_monitoring - 0 or 1 depending if the the marker is going to be designed.
   */
  void SetMarker_All_Designing(unsigned short val_marker, unsigned short val_designing) {
    Marker_All_Designing[val_marker] = val_designing;
  }

  /*!
   * \brief Set if a marker <i>val_marker</i> is going to be plot <i>val_plotting</i>
   *        (read from the config file).
   * \param[in] val_marker - Index of the marker in which we are interested.
   * \param[in] val_plotting - 0 or 1 depending if the the marker is going to be plot.
   */
  void SetMarker_All_Plotting(unsigned short val_marker, unsigned short val_plotting) {
    Marker_All_Plotting[val_marker] = val_plotting;
  }

  /*!
   * \brief Set if a marker <i>val_marker</i> is going to be plot <i>val_plotting</i>
   *        (read from the config file).
   * \param[in] val_marker - Index of the marker in which we are interested.
   * \param[in] val_plotting - 0 or 1 depending if the the marker is going to be plot.
   */
  void SetMarker_All_Analyze(unsigned short val_marker, unsigned short val_analyze) {
    Marker_All_Analyze[val_marker] = val_analyze;
  }

  /*!
   * \brief Set if a marker <i>val_marker</i> is part of the FSI interface <i>val_plotting</i>
   *        (read from the config file).
   * \param[in] val_marker - Index of the marker in which we are interested.
   * \param[in] val_plotting - 0 or 1 depending if the the marker is part of the FSI interface.
   */
  void SetMarker_All_ZoneInterface(unsigned short val_marker, unsigned short val_fsiinterface) {
    Marker_All_ZoneInterface[val_marker] = val_fsiinterface;
  }

  /*!
   * \brief Set if a marker <i>val_marker</i> is part of the Turbomachinery (read from the config file).
   * \param[in] val_marker - Index of the marker in which we are interested.
   * \param[in] val_turboperf - 0 if not part of Turbomachinery or greater than 1 if it is part.
   */
  void SetMarker_All_Turbomachinery(unsigned short val_marker, unsigned short val_turbo) {
    Marker_All_Turbomachinery[val_marker] = val_turbo;
  }

  /*!
   * \brief Set a flag to the marker <i>val_marker</i> part of the Turbomachinery (read from the config file).
   * \param[in] val_marker - Index of the marker in which we are interested.
   * \param[in] val_turboperflag - 0 if is not part of the Turbomachinery, flag INFLOW or OUTFLOW if it is part.
   */
  void SetMarker_All_TurbomachineryFlag(unsigned short val_marker, unsigned short val_turboflag) {
    Marker_All_TurbomachineryFlag[val_marker] = val_turboflag;
  }

  /*!
   * \brief Set if a marker <i>val_marker</i> is part of the MixingPlane interface (read from the config file).
   * \param[in] val_marker - Index of the marker in which we are interested.
   * \param[in] val_turboperf - 0 if not part of the MixingPlane interface or greater than 1 if it is part.
   */
  void SetMarker_All_MixingPlaneInterface(unsigned short val_marker, unsigned short val_mixpla_interface) {
    Marker_All_MixingPlaneInterface[val_marker] = val_mixpla_interface;
  }

  /*!
   * \brief Set if a marker <i>val_marker</i> is going to be affected by design variables <i>val_moving</i>
   *        (read from the config file).
   * \param[in] val_marker - Index of the marker in which we are interested.
   * \param[in] val_DV - 0 or 1 depending if the the marker is affected by design variables.
   */
  void SetMarker_All_DV(unsigned short val_marker, unsigned short val_DV) { Marker_All_DV[val_marker] = val_DV; }

  /*!
   * \brief Set if a marker <i>val_marker</i> is going to be moved <i>val_moving</i>
   *        (read from the config file).
   * \param[in] val_marker - Index of the marker in which we are interested.
   * \param[in] val_moving - 0 or 1 depending if the the marker is going to be moved.
   */
  void SetMarker_All_Moving(unsigned short val_marker, unsigned short val_moving) {
    Marker_All_Moving[val_marker] = val_moving;
  }

  /*!
   * \brief Set if a marker how <i>val_marker</i> is going to be applied in gradient treatment.
   * \param[in] val_marker - Index of the marker in which we are interested.
   * \param[in] val_sobolev - 0 or 1 depending if the marker is selected.
   */
  void SetMarker_All_SobolevBC(unsigned short val_marker, unsigned short val_sobolev) {
    Marker_All_SobolevBC[val_marker] = val_sobolev;
  }

  /*!
   * \brief Set if a marker <i>val_marker</i> allows deformation at the boundary.
   * \param[in] val_marker - Index of the marker in which we are interested.
   * \param[in] val_interface - 0 or 1 depending if the the marker is or not a DEFORM_MESH marker.
   */
  void SetMarker_All_Deform_Mesh(unsigned short val_marker, unsigned short val_deform) {
    Marker_All_Deform_Mesh[val_marker] = val_deform;
  }

  /*!
   * \brief Set if a marker <i>val_marker</i> allows deformation at the boundary.
   * \param[in] val_marker - Index of the marker in which we are interested.
   * \param[in] val_interface - 0 or 1 depending if the the marker is or not a DEFORM_MESH_SYM_PLANE marker.
   */
  void SetMarker_All_Deform_Mesh_Sym_Plane(unsigned short val_marker, unsigned short val_deform) {
    Marker_All_Deform_Mesh_Sym_Plane[val_marker] = val_deform;
  }

  /*!
   * \brief Set if a in marker <i>val_marker</i> the flow load will be computed/employed.
   * \param[in] val_marker - Index of the marker in which we are interested.
   * \param[in] val_interface - 0 or 1 depending if the the marker is or not a Fluid_Load marker.
   */
  void SetMarker_All_Fluid_Load(unsigned short val_marker, unsigned short val_interface) {
    Marker_All_Fluid_Load[val_marker] = val_interface;
  }

  /*!
   * \brief Set if a marker <i>val_marker</i> is going to be customized in Python <i>val_PyCustom</i>
   *        (read from the config file).
   * \param[in] val_marker - Index of the marker in which we are interested.
   * \param[in] val_PyCustom - 0 or 1 depending if the the marker is going to be customized in Python.
   */
  void SetMarker_All_PyCustom(unsigned short val_marker, unsigned short val_PyCustom) {
    Marker_All_PyCustom[val_marker] = val_PyCustom;
  }

  /*!
   * \brief Set if a marker <i>val_marker</i> is going to be periodic <i>val_perbound</i>
   *        (read from the config file).
   * \param[in] val_marker - Index of the marker in which we are interested.
   * \param[in] val_perbound - Index of the surface with the periodic boundary.
   */
  void SetMarker_All_PerBound(unsigned short val_marker, short val_perbound) {
    Marker_All_PerBound[val_marker] = val_perbound;
  }

  /*!
   * \brief Set if a marker <i>val_marker</i> is going to be sent or receive <i>val_index</i>
   *        from another domain.
   * \param[in] val_marker - 0 or 1 depending if the the marker is going to be moved.
   * \param[in] val_index - Index of the surface read from geometry file.
   */
  void SetMarker_All_SendRecv(unsigned short val_marker, short val_index) {
    Marker_All_SendRecv[val_marker] = val_index;
  }

  /*!
   * \brief Get the send-receive information for a marker <i>val_marker</i>.
   * \param[in] val_marker - 0 or 1 depending if the the marker is going to be moved.
   * \return If positive, the information is sended to that domain, in case negative
   *         the information is receive from that domain.
   */
  short GetMarker_All_SendRecv(unsigned short val_marker) const { return Marker_All_SendRecv[val_marker]; }

  /*!
   * \brief Get an internal index that identify the periodic boundary conditions.
   * \param[in] val_marker - Value of the marker that correspond with the periodic boundary.
   * \return The internal index of the periodic boundary condition.
   */
  short GetMarker_All_PerBound(unsigned short val_marker) const { return Marker_All_PerBound[val_marker]; }

  /*!
   * \brief Get the monitoring information for a marker <i>val_marker</i>.
   * \param[in] val_marker - 0 or 1 depending if the the marker is going to be monitored.
   * \return 0 or 1 depending if the marker is going to be monitored.
   */
  unsigned short GetMarker_All_Monitoring(unsigned short val_marker) const { return Marker_All_Monitoring[val_marker]; }

  /*!
   * \brief Get the monitoring information for a marker <i>val_marker</i>.
   * \param[in] val_marker - 0 or 1 depending if the the marker is going to be monitored.
   * \return 0 or 1 depending if the marker is going to be monitored.
   */
  unsigned short GetMarker_All_GeoEval(unsigned short val_marker) const { return Marker_All_GeoEval[val_marker]; }

  /*!
   * \brief Get the design information for a marker <i>val_marker</i>.
   * \param[in] val_marker - 0 or 1 depending if the the marker is going to be monitored.
   * \return 0 or 1 depending if the marker is going to be monitored.
   */
  unsigned short GetMarker_All_Designing(unsigned short val_marker) const { return Marker_All_Designing[val_marker]; }

  /*!
   * \brief Get the plotting information for a marker <i>val_marker</i>.
   * \param[in] val_marker - 0 or 1 depending if the the marker is going to be moved.
   * \return 0 or 1 depending if the marker is going to be plotted.
   */
  unsigned short GetMarker_All_Plotting(unsigned short val_marker) const { return Marker_All_Plotting[val_marker]; }

  /*!
   * \brief Get the plotting information for a marker <i>val_marker</i>.
   * \param[in] val_marker - 0 or 1 depending if the the marker is going to be moved.
   * \return 0 or 1 depending if the marker is going to be plotted.
   */
  unsigned short GetMarker_All_Analyze(unsigned short val_marker) const { return Marker_All_Analyze[val_marker]; }

  /*!
   * \brief Get the FSI interface information for a marker <i>val_marker</i>.
   * \param[in] val_marker - 0 or 1 depending if the the marker is going to be moved.
   * \return 0 or 1 depending if the marker is part of the FSI interface.
   */
  unsigned short GetMarker_All_ZoneInterface(unsigned short val_marker) const {
    return Marker_All_ZoneInterface[val_marker];
  }

  /*!
   * \brief Get the MixingPlane interface information for a marker <i>val_marker</i>.
   * \param[in] val_marker value of the marker on the grid.
   * \return 0 if is not part of the MixingPlane Interface and greater than 1 if it is part.
   */
  unsigned short GetMarker_All_MixingPlaneInterface(unsigned short val_marker) const {
    return Marker_All_MixingPlaneInterface[val_marker];
  }

  /*!
   * \brief Get the Turbomachinery information for a marker <i>val_marker</i>.
   * \param[in] val_marker value of the marker on the grid.
   * \return 0 if is not part of the Turbomachinery and greater than 1 if it is part.
   */
  unsigned short GetMarker_All_Turbomachinery(unsigned short val_marker) const {
    return Marker_All_Turbomachinery[val_marker];
  }

  /*!
   * \brief Get the Turbomachinery flag information for a marker <i>val_marker</i>.
   * \param[in] val_marker value of the marker on the grid.
   * \return 0 if is not part of the Turbomachinery, flag INFLOW or OUTFLOW if it is part.
   */
  unsigned short GetMarker_All_TurbomachineryFlag(unsigned short val_marker) const {
    return Marker_All_TurbomachineryFlag[val_marker];
  }

  /*!
   * \brief Get the number of FSI interface markers <i>val_marker</i>.
   * \param[in] void.
   * \return Number of markers belonging to the FSI interface.
   */
  unsigned short GetMarker_n_ZoneInterface(void) const { return nMarker_ZoneInterface; }

  /*!
   * \brief Get the DV information for a marker <i>val_marker</i>.
   * \param[in] val_marker - 0 or 1 depending if the the marker is going to be affected by design variables.
   * \return 0 or 1 depending if the marker is going to be affected by design variables.
   */
  unsigned short GetMarker_All_DV(unsigned short val_marker) const { return Marker_All_DV[val_marker]; }

  /*!
   * \brief Get the motion information for a marker <i>val_marker</i>.
   * \param[in] val_marker - 0 or 1 depending if the the marker is going to be moved.
   * \return 0 or 1 depending if the marker is going to be moved.
   */
  unsigned short GetMarker_All_Moving(unsigned short val_marker) const { return Marker_All_Moving[val_marker]; }

  /*!
   * \brief Get the information if gradient treatment uses a marker <i>val_marker</i>.
   * \param[in] val_marker
   * \return 0 or 1 depending if the marker is going to be selected.
   */
  unsigned short GetMarker_All_SobolevBC(unsigned short val_marker) const { return Marker_All_SobolevBC[val_marker]; }

  /*!
   * \brief Get whether marker <i>val_marker</i> is a DEFORM_MESH marker
   * \param[in] val_marker - 0 or 1 depending if the the marker belongs to the DEFORM_MESH subset.
   * \return 0 or 1 depending if the marker belongs to the DEFORM_MESH subset.
   */
  unsigned short GetMarker_All_Deform_Mesh(unsigned short val_marker) const {
    return Marker_All_Deform_Mesh[val_marker];
  }

  /*!
   * \brief Get whether marker <i>val_marker</i> is a DEFORM_MESH_SYM_PLANE marker
   * \param[in] val_marker - 0 or 1 depending if the the marker belongs to the DEFORM_MESH_SYM_PLANE subset.
   * \return 0 or 1 depending if the marker belongs to the DEFORM_MESH_SYM_PLANE subset.
   */
  unsigned short GetMarker_All_Deform_Mesh_Sym_Plane(unsigned short val_marker) const {
    return Marker_All_Deform_Mesh_Sym_Plane[val_marker];
  }

  /*!
   * \brief Get whether marker <i>val_marker</i> is a Fluid_Load marker
   * \param[in] val_marker - 0 or 1 depending if the the marker belongs to the Fluid_Load subset.
   * \return 0 or 1 depending if the marker belongs to the Fluid_Load subset.
   */
  unsigned short GetMarker_All_Fluid_Load(unsigned short val_marker) const { return Marker_All_Fluid_Load[val_marker]; }

  /*!
   * \brief Get the Python customization for a marker <i>val_marker</i>.
   * \param[in] val_marker - Index of the marker in which we are interested.
   * \return 0 or 1 depending if the marker is going to be customized in Python.
   */
  unsigned short GetMarker_All_PyCustom(unsigned short val_marker) const { return Marker_All_PyCustom[val_marker]; }

  /*!
   * \brief Get the airfoil sections in the slicing process.
   * \param[in] val_section - Index of the section.
   * \return Coordinate of the airfoil to slice.
   */
  su2double GetLocationStations(unsigned short val_section) const { return LocationStations[val_section]; }

  /*!
   * \brief Get the defintion of the nacelle location.
   * \param[in] val_index - Index of the section.
   * \return Coordinate of the nacelle location.
   */
  su2double GetNacelleLocation(unsigned short val_index) const { return nacelle_location[val_index]; }

  /*!
   * \brief Get the number of pre-smoothings in a multi-grid strategy.
   * \param[in] val_mesh - Index of the grid.
   * \return Number of smoothing iterations.
   */
  unsigned short GetMG_PreSmooth(unsigned short val_mesh) const {
    if (nMG_PreSmooth == 0) return 1;
    return MG_PreSmooth[val_mesh];
  }

  /*!
   * \brief Get the number of post-smoothings in a multi-grid strategy.
   * \param[in] val_mesh - Index of the grid.
   * \return Number of smoothing iterations.
   */
  unsigned short GetMG_PostSmooth(unsigned short val_mesh) const {
    if (nMG_PostSmooth == 0) return 0;
    return MG_PostSmooth[val_mesh];
  }

  /*!
   * \brief Get the number of implicit Jacobi smoothings of the correction in a multi-grid strategy.
   * \param[in] val_mesh - Index of the grid.
   * \return Number of implicit smoothing iterations.
   */
  unsigned short GetMG_CorrecSmooth(unsigned short val_mesh) const {
    if (nMG_CorrecSmooth == 0) return 0;
    return MG_CorrecSmooth[val_mesh];
  }

  /*!
   * \brief plane of the FFD (I axis) that should be fixed.
   * \param[in] val_index - Index of the arrray with all the planes in the I direction that should be fixed.
   * \return Index of the plane that is going to be freeze.
   */
  short GetFFD_Fix_IDir(unsigned short val_index) const { return FFD_Fix_IDir[val_index]; }

  /*!
   * \brief plane of the FFD (J axis) that should be fixed.
   * \param[in] val_index - Index of the arrray with all the planes in the J direction that should be fixed.
   * \return Index of the plane that is going to be freeze.
   */
  short GetFFD_Fix_JDir(unsigned short val_index) const { return FFD_Fix_JDir[val_index]; }

  /*!
   * \brief plane of the FFD (K axis) that should be fixed.
   * \param[in] val_index - Index of the arrray with all the planes in the K direction that should be fixed.
   * \return Index of the plane that is going to be freeze.
   */
  short GetFFD_Fix_KDir(unsigned short val_index) const { return FFD_Fix_KDir[val_index]; }

  /*!
   * \brief Get the number of planes to fix in the I direction.
   * \return Number of planes to fix in the I direction.
   */
  unsigned short GetnFFD_Fix_IDir(void) const { return nFFD_Fix_IDir; }

  /*!
   * \brief Get the number of planes to fix in the J direction.
   * \return Number of planes to fix in the J direction.
   */
  unsigned short GetnFFD_Fix_JDir(void) const { return nFFD_Fix_JDir; }

  /*!
   * \brief Get the number of planes to fix in the K direction.
   * \return Number of planes to fix in the K direction.
   */
  unsigned short GetnFFD_Fix_KDir(void) const { return nFFD_Fix_KDir; }

  /*!
   * \brief Governing equations of the flow (it can be different from the run time equation).
   * \param[in] val_zone - Zone where the soler is applied.
   * \return Governing equation that we are solving.
   */
  MAIN_SOLVER GetKind_Solver(void) const { return Kind_Solver; }

  /*!
   * \brief Return true if a fluid solver is in use.
   */
  bool GetFluidProblem(void) const {
    switch (Kind_Solver) {
      case MAIN_SOLVER::EULER:
      case MAIN_SOLVER::NAVIER_STOKES:
      case MAIN_SOLVER::RANS:
      case MAIN_SOLVER::INC_EULER:
      case MAIN_SOLVER::INC_NAVIER_STOKES:
      case MAIN_SOLVER::INC_RANS:
      case MAIN_SOLVER::NEMO_EULER:
      case MAIN_SOLVER::NEMO_NAVIER_STOKES:
      case MAIN_SOLVER::DISC_ADJ_INC_EULER:
      case MAIN_SOLVER::DISC_ADJ_INC_NAVIER_STOKES:
      case MAIN_SOLVER::DISC_ADJ_INC_RANS:
      case MAIN_SOLVER::DISC_ADJ_EULER:
      case MAIN_SOLVER::DISC_ADJ_NAVIER_STOKES:
      case MAIN_SOLVER::DISC_ADJ_RANS:
        return true;
      default:
        return false;
    }
  }

  /*!
   * \brief Return true if a structural solver is in use.
   */
  bool GetStructuralProblem(void) const {
    return (Kind_Solver == MAIN_SOLVER::FEM_ELASTICITY) || (Kind_Solver == MAIN_SOLVER::DISC_ADJ_FEM);
  }

  /*!
   * \brief Return true if a heat solver is in use.
   */
  bool GetHeatProblem(void) const {
    return (Kind_Solver == MAIN_SOLVER::HEAT_EQUATION) || (Kind_Solver == MAIN_SOLVER::DISC_ADJ_HEAT);
  }

  /*!
   * \brief Return true if a high order FEM solver is in use.
   */
  bool GetFEMSolver(void) const {
    switch (Kind_Solver) {
      case MAIN_SOLVER::FEM_EULER:
      case MAIN_SOLVER::FEM_NAVIER_STOKES:
      case MAIN_SOLVER::FEM_RANS:
      case MAIN_SOLVER::FEM_LES:
      case MAIN_SOLVER::DISC_ADJ_FEM_EULER:
      case MAIN_SOLVER::DISC_ADJ_FEM_NS:
      case MAIN_SOLVER::DISC_ADJ_FEM_RANS:
        return true;
      default:
        return false;
    }
  }

  /*!
   * \brief Return true if a NEMO solver is in use.
   */
  bool GetNEMOProblem(void) const {
    switch (Kind_Solver) {
      case MAIN_SOLVER::NEMO_EULER:
      case MAIN_SOLVER::NEMO_NAVIER_STOKES:
        return true;
      default:
        return false;
    }
  }

  /*!
   * \brief Return true if an AUSM method is in use.
   */
  bool GetAUSMMethod(void) const {
    switch (Kind_Upwind_Flow) {
<<<<<<< HEAD
      case UPWIND::AUSM:
      case UPWIND::AUSMPLUSUP:
      case UPWIND::AUSMPLUSUP2:
      case UPWIND::AUSMPWPLUS:
=======
      case UPWIND::AUSM : case UPWIND::AUSMPLUSUP: case UPWIND::AUSMPLUSUP2: case UPWIND::AUSMPLUSM:
>>>>>>> 7f36c835
        return true;
      default:
        return false;
    }
  }

  /*!
   * \brief Kind of Multizone Solver.
   * \return Governing equation that we are solving.
   */
  ENUM_MULTIZONE GetKind_MZSolver(void) const { return Kind_MZSolver; }

  /*!
   * \brief Governing equations of the flow (it can be different from the run time equation).
   * \param[in] val_zone - Zone where the soler is applied.
   * \return Governing equation that we are solving.
   */
  ENUM_REGIME GetKind_Regime(void) const { return Kind_Regime; }

  /*!
   * \brief Governing equations of the flow (it can be different from the run time equation).
   * \param[in] val_zone - Zone where the soler is applied.
   * \return Governing equation that we are solving.
   */
  unsigned short GetSystemMeasurements(void) const { return SystemMeasurements; }

  /*!
   * \brief Gas model that we are using.
   * \return Gas model that we are using.
   */
  string GetGasModel(void) const { return GasModel; }

  /*!
   * \brief Get the transport coefficient model.
   * \return Index of transport coefficient model.
   */
  TRANSCOEFFMODEL GetKind_TransCoeffModel(void) const { return Kind_TransCoeffModel; }

  /*!
   * \brief Get the total number of heat flux markers.
   * \return Total number of heat flux markers.
   */
  unsigned short GetnWall_Catalytic(void) const { return nWall_Catalytic; }

  /*!
   * \brief Get the name of the surface defined in the geometry file.
   * \param[in] val_marker - Value of the marker in which we are interested.
   * \return Name that is in the geometry file for the surface that
   *         has the marker <i>val_marker</i>.
   */
  string GetWall_Catalytic_TagBound(unsigned short val_marker) const { return Wall_Catalytic[val_marker]; }

  /*!
   * \brief Get wall catalytic efficiency.
   * \return wall catalytic efficiency value.
   */
  su2double GetCatalytic_Efficiency(void) const { return CatalyticEfficiency; }

  /*!
   * \brief Fluid model that we are using.
   * \return Fluid model that we are using.
   */
  unsigned short GetKind_FluidModel(void) const { return Kind_FluidModel; }

  /*!
   * \brief Returns the name of the fluid we are using in CoolProp.
   */
  string GetFluid_Name(void) const { return FluidName; }

  /*!
   * \brief Option to define the density model for incompressible flows.
   * \return Density model option
   */
  INC_DENSITYMODEL GetKind_DensityModel() const { return Kind_DensityModel; }

  /*!
   * \brief Flag for whether to solve the energy equation for incompressible flows.
   * \return Flag for energy equation
   */
  bool GetEnergy_Equation(void) const { return Energy_Equation; }

  /*!
   * \brief free stream option to initialize the solution
   * \return free stream option
   */
  FREESTREAM_OPTION GetKind_FreeStreamOption() const { return Kind_FreeStreamOption; }

  /*!
   * \brief free stream option to initialize the solution
   * \return free stream option
   */
  unsigned short GetKind_InitOption(void) const { return Kind_InitOption; }
  /*!
   * \brief Get the value of the critical pressure.
   * \return Critical pressure.
   */
  su2double GetPressure_Critical(void) const { return Pressure_Critical; }

  /*!
   * \brief Get the value of the critical temperature.
   * \return Critical temperature.
   */
  su2double GetTemperature_Critical(void) const { return Temperature_Critical; }

  /*!
   * \brief Get the value of the critical pressure.
   * \return Critical pressure.
   */
  su2double GetAcentric_Factor(void) const { return Acentric_Factor; }

  /*!
   * \brief Get the value of the viscosity model.
   * \return Viscosity model.
   */
  VISCOSITYMODEL GetKind_ViscosityModel() const { return Kind_ViscosityModel; }

  /*!
   * \brief Get the value of the mixing model for viscosity.
   * \return Mixing Viscosity model.
   */
  MIXINGVISCOSITYMODEL GetKind_MixingViscosityModel() const { return Kind_MixingViscosityModel; }

  /*!
   * \brief Get the value of the thermal conductivity model.
   * \return Conductivity model.
   */
  CONDUCTIVITYMODEL GetKind_ConductivityModel() const { return Kind_ConductivityModel; }

  /*!
   * \brief Get the value of the turbulent thermal conductivity model.
   * \return Turbulent conductivity model.
   */
  CONDUCTIVITYMODEL_TURB GetKind_ConductivityModel_Turb() const { return Kind_ConductivityModel_Turb; }

  /*!
   * \brief Get the value of the mass diffusivity model.
   * \return Mass diffusivity model.
   */
  DIFFUSIVITYMODEL GetKind_Diffusivity_Model(void) const { return Kind_Diffusivity_Model; }

  /*!
   * \brief Get the value of the constant viscosity.
   * \return Constant viscosity.
   */
  su2double GetMu_Constant(unsigned short val_index = 0) const { return Mu_Constant[val_index]; }

  /*!
   * \brief Get the value of the non-dimensional constant viscosity.
   * \return Non-dimensional constant viscosity.
   */
  su2double GetMu_ConstantND(unsigned short val_index = 0) const { return Mu_Constant[val_index] / Viscosity_Ref; }

  /*!
   * \brief Get the value of the thermal conductivity.
   * \return Thermal conductivity.
   */
  su2double GetThermal_Conductivity_Constant(unsigned short val_index = 0) const {
    return Thermal_Conductivity_Constant[val_index];
  }

  /*!
   * \brief Get the value of the non-dimensional thermal conductivity.
   * \return Non-dimensional thermal conductivity.
   */
  su2double GetThermal_Conductivity_ConstantND(unsigned short val_index = 0) const {
    return Thermal_Conductivity_Constant[val_index] / Thermal_Conductivity_Ref;
  }

  /*!
   * \brief Get the value of the constant mass diffusivity for scalar transport.
   * \return Constant mass diffusivity.
   */
  su2double GetDiffusivity_Constant(void) const { return Diffusivity_Constant; }

  /*!
   * \brief Get the value of the non-dimensional constant mass diffusivity.
   * \return Non-dimensional constant mass diffusivity.
   */
  su2double GetDiffusivity_ConstantND(void) const { return Diffusivity_ConstantND; }

  /*!
   * \brief Get the value of the laminar Schmidt number for scalar transport.
   * \return Laminar Schmidt number for scalar transport.
   */
  su2double GetSchmidt_Number_Laminar(void) const { return Schmidt_Number_Laminar; }

  /*!
   * \brief Get the value of the turbulent Schmidt number for scalar transport.
   * \return Turbulent Schmidt number for scalar transport.
   */
  su2double GetSchmidt_Number_Turbulent(void) const { return Schmidt_Number_Turbulent; }

  /*!
   * \brief Get the value of the Lewis number for each species.
   * \return Lewis Number.
   */
  su2double GetConstant_Lewis_Number(unsigned short val_index = 0) const { return Constant_Lewis_Number[val_index]; }

  /*!
   * \brief Get the value of the reference viscosity for Sutherland model.
   * \return The reference viscosity.
   */
  su2double GetMu_Ref(unsigned short val_index = 0) const { return Mu_Ref[val_index]; }

  /*!
   * \brief Get the value of the non-dimensional reference viscosity for Sutherland model.
   * \return The non-dimensional reference viscosity.
   */
  su2double GetMu_RefND(unsigned short val_index = 0) const { return Mu_Ref[val_index] / Viscosity_Ref; }

  /*!
   * \brief Get the value of the reference temperature for Sutherland model.
   * \return The reference temperature.
   */
  su2double GetMu_Temperature_Ref(unsigned short val_index = 0) const { return Mu_Temperature_Ref[val_index]; }

  /*!
   * \brief Get the value of the non-dimensional reference temperature for Sutherland model.
   * \return The non-dimensional reference temperature.
   */
  su2double GetMu_Temperature_RefND(unsigned short val_index = 0) const {
    return Mu_Temperature_Ref[val_index] / Temperature_Ref;
  }

  /*!
   * \brief Get the value of the reference S for Sutherland model.
   * \return The reference S.
   */
  su2double GetMu_S(unsigned short val_index = 0) const { return Mu_S[val_index]; }

  /*!
   * \brief Get the value of the non-dimensional reference S for Sutherland model.
   * \return The non-dimensional reference S.
   */
  su2double GetMu_SND(unsigned short val_index = 0) const { return Mu_S[val_index] / Temperature_Ref; }

  /*!
   * \brief Get the number of coefficients in the temperature polynomial models.
   * \return The the number of coefficients in the temperature polynomial models.
   */
  unsigned short GetnPolyCoeffs(void) const { return N_POLY_COEFFS; }

  /*!
   * \brief Get the temperature polynomial coefficient for specific heat Cp.
   * \param[in] val_index - Index of the array with all polynomial coefficients.
   * \return Temperature polynomial coefficient for specific heat Cp.
   */
  su2double GetCp_PolyCoeff(unsigned short val_index) const { return cp_polycoeffs[val_index]; }

  /*!
   * \brief Get the temperature polynomial coefficient for specific heat Cp.
   * \param[in] val_index - Index of the array with all polynomial coefficients.
   * \return Temperature polynomial coefficient for specific heat Cp.
   */
  su2double GetCp_PolyCoeffND(unsigned short val_index) const { return CpPolyCoefficientsND[val_index]; }

  /*!
   * \brief Get the temperature polynomial coefficient for viscosity.
   * \param[in] val_index - Index of the array with all polynomial coefficients.
   * \return Temperature polynomial coefficient for viscosity.
   */
  su2double GetMu_PolyCoeff(unsigned short val_index) const { return mu_polycoeffs[val_index]; }

  /*!
   * \brief Get the temperature polynomial coefficient for viscosity.
   * \param[in] val_index - Index of the array with all polynomial coefficients.
   * \return Non-dimensional temperature polynomial coefficient for viscosity.
   */
  su2double GetMu_PolyCoeffND(unsigned short val_index) const { return MuPolyCoefficientsND[val_index]; }

  /*!
   * \brief Get the temperature polynomial coefficients for viscosity.
   * \return Non-dimensional temperature polynomial coefficients for viscosity.
   */
  const su2double* GetMu_PolyCoeffND(void) const { return MuPolyCoefficientsND.data(); }

  /*!
   * \brief Get the temperature polynomial coefficient for thermal conductivity.
   * \param[in] val_index - Index of the array with all polynomial coefficients.
   * \return Temperature polynomial coefficient for thermal conductivity.
   */
  su2double GetKt_PolyCoeff(unsigned short val_index) const { return kt_polycoeffs[val_index]; }

  /*!
   * \brief Get the temperature polynomial coefficient for thermal conductivity.
   * \param[in] val_index - Index of the array with all polynomial coefficients.
   * \return Non-dimensional temperature polynomial coefficient for thermal conductivity.
   */
  su2double GetKt_PolyCoeffND(unsigned short val_index) const { return KtPolyCoefficientsND[val_index]; }

  /*!
   * \brief Get the temperature polynomial coefficients for thermal conductivity.
   * \return Non-dimensional temperature polynomial coefficients for thermal conductivity.
   */
  const su2double* GetKt_PolyCoeffND(void) const { return KtPolyCoefficientsND.data(); }

  /*!
   * \brief Set the temperature polynomial coefficient for specific heat Cp.
   * \param[in] val_coeff - Temperature polynomial coefficient for specific heat Cp.
   * \param[in] val_index - Index of the array with all polynomial coefficients.
   */
  void SetCp_PolyCoeffND(su2double val_coeff, unsigned short val_index) { CpPolyCoefficientsND[val_index] = val_coeff; }

  /*!
   * \brief Set the temperature polynomial coefficient for viscosity.
   * \param[in] val_coeff - Non-dimensional temperature polynomial coefficient for viscosity.
   * \param[in] val_index - Index of the array with all polynomial coefficients.
   */
  void SetMu_PolyCoeffND(su2double val_coeff, unsigned short val_index) { MuPolyCoefficientsND[val_index] = val_coeff; }

  /*!
   * \brief Set the temperature polynomial coefficient for thermal conductivity.
   * \param[in] val_coeff - Non-dimensional temperature polynomial coefficient for thermal conductivity.
   * \param[in] val_index - Index of the array with all polynomial coefficients.
   */
  void SetKt_PolyCoeffND(su2double val_coeff, unsigned short val_index) { KtPolyCoefficientsND[val_index] = val_coeff; }

  /*!
   * \brief Set the value of the non-dimensional constant mass diffusivity.
   */
  void SetDiffusivity_ConstantND(su2double diffusivity_const) { Diffusivity_ConstantND = diffusivity_const; }

  /*!
   * \brief Get the kind of method for computation of spatial gradients used for viscous and source terms.
   * \return Numerical method for computation of spatial gradients used for viscous and source terms.
   */
  unsigned short GetKind_Gradient_Method(void) const { return Kind_Gradient_Method; }

  /*!
   * \brief Get the kind of method for computation of spatial gradients used for upwind reconstruction.
   * \return Numerical method for computation of spatial gradients used for upwind reconstruction.
   */
  unsigned short GetKind_Gradient_Method_Recon(void) const { return Kind_Gradient_Method_Recon; }

  /*!
   * \brief Get flag for whether a second gradient calculation is required for upwind reconstruction alone.
   * \return <code>TRUE</code> means that a second gradient will be calculated for upwind reconstruction.
   */
  bool GetReconstructionGradientRequired(void) const { return ReconstructionGradientRequired; }

  /*!
   * \brief Get flag for whether a least-squares gradient method is being applied.
   * \return <code>TRUE</code> means that a least-squares gradient method is being applied.
   */
  bool GetLeastSquaresRequired(void) const { return LeastSquaresRequired; }

  /*!
   * \brief Get the kind of solver for the implicit solver.
   * \return Numerical solver for implicit formulation (solving the linear system).
   */
  unsigned short GetKind_Linear_Solver(void) const { return Kind_Linear_Solver; }

  /*!
   * \brief Get the kind of preconditioner for the implicit solver.
   * \return Numerical preconditioner for implicit formulation (solving the linear system).
   */
  unsigned short GetKind_Linear_Solver_Prec(void) const { return Kind_Linear_Solver_Prec; }

  /*!
   * \brief Get the kind of solver for the implicit solver.
   * \return Numerical solver for implicit formulation (solving the linear system).
   */
  unsigned short GetKind_Deform_Linear_Solver(void) const { return Kind_Deform_Linear_Solver; }

  /*!
   * \brief Get min error of the linear solver for the implicit formulation.
   * \return Min error of the linear solver for the implicit formulation.
   */
  su2double GetLinear_Solver_Error(void) const { return Linear_Solver_Error; }

  /*!
   * \brief Get min error of the linear solver for the implicit formulation.
   * \return Min error of the linear solver for the implicit formulation.
   */
  su2double GetDeform_Linear_Solver_Error(void) const { return Deform_Linear_Solver_Error; }

  /*!
   * \brief Get max number of iterations of the linear solver for the implicit formulation.
   * \return Max number of iterations of the linear solver for the implicit formulation.
   */
  unsigned long GetLinear_Solver_Iter(void) const { return Linear_Solver_Iter; }

  /*!
   * \brief Get max number of iterations of the linear solver for the implicit formulation.
   * \return Max number of iterations of the linear solver for the implicit formulation.
   */
  unsigned long GetDeform_Linear_Solver_Iter(void) const { return Deform_Linear_Solver_Iter; }

  /*!
   * \brief Get the ILU fill-in level for the linear solver.
   * \return Fill in level of the ILU preconditioner for the linear solver.
   */
  unsigned short GetLinear_Solver_ILU_n(void) const { return Linear_Solver_ILU_n; }

  /*!
   * \brief Get restart frequency of the linear solver for the implicit formulation.
   * \return Restart frequency of the linear solver for the implicit formulation.
   */
  unsigned long GetLinear_Solver_Restart_Frequency(void) const { return Linear_Solver_Restart_Frequency; }

  /*!
   * \brief Get the relaxation factor for iterative linear smoothers.
   * \return Relaxation factor.
   */
  su2double GetLinear_Solver_Smoother_Relaxation(void) const { return Linear_Solver_Smoother_Relaxation; }

  /*!
   * \brief Get the relaxation factor for solution updates of adjoint solvers.
   */
  su2double GetRelaxation_Factor_Adjoint(void) const { return Relaxation_Factor_Adjoint; }

  /*!
   * \brief Get the relaxation coefficient of the CHT coupling.
   * \return relaxation coefficient of the CHT coupling.
   */
  su2double GetRelaxation_Factor_CHT(void) const { return Relaxation_Factor_CHT; }

  /*!
   * \brief Get the number of samples used in quasi-Newton methods.
   */
  unsigned short GetnQuasiNewtonSamples(void) const { return nQuasiNewtonSamples; }

  /*!
   * \brief Get whether to use vectorized numerics (if available).
   */
  bool GetUseVectorization(void) const { return UseVectorization; }

  /*!
   * \brief Get whether to use a Newton-Krylov method.
   */
  bool GetNewtonKrylov(void) const { return NewtonKrylov; }

  /*!
   * \brief Get Newton-Krylov integer parameters.
   */
  array<unsigned short, 3> GetNewtonKrylovIntParam(void) const { return NK_IntParam; }

  /*!
   * \brief Get Newton-Krylov floating-point parameters.
   */
  array<su2double, 4> GetNewtonKrylovDblParam(void) const { return NK_DblParam; }

  /*!
   * \brief Get the relaxation coefficient of the linear solver for the implicit formulation.
   * \return relaxation coefficient of the linear solver for the implicit formulation.
   */
  su2double GetRoe_Kappa(void) const { return Roe_Kappa; }

  /*!
   * \brief Get the wing semi span.
   * \return value of the wing semi span.
   */
  su2double GetSemiSpan(void) const { return SemiSpan; }

  /*!
   * \brief Get the kind of solver for the implicit solver.
   * \return Numerical solver for implicit formulation (solving the linear system).
   */
  unsigned short GetKind_AdjTurb_Linear_Solver(void) const { return Kind_AdjTurb_Linear_Solver; }

  /*!
   * \brief Get the kind of preconditioner for the implicit solver.
   * \return Numerical preconditioner for implicit formulation (solving the linear system).
   */
  unsigned short GetKind_AdjTurb_Linear_Prec(void) const { return Kind_AdjTurb_Linear_Prec; }

  /*!
   * \brief Get the kind of solver for the implicit solver.
   * \return Numerical solver for implicit formulation (solving the linear system).
   */
  unsigned short GetKind_DiscAdj_Linear_Solver(void) const { return Kind_DiscAdj_Linear_Solver; }

  /*!
   * \brief Get the kind of preconditioner for the implicit solver.
   * \return Numerical preconditioner for implicit formulation (solving the linear system).
   */
  unsigned short GetKind_DiscAdj_Linear_Prec(void) const { return Kind_DiscAdj_Linear_Prec; }

  /*!
   * \brief Get the kind of preconditioner for the implicit solver.
   * \return Numerical preconditioner for implicit formulation (solving the linear system).
   */
  unsigned short GetKind_Deform_Linear_Solver_Prec(void) const { return Kind_Deform_Linear_Solver_Prec; }

  /*!
   * \brief Set the kind of preconditioner for the implicit solver.
   * \return Numerical preconditioner for implicit formulation (solving the linear system).
   */
  void SetKind_AdjTurb_Linear_Prec(unsigned short val_kind_prec) { Kind_AdjTurb_Linear_Prec = val_kind_prec; }

  /*!
   * \brief Get min error of the linear solver for the implicit formulation.
   * \return Min error of the linear solver for the implicit formulation.
   */
  su2double GetAdjTurb_Linear_Error(void) const { return AdjTurb_Linear_Error; }

  /*!
   * \brief Get the entropy fix.
   * \return Vaule of the entropy fix.
   */
  su2double GetEntropyFix_Coeff(void) const { return EntropyFix_Coeff; }

  /*!
   * \brief Get max number of iterations of the linear solver for the implicit formulation.
   * \return Max number of iterations of the linear solver for the implicit formulation.
   */
  unsigned short GetAdjTurb_Linear_Iter(void) const { return AdjTurb_Linear_Iter; }

  /*!
   * \brief Get CFL reduction factor for adjoint turbulence model.
   * \return CFL reduction factor.
   */
  su2double GetCFLRedCoeff_AdjTurb(void) const { return CFLRedCoeff_AdjTurb; }

  /*!
   * \brief Get the number of nonlinear increments for mesh deformation.
   * \return Number of nonlinear increments for mesh deformation.
   */
  unsigned long GetGridDef_Nonlinear_Iter(void) const { return GridDef_Nonlinear_Iter; }

  /*!
   * \brief Get information about whether the mesh will be deformed using pseudo linear elasticity.
   * \return <code>TRUE</code> means that grid deformation is active.
   */
  bool GetDeform_Mesh(void) const { return Deform_Mesh; }

  /*!
   * \brief Get information about writing grid deformation residuals to the console.
   * \return <code>TRUE</code> means that grid deformation residuals will be written to the console.
   */
  bool GetDeform_Output(void) const { return Deform_Output; }

  /*!
   * \brief Get factor to multiply smallest volume for deform tolerance.
   * \return Factor to multiply smallest volume for deform tolerance.
   */
  su2double GetDeform_Coeff(void) const { return Deform_Coeff; }

  /*!
   * \brief Get limit for the volumetric deformation.
   * \return Distance to the surface to be deformed.
   */
  su2double GetDeform_Limit(void) const { return Deform_Limit; }

  /*!
   * \brief Get Young's modulus for deformation (constant stiffness deformation)
   */
  su2double GetDeform_ElasticityMod(void) const { return Deform_ElasticityMod; }

  /*!
   * \brief Get Poisson's ratio for deformation (constant stiffness deformation)
   * \
   */
  su2double GetDeform_PoissonRatio(void) const { return Deform_PoissonRatio; }

  /*!
   * \brief Get the type of stiffness to impose for FEA mesh deformation.
   * \return type of stiffness to impose for FEA mesh deformation.
   */
  unsigned short GetDeform_Stiffness_Type(void) const { return Deform_StiffnessType; }

  /*!
   * \brief Get the size of the layer of highest stiffness for wall distance-based mesh stiffness.
   */
  su2double GetDeform_StiffLayerSize(void) const { return Deform_StiffLayerSize; }

  /*!
   * \brief Define the FFD box with a symetry plane.
   * \return <code>TRUE</code> if there is a symmetry plane in the FFD; otherwise <code>FALSE</code>.
   */
  bool GetFFD_Symmetry_Plane(void) const { return FFD_Symmetry_Plane; }

  /*!
   * \brief Get the kind of SU2 software component.
   * \return Kind of the SU2 software component.
   */
  SU2_COMPONENT GetKind_SU2(void) const { return Kind_SU2; }

  /*!
   * \brief Get the kind of non-dimensionalization.
   * \return Kind of non-dimensionalization.
   */
  unsigned short GetRef_NonDim(void) const { return Ref_NonDim; }

  /*!
   * \brief Get the kind of incompressible non-dimensionalization.
   * \return Kind of incompressible non-dimensionalization.
   */
  unsigned short GetRef_Inc_NonDim(void) const { return Ref_Inc_NonDim; }

  /*!
   * \brief Set the kind of SU2 software component.
   * \return Kind of the SU2 software component.
   */
  void SetKind_SU2(SU2_COMPONENT val_kind_su2) { Kind_SU2 = val_kind_su2; }

  /*!
   * \brief Get the number of Turbulence Variables.
   * \return Number of Turbulence Variables.
   */
  unsigned short GetnTurbVar(void) const { return nTurbVar; }

  /*!
   * \brief Get the kind of the turbulence model.
   * \return Kind of the turbulence model.
   */
  TURB_MODEL GetKind_Turb_Model(void) const { return Kind_Turb_Model; }

  /*!
   * \brief Get the kind of the transition model.
   * \return Kind of the transion model.
   */
  TURB_TRANS_MODEL GetKind_Trans_Model(void) const { return Kind_Trans_Model; }

  /*!
   * \brief Get the kind of the transition correlations.
   * \return Kind of the transition correlation.
   */
  TURB_TRANS_CORRELATION GetKind_Trans_Correlation(void) const { return Kind_Trans_Correlation; }

  /*!
   * \brief Get RMS roughness for Transtion model from config
   * \return Value of roughness.
   */
  su2double GethRoughness(void) const { return hRoughness; }

  /*!
   * \brief Get the kind of the species model.
   * \return Kind of the species model.
   */
  SPECIES_MODEL GetKind_Species_Model(void) const { return Kind_Species_Model; }

  /*!
   * \brief Get the kind of the subgrid scale model.
   * \return Kind of the subgrid scale model.
   */
  TURB_SGS_MODEL GetKind_SGS_Model(void) const { return Kind_SGS_Model; }

  /*!
   * \brief Get the kind of time integration method.
   * \note This is the information that the code will use, the method will
   *       change in runtime depending of the specific equation (direct, adjoint,
   *       linearized) that is being solved.
   * \return Kind of time integration method.
   */
  unsigned short GetKind_TimeIntScheme(void) const { return Kind_TimeNumScheme; }

  /*!
   * \brief Get the kind of convective numerical scheme.
   * \note This is the information that the code will use, the method will
   *       change in runtime depending of the specific equation (direct, adjoint,
   *       linearized) that is being solved.
   * \return Kind of the convective scheme.
   */
  unsigned short GetKind_ConvNumScheme(void) const { return Kind_ConvNumScheme; }

  /*!
   * \brief Get kind of center scheme for the convective terms.
   * \note This is the information that the code will use, the method will
   *       change in runtime depending of the specific equation (direct, adjoint,
   *       linearized) that is being solved.
   * \return Kind of center scheme for the convective terms.
   */
  CENTERED GetKind_Centered(void) const { return Kind_Centered; }

  /*!
   * \brief Get kind of upwind scheme for the convective terms.
   * \note This is the information that the code will use, the method will
   *       change in runtime depending of the specific equation (direct, adjoint,
   *       linearized) that is being solved.
   * \return Kind of upwind scheme for the convective terms.
   */
  UPWIND GetKind_Upwind(void) const { return Kind_Upwind; }

  /*!
   * \brief Get if the upwind scheme used MUSCL or not.
   * \note This is the information that the code will use, the method will
   *       change in runtime depending of the specific equation (direct, adjoint,
   *       linearized) that is being solved.
   * \return MUSCL scheme.
   */
  bool GetMUSCL(void) const { return MUSCL; }

  /*!
   * \brief Get if the upwind scheme used MUSCL or not.
   * \note This is the information that the code will use, the method will
   *       change in runtime depending of the specific equation (direct, adjoint,
   *       linearized) that is being solved.
   * \return MUSCL scheme.
   */
  bool GetMUSCL_Flow(void) const { return MUSCL_Flow; }

  /*!
   * \brief Get if the upwind scheme used MUSCL or not.
   * \note This is the information that the code will use, the method will
   *       change in runtime depending of the specific equation (direct, adjoint,
   *       linearized) that is being solved.
   * \return MUSCL scheme.
   */
  bool GetMUSCL_Heat(void) const { return MUSCL_Heat; }

  /*!
   * \brief Get if the upwind scheme used MUSCL or not.
   * \note This is the information that the code will use, the method will
   *       change in runtime depending of the specific equation (direct, adjoint,
   *       linearized) that is being solved.
   * \return MUSCL scheme.
   */
  bool GetMUSCL_Turb(void) const { return MUSCL_Turb; }

  /*!
   * \brief Get if the upwind scheme used MUSCL or not.
   * \return MUSCL scheme.
   */
  bool GetMUSCL_Species(void) const { return MUSCL_Species; }

  /*!
   * \brief Get if the upwind scheme used MUSCL or not.
   * \note This is the information that the code will use, the method will
   *       change in runtime depending of the specific equation (direct, adjoint,
   *       linearized) that is being solved.
   * \return MUSCL scheme.
   */
  bool GetMUSCL_AdjFlow(void) const { return MUSCL_AdjFlow; }

  /*!
   * \brief Get if the upwind scheme used MUSCL or not.
   * \note This is the information that the code will use, the method will
   *       change in runtime depending of the specific equation (direct, adjoint,
   *       linearized) that is being solved.
   * \return MUSCL scheme.
   */
  bool GetMUSCL_AdjTurb(void) const { return MUSCL_AdjTurb; }

  /*!
   * \brief Get whether to "Use Accurate Jacobians" for AUSM+up(2) and SLAU(2).
   * \return yes/no.
   */
  bool GetUse_Accurate_Jacobians(void) const { return Use_Accurate_Jacobians; }

  /*!
   * \brief Get the kind of integration scheme (explicit or implicit)
   *        for the flow equations.
   * \note This value is obtained from the config file, and it is constant
   *       during the computation.
   * \return Kind of integration scheme for the flow equations.
   */
  unsigned short GetKind_TimeIntScheme_Flow(void) const { return Kind_TimeIntScheme_Flow; }

  /*!
   * \brief Get the kind of scheme (aliased or non-aliased) to be used in the
   *        predictor step of ADER-DG.
   * \return Kind of scheme used in the predictor step of ADER-DG.
   */
  unsigned short GetKind_ADER_Predictor(void) const { return Kind_ADER_Predictor; }

  /*!
   * \brief Get the kind of integration scheme (explicit or implicit)
   *        for the flow equations.
   * \note This value is obtained from the config file, and it is constant
   *       during the computation.
   * \return Kind of integration scheme for the plasma equations.
   */
  unsigned short GetKind_TimeIntScheme_Heat(void) const { return Kind_TimeIntScheme_Heat; }

  /*!
   * \brief Get the kind of time stepping
   *        for the heat equation.
   * \note This value is obtained from the config file, and it is constant
   *       during the computation.
   * \return Kind of time stepping for the heat equation.
   */
  unsigned short GetKind_TimeStep_Heat(void) const { return Kind_TimeStep_Heat; }

  /*!
   * \brief Get the kind of integration scheme (explicit or implicit)
   *        for the flow equations.
   * \note This value is obtained from the config file, and it is constant
   *       during the computation.
   * \return Kind of integration scheme for the plasma equations.
   */
  STRUCT_TIME_INT GetKind_TimeIntScheme_FEA(void) const { return Kind_TimeIntScheme_FEA; }

  /*!
   * \brief Get the kind of integration scheme (explicit or implicit)
   *        for the radiation equations.
   * \note This value is obtained from the config file, and it is constant
   *       during the computation.
   * \return Kind of integration scheme for the radiation equations.
   */
  unsigned short GetKind_TimeIntScheme_Radiation(void) const { return Kind_TimeIntScheme_Radiation; }

  /*!
   * \brief Get the kind of integration scheme (explicit or implicit)
   *        for the template equations.
   * \note This value is obtained from the config file, and it is constant
   *       during the computation.
   * \return Kind of integration scheme for the plasma equations.
   */
  unsigned short GetKind_TimeIntScheme_Template(void);

  /*!
   * \brief Get the kind of integration scheme (explicit or implicit)
   *        for the flow equations.
   * \note This value is obtained from the config file, and it is constant
   *       during the computation.
   * \return Kind of integration scheme for the plasma equations.
   */
  STRUCT_SPACE_ITE GetKind_SpaceIteScheme_FEA(void) const { return Kind_SpaceIteScheme_FEA; }

  /*!
   * \brief Get the kind of convective numerical scheme for the flow
   *        equations (centered or upwind).
   * \note This value is obtained from the config file, and it is constant
   *       during the computation.
   * \return Kind of convective numerical scheme for the flow equations.
   */
  unsigned short GetKind_ConvNumScheme_Flow(void) const { return Kind_ConvNumScheme_Flow; }

  /*!
   * \brief Get the kind of convective numerical scheme for the flow
   *        equations (finite element).
   * \note This value is obtained from the config file, and it is constant
   *       during the computation.
   * \return Kind of convective numerical scheme for the flow equations.
   */
  unsigned short GetKind_ConvNumScheme_FEM_Flow(void) const { return Kind_ConvNumScheme_FEM_Flow; }

  /*!
   * \brief Get the kind of convective numerical scheme for the template
   *        equations (centered or upwind).
   * \note This value is obtained from the config file, and it is constant
   *       during the computation.
   * \return Kind of convective numerical scheme for the flow equations.
   */
  unsigned short GetKind_ConvNumScheme_Template(void) const { return Kind_ConvNumScheme_Template; }

  /*!
   * \brief Get the kind of center convective numerical scheme for the flow equations.
   * \note This value is obtained from the config file, and it is constant
   *       during the computation.
   * \return Kind of center convective numerical scheme for the flow equations.
   */
  CENTERED GetKind_Centered_Flow(void) const { return Kind_Centered_Flow; }

  /*!
   * \brief Get the kind of center convective numerical scheme for the plasma equations.
   * \note This value is obtained from the config file, and it is constant
   *       during the computation.
   * \return Kind of center convective numerical scheme for the flow equations.
   */
  unsigned short GetKind_Centered_Template(void);

  /*!
   * \brief Get the kind of upwind convective numerical scheme for the flow equations.
   * \note This value is obtained from the config file, and it is constant
   *       during the computation.
   * \return Kind of upwind convective numerical scheme for the flow equations.
   */
  UPWIND GetKind_Upwind_Flow(void) const { return Kind_Upwind_Flow; }

  /*!
   * \brief Get the kind of finite element convective numerical scheme for the flow equations.
   * \note This value is obtained from the config file, and it is constant
   *       during the computation.
   * \return Kind of finite element convective numerical scheme for the flow equations.
   */
  unsigned short GetKind_FEM_Flow(void) const { return Kind_FEM_Flow; }

  /*!
   * \brief Get the kind of shock capturing method in FEM DG solver.
   * \note This value is obtained from the config file, and it is constant
   *       during the computation.
   * \return Kind of shock capturing method in FEM DG solver.
   */
  FEM_SHOCK_CAPTURING_DG GetKind_FEM_DG_Shock(void) const { return Kind_FEM_Shock_Capturing_DG; }

  /*!
   * \brief Get the kind of matrix coloring used for the sparse Jacobian computation.
   * \note This value is obtained from the config file, and it is constant
   *       during the computation.
   * \return Kind of matrix coloring used.
   */
  unsigned short GetKind_Matrix_Coloring(void) const { return Kind_Matrix_Coloring; }

  /*!
   * \brief Get the method for limiting the spatial gradients.
   * \return Method for limiting the spatial gradients.
   */
  LIMITER GetKind_SlopeLimit(void) const { return Kind_SlopeLimit; }

  /*!
   * \brief Get the method for limiting the spatial gradients.
   * \return Method for limiting the spatial gradients solving the flow equations.
   */
  LIMITER GetKind_SlopeLimit_Flow(void) const { return Kind_SlopeLimit_Flow; }

  /*!
   * \brief Get the method for limiting the spatial gradients.
   * \return Method for limiting the spatial gradients solving the turbulent equation.
   */
  LIMITER GetKind_SlopeLimit_Turb(void) const { return Kind_SlopeLimit_Turb; }

  /*!
   * \brief Get the method for limiting the spatial gradients.
   * \return Method for limiting the spatial gradients solving the species equation.
   */
  LIMITER GetKind_SlopeLimit_Species() const { return Kind_SlopeLimit_Species; }

  /*!
   * \brief Get the method for limiting the spatial gradients.
   * \return Method for limiting the spatial gradients solving the adjoint turbulent equation.
   */
  LIMITER GetKind_SlopeLimit_AdjTurb(void) const { return Kind_SlopeLimit_AdjTurb; }

  /*!
   * \brief Get the method for limiting the spatial gradients.
   * \return Method for limiting the spatial gradients solving the adjoint flow equation.
   */
  LIMITER GetKind_SlopeLimit_AdjFlow(void) const { return Kind_SlopeLimit_AdjFlow; }

  /*!
   * \brief Value of the calibrated constant for the Lax method (center scheme).
   * \note This constant is used in coarse levels and with first order methods.
   * \return Calibrated constant for the Lax method.
   */
  su2double GetKappa_1st_Flow(void) const { return Kappa_1st_Flow; }

  /*!
   * \brief Value of the calibrated constant for the JST method (center scheme).
   * \return Calibrated constant for the JST method for the flow equations.
   */
  su2double GetKappa_2nd_Flow(void) const { return Kappa_2nd_Flow; }

  /*!
   * \brief Value of the calibrated constant for the JST method (center scheme).
   * \return Calibrated constant for the JST method for the flow equations.
   */
  su2double GetKappa_4th_Flow(void) const { return Kappa_4th_Flow; }

  /*!
   * \brief Factor by which to multiply the dissipation contribution to Jacobians of central schemes.
   * \return The factor.
   */
  su2double GetCent_Jac_Fix_Factor(void) const { return Cent_Jac_Fix_Factor; }

  /*!
   * \brief Factor by which to multiply the dissipation contribution to Jacobians of incompressible central schemes.
   * \return The factor.
   */
  su2double GetCent_Inc_Jac_Fix_Factor(void) const { return Cent_Inc_Jac_Fix_Factor; }

  /*!
   * \brief Get the kind of integration scheme (explicit or implicit)
   *        for the adjoint flow equations.
   * \note This value is obtained from the config file, and it is constant
   *       during the computation.
   * \return Kind of integration scheme for the adjoint flow equations.
   */
  unsigned short GetKind_TimeIntScheme_AdjFlow(void) const { return Kind_TimeIntScheme_AdjFlow; }

  /*!
   * \brief Get the kind of convective numerical scheme for the adjoint flow
   *        equations (centered or upwind).
   * \note This value is obtained from the config file, and it is constant
   *       during the computation.
   * \return Kind of convective numerical scheme for the adjoint flow equations.
   */
  unsigned short GetKind_ConvNumScheme_AdjFlow(void) const { return Kind_ConvNumScheme_AdjFlow; }

  /*!
   * \brief Get the kind of center convective numerical scheme for the adjoint flow equations.
   * \note This value is obtained from the config file, and it is constant
   *       during the computation.
   * \return Kind of center convective numerical scheme for the adjoint flow equations.
   */
  CENTERED GetKind_Centered_AdjFlow(void) const { return Kind_Centered_AdjFlow; }

  /*!
   * \brief Get the kind of upwind convective numerical scheme for the adjoint flow equations.
   * \note This value is obtained from the config file, and it is constant
   *       during the computation.
   * \return Kind of upwind convective numerical scheme for the adjoint flow equations.
   */
  UPWIND GetKind_Upwind_AdjFlow(void) const { return Kind_Upwind_AdjFlow; }

  /*!
   * \brief Value of the calibrated constant for the high order method (center scheme).
   * \return Calibrated constant for the high order center method for the adjoint flow equations.
   */
  su2double GetKappa_2nd_AdjFlow(void) const { return Kappa_2nd_AdjFlow; }

  /*!
   * \brief Value of the calibrated constant for the high order method (center scheme).
   * \return Calibrated constant for the high order center method for the adjoint flow equations.
   */
  su2double GetKappa_4th_AdjFlow(void) const { return Kappa_4th_AdjFlow; }

  /*!
   * \brief Value of the calibrated constant for the low order method (center scheme).
   * \return Calibrated constant for the low order center method for the adjoint flow equations.
   */
  su2double GetKappa_1st_AdjFlow(void) const { return Kappa_1st_AdjFlow; }

  /*!
   * \brief Get the kind of integration scheme (implicit)
   *        for the turbulence equations.
   * \note This value is obtained from the config file, and it is constant
   *       during the computation.
   * \return Kind of integration scheme for the turbulence equations.
   */
  unsigned short GetKind_TimeIntScheme_Turb(void) const { return Kind_TimeIntScheme_Turb; }

  /*!
   * \brief Get the kind of convective numerical scheme for the turbulence
   *        equations (upwind).
   * \note This value is obtained from the config file, and it is constant
   *       during the computation.
   * \return Kind of convective numerical scheme for the turbulence equations.
   */
  unsigned short GetKind_ConvNumScheme_Turb(void) const { return Kind_ConvNumScheme_Turb; }

  /*!
   * \brief Get the kind of center convective numerical scheme for the turbulence equations.
   * \note This value is obtained from the config file, and it is constant
   *       during the computation.
   * \return Kind of center convective numerical scheme for the turbulence equations.
   */
  CENTERED GetKind_Centered_Turb(void) const { return Kind_Centered_Turb; }

  /*!
   * \brief Get the kind of upwind convective numerical scheme for the turbulence equations.
   * \note This value is obtained from the config file, and it is constant
   *       during the computation.
   * \return Kind of upwind convective numerical scheme for the turbulence equations.
   */
  UPWIND GetKind_Upwind_Turb(void) const { return Kind_Upwind_Turb; }

  /*!
   * \brief Get the kind of integration scheme (explicit or implicit)
   *        for the adjoint turbulence equations.
   * \note This value is obtained from the config file, and it is constant
   *       during the computation.
   * \return Kind of integration scheme for the adjoint turbulence equations.
   */
  unsigned short GetKind_TimeIntScheme_AdjTurb(void) const { return Kind_TimeIntScheme_AdjTurb; }

  /*!
   * \brief Get the kind of convective numerical scheme for the adjoint turbulence
   *        equations (centered or upwind).
   * \note This value is obtained from the config file, and it is constant
   *       during the computation.
   * \return Kind of convective numerical scheme for the adjoint turbulence equations.
   */
  unsigned short GetKind_ConvNumScheme_AdjTurb(void) const { return Kind_ConvNumScheme_AdjTurb; }

  /*!
   * \brief Get the kind of integration scheme (implicit)
   *        for the Species equations.
   * \note This value is obtained from the config file, and it is constant
   *       during the computation.
   * \return Kind of integration scheme for the Species equations.
   */
  unsigned short GetKind_TimeIntScheme_Species() const { return Kind_TimeIntScheme_Species; }

  /*!
   * \brief Get the kind of convective numerical scheme for the Species
   *        equations (upwind).
   * \note This value is obtained from the config file, and it is constant
   *       during the computation.
   * \return Kind of convective numerical scheme for the Species equations.
   */
  unsigned short GetKind_ConvNumScheme_Species() const { return Kind_ConvNumScheme_Species; }

  /*!
   * \brief Get the kind of center convective numerical scheme for the Species equations.
   * \note This value is obtained from the config file, and it is constant
   *       during the computation.
   * \return Kind of center convective numerical scheme for the Species equations.
   */
  CENTERED GetKind_Centered_Species() const { return Kind_Centered_Species; }

  /*!
   * \brief Get the kind of upwind convective numerical scheme for the Species equations.
   * \note This value is obtained from the config file, and it is constant
   *       during the computation.
   * \return Kind of upwind convective numerical scheme for the Species equations.
   */
  UPWIND GetKind_Upwind_Species() const { return Kind_Upwind_Species; }

  /*!
   * \brief Returns true if bounded scalar mode is on for species transport.
   */
  bool GetBounded_Species() const { return (Kind_Upwind_Species == UPWIND::BOUNDED_SCALAR); }

  /*!
   * \brief Returns true if bounded scalar mode is on for turbulence transport.
   */
  bool GetBounded_Turb() const { return (Kind_Upwind_Turb == UPWIND::BOUNDED_SCALAR); }

  /*!
   * \brief Returns true if bounded scalar mode is used for any equation.
   */
  bool GetBounded_Scalar() const { return GetBounded_Species() || GetBounded_Turb(); }

  /*!
   * \brief Get the kind of convective numerical scheme for the heat equation.
   * \note This value is obtained from the config file, and it is constant
   *       during the computation.
   * \return Kind of convective numerical scheme for the heat equation.
   */
  unsigned short GetKind_ConvNumScheme_Heat(void) const { return Kind_ConvNumScheme_Heat; }

  /*!
   * \brief Get the kind of center convective numerical scheme for the adjoint turbulence equations.
   * \note This value is obtained from the config file, and it is constant
   *       during the computation.
   * \return Kind of center convective numerical scheme for the adjoint turbulence equations.
   */
  CENTERED GetKind_Centered_AdjTurb(void) const { return Kind_Centered_AdjTurb; }

  /*!
   * \brief Get the kind of upwind convective numerical scheme for the adjoint turbulence equations.
   * \note This value is obtained from the config file, and it is constant
   *       during the computation.
   * \return Kind of upwind convective numerical scheme for the adjoint turbulence equations.
   */
  UPWIND GetKind_Upwind_AdjTurb(void) const { return Kind_Upwind_AdjTurb; }

  /*!
   * \brief Provides information about the way in which the turbulence will be treated by the
   *        cont. adjoint method.
   * \return <code>FALSE</code> means that the adjoint turbulence equations will be used.
   */
  bool GetFrozen_Visc_Cont(void) const { return Frozen_Visc_Cont; }

  /*!
   * \brief Provides information about the way in which the turbulence will be treated by the
   *        disc. adjoint method.
   * \return <code>FALSE</code> means that the adjoint turbulence equations will be used.
   */
  bool GetFrozen_Visc_Disc(void) const { return Frozen_Visc_Disc; }

  /*!
   * \brief Provides information about using an inconsistent (primal/dual) discrete adjoint formulation
   * \return <code>FALSE</code> means that the adjoint use the same numerical methods than the primal problem.
   */
  bool GetInconsistent_Disc(void) const { return Inconsistent_Disc; }

  /*!
   * \brief Provides information about the way in which the limiter will be treated by the
   *        disc. adjoint method.
   * \return <code>FALSE</code> means that the limiter computation is included.
   */
  bool GetFrozen_Limiter_Disc(void) const { return Frozen_Limiter_Disc; }

  /*!
   * \brief Provides information about if the sharp edges are going to be removed from the sensitivity.
   * \return <code>FALSE</code> means that the sharp edges will be removed from the sensitivity.
   */
  bool GetSens_Remove_Sharp(void) const { return Sens_Remove_Sharp; }

  /*!
   * \brief Get the kind of inlet boundary condition treatment (total conditions or mass flow).
   * \return Kind of inlet boundary condition.
   */
  INLET_TYPE GetKind_Inlet(void) const { return Kind_Inlet; }

  /*!
   * \brief Check if the inlet profile(s) are specified in an input file
   * \return True if an input file is to be used for the inlet profile(s)
   */
  bool GetInlet_Profile_From_File(void) const { return Inlet_From_File; }

  /*!
   * \brief Get name of the input file for the specified inlet profile.
   * \return Name of the input file for the specified inlet profile.
   */
  string GetInlet_FileName(void) const { return Inlet_Filename; }

  /*!
   * \brief Get name of the input file for the specified actuator disk.
   * \return Name of the input file for the specified actuator disk.
   */
  string GetActDisk_FileName(void) const { return ActDisk_FileName; }

  /*!
   * \brief Get the tolerance used for matching two points on a specified inlet
   * \return Tolerance used for matching a point to a specified inlet
   */
  su2double GetInlet_Profile_Matching_Tolerance(void) const { return Inlet_Matching_Tol; }

  /*!
   * \brief Get the type of incompressible inlet from the list.
   * \return Kind of the incompressible inlet.
   */
  INLET_TYPE GetKind_Inc_Inlet(const string& val_marker) const;

  /*!
   * \brief Get the total number of types in Kind_Inc_Inlet list
   * \return Total number of types in Kind_Inc_Inlet list
   */
  unsigned short GetnInc_Inlet(void) const { return nInc_Inlet; }

  /*!
   * \brief Flag for whether the local boundary normal is used as the flow direction for an incompressible pressure
   * inlet. \return <code>FALSE</code> means the prescribed flow direction is used.
   */
  bool GetInc_Inlet_UseNormal(void) const { return Inc_Inlet_UseNormal; }

  /*!
   * \brief Get the type of incompressible outlet from the list.
   * \return Kind of the incompressible outlet.
   */
  INC_OUTLET_TYPE GetKind_Inc_Outlet(const string& val_marker) const;

  /*!
   * \brief Get the damping factor applied to velocity updates at incompressible pressure inlets.
   * \return Damping factor applied to velocity updates at incompressible pressure inlets.
   */
  su2double GetInc_Inlet_Damping(void) const { return Inc_Inlet_Damping; }

  /*!
   * \brief Get the damping factor applied to pressure updates at incompressible mass flow outlet.
   * \return Damping factor applied to pressure updates at incompressible mass flow outlet.
   */
  su2double GetInc_Outlet_Damping(void) const { return Inc_Outlet_Damping; }

  /*!
   * \brief Get the kind of mixing process for averaging quantities at the boundaries.
   * \return Kind of mixing process.
   */
  unsigned short GetKind_AverageProcess(void) const { return Kind_AverageProcess; }

  /*!
   * \brief Get the kind of mixing process for averaging quantities at the boundaries.
   * \return Kind of mixing process.
   */
  unsigned short GetKind_PerformanceAverageProcess(void) const { return Kind_PerformanceAverageProcess; }

  /*!
   * \brief Set the kind of mixing process for averaging quantities at the boundaries.
   * \return Kind of mixing process.
   */
  void SetKind_AverageProcess(unsigned short new_AverageProcess) { Kind_AverageProcess = new_AverageProcess; }

  /*!
   * \brief Set the kind of mixing process for averaging quantities at the boundaries.
   * \return Kind of mixing process.
   */
  void SetKind_PerformanceAverageProcess(unsigned short new_AverageProcess) {
    Kind_PerformanceAverageProcess = new_AverageProcess;
  }

  /*!
   * \brief Get coeff for Rotating Frame Ramp.
   * \return coeff Ramp Rotating Frame.
   */
  su2double GetRampRotatingFrame_Coeff(unsigned short iCoeff) const { return rampRotFrame_coeff[iCoeff]; }

  /*!
   * \brief Get Rotating Frame Ramp option.
   * \return Ramp Rotating Frame option.
   */
  bool GetRampRotatingFrame(void) const { return RampRotatingFrame; }

  /*!
   * \brief Get coeff for Outlet Pressure Ramp.
   * \return coeff Ramp Outlet Pressure.
   */
  su2double GetRampOutletPressure_Coeff(unsigned short iCoeff) const { return rampOutPres_coeff[iCoeff]; }

  /*!
   * \brief Get final Outlet Pressure value for the ramp.
   * \return final Outlet Pressure value.
   */
  su2double GetFinalOutletPressure(void) const { return FinalOutletPressure; }

  /*!
   * \brief Get final Outlet Pressure value for the ramp.
   * \return Monitor Outlet Pressure value.
   */
  su2double GetMonitorOutletPressure(void) const { return MonitorOutletPressure; }

  /*!
   * \brief Set Monitor Outlet Pressure value for the ramp.
   */
  void SetMonitotOutletPressure(su2double newMonPres) { MonitorOutletPressure = newMonPres; }

  /*!
   * \brief Get Outlet Pressure Ramp option.
   * \return Ramp Outlet pressure option.
   */
  bool GetRampOutletPressure(void) const { return RampOutletPressure; }

  /*!
   * \brief Get mixedout coefficients.
   * \return mixedout coefficient.
   */
  su2double GetMixedout_Coeff(unsigned short iCoeff) const { return mixedout_coeff[iCoeff]; }

  /*!
   * \brief Get extra relaxation factor coefficients for the Giels BC.
   * \return mixedout coefficient.
   */
  su2double GetExtraRelFacGiles(unsigned short iCoeff) const { return extrarelfac[iCoeff]; }

  /*!
   * \brief Get mach limit for average massflow-based procedure .
   * \return mach limit.
   */
  su2double GetAverageMachLimit(void) const { return AverageMachLimit; }

  /*!
   * \brief Get the kind of mixing process for averaging quantities at the boundaries.
   * \return Kind of mixing process.
   */
  unsigned short GetKind_MixingPlaneInterface(void) const { return Kind_MixingPlaneInterface; }

  /*!
   * \brief Get the kind of turbomachinery architecture.
   * \return Kind of turbomachinery architecture.
   */
  unsigned short GetKind_TurboMachinery(unsigned short val_iZone) const { return Kind_TurboMachinery[val_iZone]; }

  /*!
   * \brief Get the kind of turbomachinery architecture.
   * \return Kind of turbomachinery architecture.
   */
  unsigned short GetKind_SpanWise(void) const { return Kind_SpanWise; }

  /*!
   * \brief Verify if there is mixing plane interface specified from config file.
   * \return boolean.
   */
  bool GetBoolMixingPlaneInterface(void) const { return (nMarker_MixingPlaneInterface != 0); }

  /*!
   * \brief Verify if there is mixing plane interface specified from config file.
   * \return boolean.
   */
  bool GetBoolTurbMixingPlane(void) const { return turbMixingPlane; }

  /*!
   * \brief Verify if there is mixing plane interface specified from config file.
   * \return boolean.
   */
  bool GetSpatialFourier(void) const { return SpatialFourier; }

  /*!
   * \brief number mixing plane interface specified from config file.
   * \return number of bound.
   */
  unsigned short GetnMarker_MixingPlaneInterface(void) const { return nMarker_MixingPlaneInterface; }

  /*!
   * \brief Verify if there is Turbomachinery performance option specified from config file.
   * \return boolean.
   */
  bool GetBoolTurbomachinery(void) const { return (nMarker_Turbomachinery != 0); }

  /*!
   * \brief number Turbomachinery blades computed using the pitch information.
   * \return nBlades.
   */
  su2double GetnBlades(unsigned short val_iZone) const { return nBlades[val_iZone]; }

  /*!
   * \brief number Turbomachinery blades computed using the pitch information.
   * \return nBlades.
   */
  void SetnBlades(unsigned short val_iZone, su2double nblades) { nBlades[val_iZone] = nblades; }

  /*!
   * \brief Verify if there is any Giles Boundary Condition option specified from config file.
   * \return boolean.
   */
  bool GetBoolGiles(void) const { return (nMarker_Giles != 0); }

  /*!
   * \brief Verify if there is any Riemann Boundary Condition option specified from config file.
   * \return boolean.
   */
  bool GetBoolRiemann(void) const { return (nMarker_Riemann != 0); }

  /*!
   * \brief number Turbomachinery performance option specified from config file.
   * \return number of bound.
   */
  unsigned short GetnMarker_Turbomachinery(void) const { return nMarker_Turbomachinery; }

  /*!
   * \brief Get number of shroud markers.
   * \return number of marker shroud.
   */
  unsigned short GetnMarker_Shroud(void) const { return nMarker_Shroud; }

  /*!
   * \brief Get the marker shroud.
   * \return marker shroud.
   */
  string GetMarker_Shroud(unsigned short val_marker) const { return Marker_Shroud[val_marker]; }

  /*!
   * \brief number Turbomachinery performance option specified from config file.
   * \return number of bound.
   */
  unsigned short GetnMarker_TurboPerformance(void) const { return nMarker_TurboPerformance; }

  /*!
   * \brief number span-wise sections to compute 3D BC and performance for turbomachinery specified by the user.
   * \return number of span-wise sections.
   */
  unsigned short Get_nSpanWiseSections_User(void) const { return nSpanWiseSections_User; }

  /*!
   * \brief number span-wise sections to compute 3D BC and performance for turbomachinery.
   * \return number of span-wise sections.
   */
  unsigned short GetnSpanWiseSections(void) const { return nSpanWiseSections; }

  /*!
   * \brief set number of maximum span-wise sections among all zones .
   */
  void SetnSpanMaxAllZones(unsigned short val_nSpna_max) { nSpanMaxAllZones = val_nSpna_max; }

  /*!
   * \brief number span-wise sections to compute performance for turbomachinery.
   * \return number of max span-wise sections.
   */
  unsigned short GetnSpanMaxAllZones(void) const { return nSpanMaxAllZones; }

  /*!
   * \brief set number span-wise sections to compute 3D BC and performance for turbomachinery.
   */
  void SetnSpanWiseSections(unsigned short nSpan) { nSpanWiseSections = nSpan; }

  /*!
   * \brief set number span-wise sections to compute 3D BC and performance for turbomachinery.
   */
  unsigned short GetnSpan_iZones(unsigned short iZone) const { return nSpan_iZones[iZone]; }

  /*!
   * \brief set number span-wise sections to compute 3D BC and performance for turbomachinery.
   */
  void SetnSpan_iZones(unsigned short nSpan, unsigned short iZone) { nSpan_iZones[iZone] = nSpan; }

  /*!
   * \brief get inlet bounds name for Turbomachinery performance calculation.
   * \return name of the bound.
   */
  string GetMarker_TurboPerf_BoundIn(unsigned short index) const { return Marker_TurboBoundIn[index]; }

  /*!
   * \brief get outlet bounds name for Turbomachinery performance calculation.
   * \return name of the bound.
   */
  string GetMarker_TurboPerf_BoundOut(unsigned short index) const { return Marker_TurboBoundOut[index]; }

  /*!
   * \brief get marker kind for Turbomachinery performance calculation.
   * \return kind index.
   */
  unsigned short GetKind_TurboPerf(unsigned short index);

  /*!
   * \brief get outlet bounds name for Turbomachinery performance calculation.
   * \return name of the bound.
   */
  string GetMarker_PerBound(unsigned short val_marker) const { return Marker_PerBound[val_marker]; }

  /*!
   * \brief Get the kind of inlet boundary condition treatment (total conditions or mass flow).
   * \return Kind of inlet boundary condition.
   */
  unsigned short GetKind_Engine_Inflow(void) const { return Kind_Engine_Inflow; }

  /*!
   * \brief Get the kind of inlet boundary condition treatment (total conditions or mass flow).
   * \return Kind of inlet boundary condition.
   */
  unsigned short GetKind_ActDisk(void) const { return Kind_ActDisk; }

  /*!
   * \brief Set the kind of wall - rough or smooth.
   */
  void SetKindWall(string val_marker, unsigned short val_kindwall);

  /*!
   * \brief Get the number of sections.
   * \return Number of sections
   */
  unsigned short GetnLocationStations(void) const { return nLocationStations; }

  /*!
   * \brief Get the number of sections for computing internal volume.
   * \return Number of sections for computing internal volume.
   */
  unsigned short GetnWingStations(void) const { return nWingStations; }

  /*!
   * \brief Get the location of the waterline.
   * \return Z location of the waterline.
   */
  su2double GetGeo_Waterline_Location(void) const { return Geo_Waterline_Location; }

  /*!
   * \brief Provides information about the the nodes that are going to be moved on a deformation
   *        volumetric grid deformation.
   * \return <code>TRUE</code> means that only the points on the FFD box will be moved.
   */
  bool GetHold_GridFixed(void) const { return Hold_GridFixed; }

  /*!
   * \author H. Kline
   * \brief Get the kind of objective function. There are several options: Drag coefficient,
   *        Lift coefficient, efficiency, etc.
   * \note The objective function will determine the boundary condition of the adjoint problem.
   * \param[in] val_obj
   * \return Kind of objective function.
   */
  unsigned short GetKind_ObjFunc(unsigned short val_obj = 0) const { return Kind_ObjFunc[val_obj]; }

  /*!
   * \author H. Kline
   * \brief Get the weight of objective function. There are several options: Drag coefficient,
   *        Lift coefficient, efficiency, etc.
   * \note The objective function will determine the boundary condition of the adjoint problem.
   * \return Weight of objective function.
   */
  su2double GetWeight_ObjFunc(unsigned short val_obj) const { return Weight_ObjFunc[val_obj]; }

  /*!
   * \author H. Kline
   * \brief Set the weight of objective function. There are several options: Drag coefficient,
   *        Lift coefficient, efficiency, etc.
   * \note The objective function will determine the boundary condition of the adjoint problem.
   * \return Weight of objective function.
   */
  void SetWeight_ObjFunc(unsigned short val_obj, su2double val) { Weight_ObjFunc[val_obj] = val; }

  /*!
   * \brief Get the user expression for the custom objective function.
   */
  const string& GetCustomObjFunc() const { return CustomObjFunc; }

  /*!
   * \brief Get the user expressions for custom outputs.
   */
  const string& GetCustomOutputs() const { return CustomOutputs; }

  /*!
   * \brief Get the kind of sensitivity smoothing technique.
   * \return Kind of sensitivity smoothing technique.
   */
  unsigned short GetKind_SensSmooth(void) const { return Kind_SensSmooth; }

  /*!
   * \brief Provides information about the time integration, and change the write in the output
   *        files information about the iteration.
   * \return The kind of time integration: Steady state, time stepping method (unsteady) or
   *         dual time stepping method (unsteady).
   */
  TIME_MARCHING GetTime_Marching() const { return TimeMarching; }

  /*!
   * \brief Provides the number of species present in the gas mixture.
   * \return The number of species present in the gas mixture.
   */
  unsigned short GetnSpecies() const { return nSpecies; }

  /*!
   * \brief Provides the gas mass fractions of the flow.
   * \return Gas Mass fractions.
   */
  const su2double* GetGas_Composition(void) const { return Gas_Composition; }

  /*!
   * \brief Provides the gas mass fractions at the wall for supercat wall.
   * \return Supercat wall gas mass fractions.
   */
  const su2double* GetSupercatalytic_Wall_Composition(void) const { return Supercatalytic_Wall_Composition; }

  /*!
   * \brief Provides the restart information.
   * \return Restart information, if <code>TRUE</code> then the code will use the solution as restart.
   */
  bool GetRestart(void) const { return Restart; }

  /*!
   * \brief Flag for whether binary SU2 native restart files are read.
   * \return Flag for whether binary SU2 native restart files are read, if <code>TRUE</code> then the code will load
   * binary restart files.
   */
  bool GetRead_Binary_Restart(void) const { return Read_Binary_Restart; }

  /*!
   * \brief Flag for whether restart solution files are overwritten.
   * \return Flag for overwriting. If Flag=false, iteration nr is appended to filename
   */
  bool GetWrt_Restart_Overwrite(void) const { return Wrt_Restart_Overwrite; }

  /*!
   * \brief Flag for whether visualization files are overwritten.
   * \return Flag for overwriting. If Flag=false, iteration nr is appended to filename
   */
  bool GetWrt_Surface_Overwrite(void) const { return Wrt_Surface_Overwrite; }

  /*!
   * \brief Flag for whether visualization files are overwritten.
   * \return Flag for overwriting. If Flag=false, iteration nr is appended to filename
   */
  bool GetWrt_Volume_Overwrite(void) const { return Wrt_Volume_Overwrite; }

  /*!
   * \brief Provides the number of varaibles.
   * \return Number of variables.
   */
  unsigned short GetnVar(void);

  /*!
   * \brief Provides the number of varaibles.
   * \return Number of variables.
   */
  unsigned short GetnZone(void) const { return nZone; }

  /*!
   * \brief Provides the number of varaibles.
   * \return Number of variables.
   */
  unsigned short GetiZone(void) const { return iZone; }

  /*!
   * \brief For some problems like adjoint or the linearized equations it
   *          is necessary to restart the flow solution.
   * \return Flow restart information, if <code>TRUE</code> then the code will restart the flow solution.
   */

  bool GetRestart_Flow(void) const { return Restart_Flow; }

  /*!
   * \brief Indicates whether the flow is frozen (chemistry deactivated).
   */
  bool GetFrozen(void) const { return frozen; }

  /*!
   * \brief Indicates whether electron gas is present in the gas mixture.
   */
  bool GetIonization(void) const { return ionization; }

  /*!
   * \brief Indicates whether the VT source residual is limited.
   */
  bool GetVTTransferResidualLimiting(void) const { return vt_transfer_res_limit; }

  /*!
   * \brief Indicates if mixture is monoatomic.
   */
  bool GetMonoatomic(void) const { return monoatomic; }

  /*!
   * \brief Indicates whether supercatalytic wall is used.
   */
  bool GetSupercatalytic_Wall(void) const { return Supercatalytic_Wall; }

  /*!
   * \brief Information about computing and plotting the equivalent area distribution.
   * \return <code>TRUE</code> or <code>FALSE</code>  depending if we are computing the equivalent area.
   */
  bool GetEquivArea(void) const { return EquivArea; }

  /*!
   * \brief Information about computing and plotting the equivalent area distribution.
   * \return <code>TRUE</code> or <code>FALSE</code>  depending if we are computing the equivalent area.
   */
  bool GetInvDesign_Cp(void) const { return InvDesign_Cp; }

  /*!
   * \brief Information about computing and plotting the equivalent area distribution.
   * \return <code>TRUE</code> or <code>FALSE</code>  depending if we are computing the equivalent area.
   */
  bool GetInvDesign_HeatFlux(void) const { return InvDesign_HeatFlux; }

  /*!
   * \brief Get name of the input grid.
   * \return File name of the input grid.
   */
  string GetMesh_FileName(void) const { return Mesh_FileName; }

  /*!
   * \brief Get name of the output grid, this parameter is important for grid
   *        adaptation and deformation.
   * \return File name of the output grid.
   */
  string GetMesh_Out_FileName(void) const { return Mesh_Out_FileName; }

  /*!
   * \brief Get the name of the file with the solution of the flow problem.
   * \return Name of the file with the solution of the flow problem.
   */
  string GetSolution_FileName(void) const { return Solution_FileName; }

  /*!
   * \brief Get the name of the file with the solution of the adjoint flow problem
   *          with drag objective function.
   * \return Name of the file with the solution of the adjoint flow problem with
   *         drag objective function.
   */
  string GetSolution_AdjFileName(void) const { return Solution_AdjFileName; }

  /*!
   * \brief Get the format of the input/output grid.
   * \return Format of the input/output grid.
   */
  unsigned short GetMesh_FileFormat(void) const { return Mesh_FileFormat; }

  /*!
   * \brief Get the format of the output solution.
   * \return Format of the output solution.
   */
  TAB_OUTPUT GetTabular_FileFormat(void) const { return Tab_FileFormat; }

  /*!
   * \brief Get the output precision to be used in <ofstream>.precision(value) for history and SU2_DOT output.
   * \return Output precision.
   */
  unsigned short GetOutput_Precision(void) const { return output_precision; }

  /*!
   * \brief Get the format of the output solution.
   * \return Format of the output solution.
   */
  unsigned short GetActDisk_Jump(void) const { return ActDisk_Jump; }

  /*!
   * \brief Get the name of the file with the convergence history of the problem.
   * \return Name of the file with convergence history of the problem.
   */
  string GetConv_FileName(void) const { return Conv_FileName; }

  /*!
   * \brief Get the Starting Iteration for the windowing approach
   *        in Sensitivity Analysis for period-averaged outputs, which oscillate.
   * \return
   */
  unsigned long GetStartWindowIteration(void) const { return StartWindowIteration; }

  /*!
   * \brief Get Index of the window function used as weight in the cost functional
   * \return
   */
  WINDOW_FUNCTION GetKindWindow(void) const { return Kind_WindowFct; }

  /*!
   * \brief Get the name of the file with the forces breakdown of the problem.
   * \return Name of the file with forces breakdown of the problem.
   */
  string GetBreakdown_FileName(void) const { return Breakdown_FileName; }

  /*!
   * \brief Get the name of the file with the flow variables.
   * \return Name of the file with the primitive variables.
   */
  string GetVolume_FileName(void) const { return Volume_FileName; }

  /*!
   * \brief Add any numbers necessary to the filename (iteration number, zone ID ...)
   * \param[in] filename - the base filename.
   * \param[in] ext - the extension to be added.
   * \param[in] Iter - the current iteration
   * \return The new filename
   */
  string GetFilename(string filename, const string& ext, int Iter) const;

  /*!
   * \brief Add steady iteration number to the filename (does not overwrite previous files)
   * \param[in] filename - the base filename.
   * \param[in] inner_iter - the inner iterations
   * \param[in] outer_iter - the outer iterations
   * \return The new filename
   */
  string GetFilename_Iter(const string& filename_iter, unsigned long curInnerIter, unsigned long curOuterIter) const;

  /*!
   * \brief Append the zone index to the restart or the solution files.
   * \return Name of the restart file for the flow variables.
   */
  string GetMultizone_FileName(string val_filename, int val_iZone, const string& ext) const;

  /*!
   * \brief Append the zone index to the restart or the solution files.
   * \param[in] val_filename - the base filename.
   * \param[in] val_iZone - the zone ID.
   * \param[in] ext - the filename extension.
   * \return Name of the restart file for the flow variables.
   */
  string GetMultizone_HistoryFileName(string val_filename, int val_iZone, const string& ext) const;

  /*!
   * \brief Append the instance index to the restart or the solution files.
   * \param[in] val_filename - the base filename.
   * \param[in] val_iInst - the current instance.
   * \param[in] ext - the filename extension.
   * \return Name of the restart file for the flow variables.
   */
  string GetMultiInstance_FileName(string val_filename, int val_iInst, const string& ext) const;

  /*!
   * \brief Append the instance index to the restart or the solution files.
   * \param[in] val_filename - the base filename.
   * \param[in] val_iInst - the current instance.
   * \return Name of the restart file for the flow variables.
   */
  string GetMultiInstance_HistoryFileName(string val_filename, int val_iInst) const;

  /*!
   * \brief Get the name of the restart file for the flow variables.
   * \return Name of the restart file for the flow variables.
   */
  string GetRestart_FileName(void) const { return Restart_FileName; }

  /*!
   * \brief Get the name of the restart file for the adjoint variables (drag objective function).
   * \return Name of the restart file for the adjoint variables (drag objective function).
   */
  string GetRestart_AdjFileName(void) const { return Restart_AdjFileName; }

  /*!
   * \brief Get the name of the file with the adjoint variables.
   * \return Name of the file with the adjoint variables.
   */
  string GetAdj_FileName(void) const { return Adj_FileName; }

  /*!
   * \brief Get the name of the file with the gradient of the objective function.
   * \return Name of the file with the gradient of the objective function.
   */
  string GetObjFunc_Grad_FileName(void) const { return ObjFunc_Grad_FileName; }

  /*!
   * \brief Get the name of the file with the gradient of the objective function.
   * \return Name of the file with the gradient of the objective function.
   */
  string GetObjFunc_Value_FileName(void) const { return ObjFunc_Value_FileName; }

  /*!
   * \brief Get the name of the file with the surface information for the flow problem.
   * \return Name of the file with the surface information for the flow problem.
   */
  string GetSurfCoeff_FileName(void) const { return SurfCoeff_FileName; }

  /*!
   * \brief Get the name of the file with the surface information for the adjoint problem.
   * \return Name of the file with the surface information for the adjoint problem.
   */
  string GetSurfAdjCoeff_FileName(void) const { return SurfAdjCoeff_FileName; }

  /*!
   * \brief Get the name of the file with the surface sensitivity (discrete adjoint).
   * \return Name of the file with the surface sensitivity (discrete adjoint).
   */
  string GetSurfSens_FileName(void) const { return SurfSens_FileName; }

  /*!
   * \brief Get the name of the file with the volume sensitivity (discrete adjoint).
   * \return Name of the file with the volume sensitivity (discrete adjoint).
   */
  string GetVolSens_FileName(void) const { return VolSens_FileName; }

  /*!
   * \brief Augment the input filename with the iteration number for an unsteady file.
   * \param[in] val_filename - String value of the base filename.
   * \param[in] val_iter - Unsteady iteration number or time instance.
   * \param[in] ext - the filename extension.
   * \return Name of the file with the iteration number for an unsteady solution file.
   */
  string GetUnsteady_FileName(string val_filename, int val_iter, const string& ext) const;

  /*!
   * \brief Append the input filename string with the appropriate objective function extension.
   * \param[in] val_filename - String value of the base filename.
   * \return Name of the file with the appropriate objective function extension.
   */
  string GetObjFunc_Extension(string val_filename) const;

  /*!
   * \brief Get functional that is going to be used to evaluate the residual flow convergence.
   * \return Functional that is going to be used to evaluate the residual flow convergence.
   */
  unsigned short GetResidual_Func_Flow(void) const { return Residual_Func_Flow; }

  /*!
   * \brief Get functional that is going to be used to evaluate the flow convergence.
   * \return Functional that is going to be used to evaluate the flow convergence.
   */
  unsigned short GetCauchy_Func_Flow(void) const { return Cauchy_Func_Flow; }

  /*!
   * \brief Get functional that is going to be used to evaluate the adjoint flow convergence.
   * \return Functional that is going to be used to evaluate the adjoint flow convergence.
   */
  unsigned short GetCauchy_Func_AdjFlow(void) const { return Cauchy_Func_AdjFlow; }

  /*!
   * \brief Get the number of iterations that are considered in the Cauchy convergence criteria.
   * \return Number of elements in the Cauchy criteria.
   */
  unsigned short GetCauchy_Elems(void) const { return Cauchy_Elems; }

  /*!
   * \brief Get the number of iterations that are not considered in the convergence criteria.
   * \return Number of iterations before starting with the convergence criteria.
   */
  unsigned long GetStartConv_Iter(void) const { return StartConv_Iter; }

  /*!
   * \brief Get the value of convergence criteria for the Cauchy method in the direct,
   *        adjoint or linearized problem.
   * \return Value of the convergence criteria.
   */
  su2double GetCauchy_Eps(void) const { return Cauchy_Eps; }

  /*!
   * \brief If we are prforming an unsteady simulation, there is only
   *        one value of the time step for the complete simulation.
   * \return Value of the time step in an unsteady simulation (non dimensional).
   */
  su2double GetDelta_UnstTimeND(void) const { return Delta_UnstTimeND; }

  /*!
   * \brief If we are prforming an unsteady simulation, there is only
   *        one value of the time step for the complete simulation.
   * \return Value of the time step in an unsteady simulation (non dimensional).
   */
  su2double GetTotal_UnstTimeND(void) const { return Total_UnstTimeND; }

  /*!
   * \brief If we are prforming an unsteady simulation, there is only
   *        one value of the time step for the complete simulation.
   * \return Value of the time step in an unsteady simulation.
   */
  su2double GetDelta_UnstTime(void) const { return Delta_UnstTime; }

  /*!
   * \brief Set the value of the unsteadty time step using the CFL number.
   * \param[in] val_delta_unsttimend - Value of the unsteady time step using CFL number.
   */
  void SetDelta_UnstTimeND(su2double val_delta_unsttimend) { Delta_UnstTimeND = val_delta_unsttimend; }

  /*!
   * \brief If we are performing an unsteady simulation, this is the
   *    value of max physical time for which we run the simulation
   * \return Value of the physical time in an unsteady simulation.
   */
  su2double GetTotal_UnstTime(void) const { return Total_UnstTime; }

  /*!
   * \brief If we are performing an unsteady simulation, this is the
   *    value of current time.
   * \return Value of the physical time in an unsteady simulation.
   */
  su2double GetCurrent_UnstTime(void) const { return Current_UnstTime; }

  /*!
   * \brief Divide the rectbles and hexahedron.
   * \return <code>TRUE</code> if the elements must be divided; otherwise <code>FALSE</code>.
   */
  bool GetSubsonicEngine(void) const { return SubsonicEngine; }

  /*!
   * \brief Actuator disk defined with a double surface.
   * \return <code>TRUE</code> if the elements must be divided; otherwise <code>FALSE</code>.
   */
  bool GetActDisk_DoubleSurface(void) const { return ActDisk_DoubleSurface; }

  /*!
   * \brief Only halg of the engine is in the compputational grid.
   * \return <code>TRUE</code> if the engine is complete; otherwise <code>FALSE</code>.
   */
  bool GetEngine_HalfModel(void) const { return Engine_HalfModel; }

  /*!
   * \brief Actuator disk defined with a double surface.
   * \return <code>TRUE</code> if the elements must be divided; otherwise <code>FALSE</code>.
   */
  bool GetActDisk_SU2_DEF(void) const { return ActDisk_SU2_DEF; }

  /*!
   * \brief Value of the design variable step, we use this value in design problems.
   * \param[in] val_dv - Number of the design variable that we want to read.
   * \param[in] val_val - Value of the design variable that we want to read.
   * \return Design variable step.
   */
  su2double& GetDV_Value(unsigned short val_dv, unsigned short val_val = 0) { return DV_Value[val_dv][val_val]; }
  const su2double& GetDV_Value(unsigned short val_dv, unsigned short val_val = 0) const {
    return DV_Value[val_dv][val_val];
  }

  /*!
   * \brief Set the value of the design variable step, we use this value in design problems.
   * \param[in] val_dv - Number of the design variable that we want to read.
   * \param[in] val_ind - value of initial deformation.
   * \param[in] val    - Value of the design variable.
   */
  void SetDV_Value(unsigned short val_dv, unsigned short val_ind, su2double val) { DV_Value[val_dv][val_ind] = val; }

  /*!
   * \brief Get information about the grid movement.
   * \return <code>TRUE</code> if there is a grid movement; otherwise <code>FALSE</code>.
   */
  bool GetGrid_Movement(void) const { return (Kind_GridMovement != NO_MOVEMENT) || (nKind_SurfaceMovement > 0); }

  /*!
   * \brief Get information about dynamic grids.
   * \return <code>TRUE</code> if there is a grid movement; otherwise <code>FALSE</code>.
   */
  bool GetDynamic_Grid(void) const { return GetGrid_Movement() || (Deform_Mesh && Time_Domain); }

  /*!
   * \brief Get information about the volumetric movement.
   * \return <code>TRUE</code> if there is a volumetric movement is required; otherwise <code>FALSE</code>.
   */
  bool GetVolumetric_Movement(void) const;

  /*!
   * \brief Get information about deforming markers.
   * \param[in] kind_movement - Kind of surface movement.
   * \return <code>TRUE</code> at least one surface of kind_movement moving; otherwise <code>FALSE</code>.
   */
  bool GetSurface_Movement(unsigned short kind_movement) const;

  /*!
   * \brief Set a surface movement marker.
   * \param[in] iMarker - Moving marker.
   * \param[in] kind_movement - Kind of surface movement.
   * \return <code>TRUE</code> at least one surface of kind_movement moving; otherwise <code>FALSE</code>.
   */
  void SetSurface_Movement(unsigned short iMarker, unsigned short kind_movement);

  /*!
   * \brief Get the type of dynamic mesh motion. Each zone gets a config file.
   * \return Type of dynamic mesh motion.
   */
  unsigned short GetKind_GridMovement() const { return Kind_GridMovement; }

  /*!
   * \brief Set the type of dynamic mesh motion.
   * \param[in] motion_Type - Specify motion type.
   */
  void SetKind_GridMovement(unsigned short motion_Type) { Kind_GridMovement = motion_Type; }

  /*!
   * \brief Get the type of surface motion.
   * \param[in] iMarkerMoving -  Index of the moving marker (as specified in Marker_Moving).
   * \return Type of surface motion.
   */
  unsigned short GetKind_SurfaceMovement(unsigned short iMarkerMoving) const {
    return Kind_SurfaceMovement[iMarkerMoving];
  }

  /*!
   * \brief Get the mach number based on the mesh velocity and freestream quantities.
   * \return Mach number based on the mesh velocity and freestream quantities.
   */
  su2double GetMach_Motion(void) const { return Mach_Motion; }

  /*!
   * \brief Get the mesh motion origin.
   * \param[in] iDim - spatial component
   * \return The mesh motion origin.
   */
  su2double GetMotion_Origin(unsigned short iDim) const { return Motion_Origin[iDim]; }

  /*!
   * \brief Set the mesh motion origin.
   * \param[in] val - new value of the origin
   * \return The mesh motion origin.
   */
  void SetMotion_Origin(const su2double* val) {
    for (int iDim = 0; iDim < 3; iDim++) Motion_Origin[iDim] = val[iDim];
  }

  /*!
   * \brief Get the mesh motion origin.
   * \param[in] iMarkerMoving -  Index of the moving marker (as specified in Marker_Moving)
   * \param[in] iDim - spatial component
   * \return The motion origin of the marker.
   */
  su2double GetMarkerMotion_Origin(unsigned short iMarkerMoving, unsigned short iDim) const {
    return MarkerMotion_Origin[3 * iMarkerMoving + iDim];
  }

  /*!
   * \brief Set the mesh motion origin.
   * \param[in] val - new value of the origin
   * \param[in] iMarkerMoving -  Index of the moving marker (as specified in Marker_Moving)
   */
  void SetMarkerMotion_Origin(const su2double* val, unsigned short iMarkerMoving) {
    for (int iDim = 0; iDim < 3; iDim++) MarkerMotion_Origin[3 * iMarkerMoving + iDim] = val[iDim];
  }

  /*!
   * \brief Get the translational velocity of the mesh.
   * \param[in] iDim - spatial component
   * \return Translational velocity of the mesh.
   */
  su2double GetTranslation_Rate(unsigned short iDim) const { return Translation_Rate[iDim]; }

  /*!
   * \brief Set the translational velocity of the mesh.
   * \param[in] iDim - spatial component
   * \return Translational velocity of the mesh.
   */
  void SetTranslation_Rate(unsigned short iDim, su2double val) { Translation_Rate[iDim] = val;}

  /*!
   * \brief Get the translational velocity of the marker.
   * \param[in] iMarkerMoving -  Index of the moving marker (as specified in Marker_Moving)
   * \param[in] iDim - spatial component
   * \return Translational velocity of the marker.
   */
  su2double GetMarkerTranslationRate(unsigned short iMarkerMoving, unsigned short iDim) const {
    return MarkerTranslation_Rate[3 * iMarkerMoving + iDim];
  }

  /*!
   * \brief Get the rotation rate of the mesh.
   * \param[in] iDim - spatial component
   * \return Translational velocity of the mesh.
   */
  su2double GetRotation_Rate(unsigned short iDim) const { return Rotation_Rate[iDim]; }

  /*!
   * \brief Get the rotation rate of the mesh.
   * \param[in] iDim - spatial component
   * \param[in] val - new value of the rotation rate.
   * \return Translational velocity of the mesh.
   */
  void SetRotation_Rate(unsigned short iDim, su2double val) { Rotation_Rate[iDim] = val; }

  /*!
   * \brief Get the rotation rate of the marker.
   *  \param[in] iMarkerMoving -  Index of the moving marker (as specified in Marker_Moving)
   * \param[in] iDim - spatial component
   * \return Rotation velocity of the marker.
   */
  su2double GetMarkerRotationRate(unsigned short iMarkerMoving, unsigned short iDim) const {
    return MarkerRotation_Rate[3 * iMarkerMoving + iDim];
  }

  /*!
   * \brief Get the pitching rate of the mesh.
   * \param[in] iDim - spatial component
   * \return Angular frequency of the mesh pitching.
   */
  su2double GetPitching_Omega(unsigned short iDim) const { return Pitching_Omega[iDim]; }

  /*!
   * \brief Get pitching rate of the marker.
   * \param[in] iMarkerMoving - Index of the moving marker (as specified in Marker_Moving)
   * \param[in] iDim - spatial component
   * \return  Angular frequency of the marker pitching.
   */
  su2double GetMarkerPitching_Omega(unsigned short iMarkerMoving, unsigned short iDim) const {
    return MarkerPitching_Omega[3 * iMarkerMoving + iDim];
  }

  /*!
   * \brief Get the pitching amplitude of the mesh.
   * \param[in] iDim - spatial component
   * \return pitching amplitude of the mesh.
   */
  su2double GetPitching_Ampl(unsigned short iDim) const { return Pitching_Ampl[iDim]; }

  /*!
   * \brief Get pitching amplitude of the marker.
   * \param[in] iMarkerMoving -  Index of the moving marker (as specified in Marker_Moving)
   * \param[in] iDim - spatial component
   * \return  pitching amplitude of the marker.
   */
  su2double GetMarkerPitching_Ampl(unsigned short iMarkerMoving, unsigned short iDim) const {
    return MarkerPitching_Ampl[3 * iMarkerMoving + iDim];
  }

  /*!
   * \brief Get the pitching phase of the mesh.
   * \param[in] iDim - spatial component.
   * \return pitching phase of the mesh.
   */
  su2double GetPitching_Phase(unsigned short iDim) const { return Pitching_Phase[iDim]; }

  /*!
   * \brief Get pitching phase of the marker.
   * \param[in] iMarkerMoving -  Index of the moving marker (as specified in Marker_Moving) \
   * \param[in] iDim - spatial component
   * \return pitching phase of the marker.
   */
  su2double GetMarkerPitching_Phase(unsigned short iMarkerMoving, unsigned short iDim) const {
    return MarkerPitching_Phase[3 * iMarkerMoving + iDim];
  }

  /*!
   * \brief Get the plunging rate of the mesh.
   * \param[in] iDim - spatial component
   * \return Angular frequency of the mesh plunging.
   */
  su2double GetPlunging_Omega(unsigned short iDim) const { return Plunging_Omega[iDim]; }

  /*!
   * \brief Get plunging rate of the marker.
   * \param[in] iMarkerMoving -  Index of the moving marker (as specified in Marker_Moving)
   * \param[in] iDim - spatial component
   * \return Angular frequency of the marker plunging.
   */
  su2double GetMarkerPlunging_Omega(unsigned short iMarkerMoving, unsigned short iDim) const {
    return MarkerPlunging_Omega[3 * iMarkerMoving + iDim];
  }

  /*!
   * \brief Get the plunging amplitude of the mesh.
   * \param[in] iDim - spatial component
   * \return Plunging amplitude of the mesh.
   */
  su2double GetPlunging_Ampl(unsigned short iDim) const { return Plunging_Ampl[iDim]; }

  /*!
   * \brief Get plunging amplitude of the marker.
   * \param[in] iMarkerMoving -  Index of the moving marker (as specified in Marker_Moving)
   * \param[in] iDim - spatial component
   * \return Plunging amplitude of the marker.
   */
  su2double GetMarkerPlunging_Ampl(unsigned short iMarkerMoving, unsigned short iDim) const {
    return MarkerPlunging_Ampl[3 * iMarkerMoving + iDim];
  }

  /*!
   * \brief Get the angular velocity of the mesh about the z-axis.
   * \return Angular velocity of the mesh about the z-axis.
   */
  su2double GetFinalRotation_Rate_Z() const { return FinalRotation_Rate_Z; }

  /*!
   * \brief Set the angular velocity of the mesh about the z-axis.
   * \param[in] newRotation_Rate_Z - new rotation rate after computing the ramp value.
   */
  void SetRotation_Rate_Z(su2double newRotation_Rate_Z);

  /*!
   * \brief Get the Harmonic Balance frequency pointer.
   * \return Harmonic Balance Frequency pointer.
   */
  const su2double* GetOmega_HB(void) const { return Omega_HB; }

  /*!
   * \brief Get if harmonic balance source term is to be preconditioned
   * \return yes or no to harmonic balance preconditioning
   */
  bool GetHB_Precondition(void) const { return HB_Precondition; }

  /*!
   * \brief Get if we should update the motion origin.
   * \param[in] val_marker - Value of the marker in which we are interested.
   * \return yes or no to update motion origin.
   */
  unsigned short GetMoveMotion_Origin(unsigned short val_marker) const { return MoveMotion_Origin[val_marker]; }

  /*!
   * \brief Get the minimum value of Beta for Roe-Turkel preconditioner
   * \return the minimum value of Beta for Roe-Turkel preconditioner
   */
  su2double GetminTurkelBeta() const { return Min_Beta_RoeTurkel; }

  /*!
   * \brief Get the minimum value of Beta for Roe-Turkel preconditioner
   * \return the minimum value of Beta for Roe-Turkel preconditioner
   */
  su2double GetmaxTurkelBeta() const { return Max_Beta_RoeTurkel; }

  /*!
   * \brief Get information about the adibatic wall condition
   * \return <code>TRUE</code> if it is a adiabatic wall condition; otherwise <code>FALSE</code>.
   */
  bool GetAdiabaticWall(void);

  /*!
   * \brief Get information about the isothermal wall condition
   * \return <code>TRUE</code> if it is a isothermal wall condition; otherwise <code>FALSE</code>.
   */
  bool GetIsothermalWall(void);

  /*!
   * \brief Get information about the Low Mach Preconditioning
   * \return <code>TRUE</code> if we are using low Mach preconditioner; otherwise <code>FALSE</code>.
   */
  bool Low_Mach_Preconditioning(void) const { return Low_Mach_Precon; }

  /*!
   * \brief Get information about the Low Mach Correction
   * \return <code>TRUE</code> if we are using low Mach correction; otherwise <code>FALSE</code>.
   */
  bool Low_Mach_Correction(void) const { return Low_Mach_Corr; }

  /*!
   * \brief Get information about the poisson solver condition
   * \return <code>TRUE</code> if it is a poisson solver condition; otherwise <code>FALSE</code>.
   */
  bool GetPoissonSolver(void) const { return PoissonSolver; }

  /*!
   * \brief Get information about the gravity force.
   * \return <code>TRUE</code> if it uses the gravity force; otherwise <code>FALSE</code>.
   */
  bool GetGravityForce(void) const { return GravityForce; }

  /*!
   * \brief Get information about the Vorticity Confinement.
   * \return <code>TRUE</code> if it uses Vorticity Confinement; otherwise <code>FALSE</code>.
   */
  bool GetVorticityConfinement(void) const { return VorticityConfinement; }

  /*!
   * \brief Get information about the body force.
   * \return <code>TRUE</code> if it uses a body force; otherwise <code>FALSE</code>.
   */
  bool GetBody_Force(void) const { return Body_Force; }

  /*!
   * \brief Get a pointer to the body force vector.
   * \return A pointer to the body force vector.
   */
  const su2double* GetBody_Force_Vector(void) const { return body_force; }

  /*!
   * \brief Get information about the streamwise periodicity (None, Pressure_Drop, Massflow).
   * \return Driving force identification.
   */
  ENUM_STREAMWISE_PERIODIC GetKind_Streamwise_Periodic(void) const { return Kind_Streamwise_Periodic; }

  /*!
   * \brief Get information about the streamwise periodicity Energy equation handling.
   * \return Real periodic treatment of energy equation.
   */
  bool GetStreamwise_Periodic_Temperature(void) const { return Streamwise_Periodic_Temperature; }

  /*!
   * \brief Get the value of the artificial periodic outlet heat.
   * \return Heat value.
   */
  su2double GetStreamwise_Periodic_OutletHeat(void) const { return Streamwise_Periodic_OutletHeat; }

  /*!
   * \brief Get the value of the pressure delta from which body force vector is computed.
   * \return Delta Pressure for body force computation.
   */
  su2double GetStreamwise_Periodic_PressureDrop(void) const { return Streamwise_Periodic_PressureDrop; }

  /*!
   * \brief Set the value of the pressure delta from which body force vector is computed. Necessary for Restart
   * metadata.
   */
  void SetStreamwise_Periodic_PressureDrop(su2double Streamwise_Periodic_PressureDrop_) {
    Streamwise_Periodic_PressureDrop = Streamwise_Periodic_PressureDrop_;
  }

  /*!
   * \brief Get the value of the massflow from which body force vector is computed.
   * \return Massflow for body force computation.
   */
  su2double GetStreamwise_Periodic_TargetMassFlow(void) const { return Streamwise_Periodic_TargetMassFlow; }

  /*!
   * \brief Get information about the volumetric heat source.
   * \return <code>TRUE</code> if it uses a volumetric heat source; otherwise <code>FALSE</code>.
   */
  inline bool GetHeatSource(void) const { return HeatSource; }

  /*!
   * \brief Get information about the volumetric heat source.
   * \return Value of the volumetric heat source
   */
  inline su2double GetHeatSource_Val(void) const { return ValHeatSource; }

  /*!
   * \brief Get the rotation angle of the volumetric heat source in axis Z.
   * \return Rotation (Z) of the volumetric heat source
   */
  inline su2double GetHeatSource_Rot_Z(void) const { return Heat_Source_Rot_Z; }

  /*!
   * \brief Set the rotation angle of the volumetric heat source in axis Z.
   * \param[in] val_rot - Rotation (Z) of the volumetric heat source
   */
  inline void SetHeatSource_Rot_Z(su2double val_rot) { Heat_Source_Rot_Z = val_rot; }

  /*!
   * \brief Get the position of the center of the volumetric heat source.
   * \return Pointer to the center of the ellipsoid that introduces a volumetric heat source.
   */
  inline const su2double* GetHeatSource_Center(void) const { return hs_center; }

  /*!
   * \brief Set the position of the center of the volumetric heat source.
   * \param[in] x_cent = X position of the center of the volumetric heat source.
   * \param[in] y_cent = Y position of the center of the volumetric heat source.
   * \param[in] z_cent = Z position of the center of the volumetric heat source.
   */
  inline void SetHeatSource_Center(su2double x_cent, su2double y_cent, su2double z_cent) {
    hs_center[0] = x_cent;
    hs_center[1] = y_cent;
    hs_center[2] = z_cent;
  }

  /*!
   * \brief Get the radius of the ellipsoid that introduces a volumetric heat source.
   * \return Pointer to the radii (x, y, z) of the ellipsoid that introduces a volumetric heat source.
   */
  inline const su2double* GetHeatSource_Axes(void) const { return hs_axes; }

  /*!
   * \brief Get information about the rotational frame.
   * \return <code>TRUE</code> if there is a rotational frame; otherwise <code>FALSE</code>.
   */
  bool GetRotating_Frame(void) const { return Rotating_Frame; }

  /*!
   * \brief Get information about the axisymmetric frame.
   * \return <code>TRUE</code> if there is a rotational frame; otherwise <code>FALSE</code>.
   */
  bool GetAxisymmetric(void) const { return Axisymmetric; }

  /*!
   * \brief Get information about there is a smoothing of the grid coordinates.
   * \return <code>TRUE</code> if there is smoothing of the grid coordinates; otherwise <code>FALSE</code>.
   */
  unsigned short GetSmoothNumGrid(void) const { return SmoothNumGrid; }

  /*!
   * \brief Subtract one to the index of the finest grid (full multi-grid strategy).
   * \return Change the index of the finest grid.
   */
  void SubtractFinestMesh(void) { FinestMesh = FinestMesh - 1; }

  /*!
   * \brief Obtain the kind of design variable.
   * \param[in] val_dv - Number of the design variable that we want to read.
   * \return Design variable identification.
   */
  unsigned short GetDesign_Variable(unsigned short val_dv) const { return Design_Variable[val_dv]; }

  /*!
   * \brief Get the buffet sensor sharpness coefficient.
   * \return Sharpness coefficient for buffet sensor.
   */
  su2double GetBuffet_k(void) const { return Buffet_k; }

  /*!
   * \brief Get the buffet sensor offset parameter.
   * \return Offset parameter for buffet sensor.
   */
  su2double GetBuffet_lambda(void) const { return Buffet_lambda; }

  /*!
   * \brief Get the index in the config information of the marker <i>val_marker</i>.
   * \note When we read the config file, it stores the markers in a particular vector.
   * \return Index in the config information of the marker <i>val_marker</i>.
   */
  unsigned short GetMarker_CfgFile_TagBound(const string& val_marker) const;

  /*!
   * \brief Get the name in the config information of the marker number <i>val_marker</i>.
   * \note When we read the config file, it stores the markers in a particular vector.
   * \return Name of the marker in the config information of the marker <i>val_marker</i>.
   */
  string GetMarker_CfgFile_TagBound(unsigned short val_marker) const;

  /*!
   * \brief Get the boundary information (kind of boundary) in the config information of the marker <i>val_marker</i>.
   * \return Kind of boundary in the config information of the marker <i>val_marker</i>.
   */
  unsigned short GetMarker_CfgFile_KindBC(const string& val_marker) const;

  /*!
   * \brief Get the monitoring information from the config definition for the marker <i>val_marker</i>.
   * \return Monitoring information of the boundary in the config information for the marker <i>val_marker</i>.
   */
  unsigned short GetMarker_CfgFile_Monitoring(const string& val_marker) const;

  /*!
   * \brief Get the monitoring information from the config definition for the marker <i>val_marker</i>.
   * \return Monitoring information of the boundary in the config information for the marker <i>val_marker</i>.
   */
  unsigned short GetMarker_CfgFile_GeoEval(const string& val_marker) const;

  /*!
   * \brief Get the monitoring information from the config definition for the marker <i>val_marker</i>.
   * \return Monitoring information of the boundary in the config information for the marker <i>val_marker</i>.
   */
  unsigned short GetMarker_CfgFile_Designing(const string& val_marker) const;

  /*!
   * \brief Get the plotting information from the config definition for the marker <i>val_marker</i>.
   * \return Plotting information of the boundary in the config information for the marker <i>val_marker</i>.
   */
  unsigned short GetMarker_CfgFile_Plotting(const string& val_marker) const;

  /*!
   * \brief Get the plotting information from the config definition for the marker <i>val_marker</i>.
   * \return Plotting information of the boundary in the config information for the marker <i>val_marker</i>.
   */
  unsigned short GetMarker_CfgFile_Analyze(const string& val_marker) const;

  /*!
   * \brief Get the multi-physics interface information from the config definition for the marker <i>val_marker</i>.
   * \return Plotting information of the boundary in the config information for the marker <i>val_marker</i>.
   */
  unsigned short GetMarker_CfgFile_ZoneInterface(const string& val_marker) const;

  /*!
   * \brief Get the TurboPerformance information from the config definition for the marker <i>val_marker</i>.
   * \return TurboPerformance information of the boundary in the config information for the marker <i>val_marker</i>.
   */
  unsigned short GetMarker_CfgFile_Turbomachinery(const string& val_marker) const;

  /*!
   * \brief Get the TurboPerformance flag information from the config definition for the marker <i>val_marker</i>.
   * \return TurboPerformance flag information of the boundary in the config information for the marker
   * <i>val_marker</i>.
   */
  unsigned short GetMarker_CfgFile_TurbomachineryFlag(const string& val_marker) const;

  /*!
   * \brief Get the MixingPlane interface information from the config definition for the marker <i>val_marker</i>.
   * \return Plotting information of the boundary in the config information for the marker <i>val_marker</i>.
   */
  unsigned short GetMarker_CfgFile_MixingPlaneInterface(const string& val_marker) const;

  /*!
   * \brief Get the DV information from the config definition for the marker <i>val_marker</i>.
   * \return DV information of the boundary in the config information for the marker <i>val_marker</i>.
   */
  unsigned short GetMarker_CfgFile_DV(const string& val_marker) const;

  /*!
   * \brief Get the motion information from the config definition for the marker <i>val_marker</i>.
   * \return Motion information of the boundary in the config information for the marker <i>val_marker</i>.
   */
  unsigned short GetMarker_CfgFile_Moving(const string& val_marker) const;

  /*!
   * \brief Get the gradient boundary information from the config definition for the marker <i>val_marker</i>.
   * \return Gradient boundary information of the boundary in the config information for the marker <i>val_marker</i>.
   */
  unsigned short GetMarker_CfgFile_SobolevBC(const string& val_marker) const;

  /*!
   * \brief Get the DEFORM_MESH information from the config definition for the marker <i>val_marker</i>.
   * \return DEFORM_MESH information of the boundary in the config information for the marker <i>val_marker</i>.
   */
  unsigned short GetMarker_CfgFile_Deform_Mesh(const string& val_marker) const;

  /*!
   * \brief Get the DEFORM_MESH_SYM_PLANE information from the config definition for the marker <i>val_marker</i>.
   * \return DEFORM_MESH_SYM_PLANE information of the boundary in the config information for the marker
   * <i>val_marker</i>.
   */
  unsigned short GetMarker_CfgFile_Deform_Mesh_Sym_Plane(const string& val_marker) const;

  /*!
   * \brief Get the Fluid_Load information from the config definition for the marker <i>val_marker</i>.
   * \return Fluid_Load information of the boundary in the config information for the marker <i>val_marker</i>.
   */
  unsigned short GetMarker_CfgFile_Fluid_Load(const string& val_marker) const;

  /*!
   * \brief Get the Python customization information from the config definition for the marker <i>val_marker</i>.
   * \return Python customization information of the boundary in the config information for the marker
   * <i>val_marker</i>.
   */
  unsigned short GetMarker_CfgFile_PyCustom(const string& val_marker) const;

  /*!
   * \brief Get the periodic information from the config definition of the marker <i>val_marker</i>.
   * \return Periodic information of the boundary in the config information of the marker <i>val_marker</i>.
   */
  unsigned short GetMarker_CfgFile_PerBound(const string& val_marker) const;

  /*!
   * \brief  Get the name of the marker <i>val_marker</i>.
   * \return The interface which owns that marker <i>val_marker</i>.
   */
  unsigned short GetMarker_ZoneInterface(const string& val_marker) const;

  /*!
   * \brief  Get the name of the marker <i>val_iMarker</i>.
   * \return The name of the marker in the interface
   */
  string GetMarkerTag_ZoneInterface(unsigned short val_iMarker) const { return Marker_ZoneInterface[val_iMarker]; }

  /*!
   * \brief  Get the number of markers in the multi-zone interface.
   * \return The number markers in the multi-zone interface
   */
  unsigned short GetnMarker_ZoneInterface(void) const { return nMarker_ZoneInterface; }

  /*!
   * \brief Determines whether a marker with index iMarker is a solid boundary.
   * \param iMarker
   * \return <TRUE> it marker with index iMarker is a solid boundary.
   */
  bool GetSolid_Wall(unsigned short iMarker) const;

  /*!
   * \brief Determines whether a marker with index iMarker is a viscous no-slip boundary.
   * \param iMarker
   * \return <TRUE> it marker with index iMarker is a viscous no-slip boundary.
   */
  bool GetViscous_Wall(unsigned short iMarker) const;

  /*!
   * \brief Determines whether a marker with index iMarker is a catalytic boundary.
   * \param iMarker
   * \return <TRUE> it marker with index iMarker is a catalytic boundary.
   */
  bool GetCatalytic_Wall(unsigned short iMarker) const;

  /*!
   * \brief Determines if problem is adjoint.
   * \return true if Adjoint.
   */
  bool GetContinuous_Adjoint(void) const { return ContinuousAdjoint; }

  /*!
   * \brief Determines if problem is viscous.
   * \return true if Viscous.
   */
  bool GetViscous(void) const { return Viscous; }

  /*!
   * \brief Determines if problem has catalytic walls.
   * \return true if catalytic walls are present.
   */
  bool GetCatalytic(void) const { return nWall_Catalytic > 0; }

  /*!
   * \brief Provides the index of the solution in the container.
   * \param[in] val_eqsystem - Equation that is being solved.
   * \return Index on the solution container.
   */
  unsigned short GetContainerPosition(unsigned short val_eqsystem);

  /*!
   * \brief Value of the minimum residual value (log10 scale).
   * \return Value of the minimum residual value (log10 scale).
   */
  su2double GetMinLogResidual(void) const { return MinLogResidual; }

  /*!
   * \brief Value of the damping factor for the engine inlet bc.
   * \return Value of the damping factor.
   */
  su2double GetDamp_Engine_Inflow(void) const { return Damp_Engine_Inflow; }

  /*!
   * \brief Value of the damping factor for the engine exhaust inlet bc.
   * \return Value of the damping factor.
   */
  su2double GetDamp_Engine_Exhaust(void) const { return Damp_Engine_Exhaust; }

  /*!
   * \brief Value of the damping factor for the residual restriction.
   * \return Value of the damping factor.
   */
  su2double GetDamp_Res_Restric(void) const { return Damp_Res_Restric; }

  /*!
   * \brief Value of the damping factor for the correction prolongation.
   * \return Value of the damping factor.
   */
  su2double GetDamp_Correc_Prolong(void) const { return Damp_Correc_Prolong; }

  /*!
   * \brief Value of the position of the Near Field (y coordinate for 2D, and z coordinate for 3D).
   * \return Value of the Near Field position.
   */
  su2double GetPosition_Plane(void) const { return Position_Plane; }

  /*!
   * \brief Value of the weight of the drag coefficient in the Sonic Boom optimization.
   * \return Value of the weight of the drag coefficient in the Sonic Boom optimization.
   */
  su2double GetWeightCd(void) const { return WeightCd; }

  /*!
   * \brief Value of the weight of the CD, CL, CM optimization.
   * \return Value of the weight of the CD, CL, CM optimization.
   */
  void SetdNetThrust_dBCThrust(su2double val_dnetthrust_dbcthrust);

  /*!
   * \brief Value of the azimuthal line to fix due to a misalignments of the nearfield.
   * \return Azimuthal line to fix due to a misalignments of the nearfield.
   */
  su2double GetFixAzimuthalLine(void) const { return FixAzimuthalLine; }

  /*!
   * \brief Value of the weight of the CD, CL, CM optimization.
   * \return Value of the weight of the CD, CL, CM optimization.
   */
  su2double GetdCD_dCL(void) const { return dCD_dCL; }

  /*!
   * \brief Value of the weight of the CD, CL, CM optimization.
   * \return Value of the weight of the CD, CL, CM optimization.
   */
  void SetdCD_dCL(su2double val_dcd_dcl) { dCD_dCL = val_dcd_dcl; }

  /*!
   * \brief Value of the weight of the CD, CL, CM optimization.
   * \return Value of the weight of the CD, CL, CM optimization.
   */
  su2double GetdCMx_dCL(void) const { return dCMx_dCL; }

  /*!
   * \brief Value of the weight of the CD, CL, CM optimization.
   * \return Value of the weight of the CD, CL, CM optimization.
   */
  void SetdCMx_dCL(su2double val_dcmx_dcl) { dCMx_dCL = val_dcmx_dcl; }

  /*!
   * \brief Value of the weight of the CD, CL, CM optimization.
   * \return Value of the weight of the CD, CL, CM optimization.
   */
  su2double GetdCMy_dCL(void) const { return dCMy_dCL; }

  /*!
   * \brief Value of the weight of the CD, CL, CM optimization.
   * \return Value of the weight of the CD, CL, CM optimization.
   */
  void SetdCMy_dCL(su2double val_dcmy_dcl) { dCMy_dCL = val_dcmy_dcl; }

  /*!
   * \brief Value of the weight of the CD, CL, CM optimization.
   * \return Value of the weight of the CD, CL, CM optimization.
   */
  su2double GetdCMz_dCL(void) const { return dCMz_dCL; }

  /*!
   * \brief Value of the weight of the CD, CL, CM optimization.
   * \return Value of the weight of the CD, CL, CM optimization.
   */
  void SetdCMz_dCL(su2double val_dcmz_dcl) { dCMz_dCL = val_dcmz_dcl; }

  /*!
   * \brief Value of the weight of the CD, CL, CM optimization.
   * \return Value of the weight of the CD, CL, CM optimization.
   */
  void SetdCL_dAlpha(su2double val_dcl_dalpha) { dCL_dAlpha = val_dcl_dalpha; }

  /*!
   * \brief Value of the weight of the CD, CL, CM optimization.
   * \return Value of the weight of the CD, CL, CM optimization.
   */
  void SetdCM_diH(su2double val_dcm_dhi) { dCM_diH = val_dcm_dhi; }

  /*!
   * \brief Value of the weight of the CD, CL, CM optimization.
   * \return Value of the weight of the CD, CL, CM optimization.
   */
  su2double GetCL_Target(void) const { return CL_Target; }

  /*!
   * \brief Set the global parameters of each simulation for each runtime system.
   * \param[in] val_solver - Solver of the simulation.
   * \param[in] val_system - Runtime system that we are solving.
   */
  void SetGlobalParam(MAIN_SOLVER val_solver, unsigned short val_system);

  /*!
   * \brief Center of rotation for a rotational periodic boundary.
   */
<<<<<<< HEAD
  const su2double* GetPeriodicRotCenter(string val_marker) const;
=======
  const su2double *GetPeriodicRotCenter(const string& val_marker) const;
>>>>>>> 7f36c835

  /*!
   * \brief Angles of rotation for a rotational periodic boundary.
   */
<<<<<<< HEAD
  const su2double* GetPeriodicRotAngles(string val_marker) const;
=======
  const su2double *GetPeriodicRotAngles(const string& val_marker) const;
>>>>>>> 7f36c835

  /*!
   * \brief Translation vector for a translational periodic boundary.
   */
<<<<<<< HEAD
  const su2double* GetPeriodicTranslation(string val_marker) const;
=======
  const su2double *GetPeriodicTranslation(const string& val_marker) const;
>>>>>>> 7f36c835

  /*!
   * \brief Get the translation vector for a periodic transformation.
   * \param[in] val_index - Index corresponding to the periodic transformation.
   * \return The translation vector.
   */
  const su2double* GetPeriodic_Translation(unsigned short val_index) const { return Periodic_Translation[val_index]; }

  /*!
   * \brief Get the rotationally periodic donor marker for boundary <i>val_marker</i>.
   * \return Periodic donor marker from the config information for the marker <i>val_marker</i>.
   */
  unsigned short GetMarker_Periodic_Donor(const string& val_marker) const;

  /*!
   * \brief Get the origin of the actuator disk.
   */
  su2double GetActDisk_NetThrust(const string& val_marker) const;

  /*!
   * \brief Get the origin of the actuator disk.
   */
  su2double GetActDisk_Power(const string& val_marker) const;

  /*!
   * \brief Get the origin of the actuator disk.
   */
  su2double GetActDisk_MassFlow(const string& val_marker) const;

  /*!
   * \brief Get the origin of the actuator disk.
   */
  su2double GetActDisk_Mach(const string& val_marker) const;

  /*!
   * \brief Get the origin of the actuator disk.
   */
  su2double GetActDisk_Force(const string& val_marker) const;

  /*!
   * \brief Get the origin of the actuator disk.
   */
  su2double GetActDisk_BCThrust(const string& val_marker) const;

  /*!
   * \brief Get the origin of the actuator disk.
   */
  su2double GetActDisk_BCThrust_Old(const string& val_marker) const;

  /*!
   * \brief Get the tip radius of th actuator disk.
   */
  su2double GetActDisk_Area(const string& val_marker) const;

  /*!
   * \brief Get the tip radius of th actuator disk.
   */
  su2double GetActDisk_ReverseMassFlow(const string& val_marker) const;

  /*!
   * \brief Get the thrust corffient of the actuator disk.
   */
  su2double GetActDisk_PressJump(const string& val_marker, unsigned short val_index) const;

  /*!
   * \brief Get the thrust corffient of the actuator disk.
   */
  su2double GetActDisk_TempJump(const string& val_marker, unsigned short val_index) const;

  /*!
   * \brief Get the rev / min of the actuator disk.
   */
  su2double GetActDisk_Omega(const string& val_marker, unsigned short val_index) const;

  /*!
   * \brief Get Actuator Disk Outlet for boundary <i>val_marker</i> (actuator disk inlet).
   * \return Actuator Disk Outlet from the config information for the marker <i>val_marker</i>.
   */
  unsigned short GetMarker_CfgFile_ActDiskOutlet(const string& val_marker) const;

  /*!
   * \brief Get Actuator Disk Outlet for boundary <i>val_marker</i> (actuator disk inlet).
   * \return Actuator Disk Outlet from the config information for the marker <i>val_marker</i>.
   */
  unsigned short GetMarker_CfgFile_EngineExhaust(const string& val_marker) const;

  /*!
   * \brief Get the internal index for a moving boundary <i>val_marker</i>.
   * \return Internal index for a moving boundary <i>val_marker</i>.
   */
  unsigned short GetMarker_Moving(const string& val_marker) const;

  /*!
   * \brief Get a bool for whether a marker is moving. <i>val_marker</i>.
   * \param[in] val_marker - Name of the marker to test.
   * \return True if the marker is a moving boundary <i>val_marker</i>.
   */
  inline bool GetMarker_Moving_Bool(const string& val_marker) const {
    return GetMarker_Moving(val_marker) < nMarker_Moving;
  }

  /*!
   * \brief Get the internal index for a DEFORM_MESH boundary <i>val_marker</i>.
   * \return Internal index for a DEFORM_MESH boundary <i>val_marker</i>.
   */
  unsigned short GetMarker_Deform_Mesh(const string& val_marker) const;

  /*!
   * \brief Get the internal index for a DEFORM_MESH_SYM_PLANE boundary <i>val_marker</i>.
   * \return Internal index for a DEFORM_MESH_SYM_PLANE boundary <i>val_marker</i>.
   */
  unsigned short GetMarker_Deform_Mesh_Sym_Plane(const string& val_marker) const;

  /*!
   * \brief Get a bool for whether the marker is deformed. <i>val_marker</i>.
   * \param[in] val_marker - Name of the marker to test.
   * \return True if the marker is a deforming boundary <i>val_marker</i>.
   */
  inline bool GetMarker_Deform_Mesh_Bool(const string& val_marker) const {
    return GetMarker_Deform_Mesh(val_marker) < nMarker_Deform_Mesh ||
        GetMarker_Deform_Mesh_Sym_Plane(val_marker) < nMarker_Deform_Mesh_Sym_Plane;
  }

  /*!
   * \brief Get the internal index for a Fluid_Load boundary <i>val_marker</i>.
   * \return Internal index for a Fluid_Load boundary <i>val_marker</i>.
   */
  unsigned short GetMarker_Fluid_Load(const string& val_marker) const;

  /*!
   * \brief Get the internal index for a gradient boundary condition <i>val_marker</i>.
   * \return Internal index for a gradient boundary  condition <i>val_marker</i>.
   */
  unsigned short GetMarker_SobolevBC(const string& val_marker) const;

  /*!
   * \brief Get the name of the surface defined in the geometry file.
   * \param[in] val_marker - Value of the marker in which we are interested.
   * \return Name that is in the geometry file for the surface that
   *         has the marker <i>val_marker</i>.
   */
  string GetMarker_Moving_TagBound(unsigned short val_marker) const { return Marker_Moving[val_marker]; }

  /*!
   * \brief Get the name of the DEFORM_MESH boundary defined in the geometry file.
   * \param[in] val_marker - Value of the marker in which we are interested.
   * \return Name that is in the geometry file for the surface that
   *         has the marker <i>val_marker</i>.
   */
  string GetMarker_Deform_Mesh_TagBound(unsigned short val_marker) const { return Marker_Deform_Mesh[val_marker]; }

  /*!
   * \brief Get the name of the DEFORM_MESH_SYM_PLANE boundary defined in the geometry file.
   * \param[in] val_marker - Value of the marker in which we are interested.
   * \return Name that is in the geometry file for the surface that
   *         has the marker <i>val_marker</i>.
   */
  string GetMarker_Deform_Mesh_Sym_Plane_TagBound(unsigned short val_marker) const {
    return Marker_Deform_Mesh_Sym_Plane[val_marker];
  }

  /*!
   * \brief Get the name of the Fluid_Load boundary defined in the geometry file.
   * \param[in] val_marker - Value of the marker in which we are interested.
   * \return Name that is in the geometry file for the surface that
   *         has the marker <i>val_marker</i>.
   */
  string GetMarker_Fluid_Load_TagBound(unsigned short val_marker) const { return Marker_Fluid_Load[val_marker]; }

  /*!
   * \brief Get the name of the surface defined in the geometry file.
   * \param[in] val_marker - Value of the marker in which we are interested.
   * \return Name that is in the geometry file for the surface that
   *         has the marker <i>val_marker</i>.
   */
  string GetMarker_PyCustom_TagBound(unsigned short val_marker) const { return Marker_PyCustom[val_marker]; }

  /*!
   * \brief Get the name of the surface defined in the geometry file.
   * \param[in] val_marker - Value of the marker in which we are interested.
   * \return Name that is in the geometry file for the surface that
   *         has the marker <i>val_marker</i>.
   */
  string GetMarker_Analyze_TagBound(unsigned short val_marker) const { return Marker_Analyze[val_marker]; }

  /*!
   * \brief Get the total temperature at a nacelle boundary.
   * \param[in] val_index - Index corresponding to the inlet boundary.
   * \return The total temperature.
   */
  su2double GetExhaust_Temperature_Target(const string& val_index) const;

  /*!
   * \brief Get the total temperature at an inlet boundary.
   * \param[in] val_index - Index corresponding to the inlet boundary.
   * \return The total temperature.
   */
  su2double GetInlet_Ttotal(const string& val_index) const;

  /*!
   * \brief Get the temperature at a supersonic inlet boundary.
   * \param[in] val_index - Index corresponding to the inlet boundary.
   * \return The inlet density.
   */
  su2double GetInlet_Temperature(const string& val_index) const;

  /*!
   * \brief Get the pressure at a supersonic inlet boundary.
   * \param[in] val_index - Index corresponding to the inlet boundary.
   * \return The inlet pressure.
   */
  su2double GetInlet_Pressure(const string& val_index) const;

  /*!
   * \brief Get the velocity vector at a supersonic inlet boundary.
   * \param[in] val_index - Index corresponding to the inlet boundary.
   * \return The inlet velocity vector.
   */
  const su2double* GetInlet_Velocity(const string& val_index) const;

  /*!
   * \brief Get the mass fraction vector for a NEMO inlet boundary.
   * \param[in] val_index - Index corresponding to the inlet boundary.
   * \return The inlet velocity vector.
   */
  const su2double* GetInlet_MassFrac() const { return Inlet_MassFrac; }

  /*!
   * \brief Get the Tve value for a NEMO inlet boundary.
   * \param[in] val_index - Index corresponding to the inlet boundary.
   * \return The inlet velocity vector.
   */
  su2double GetInlet_Temperature_ve() const { return Inlet_Temperature_ve; }

  /*!
   * \brief Get the total pressure at an inlet boundary.
   * \param[in] val_index - Index corresponding to the inlet boundary.
   * \return The total pressure.
   */
  su2double GetInlet_Ptotal(const string& val_index) const;

  /*!
   * \brief Set the total pressure at an inlet boundary.
   * \param[in] val_pressure - Pressure value at the inlet boundary.
   * \param[in] val_index - Index corresponding to the inlet boundary.
   */
  void SetInlet_Ptotal(su2double val_pressure, const string& val_marker);

  /*!
   * \brief Get the species values at an inlet boundary
   * \param[in] val_index - Index corresponding to the inlet boundary.
   * \return The inlet species values.
   */
  const su2double* GetInlet_SpeciesVal(const string& val_index) const;

  /*!
   * \brief Get the turbulent properties values at an inlet boundary
   * \param[in] val_index - Index corresponding to the inlet boundary.
   * \return The inlet turbulent values.
   */
  const su2double* GetInlet_TurbVal(const string& val_index) const;

  /*!
   * \brief Get the total pressure at an nacelle boundary.
   * \param[in] val_index - Index corresponding to the inlet boundary.
   * \return The total pressure.
   */
  su2double GetExhaust_Pressure_Target(const string& val_index) const;

  /*!
   * \brief Value of the CFL reduction in turbulence problems.
   * \return Value of the CFL reduction in turbulence problems.
   */
  su2double GetCFLRedCoeff_Turb(void) const { return CFLRedCoeff_Turb; }

  /*!
   * \brief Value of the CFL reduction in species problems.
   * \return Value of the CFL reduction in species problems.
   */
  su2double GetCFLRedCoeff_Species() const { return CFLRedCoeff_Species; }

  /*!
   * \brief Get the flow direction unit vector at an inlet boundary.
   * \param[in] val_index - Index corresponding to the inlet boundary.
   * \return The flow direction vector.
   */
  const su2double* GetInlet_FlowDir(const string& val_index) const;

  /*!
   * \brief Get the back pressure (static) at an outlet boundary.
   * \param[in] val_index - Index corresponding to the outlet boundary.
   * \return The outlet pressure.
   */
  su2double GetOutlet_Pressure(const string& val_index) const;

  /*!
   * \brief Set the back pressure (static) at an outlet boundary.
   * \param[in] val_pressure - Pressure value at the outlet boundary.
   * \param[in] val_index - Index corresponding to the outlet boundary.
   */
  void SetOutlet_Pressure(su2double val_pressure, const string& val_marker);

  /*!
   * \brief Get the var 1 at Riemann boundary.
   * \param[in] val_marker - Index corresponding to the Riemann boundary.
   * \return The var1
   */
  su2double GetRiemann_Var1(const string& val_marker) const;

  /*!
   * \brief Get the var 2 at Riemann boundary.
   * \param[in] val_marker - Index corresponding to the Riemann boundary.
   * \return The var2
   */
  su2double GetRiemann_Var2(const string& val_marker) const;

  /*!
   * \brief Get the Flowdir at Riemann boundary.
   * \param[in] val_marker - Index corresponding to the Riemann boundary.
   * \return The Flowdir
   */
  const su2double* GetRiemann_FlowDir(const string& val_marker) const;

  /*!
   * \brief Get Kind Data of Riemann boundary.
   * \param[in] val_marker - Index corresponding to the Riemann boundary.
   * \return Kind data
   */
  unsigned short GetKind_Data_Riemann(const string& val_marker) const;

  /*!
   * \brief Get the var 1 for the Giels BC.
   * \param[in] val_marker - Index corresponding to the Giles BC.
   * \return The var1
   */
  su2double GetGiles_Var1(const string& val_marker) const;

  /*!
   * \brief Get the var 2 for the Giles boundary.
   * \param[in] val_marker - Index corresponding to the Giles BC.
   * \return The var2
   */
  su2double GetGiles_Var2(const string& val_marker) const;

  /*!
   * \brief Get the Flowdir for the Giles BC.
   * \param[in] val_marker - Index corresponding to the Giles BC.
   * \return The Flowdir
   */
  const su2double* GetGiles_FlowDir(const string& val_marker) const;

  /*!
   * \brief Get Kind Data for the Giles BC.
   * \param[in] val_marker - Index corresponding to the Giles BC.
   * \return Kind data
   */
  unsigned short GetKind_Data_Giles(const string& val_marker) const;

  /*!
   * \brief Set the var 1 for Giles BC.
   * \param[in] val_marker - Index corresponding to the Giles BC.
   */
  void SetGiles_Var1(su2double newVar1, const string& val_marker);

  /*!
   * \brief Get the relax factor for the average component for the Giles BC.
   * \param[in] val_marker - Index corresponding to the Giles BC.
   * \return The relax factor for the average component
   */
  su2double GetGiles_RelaxFactorAverage(const string& val_marker) const;

  /*!
   * \brief Get the relax factor for the fourier component for the Giles BC.
   * \param[in] val_marker - Index corresponding to the Giles BC.
   * \return The relax factor for the fourier component
   */
  su2double GetGiles_RelaxFactorFourier(const string& val_marker) const;

  /*!
   * \brief Get the outlet pressure imposed as BC for internal flow.
   * \return outlet pressure
   */
  su2double GetPressureOut_BC() const;

  /*!
   * \brief Set the outlet pressure imposed as BC for internal flow.
   * \param[in] val_temp - New value of the outlet pressure.
   */
  void SetPressureOut_BC(su2double val_press);

  /*!
   * \brief Get the inlet velocity or pressure imposed for incompressible flow.
   * \return inlet velocity or pressure
   */
  su2double GetIncInlet_BC() const;

  /*!
   * \brief Set the inlet velocity or pressure imposed as BC for incompressible flow.
   * \param[in] val_in - New value of the inlet velocity or pressure.
   */
  void SetIncInlet_BC(su2double val_in);

  /*!
   * \brief Get the inlet temperature imposed as BC for incompressible flow.
   * \return inlet temperature
   */
  su2double GetIncTemperature_BC() const;

  /*!
   * \brief Set the inlet temperature imposed as BC for incompressible flow.
   * \param[in] val_temperature - New value of the inlet temperature.
   */
  void SetIncTemperature_BC(su2double val_temperature);

  /*!
   * \brief Get the outlet pressure imposed as BC for incompressible flow.
   * \return outlet pressure
   */
  su2double GetIncPressureOut_BC() const;

  /*!
   * \brief Set the outlet pressure imposed as BC for incompressible flow.
   * \param[in] val_pressure - New value of the outlet pressure.
   */
  void SetIncPressureOut_BC(su2double val_pressure);

  /*!
   * \brief Get the inlet total pressure imposed as BC for internal flow.
   * \return inlet total pressure
   */
  su2double GetTotalPressureIn_BC() const;

  /*!
   * \brief Get the inlet total temperature imposed as BC for internal flow.
   * \return inlet total temperature
   */
  su2double GetTotalTemperatureIn_BC() const;

  /*!
   * \brief Set the inlet total temperature imposed as BC for internal flow.
   * \param[in] val_temp - New value of the total temperature.
   */
  void SetTotalTemperatureIn_BC(su2double val_temp);

  /*!
   * \brief Get the inlet flow angle imposed as BC for internal flow.
   * \return inlet flow angle
   */
  su2double GetFlowAngleIn_BC() const;

  /*!
   * \brief Get the wall temperature (static) at an isothermal boundary.
   * \param[in] val_index - Index corresponding to the isothermal boundary.
   * \return The wall temperature.
   */
  su2double GetIsothermal_Temperature(const string& val_index) const;

  /*!
   * \brief Get the wall heat flux on a constant heat flux boundary.
   * \param[in] val_index - Index corresponding to the constant heat flux boundary.
   * \return The heat flux.
   */
  su2double GetWall_HeatFlux(const string& val_index) const;

  /*!
   * \brief Get the heat transfer coefficient on a heat transfer boundary.
   * \param[in] val_index - Index corresponding to the heat transfer boundary.
   * \return The heat transfer coefficient.
   */
  su2double GetWall_HeatTransfer_Coefficient(const string& val_index) const;

  /*!
   * \brief Get the temperature at inifinty on a heat transfer boundary.
   * \param[in] val_index - Index corresponding to the heat transfer boundary.
   * \return The temperature at infinity.
   */
  su2double GetWall_HeatTransfer_Temperature(const string& val_index) const;

  /*!
   * \brief Get the wall function treatment for the given boundary marker.
   * \param[in] val_marker - String of the viscous wall marker.
   * \return The type of wall function treatment.
   */
  WALL_FUNCTIONS GetWallFunction_Treatment(const string& val_marker) const;

  /*!
   * \brief Get the additional integer info for the wall function treatment
            for the given boundary marker.
   * \param[in] val_marker - String of the viscous wall marker.
   * \return Pointer to the integer info for the given marker.
   */
  const unsigned short* GetWallFunction_IntInfo(const string& val_marker) const;

  /*!
   * \brief Get the additional double info for the wall function treatment
            for the given boundary marker.
   * \param[in] val_marker - String of the viscous wall marker.
   * \return Pointer to the double info for the given marker.
   */
  const su2double* GetWallFunction_DoubleInfo(const string& val_marker) const;

  /*!
   * \brief Get the type of wall and roughness height on a wall boundary (Heatflux or Isothermal).
   * \param[in] val_index - Index corresponding to the boundary.
   * \return The wall type and roughness height.
   */
<<<<<<< HEAD
  pair<WALL_TYPE, su2double> GetWallRoughnessProperties(string val_marker) const;
=======
  pair<WALL_TYPE,su2double> GetWallRoughnessProperties(const string& val_marker) const;
>>>>>>> 7f36c835

  /*!
   * \brief Get the target (pressure, massflow, etc) at an engine inflow boundary.
   * \param[in] val_index - Index corresponding to the engine inflow boundary.
   * \return Target (pressure, massflow, etc) .
   */
  su2double GetEngineInflow_Target(const string& val_marker) const;

  /*!
   * \brief Get the fan face Mach number at an engine inflow boundary.
   * \param[in] val_marker - Name of the boundary.
   * \return The fan face Mach number.
   */
  su2double GetInflow_Mach(const string& val_marker) const;

  /*!
   * \brief Get the back pressure (static) at an engine inflow boundary.
   * \param[in] val_marker - Name of the boundary.
   * \return The engine inflow pressure.
   */
  su2double GetInflow_Pressure(const string& val_marker) const;

  /*!
   * \brief Get the mass flow rate at an engine inflow boundary.
   * \param[in] val_marker - Name of the boundary.
   * \return The engine mass flow rate.
   */
  su2double GetInflow_MassFlow(const string& val_marker) const;

  /*!
   * \brief Get the percentage of reverse flow at an engine inflow boundary.
   * \param[in] val_marker - Name of the boundary.
   * \return The percentage of reverse flow.
   */
  su2double GetInflow_ReverseMassFlow(const string& val_marker) const;

  /*!
   * \brief Get the percentage of reverse flow at an engine inflow boundary.
   * \param[in] val_index - Index corresponding to the engine inflow boundary.
   * \return The percentage of reverse flow.
   */
  su2double GetInflow_ReverseMassFlow(unsigned short val_marker) const { return Inflow_ReverseMassFlow[val_marker]; }

  /*!
   * \brief Get the total pressure at an engine inflow boundary.
   * \param[in] val_marker - Name of the boundary.
   * \return The total pressure.
   */
  su2double GetInflow_TotalPressure(const string& val_marker) const;

  /*!
   * \brief Get the temperature (static) at an engine inflow boundary.
   * \param[in] val_marker - Name of the boundary.
   * \return The engine inflow temperature.
   */
  su2double GetInflow_Temperature(const string& val_marker) const;

  /*!
   * \brief Get the total temperature at an engine inflow boundary.
   * \param[in] val_marker - Name of the boundary.
   * \return The engine inflow total temperature.
   */
  su2double GetInflow_TotalTemperature(const string& val_marker) const;

  /*!
   * \brief Get the ram drag at an engine inflow boundary.
   * \param[in] val_marker - Name of the boundary.
   * \return The engine inflow ram drag.
   */
  su2double GetInflow_RamDrag(const string& val_marker) const;

  /*!
   * \brief Get the force balance at an engine inflow boundary.
   * \param[in] val_marker - Name of the boundary.
   * \return The engine inflow force balance.
   */
  su2double GetInflow_Force(const string& val_marker) const;

  /*!
   * \brief Get the power at an engine inflow boundary.
   * \param[in] val_marker - Name of the boundary.
   * \return The engine inflow power.
   */
  su2double GetInflow_Power(const string& val_marker) const;

  /*!
   * \brief Get the back pressure (static) at an engine exhaust boundary.
   * \param[in] val_marker - Name of the boundary.
   * \return The engine exhaust pressure.
   */
  su2double GetExhaust_Pressure(const string& val_marker) const;

  /*!
   * \brief Get the temperature (static) at an engine exhaust boundary.
   * \param[in] val_marker - Name of the boundary.
   * \return The engine exhaust temperature.
   */
  su2double GetExhaust_Temperature(const string& val_marker) const;

  /*!
   * \brief Get the massflow at an engine exhaust boundary.
   * \param[in] val_marker - Name of the boundary.
   * \return The engine exhaust massflow.
   */
  su2double GetExhaust_MassFlow(const string& val_marker) const;

  /*!
   * \brief Get the total pressure at an engine exhaust boundary.
   * \param[in] val_marker - Name of the boundary.
   * \return The engine exhaust total pressure.
   */
  su2double GetExhaust_TotalPressure(const string& val_marker) const;

  /*!
   * \brief Get the total temperature at an engine exhaust boundary.
   * \param[in] val_marker - Name of the boundary.
   * \return The total temperature.
   */
  su2double GetExhaust_TotalTemperature(const string& val_marker) const;

  /*!
   * \brief Get the gross thrust at an engine exhaust boundary.
   * \param[in] val_marker - Name of the boundary.
   * \return Gross thrust.
   */
  su2double GetExhaust_GrossThrust(const string& val_marker) const;

  /*!
   * \brief Get the force balance at an engine exhaust boundary.
   * \param[in] val_marker - Name of the boundary.
   * \return Force balance.
   */
  su2double GetExhaust_Force(const string& val_marker) const;

  /*!
   * \brief Get the power at an engine exhaust boundary.
   * \param[in] val_marker - Name of the boundary.
   * \return Power.
   */
  su2double GetExhaust_Power(const string& val_marker) const;

  /*!
   * \brief Get the back pressure (static) at an outlet boundary.
   * \param[in] val_index - Index corresponding to the outlet boundary.
   * \return The outlet pressure.
   */
  void SetInflow_Mach(unsigned short val_marker, su2double val_fanface_mach) {
    Inflow_Mach[val_marker] = val_fanface_mach;
  }

  /*!
   * \brief Set the fan face static pressure at an engine inflow boundary.
   * \param[in] val_index - Index corresponding to the engine inflow boundary.
   * \param[in] val_fanface_pressure - Fan face static pressure.
   */
  void SetInflow_Pressure(unsigned short val_marker, su2double val_fanface_pressure) {
    Inflow_Pressure[val_marker] = val_fanface_pressure;
  }

  /*!
   * \brief Set the massflow at an engine inflow boundary.
   * \param[in] val_index - Index corresponding to the engine inflow boundary.
   * \param[in] val_fanface_massflow - Massflow.
   */
  void SetInflow_MassFlow(unsigned short val_marker, su2double val_fanface_massflow) {
    Inflow_MassFlow[val_marker] = val_fanface_massflow;
  }

  /*!
   * \brief Set the reverse flow at an engine inflow boundary.
   * \param[in] val_index - Index corresponding to the engine inflow boundary.
   * \param[in] val_fanface_reversemassflow - reverse flow.
   */
  void SetInflow_ReverseMassFlow(unsigned short val_marker, su2double val_fanface_reversemassflow) {
    Inflow_ReverseMassFlow[val_marker] = val_fanface_reversemassflow;
  }

  /*!
   * \brief Set the fan face total pressure at an engine inflow boundary.
   * \param[in] val_index - Index corresponding to the engine inflow boundary.
   * \param[in] val_fanface_totalpressure - Fan face total pressure.
   */
  void SetInflow_TotalPressure(unsigned short val_marker, su2double val_fanface_totalpressure) {
    Inflow_TotalPressure[val_marker] = val_fanface_totalpressure;
  }

  /*!
   * \brief Set the fan face static temperature at an engine inflow boundary.
   * \param[in] val_index - Index corresponding to the engine inflow boundary.
   * \param[in] val_fanface_pressure - Fan face static temperature.
   */
  void SetInflow_Temperature(unsigned short val_marker, su2double val_fanface_temperature) {
    Inflow_Temperature[val_marker] = val_fanface_temperature;
  }

  /*!
   * \brief Set the fan face total temperature at an engine inflow boundary.
   * \param[in] val_index - Index corresponding to the engine inflow boundary.
   * \param[in] val_fanface_totaltemperature - Fan face total temperature.
   */
  void SetInflow_TotalTemperature(unsigned short val_marker, su2double val_fanface_totaltemperature) {
    Inflow_TotalTemperature[val_marker] = val_fanface_totaltemperature;
  }

  /*!
   * \brief Set the ram drag temperature at an engine inflow boundary.
   * \param[in] val_index - Index corresponding to the engine inflow boundary.
   * \param[in] val_fanface_ramdrag - Ram drag value.
   */
  void SetInflow_RamDrag(unsigned short val_marker, su2double val_fanface_ramdrag) {
    Inflow_RamDrag[val_marker] = val_fanface_ramdrag;
  }

  /*!
   * \brief Set the force balance at an engine inflow boundary.
   * \param[in] val_index - Index corresponding to the engine inflow boundary.
   * \param[in] val_fanface_force - Fan face force.
   */
  void SetInflow_Force(unsigned short val_marker, su2double val_fanface_force) {
    Inflow_Force[val_marker] = val_fanface_force;
  }

  /*!
   * \brief Set the power at an engine inflow boundary.
   * \param[in] val_index - Index corresponding to the engine inflow boundary.
   * \param[in] val_fanface_force - Power.
   */
  void SetInflow_Power(unsigned short val_marker, su2double val_fanface_power) {
    Inflow_Power[val_marker] = val_fanface_power;
  }

  /*!
   * \brief Set the back pressure (static) at an engine exhaust boundary.
   * \param[in] val_index - Index corresponding to the outlet boundary.
   * \param[in] val_exhaust_pressure - Exhaust static pressure.
   */
  void SetExhaust_Pressure(unsigned short val_marker, su2double val_exhaust_pressure) {
    Exhaust_Pressure[val_marker] = val_exhaust_pressure;
  }

  /*!
   * \brief Set the temperature (static) at an engine exhaust boundary.
   * \param[in] val_index - Index corresponding to the outlet boundary.
   * \param[in] val_exhaust_temp - Exhaust static temperature.
   */
  void SetExhaust_Temperature(unsigned short val_marker, su2double val_exhaust_temp) {
    Exhaust_Temperature[val_marker] = val_exhaust_temp;
  }

  /*!
   * \brief Set the back pressure (static) at an engine exhaust boundary.
   * \param[in] val_index - Index corresponding to the outlet boundary.
   * \param[in] val_exhaust_temp - Exhaust static temperature.
   */
  void SetExhaust_MassFlow(unsigned short val_marker, su2double val_exhaust_massflow) {
    Exhaust_MassFlow[val_marker] = val_exhaust_massflow;
  }

  /*!
   * \brief Set the back pressure (total) at an engine exhaust boundary.
   * \param[in] val_index - Index corresponding to the outlet boundary.
   * \param[in] val_exhaust_totalpressure - Exhaust total pressure.
   */
  void SetExhaust_TotalPressure(unsigned short val_marker, su2double val_exhaust_totalpressure) {
    Exhaust_TotalPressure[val_marker] = val_exhaust_totalpressure;
  }

  /*!
   * \brief Set the total temperature at an engine exhaust boundary.
   * \param[in] val_index - Index corresponding to the outlet boundary.
   * \param[in] val_exhaust_totaltemp - Exhaust total temperature.
   */
  void SetExhaust_TotalTemperature(unsigned short val_marker, su2double val_exhaust_totaltemp) {
    Exhaust_TotalTemperature[val_marker] = val_exhaust_totaltemp;
  }

  /*!
   * \brief Set the gross thrust at an engine exhaust boundary.
   * \param[in] val_index - Index corresponding to the outlet boundary.
   * \param[in] val_exhaust_grossthrust - Exhaust gross thrust temperature.
   */
  void SetExhaust_GrossThrust(unsigned short val_marker, su2double val_exhaust_grossthrust) {
    Exhaust_GrossThrust[val_marker] = val_exhaust_grossthrust;
  }

  /*!
   * \brief Set the force balance at an engine exhaust boundary.
   * \param[in] val_index - Index corresponding to the outlet boundary.
   * \param[in] val_exhaust_force - Exhaust force balance.
   */
  void SetExhaust_Force(unsigned short val_marker, su2double val_exhaust_force) {
    Exhaust_Force[val_marker] = val_exhaust_force;
  }

  /*!
   * \brief Set the power at an engine exhaust boundary.
   * \param[in] val_index - Index corresponding to the outlet boundary.
   * \param[in] val_exhaust_power - Exhaust power.
   */
  void SetExhaust_Power(unsigned short val_marker, su2double val_exhaust_power) {
    Exhaust_Power[val_marker] = val_exhaust_power;
  }

  /*!
   * \brief Set the back pressure (static) at an outlet boundary.
   * \param[in] val_marker - Index corresponding to a particular engine boundary.
   * \param[in] val_engine_mach - Exhaust power.
   */
  void SetEngine_Mach(unsigned short val_marker, su2double val_engine_mach) {
    Engine_Mach[val_marker] = val_engine_mach;
  }

  /*!
   * \brief Set the back pressure (static) at an outlet boundary.
   * \param[in] val_marker - Index corresponding to a particular engine boundary.
   * \param[in] val_engine_force - Exhaust power.
   */
  void SetEngine_Force(unsigned short val_marker, su2double val_engine_force) {
    Engine_Force[val_marker] = val_engine_force;
  }

  /*!
   * \brief Get the back pressure (static) at an outlet boundary.
   * \param[in] val_marker - Index corresponding to a particular engine boundary.
   * \param[in] val_engine_power - Exhaust power.
   */
  void SetEngine_Power(unsigned short val_marker, su2double val_engine_power) {
    Engine_Power[val_marker] = val_engine_power;
  }

  /*!
   * \brief Get the back pressure (static) at an outlet boundary.
   * \param[in] val_marker - Index corresponding to a particular engine boundary.
   * \param[in] val_engine_netthrust - Exhaust power.
   */
  void SetEngine_NetThrust(unsigned short val_marker, su2double val_engine_netthrust) {
    Engine_NetThrust[val_marker] = val_engine_netthrust;
  }

  /*!
   * \brief Get the back pressure (static) at an outlet boundary.
   * \param[in] val_marker - Index corresponding to a particular engine boundary.
   * \param[in] val_engine_grossthrust - Exhaust power.
   */
  void SetEngine_GrossThrust(unsigned short val_marker, su2double val_engine_grossthrust) {
    Engine_GrossThrust[val_marker] = val_engine_grossthrust;
  }

  /*!
   * \brief Get the back pressure (static) at an outlet boundary.
   * \param[in] val_marker - Index corresponding to a particular engine boundary.
   * \param[in] val_engine_area - Exhaust power.
   */
  void SetEngine_Area(unsigned short val_marker, su2double val_engine_area) {
    Engine_Area[val_marker] = val_engine_area;
  }

  /*!
   * \brief Get the back pressure (static) at an outlet boundary.
   * \param[in] val_marker - Index corresponding to a particular engine boundary.
   * \return The outlet pressure.
   */
  su2double GetEngine_Mach(unsigned short val_marker) const { return Engine_Mach[val_marker]; }

  /*!
   * \brief Get the back pressure (static) at an outlet boundary.
   * \param[in] val_marker - Index corresponding to a particular engine boundary.
   * \return The outlet pressure.
   */
  su2double GetEngine_Force(unsigned short val_marker) const { return Engine_Force[val_marker]; }

  /*!
   * \brief Get the back pressure (static) at an outlet boundary.
   * \param[in] val_marker - Index corresponding to a particular engine boundary.
   * \return The outlet pressure.
   */
  su2double GetEngine_Power(unsigned short val_marker) const { return Engine_Power[val_marker]; }

  /*!
   * \brief Get the back pressure (static) at an outlet boundary.
   * \param[in] val_marker - Index corresponding to a particular engine boundary.
   * \return The outlet pressure.
   */

  su2double GetEngine_NetThrust(unsigned short val_marker) const { return Engine_NetThrust[val_marker]; }
  /*!
   * \brief Get the back pressure (static) at an outlet boundary.
   * \param[in] val_marker - Index corresponding to a particular engine boundary.
   * \return The outlet pressure.
   */

  su2double GetEngine_GrossThrust(unsigned short val_marker) const { return Engine_GrossThrust[val_marker]; }

  /*!
   * \brief Get the back pressure (static) at an outlet boundary.
   * \param[in] val_marker - Index corresponding to a particular engine boundary.
   * \return The outlet pressure.
   */
  su2double GetEngine_Area(unsigned short val_marker) const { return Engine_Area[val_marker]; }

  /*!
   * \brief Get the back pressure (static) at an outlet boundary.
   * \param[in] val_index - Index corresponding to the outlet boundary.
   * \return The outlet pressure.
   */
  void SetActDiskInlet_Temperature(unsigned short val_marker, su2double val_actdisk_temp) {
    ActDiskInlet_Temperature[val_marker] = val_actdisk_temp;
  }

  /*!
   * \brief Get the back pressure (static) at an outlet boundary.
   * \param[in] val_index - Index corresponding to the outlet boundary.
   * \return The outlet pressure.
   */
  void SetActDiskInlet_TotalTemperature(unsigned short val_marker, su2double val_actdisk_totaltemp) {
    ActDiskInlet_TotalTemperature[val_marker] = val_actdisk_totaltemp;
  }

  /*!
   * \brief Get the back pressure (static) at an outlet boundary.
   * \param[in] val_index - Index corresponding to the outlet boundary.
   * \return The outlet pressure.
   */
  su2double GetActDiskInlet_Temperature(const string& val_marker) const;

  /*!
   * \brief Get the back pressure (static) at an outlet boundary.
   * \param[in] val_index - Index corresponding to the outlet boundary.
   * \return The outlet pressure.
   */
  su2double GetActDiskInlet_TotalTemperature(const string& val_marker) const;

  /*!
   * \brief Get the back pressure (static) at an outlet boundary.
   * \param[in] val_index - Index corresponding to the outlet boundary.
   * \return The outlet pressure.
   */
  void SetActDiskOutlet_Temperature(unsigned short val_marker, su2double val_actdisk_temp) {
    ActDiskOutlet_Temperature[val_marker] = val_actdisk_temp;
  }

  /*!
   * \brief Get the back pressure (static) at an outlet boundary.
   * \param[in] val_index - Index corresponding to the outlet boundary.
   * \return The outlet pressure.
   */
  void SetActDiskOutlet_TotalTemperature(unsigned short val_marker, su2double val_actdisk_totaltemp) {
    ActDiskOutlet_TotalTemperature[val_marker] = val_actdisk_totaltemp;
  }

  /*!
   * \brief Get the back pressure (static) at an outlet boundary.
   * \param[in] val_index - Index corresponding to the outlet boundary.
   * \return The outlet pressure.
   */
  su2double GetActDiskOutlet_Temperature(const string& val_marker) const;

  /*!
   * \brief Get the back pressure (static) at an outlet boundary.
   * \param[in] val_index - Index corresponding to the outlet boundary.
   * \return The outlet pressure.
   */
  su2double GetActDiskOutlet_TotalTemperature(const string& val_marker) const;

  /*!
   * \brief Get the back pressure (static) at an outlet boundary.
   * \param[in] val_index - Index corresponding to the outlet boundary.
   * \return The outlet pressure.
   */
  su2double GetActDiskInlet_MassFlow(const string& val_marker) const;

  /*!
   * \brief Get the back pressure (static) at an outlet boundary.
   * \param[in] val_index - Index corresponding to the outlet boundary.
   * \return The outlet pressure.
   */
  void SetActDiskInlet_MassFlow(unsigned short val_marker, su2double val_actdisk_massflow) {
    ActDiskInlet_MassFlow[val_marker] = val_actdisk_massflow;
  }

  /*!
   * \brief Get the back pressure (static) at an outlet boundary.
   * \param[in] val_index - Index corresponding to the outlet boundary.
   * \return The outlet pressure.
   */
  su2double GetActDiskOutlet_MassFlow(const string& val_marker) const;

  /*!
   * \brief Get the back pressure (static) at an outlet boundary.
   * \param[in] val_index - Index corresponding to the outlet boundary.
   * \return The outlet pressure.
   */
  void SetActDiskOutlet_MassFlow(unsigned short val_marker, su2double val_actdisk_massflow) {
    ActDiskOutlet_MassFlow[val_marker] = val_actdisk_massflow;
  }

  /*!
   * \brief Get the back pressure (static) at an outlet boundary.
   * \param[in] val_index - Index corresponding to the outlet boundary.
   * \return The outlet pressure.
   */
  su2double GetActDiskInlet_Pressure(const string& val_marker) const;

  /*!
   * \brief Get the back pressure (static) at an outlet boundary.
   * \param[in] val_index - Index corresponding to the outlet boundary.
   * \return The outlet pressure.
   */
  su2double GetActDiskInlet_TotalPressure(const string& val_marker) const;

  /*!
   * \brief Get the back pressure (static) at an outlet boundary.
   * \param[in] val_index - Index corresponding to the outlet boundary.
   * \return The outlet pressure.
   */
  su2double GetActDisk_DeltaPress(unsigned short val_marker) const { return ActDisk_DeltaPress[val_marker]; }

  /*!
   * \brief Get the back pressure (static) at an outlet boundary.
   * \param[in] val_index - Index corresponding to the outlet boundary.
   * \return The outlet pressure.
   */
  su2double GetActDisk_DeltaTemp(unsigned short val_marker) const { return ActDisk_DeltaTemp[val_marker]; }

  /*!
   * \brief Get the back pressure (static) at an outlet boundary.
   * \param[in] val_index - Index corresponding to the outlet boundary.
   * \return The outlet pressure.
   */
  su2double GetActDisk_TotalPressRatio(unsigned short val_marker) const { return ActDisk_TotalPressRatio[val_marker]; }

  /*!
   * \brief Get the back pressure (static) at an outlet boundary.
   * \param[in] val_index - Index corresponding to the outlet boundary.
   * \return The outlet pressure.
   */
  su2double GetActDisk_TotalTempRatio(unsigned short val_marker) const { return ActDisk_TotalTempRatio[val_marker]; }

  /*!
   * \brief Get the back pressure (static) at an outlet boundary.
   * \param[in] val_index - Index corresponding to the outlet boundary.
   * \return The outlet pressure.
   */
  su2double GetActDisk_StaticPressRatio(unsigned short val_marker) const {
    return ActDisk_StaticPressRatio[val_marker];
  }

  /*!
   * \brief Get the back pressure (static) at an outlet boundary.
   * \param[in] val_index - Index corresponding to the outlet boundary.
   * \return The outlet pressure.
   */
  su2double GetActDisk_StaticTempRatio(unsigned short val_marker) const { return ActDisk_StaticTempRatio[val_marker]; }

  /*!
   * \brief Get the back pressure (static) at an outlet boundary.
   * \param[in] val_index - Index corresponding to the outlet boundary.
   * \return The outlet pressure.
   */
  su2double GetActDisk_NetThrust(unsigned short val_marker) const { return ActDisk_NetThrust[val_marker]; }

  /*!
   * \brief Get the back pressure (static) at an outlet boundary.
   * \param[in] val_index - Index corresponding to the outlet boundary.
   * \return The outlet pressure.
   */
  su2double GetActDisk_BCThrust(unsigned short val_marker) const { return ActDisk_BCThrust[val_marker]; }

  /*!
   * \brief Get the back pressure (static) at an outlet boundary.
   * \param[in] val_index - Index corresponding to the outlet boundary.
   * \return The outlet pressure.
   */
  su2double GetActDisk_BCThrust_Old(unsigned short val_marker) const { return ActDisk_BCThrust_Old[val_marker]; }

  /*!
   * \brief Get the back pressure (static) at an outlet boundary.
   * \param[in] val_index - Index corresponding to the outlet boundary.
   * \return The outlet pressure.
   */
  su2double GetActDisk_GrossThrust(unsigned short val_marker) const { return ActDisk_GrossThrust[val_marker]; }

  /*!
   * \brief Get the back pressure (static) at an outlet boundary.
   * \param[in] val_index - Index corresponding to the outlet boundary.
   * \return The outlet pressure.
   */
  su2double GetActDisk_Area(unsigned short val_marker) const { return ActDisk_Area[val_marker]; }

  /*!
   * \brief Get the back pressure (static) at an outlet boundary.
   * \param[in] val_index - Index corresponding to the outlet boundary.
   * \return The outlet pressure.
   */
  su2double GetActDisk_ReverseMassFlow(unsigned short val_marker) const { return ActDisk_ReverseMassFlow[val_marker]; }

  /*!
   * \brief Get the back pressure (static) at an outlet boundary.
   * \param[in] val_index - Index corresponding to the outlet boundary.
   * \return The outlet pressure.
   */
  su2double GetActDiskInlet_RamDrag(const string& val_marker) const;

  /*!
   * \brief Get the back pressure (static) at an outlet boundary.
   * \param[in] val_index - Index corresponding to the outlet boundary.
   * \return The outlet pressure.
   */
  su2double GetActDiskInlet_Force(const string& val_marker) const;

  /*!
   * \brief Get the back pressure (static) at an outlet boundary.
   * \param[in] val_index - Index corresponding to the outlet boundary.
   * \return The outlet pressure.
   */
  su2double GetActDiskInlet_Power(const string& val_marker) const;

  /*!
   * \brief Get the back pressure (static) at an outlet boundary.
   * \param[in] val_index - Index corresponding to the outlet boundary.
   * \return The outlet pressure.
   */
  void SetActDiskInlet_Pressure(unsigned short val_marker, su2double val_actdisk_press) {
    ActDiskInlet_Pressure[val_marker] = val_actdisk_press;
  }

  /*!
   * \brief Get the back pressure (static) at an outlet boundary.
   * \param[in] val_index - Index corresponding to the outlet boundary.
   * \return The outlet pressure.
   */
  void SetActDiskInlet_TotalPressure(unsigned short val_marker, su2double val_actdisk_totalpress) {
    ActDiskInlet_TotalPressure[val_marker] = val_actdisk_totalpress;
  }

  /*!
   * \brief Get the back pressure (static) at an outlet boundary.
   * \param[in] val_index - Index corresponding to the outlet boundary.
   * \return The outlet pressure.
   */
  void SetActDisk_DeltaPress(unsigned short val_marker, su2double val_actdisk_deltapress) {
    ActDisk_DeltaPress[val_marker] = val_actdisk_deltapress;
  }

  /*!
   * \brief Get the back pressure (static) at an outlet boundary.
   * \param[in] val_index - Index corresponding to the outlet boundary.
   * \return The outlet pressure.
   */
  void SetActDisk_Power(unsigned short val_marker, su2double val_actdisk_power) {
    ActDisk_Power[val_marker] = val_actdisk_power;
  }

  /*!
   * \brief Get the back pressure (static) at an outlet boundary.
   * \param[in] val_index - Index corresponding to the outlet boundary.
   * \return The outlet pressure.
   */
  void SetActDisk_MassFlow(unsigned short val_marker, su2double val_actdisk_massflow) {
    ActDisk_MassFlow[val_marker] = val_actdisk_massflow;
  }

  /*!
   * \brief Get the back pressure (static) at an outlet boundary.
   * \param[in] val_index - Index corresponding to the outlet boundary.
   * \return The outlet pressure.
   */
  void SetActDisk_Mach(unsigned short val_marker, su2double val_actdisk_mach) {
    ActDisk_Mach[val_marker] = val_actdisk_mach;
  }

  /*!
   * \brief Get the back pressure (static) at an outlet boundary.
   * \param[in] val_index - Index corresponding to the outlet boundary.
   * \return The outlet pressure.
   */
  void SetActDisk_Force(unsigned short val_marker, su2double val_actdisk_force) {
    ActDisk_Force[val_marker] = val_actdisk_force;
  }

  /*!
   * \brief Get the back pressure (static) at an outlet boundary.
   * \param[in] val_index - Index corresponding to the outlet boundary.
   * \return The outlet pressure.
   */
  su2double GetOutlet_MassFlow(const string& val_marker) const;

  /*!
   * \brief Get the back pressure (static) at an outlet boundary.
   * \param[in] val_index - Index corresponding to the outlet boundary.
   * \return The outlet pressure.
   */
  void SetOutlet_MassFlow(unsigned short val_marker, su2double val_massflow) {
    Outlet_MassFlow[val_marker] = val_massflow;
  }

  /*!
   * \brief Get the back pressure (static) at an outlet boundary.
   * \param[in] val_index - Index corresponding to the outlet boundary.
   * \return The outlet pressure.
   */
  su2double GetOutlet_Density(const string& val_marker) const;

  /*!
   * \brief Get the back pressure (static) at an outlet boundary.
   * \param[in] val_index - Index corresponding to the outlet boundary.
   * \return The outlet pressure.
   */
  void SetOutlet_Density(unsigned short val_marker, su2double val_density) { Outlet_Density[val_marker] = val_density; }

  /*!
   * \brief Get the back pressure (static) at an outlet boundary.
   * \param[in] val_index - Index corresponding to the outlet boundary.
   * \return The outlet pressure.
   */
  su2double GetOutlet_Area(const string& val_marker) const;

  /*!
   * \brief Get the back pressure (static) at an outlet boundary.
   * \param[in] val_index - Index corresponding to the outlet boundary.
   * \return The outlet pressure.
   */
  void SetOutlet_Area(unsigned short val_marker, su2double val_area) { Outlet_Area[val_marker] = val_area; }

  /*!
   * \brief Get the back pressure (static) at an outlet boundary.
   * \param[in] val_index - Index corresponding to the outlet boundary.
   * \return The outlet pressure.
   */
  void SetSurface_DC60(unsigned short val_marker, su2double val_surface_distortion) {
    Surface_DC60[val_marker] = val_surface_distortion;
  }

  /*!
   * \brief Set the massflow at the surface.
   * \param[in] val_marker - Index corresponding to the outlet boundary.
   * \param[in] val_surface_massflow - Value of the mass flow.
   */
  void SetSurface_MassFlow(unsigned short val_marker, su2double val_surface_massflow) {
    Surface_MassFlow[val_marker] = val_surface_massflow;
  }

  /*!
   * \brief Set the mach number at the surface.
   * \param[in] val_marker - Index corresponding to the outlet boundary.
   * \param[in] val_surface_massflow - Value of the mach number.
   */
  void SetSurface_Mach(unsigned short val_marker, su2double val_surface_mach) {
    Surface_Mach[val_marker] = val_surface_mach;
  }

  /*!
   * \brief Set the temperature at the surface.
   * \param[in] val_marker - Index corresponding to the outlet boundary.
   * \param[in] val_surface_massflow - Value of the temperature.
   */
  void SetSurface_Temperature(unsigned short val_marker, su2double val_surface_temperature) {
    Surface_Temperature[val_marker] = val_surface_temperature;
  }

  /*!
   * \brief Set the pressure at the surface.
   * \param[in] val_marker - Index corresponding to the outlet boundary.
   * \param[in] val_surface_massflow - Value of the pressure.
   */
  void SetSurface_Pressure(unsigned short val_marker, su2double val_surface_pressure) {
    Surface_Pressure[val_marker] = val_surface_pressure;
  }

  /*!
   * \brief Set the density at the surface.
   * \param[in] val_marker - Index corresponding to the outlet boundary.
   * \param[in] val_surface_density - Value of the density.
   */
  void SetSurface_Density(unsigned short val_marker, su2double val_surface_density) {
    Surface_Density[val_marker] = val_surface_density;
  }

  /*!
   * \brief Set the enthalpy at the surface.
   * \param[in] val_marker - Index corresponding to the outlet boundary.
   * \param[in] val_surface_density - Value of the density.
   */
  void SetSurface_Enthalpy(unsigned short val_marker, su2double val_surface_enthalpy) {
    Surface_Enthalpy[val_marker] = val_surface_enthalpy;
  }

  /*!
   * \brief Set the normal velocity at the surface.
   * \param[in] val_marker - Index corresponding to the outlet boundary.
   * \param[in] val_surface_normalvelocity - Value of the normal velocity.
   */
  void SetSurface_NormalVelocity(unsigned short val_marker, su2double val_surface_normalvelocity) {
    Surface_NormalVelocity[val_marker] = val_surface_normalvelocity;
  }

  /*!
   * \brief Set the streamwise flow uniformity at the surface.
   * \param[in] val_marker - Index corresponding to the outlet boundary.
   * \param[in] val_surface_streamwiseuniformity - Value of the streamwise flow uniformity.
   */
  void SetSurface_Uniformity(unsigned short val_marker, su2double val_surface_streamwiseuniformity) {
    Surface_Uniformity[val_marker] = val_surface_streamwiseuniformity;
  }

  /*!
   * \brief Set the secondary flow strength at the surface.
   * \param[in] val_marker - Index corresponding to the outlet boundary.
   * \param[in] val_surface_secondarystrength - Value of the secondary flow strength.
   */
  void SetSurface_SecondaryStrength(unsigned short val_marker, su2double val_surface_secondarystrength) {
    Surface_SecondaryStrength[val_marker] = val_surface_secondarystrength;
  }

  /*!
   * \brief Set the relative secondary flow strength at the surface.
   * \param[in] val_marker - Index corresponding to the outlet boundary.
   * \param[in] val_surface_secondaryoverstream - Value of the relative seondary flow strength.
   */
  void SetSurface_SecondOverUniform(unsigned short val_marker, su2double val_surface_secondaryoverstream) {
    Surface_SecondOverUniform[val_marker] = val_surface_secondaryoverstream;
  }

  /*!
   * \brief Set the momentum distortion at the surface.
   * \param[in] val_marker - Index corresponding to the outlet boundary.
   * \param[in] val_surface_momentumdistortion - Value of the momentum distortion.
   */
  void SetSurface_MomentumDistortion(unsigned short val_marker, su2double val_surface_momentumdistortion) {
    Surface_MomentumDistortion[val_marker] = val_surface_momentumdistortion;
  }

  /*!
   * \brief Set the total temperature at the surface.
   * \param[in] val_marker - Index corresponding to the outlet boundary.
   * \param[in] val_surface_totaltemperature - Value of the total temperature.
   */
  void SetSurface_TotalTemperature(unsigned short val_marker, su2double val_surface_totaltemperature) {
    Surface_TotalTemperature[val_marker] = val_surface_totaltemperature;
  }

  /*!
   * \brief Set the total pressure at the surface.
   * \param[in] val_marker - Index corresponding to the outlet boundary.
   * \param[in] val_surface_totalpressure - Value of the total pressure.
   */
  void SetSurface_TotalPressure(unsigned short val_marker, su2double val_surface_totalpressure) {
    Surface_TotalPressure[val_marker] = val_surface_totalpressure;
  }

  /*!
   * \brief Set the pressure drop between two surfaces.
   * \param[in] val_marker - Index corresponding to the outlet boundary.
   * \param[in] val_surface_pressuredrop - Value of the pressure drop.
   */
  void SetSurface_PressureDrop(unsigned short val_marker, su2double val_surface_pressuredrop) {
    Surface_PressureDrop[val_marker] = val_surface_pressuredrop;
  }

  /*!
   * \brief Set the average of species_0 at the surface.
   * \param[in] val_marker - Index corresponding to boundary.
   * \param[in] val_surface_species_0 - Value of avg species_0.
   */
  void SetSurface_Species_0(unsigned short val_marker, su2double val_surface_species_0) {
    Surface_Species_0[val_marker] = val_surface_species_0;
  }

  /*!
   * \brief Set the species variance at the surface.
   * \param[in] val_marker - Index corresponding to boundary.
   * \param[in] val_surface_species_variance - Value of the species variance.
   */
  void SetSurface_Species_Variance(unsigned short val_marker, su2double val_surface_species_variance) {
    Surface_Species_Variance[val_marker] = val_surface_species_variance;
  }

  /*!
   * \brief Get the back pressure (static) at an outlet boundary.
   * \param[in] val_index - Index corresponding to the outlet boundary.
   * \return The outlet pressure.
   */
  void SetSurface_IDC(unsigned short val_marker, su2double val_surface_distortion) {
    Surface_IDC[val_marker] = val_surface_distortion;
  }

  /*!
   * \brief Get the back pressure (static) at an outlet boundary.
   * \param[in] val_index - Index corresponding to the outlet boundary.
   * \return The outlet pressure.
   */
  void SetSurface_IDC_Mach(unsigned short val_marker, su2double val_surface_distortion) {
    Surface_IDC_Mach[val_marker] = val_surface_distortion;
  }

  /*!
   * \brief Get the back pressure (static) at an outlet boundary.
   * \param[in] val_index - Index corresponding to the outlet boundary.
   * \return The outlet pressure.
   */
  void SetSurface_IDR(unsigned short val_marker, su2double val_surface_distortion) {
    Surface_IDR[val_marker] = val_surface_distortion;
  }

  /*!
   * \brief Get the back pressure (static) at an outlet boundary.
   * \param[in] val_index - Index corresponding to the outlet boundary.
   * \return The outlet pressure.
   */
  void SetActDisk_DeltaTemp(unsigned short val_marker, su2double val_actdisk_deltatemp) {
    ActDisk_DeltaTemp[val_marker] = val_actdisk_deltatemp;
  }

  /*!
   * \brief Get the back pressure (static) at an outlet boundary.
   * \param[in] val_index - Index corresponding to the outlet boundary.
   * \return The outlet pressure.
   */
  void SetActDisk_TotalPressRatio(unsigned short val_marker, su2double val_actdisk_pressratio) {
    ActDisk_TotalPressRatio[val_marker] = val_actdisk_pressratio;
  }

  /*!
   * \brief Get the back pressure (static) at an outlet boundary.
   * \param[in] val_index - Index corresponding to the outlet boundary.
   * \return The outlet pressure.
   */
  void SetActDisk_TotalTempRatio(unsigned short val_marker, su2double val_actdisk_tempratio) {
    ActDisk_TotalTempRatio[val_marker] = val_actdisk_tempratio;
  }

  /*!
   * \brief Get the back pressure (static) at an outlet boundary.
   * \param[in] val_index - Index corresponding to the outlet boundary.
   * \return The outlet pressure.
   */
  void SetActDisk_StaticPressRatio(unsigned short val_marker, su2double val_actdisk_pressratio) {
    ActDisk_StaticPressRatio[val_marker] = val_actdisk_pressratio;
  }

  /*!
   * \brief Get the back pressure (static) at an outlet boundary.
   * \param[in] val_index - Index corresponding to the outlet boundary.
   * \return The outlet pressure.
   */
  void SetActDisk_StaticTempRatio(unsigned short val_marker, su2double val_actdisk_tempratio) {
    ActDisk_StaticTempRatio[val_marker] = val_actdisk_tempratio;
  }

  /*!
   * \brief Get the back pressure (static) at an outlet boundary.
   * \param[in] val_index - Index corresponding to the outlet boundary.
   * \return The outlet pressure.
   */
  void SetActDisk_NetThrust(unsigned short val_marker, su2double val_actdisk_netthrust) {
    ActDisk_NetThrust[val_marker] = val_actdisk_netthrust;
  }

  /*!
   * \brief Get the back pressure (static) at an outlet boundary.
   * \param[in] val_index - Index corresponding to the outlet boundary.
   * \return The outlet pressure.
   */
  void SetActDisk_BCThrust(const string& val_marker, su2double val_actdisk_bcthrust);

  /*!
   * \brief Get the back pressure (static) at an outlet boundary.
   * \param[in] val_index - Index corresponding to the outlet boundary.
   * \return The outlet pressure.
   */
  void SetActDisk_BCThrust(unsigned short val_marker, su2double val_actdisk_bcthrust) {
    ActDisk_BCThrust[val_marker] = val_actdisk_bcthrust;
  }

  /*!
   * \brief Get the back pressure (static) at an outlet boundary.
   * \param[in] val_index - Index corresponding to the outlet boundary.
   * \return The outlet pressure.
   */
  void SetActDisk_BCThrust_Old(const string& val_marker, su2double val_actdisk_bcthrust_old);

  /*!
   * \brief Get the back pressure (static) at an outlet boundary.
   * \param[in] val_index - Index corresponding to the outlet boundary.
   * \return The outlet pressure.
   */
  void SetActDisk_BCThrust_Old(unsigned short val_marker, su2double val_actdisk_bcthrust_old) {
    ActDisk_BCThrust_Old[val_marker] = val_actdisk_bcthrust_old;
  }

  /*!
   * \brief Get the back pressure (static) at an outlet boundary.
   * \param[in] val_index - Index corresponding to the outlet boundary.
   * \return The outlet pressure.
   */
  void SetActDisk_GrossThrust(unsigned short val_marker, su2double val_actdisk_grossthrust) {
    ActDisk_GrossThrust[val_marker] = val_actdisk_grossthrust;
  }

  /*!
   * \brief Get the back pressure (static) at an outlet boundary.
   * \param[in] val_index - Index corresponding to the outlet boundary.
   * \return The outlet pressure.
   */
  void SetActDisk_Area(unsigned short val_marker, su2double val_actdisk_area) {
    ActDisk_Area[val_marker] = val_actdisk_area;
  }

  /*!
   * \brief Get the back pressure (static) at an outlet boundary.
   * \param[in] val_index - Index corresponding to the outlet boundary.
   * \return The outlet pressure.
   */
  void SetActDiskInlet_ReverseMassFlow(unsigned short val_marker, su2double val_actdisk_area) {
    ActDisk_ReverseMassFlow[val_marker] = val_actdisk_area;
  }

  /*!
   * \brief Get the back pressure (static) at an outlet boundary.
   * \param[in] val_index - Index corresponding to the outlet boundary.
   * \return The outlet pressure.
   */
  void SetActDiskInlet_RamDrag(unsigned short val_marker, su2double val_actdisk_ramdrag) {
    ActDiskInlet_RamDrag[val_marker] = val_actdisk_ramdrag;
  }

  /*!
   * \brief Get the back pressure (static) at an outlet boundary.
   * \param[in] val_index - Index corresponding to the outlet boundary.
   * \return The outlet pressure.
   */
  void SetActDiskInlet_Force(unsigned short val_marker, su2double val_actdisk_force) {
    ActDiskInlet_Force[val_marker] = val_actdisk_force;
  }

  /*!
   * \brief Get the back pressure (static) at an outlet boundary.
   * \param[in] val_index - Index corresponding to the outlet boundary.
   * \return The outlet pressure.
   */
  void SetActDiskInlet_Power(unsigned short val_marker, su2double val_actdisk_power) {
    ActDiskInlet_Power[val_marker] = val_actdisk_power;
  }

  /*!
   * \brief Get the back pressure (static) at an outlet boundary.
   * \param[in] val_index - Index corresponding to the outlet boundary.
   * \return The outlet pressure.
   */
  su2double GetActDisk_Power(unsigned short val_marker) const { return ActDisk_Power[val_marker]; }

  /*!
   * \brief Get the back pressure (static) at an outlet boundary.
   * \param[in] val_index - Index corresponding to the outlet boundary.
   * \return The outlet pressure.
   */
  su2double GetActDisk_MassFlow(unsigned short val_marker) const { return ActDisk_MassFlow[val_marker]; }

  /*!
   * \brief Get the back pressure (static) at an outlet boundary.
   * \param[in] val_index - Index corresponding to the outlet boundary.
   * \return The outlet pressure.
   */
  su2double GetActDisk_Mach(unsigned short val_marker) const { return ActDisk_Mach[val_marker]; }

  /*!
   * \brief Get the back pressure (static) at an outlet boundary.
   * \param[in] val_index - Index corresponding to the outlet boundary.
   * \return The outlet pressure.
   */
  su2double GetActDisk_Force(unsigned short val_marker) const { return ActDisk_Force[val_marker]; }

  /*!
   * \brief Get the back pressure (static) at an outlet boundary.
   * \param[in] val_index - Index corresponding to the outlet boundary.
   * \return The outlet pressure.
   */
  su2double GetSurface_DC60(unsigned short val_marker) const { return Surface_DC60[val_marker]; }

  /*!
   * \brief Get the massflow at an outlet boundary.
   * \param[in] val_index - Index corresponding to the outlet boundary.
   * \return The massflow.
   */
  su2double GetSurface_MassFlow(unsigned short val_marker) const { return Surface_MassFlow[val_marker]; }

  /*!
   * \brief Get the mach number at an outlet boundary.
   * \param[in] val_index - Index corresponding to the outlet boundary.
   * \return The mach number.
   */
  su2double GetSurface_Mach(unsigned short val_marker) const { return Surface_Mach[val_marker]; }

  /*!
   * \brief Get the temperature at an outlet boundary.
   * \param[in] val_index - Index corresponding to the outlet boundary.
   * \return The temperature.
   */
  su2double GetSurface_Temperature(unsigned short val_marker) const { return Surface_Temperature[val_marker]; }

  /*!
   * \brief Get the pressure at an outlet boundary.
   * \param[in] val_index - Index corresponding to the outlet boundary.
   * \return The pressure.
   */
  su2double GetSurface_Pressure(unsigned short val_marker) const { return Surface_Pressure[val_marker]; }

  /*!
   * \brief Get the density at an outlet boundary.
   * \param[in] val_index - Index corresponding to the outlet boundary.
   * \return The density.
   */
  su2double GetSurface_Density(unsigned short val_marker) const { return Surface_Density[val_marker]; }

  /*!
   * \brief Get the enthalpy at an outlet boundary.
   * \param[in] val_index - Index corresponding to the outlet boundary.
   * \return The density.
   */
  su2double GetSurface_Enthalpy(unsigned short val_marker) const { return Surface_Enthalpy[val_marker]; }

  /*!
   * \brief Get the normal velocity at an outlet boundary.
   * \param[in] val_index - Index corresponding to the outlet boundary.
   * \return The normal velocity.
   */
  su2double GetSurface_NormalVelocity(unsigned short val_marker) const { return Surface_NormalVelocity[val_marker]; }

  /*!
   * \brief Get the streamwise flow uniformity at the surface.
   * \param[in] val_marker - Index corresponding to the outlet boundary.
   * \return The streamwise flow uniformity.
   */
  su2double GetSurface_Uniformity(unsigned short val_marker) const { return Surface_Uniformity[val_marker]; }

  /*!
   * \brief Get the secondary flow strength at the surface.
   * \param[in] val_marker - Index corresponding to the outlet boundary.
   * \return The secondary flow strength.
   */
  su2double GetSurface_SecondaryStrength(unsigned short val_marker) const {
    return Surface_SecondaryStrength[val_marker];
  }

  /*!
   * \brief Get the relative secondary flow strength at the surface.
   * \param[in] val_marker - Index corresponding to the outlet boundary.
   * \return The relative seondary flow strength.
   */
  su2double GetSurface_SecondOverUniform(unsigned short val_marker) const {
    return Surface_SecondOverUniform[val_marker];
  }

  /*!
   * \brief Get the momentum distortion at the surface.
   * \param[in] val_marker - Index corresponding to the outlet boundary.
   * \return The momentum distortion.
   */
  su2double GetSurface_MomentumDistortion(unsigned short val_marker) const {
    return Surface_MomentumDistortion[val_marker];
  }

  /*!
   * \brief Get the total temperature at an outlet boundary.
   * \param[in] val_index - Index corresponding to the outlet boundary.
   * \return The total temperature.
   */
  su2double GetSurface_TotalTemperature(unsigned short val_marker) const {
    return Surface_TotalTemperature[val_marker];
  }

  /*!
   * \brief Get the total pressure at an outlet boundary.
   * \param[in] val_index - Index corresponding to the outlet boundary.
   * \return The total pressure.
   */
  su2double GetSurface_TotalPressure(unsigned short val_marker) const { return Surface_TotalPressure[val_marker]; }

  /*!
   * \brief Get the pressure drop between two surfaces.
   * \param[in] val_index - Index corresponding to the outlet boundary.
   * \return The pressure drop.
   */
  su2double GetSurface_PressureDrop(unsigned short val_marker) const { return Surface_PressureDrop[val_marker]; }

  /*!
   * \brief Get avg species_0 at a boundary.
   * \param[in] val_index - Index corresponding to the boundary.
   * \return The avg species_0.
   */
  su2double GetSurface_Species_0(unsigned short val_marker) const { return Surface_Species_0[val_marker]; }

  /*!
   * \brief Get the species variance at a boundary.
   * \param[in] val_index - Index corresponding to the boundary.
   * \return The species variance.
   */
  su2double GetSurface_Species_Variance(unsigned short val_marker) const {
    return Surface_Species_Variance[val_marker];
  }

  /*!
   * \brief Get the back pressure (static) at an outlet boundary.
   * \param[in] val_index - Index corresponding to the outlet boundary.
   * \return The outlet pressure.
   */
  su2double GetSurface_IDC(unsigned short val_marker) const { return Surface_IDC[val_marker]; }

  /*!
   * \brief Get the back pressure (static) at an outlet boundary.
   * \param[in] val_index - Index corresponding to the outlet boundary.
   * \return The outlet pressure.
   */
  su2double GetSurface_IDC_Mach(unsigned short val_marker) const { return Surface_IDC_Mach[val_marker]; }

  /*!
   * \brief Get the back pressure (static) at an outlet boundary.
   * \param[in] val_index - Index corresponding to the outlet boundary.
   * \return The outlet pressure.
   */
  su2double GetSurface_IDR(unsigned short val_marker) const { return Surface_IDR[val_marker]; }

  /*!
   * \brief Get the back pressure (static) at an outlet boundary.
   * \param[in] val_index - Index corresponding to the outlet boundary.
   * \return The outlet pressure.
   */
  su2double GetActDiskOutlet_Pressure(const string& val_marker) const;

  /*!
   * \brief Get the back pressure (static) at an outlet boundary.
   * \param[in] val_index - Index corresponding to the outlet boundary.
   * \return The outlet pressure.
   */
  su2double GetActDiskOutlet_TotalPressure(const string& val_marker) const;

  /*!
   * \brief Get the back pressure (static) at an outlet boundary.
   * \param[in] val_index - Index corresponding to the outlet boundary.
   * \return The outlet pressure.
   */
  su2double GetActDiskOutlet_GrossThrust(const string& val_marker) const;

  /*!
   * \brief Get the back pressure (static) at an outlet boundary.
   * \param[in] val_index - Index corresponding to the outlet boundary.
   * \return The outlet pressure.
   */
  su2double GetActDiskOutlet_Force(const string& val_marker) const;

  /*!
   * \brief Get the back pressure (static) at an outlet boundary.
   * \param[in] val_index - Index corresponding to the outlet boundary.
   * \return The outlet pressure.
   */
  su2double GetActDiskOutlet_Power(const string& val_marker) const;

  /*!
   * \brief Get the back pressure (static) at an outlet boundary.
   * \param[in] val_index - Index corresponding to the outlet boundary.
   * \return The outlet pressure.
   */
  void SetActDiskOutlet_Pressure(unsigned short val_marker, su2double val_actdisk_press) {
    ActDiskOutlet_Pressure[val_marker] = val_actdisk_press;
  }

  /*!
   * \brief Get the back pressure (static) at an outlet boundary.
   * \param[in] val_index - Index corresponding to the outlet boundary.
   * \return The outlet pressure.
   */
  void SetActDiskOutlet_TotalPressure(unsigned short val_marker, su2double val_actdisk_totalpress) {
    ActDiskOutlet_TotalPressure[val_marker] = val_actdisk_totalpress;
  }

  /*!
   * \brief Get the back pressure (static) at an outlet boundary.
   * \param[in] val_index - Index corresponding to the outlet boundary.
   * \return The outlet pressure.
   */
  void SetActDiskOutlet_GrossThrust(unsigned short val_marker, su2double val_actdisk_grossthrust) {
    ActDiskOutlet_GrossThrust[val_marker] = val_actdisk_grossthrust;
  }

  /*!
   * \brief Get the back pressure (static) at an outlet boundary.
   * \param[in] val_index - Index corresponding to the outlet boundary.
   * \return The outlet pressure.
   */
  void SetActDiskOutlet_Force(unsigned short val_marker, su2double val_actdisk_force) {
    ActDiskOutlet_Force[val_marker] = val_actdisk_force;
  }

  /*!
   * \brief Get the back pressure (static) at an outlet boundary.
   * \param[in] val_index - Index corresponding to the outlet boundary.
   * \return The outlet pressure.
   */
  void SetActDiskOutlet_Power(unsigned short val_marker, su2double val_actdisk_power) {
    ActDiskOutlet_Power[val_marker] = val_actdisk_power;
  }

  /*!
   * \brief Get the displacement value at an displacement boundary.
   * \param[in] val_index - Index corresponding to the displacement boundary.
   * \return The displacement value.
   */
  su2double GetDispl_Value(const string& val_index) const;

  /*!
   * \brief Get the force value at an load boundary.
   * \param[in] val_index - Index corresponding to the load boundary.
   * \return The load value.
   */
  su2double GetLoad_Value(const string& val_index) const;

  /*!
   * \brief Get the constant value at a damper boundary.
   * \param[in] val_index - Index corresponding to the load boundary.
   * \return The damper constant.
   */
  su2double GetDamper_Constant(const string& val_index) const;

  /*!
   * \brief Get the force value at a load boundary defined in Cartesian coordinates.
   * \param[in] val_index - Index corresponding to the load boundary.
   * \return The load value.
   */
  su2double GetLoad_Dir_Value(const string& val_index) const;

  /*!
   * \brief Get the force multiplier at a load boundary in Cartesian coordinates.
   * \param[in] val_index - Index corresponding to the load boundary.
   * \return The load multiplier.
   */
  su2double GetLoad_Dir_Multiplier(const string& val_index) const;

  /*!
   * \brief Get the force value at a load boundary defined in Cartesian coordinates.
   * \param[in] val_index - Index corresponding to the load boundary.
   * \return The load value.
   */
  su2double GetDisp_Dir_Value(const string& val_index) const;

  /*!
   * \brief Get the force multiplier at a load boundary in Cartesian coordinates.
   * \param[in] val_index - Index corresponding to the load boundary.
   * \return The load multiplier.
   */
  su2double GetDisp_Dir_Multiplier(const string& val_index) const;

  /*!
   * \brief Get the force direction at a loaded boundary in Cartesian coordinates.
   * \param[in] val_index - Index corresponding to the load boundary.
   * \return The load direction.
   */
  const su2double* GetLoad_Dir(const string& val_index) const;

  /*!
   * \brief Get the force direction at a loaded boundary in Cartesian coordinates.
   * \param[in] val_index - Index corresponding to the load boundary.
   * \return The load direction.
   */
  const su2double* GetDisp_Dir(const string& val_index) const;

  /*!
   * \brief Get the amplitude of the sine-wave at a load boundary defined in Cartesian coordinates.
   * \param[in] val_index - Index corresponding to the load boundary.
   * \return The load value.
   */
  su2double GetLoad_Sine_Amplitude(const string& val_index) const;

  /*!
   * \brief Get the frequency of the sine-wave at a load boundary in Cartesian coordinates.
   * \param[in] val_index - Index corresponding to the load boundary.
   * \return The load frequency.
   */
  su2double GetLoad_Sine_Frequency(const string& val_index) const;

  /*!
   * \brief Get the force direction at a sine-wave loaded boundary in Cartesian coordinates.
   * \param[in] val_index - Index corresponding to the load boundary.
   * \return The load direction.
   */
  const su2double* GetLoad_Sine_Dir(const string& val_index) const;

  /*!
   * \brief Get the force value at an load boundary.
   * \param[in] val_index - Index corresponding to the load boundary.
   * \return The load value.
   */
  su2double GetFlowLoad_Value(const string& val_index) const;

  /*!
   * \brief Cyclic pitch amplitude for rotor blades.
   * \return The specified cyclic pitch amplitude.
   */
  su2double GetCyclic_Pitch(void) const { return Cyclic_Pitch; }

  /*!
   * \brief Collective pitch setting for rotor blades.
   * \return The specified collective pitch setting.
   */
  su2double GetCollective_Pitch(void) const { return Collective_Pitch; }

  /*!
   * \brief Get name of the arbitrary mesh motion input file.
   * \return File name of the arbitrary mesh motion input file.
   */
  string GetDV_Filename(void) const { return DV_Filename; }

  /*!
   * \brief Get name of the unordered ASCII volume sensitivity file.
   * \return File name of the unordered ASCII volume sensitivity file.
   */
  string GetDV_Unordered_Sens_Filename(void) const { return DV_Unordered_Sens_Filename; }

  /*!
   * \brief Get name of the unordered ASCII surface sensitivity file.
   * \return File name of the unordered ASCII surface sensitivity file.
   */
  string GetDV_Sens_Filename(void) const { return DV_Sens_Filename; }

  /*!
   * \brief Set the config options.
   */
  void SetConfig_Options();

  /*!
   * \brief Set the config file parsing.
   */
  void SetConfig_Parsing(char case_filename[MAX_STRING_SIZE]);

  /*!
   * \brief Set the config file parsing.
   */
  void SetConfig_Parsing(istream& config_buffer);

  /*!
   * \brief Set the config file parsing.
   */
  bool SetRunTime_Parsing(char case_filename[MAX_STRING_SIZE]);

  /*!
   * \brief Config file postprocessing.
   */
  void SetPostprocessing(SU2_COMPONENT val_software, unsigned short val_izone, unsigned short val_nDim);

  /*!
   * \brief Config file markers processing.
   */
  void SetMarkers(SU2_COMPONENT val_software);

  /*!
   * \brief Config file output.
   */
  void SetOutput(SU2_COMPONENT val_software, unsigned short val_izone);

  /*!
   * \brief Value of Aeroelastic solution coordinate at time n+1.
   */
  vector<vector<su2double> > GetAeroelastic_np1(unsigned short iMarker) const { return Aeroelastic_np1[iMarker]; }

  /*!
   * \brief Value of Aeroelastic solution coordinate at time n.
   */
  vector<vector<su2double> > GetAeroelastic_n(unsigned short iMarker) const { return Aeroelastic_n[iMarker]; }

  /*!
   * \brief Value of Aeroelastic solution coordinate at time n-1.
   */
  vector<vector<su2double> > GetAeroelastic_n1(unsigned short iMarker) const { return Aeroelastic_n1[iMarker]; }

  /*!
   * \brief Value of Aeroelastic solution coordinate at time n+1.
   */
  void SetAeroelastic_np1(unsigned short iMarker, vector<vector<su2double> > solution) {
    Aeroelastic_np1[iMarker] = solution;
  }

  /*!
   * \brief Value of Aeroelastic solution coordinate at time n from time n+1.
   */
  void SetAeroelastic_n(void) { Aeroelastic_n = Aeroelastic_np1; }

  /*!
   * \brief Value of Aeroelastic solution coordinate at time n-1 from time n.
   */
  void SetAeroelastic_n1(void) { Aeroelastic_n1 = Aeroelastic_n; }

  /*!
   * \brief Aeroelastic Flutter Speed Index.
   */
  su2double GetAeroelastic_Flutter_Speed_Index(void) const { return FlutterSpeedIndex; }

  /*!
   * \brief Uncoupled Aeroelastic Frequency Plunge.
   */
  su2double GetAeroelastic_Frequency_Plunge(void) const { return PlungeNaturalFrequency; }

  /*!
   * \brief Uncoupled Aeroelastic Frequency Pitch.
   */
  su2double GetAeroelastic_Frequency_Pitch(void) const { return PitchNaturalFrequency; }

  /*!
   * \brief Aeroelastic Airfoil Mass Ratio.
   */
  su2double GetAeroelastic_Airfoil_Mass_Ratio(void) const { return AirfoilMassRatio; }

  /*!
   * \brief Aeroelastic center of gravity location.
   */
  su2double GetAeroelastic_CG_Location(void) const { return CG_Location; }

  /*!
   * \brief Aeroelastic radius of gyration squared.
   */
  su2double GetAeroelastic_Radius_Gyration_Squared(void) const { return RadiusGyrationSquared; }

  /*!
   * \brief Aeroelastic solve every x inner iteration.
   */
  unsigned short GetAeroelasticIter(void) const { return AeroelasticIter; }

  /*!
   * \brief Value of plunging coordinate.
   * \param[in] val_marker - the marker we are monitoring.
   * \return Value of plunging coordinate.
   */
  su2double GetAeroelastic_plunge(unsigned short val_marker) const { return Aeroelastic_plunge[val_marker]; }

  /*!
   * \brief Value of pitching coordinate.
   * \param[in] val_marker - the marker we are monitoring.
   * \return Value of pitching coordinate.
   */
  su2double GetAeroelastic_pitch(unsigned short val_marker) const { return Aeroelastic_pitch[val_marker]; }

  /*!
   * \brief Value of plunging coordinate.
   * \param[in] val_marker - the marker we are monitoring.
   * \param[in] val - value of plunging coordinate.
   */
  void SetAeroelastic_plunge(unsigned short val_marker, su2double val) { Aeroelastic_plunge[val_marker] = val; }

  /*!
   * \brief Value of pitching coordinate.
   * \param[in] val_marker - the marker we are monitoring.
   * \param[in] val - value of pitching coordinate.
   */
  void SetAeroelastic_pitch(unsigned short val_marker, su2double val) { Aeroelastic_pitch[val_marker] = val; }

  /*!
   * \brief Get information about the aeroelastic simulation.
   * \return <code>TRUE</code> if it is an aeroelastic case; otherwise <code>FALSE</code>.
   */
  bool GetAeroelastic_Simulation(void) const { return Aeroelastic_Simulation; }

  /*!
   * \brief Get information about the wind gust.
   * \return <code>TRUE</code> if there is a wind gust; otherwise <code>FALSE</code>.
   */
  bool GetWind_Gust(void) const { return Wind_Gust; }

  /*!
   * \brief Get the type of gust to simulate.
   * \return type of gust to use for the simulation.
   */
  unsigned short GetGust_Type(void) const { return Gust_Type; }

  /*!
   * \brief Get the gust direction.
   * \return the gust direction.
   */
  unsigned short GetGust_Dir(void) const { return Gust_Dir; }

  /*!
   * \brief Value of the gust wavelength.
   */
  su2double GetGust_WaveLength(void) const { return Gust_WaveLength; }

  /*!
   * \brief Value of the number of gust periods.
   */
  su2double GetGust_Periods(void) const { return Gust_Periods; }

  /*!
   * \brief Value of the gust amplitude.
   */
  su2double GetGust_Ampl(void) const { return Gust_Ampl; }

  /*!
   * \brief Value of the time at which to begin the gust.
   */
  su2double GetGust_Begin_Time(void) const { return Gust_Begin_Time; }

  /*!
   * \brief Value of the location ath which the gust begins.
   */
  su2double GetGust_Begin_Loc(void) const { return Gust_Begin_Loc; }

  /*!
   * \brief Get whether fixed values for turbulence quantities are applied.
   * \return <code>TRUE</code> if fixed values are applied; otherwise <code>FALSE</code>.
   */
  bool GetTurb_Fixed_Values(void) const { return Turb_Fixed_Values; }

  /*!
   * \brief Get shift of the upstream half-plane where fixed values for turbulence quantities are applied.
   * \details This half-plane is given by the condition that the dot product between the
   * coordinate vector and the normalized far-field velocity vector is less than what this
   * function returns.
   */
  su2double GetTurb_Fixed_Values_MaxScalarProd(void) const { return Turb_Fixed_Values_MaxScalarProd; }

  /*!
   * \brief Get the number of iterations to evaluate the parametric coordinates.
   * \return Number of iterations to evaluate the parametric coordinates.
   */
  unsigned short GetnFFD_Iter(void) const { return nFFD_Iter; }

  /*!
   * \brief Get the tolerance of the point inversion algorithm.
   * \return Tolerance of the point inversion algorithm.
   */
  su2double GetFFD_Tol(void) const { return FFD_Tol; }

  /*!
   * \brief Get information about whether to do a check on self-intersections within
      the FFD box based on value on the Jacobian determinant.
   * \param[out] FFD_IntPrev: <code>TRUE</code> if FFD intersection prevention is active; otherwise <code>FALSE</code>.
   * \param[out] FFD_IntPrev_MaxIter: Maximum number of iterations in the intersection prevention procedure.
   * \param[out] FFD_IntPrev_MaxDepth: Maximum recursion depth in the intersection prevention procedure.
   */
  tuple<bool, unsigned short, unsigned short> GetFFD_IntPrev(void) const {
    return make_tuple(FFD_IntPrev, FFD_IntPrev_MaxIter, FFD_IntPrev_MaxDepth);
  }

  /*!
   * \brief Get information about whether to do a check on convexity of the mesh elements.
   * \param[out] ConvexityCheck: <code>TRUE</code> if convexity check is active; otherwise <code>FALSE</code>.
   * \param[out] ConvexityCheck_MaxIter: Maximum number of iterations in the convexity check.
   * \param[out] ConvexityCheck_MaxDepth: Maximum recursion depth in the convexity check.
   */
  tuple<bool, unsigned short, unsigned short> GetConvexityCheck(void) const {
    return make_tuple(ConvexityCheck, ConvexityCheck_MaxIter, ConvexityCheck_MaxDepth);
  }

  /*!
   * \brief Get the scale factor for the line search.
   * \return Scale factor for the line search.
   */
  su2double GetOpt_RelaxFactor(void) const { return Opt_RelaxFactor; }

  /*!
   * \brief Get the bound for the line search.
   * \return Bound for the line search.
   */
  su2double GetOpt_LineSearch_Bound(void) const { return Opt_LineSearch_Bound; }

  /*!
   * \brief Set the scale factor for the line search.
   * \param[in] val_scale - scale of the deformation.
   */
  void SetOpt_RelaxFactor(su2double val_scale) { Opt_RelaxFactor = val_scale; }

  /*!
   * \brief Get the node number of the CV to visualize.
   * \return Node number of the CV to visualize.
   */
  long GetVisualize_CV(void) const { return Visualize_CV; }

  /*!
   * \brief Get information about whether to use fixed CL mode.
   * \return <code>TRUE</code> if fixed CL mode is active; otherwise <code>FALSE</code>.
   */
  bool GetFixed_CL_Mode(void) const { return Fixed_CL_Mode; }

  /*!
   * \brief Get information about whether to use fixed CL mode.
   * \return <code>TRUE</code> if fixed CL mode is active; otherwise <code>FALSE</code>.
   */
  bool GetEval_dOF_dCX(void) const { return Eval_dOF_dCX; }

  /*!
   * \brief Get information about whether to use fixed CL mode.
   * \return <code>TRUE</code> if fixed CL mode is active; otherwise <code>FALSE</code>.
   */
  bool GetDiscard_InFiles(void) const { return Discard_InFiles; }

  /*!
   * \brief Get the value specified for the target CL.
   * \return Value of the target CL.
   */
  su2double GetTarget_CL(void) const { return Target_CL; }

  /*!
   * \brief Get the value for the lift curve slope for fixed CL mode.
   * \return Lift curve slope for fixed CL mode.
   */
  su2double GetdCL_dAlpha(void) const { return dCL_dAlpha; }

  /*!
   * \brief Number of iterations to evaluate dCL_dAlpha.
   * \return Number of iterations.
   */
  unsigned long GetIter_dCL_dAlpha(void) const { return Iter_dCL_dAlpha; }

  /*!
   * \brief Get the value of the damping coefficient for fixed CL mode.
   * \return Damping coefficient for fixed CL mode.
   */
  su2double GetdCM_diH(void) const { return dCM_diH; }

  /*!
   * \brief Get the value of iterations to re-evaluate the angle of attack.
   * \return Number of iterations.
   */
  unsigned long GetIter_Fixed_NetThrust(void) const { return Iter_Fixed_NetThrust; }

  /*!
   * \brief Get the value of the damping coefficient for fixed CL mode.
   * \return Damping coefficient for fixed CL mode.
   */
  su2double GetdNetThrust_dBCThrust(void) const { return dNetThrust_dBCThrust; }

  /*!
   * \brief Get the value of iterations to re-evaluate the angle of attack.
   * \return Number of iterations.
   */
  unsigned long GetUpdate_BCThrust(void) const { return Update_BCThrust; }

  /*!
   * \brief Set the value of the boolean for updating AoA in fixed lift mode.
   * \param[in] val_update - the bool for whether to update the AoA.
   */
  void SetUpdate_BCThrust_Bool(bool val_update) { Update_BCThrust_Bool = val_update; }

  /*!
   * \brief Set the value of the boolean for updating AoA in fixed lift mode.
   * \param[in] val_update - the bool for whether to update the AoA.
   */
  void SetUpdate_AoA(bool val_update) { Update_AoA = val_update; }

  /*!
   * \brief Get information about whether to update the AoA for fixed lift mode.
   * \return <code>TRUE</code> if we should update the AoA for fixed lift mode; otherwise <code>FALSE</code>.
   */
  bool GetUpdate_BCThrust_Bool(void) const { return Update_BCThrust_Bool; }

  /*!
   * \brief Get information about whether to update the AoA for fixed lift mode.
   * \return <code>TRUE</code> if we should update the AoA for fixed lift mode; otherwise <code>FALSE</code>.
   */
  bool GetUpdate_AoA(void) const { return Update_AoA; }

  /*!
   * \brief Get the maximum number of iterations between AoA updates for fixed C_L mode
   * \return Number of maximum iterations between AoA updates
   */
  unsigned long GetUpdate_AoA_Iter_Limit(void) const { return Update_AoA_Iter_Limit; }

  /*!
   * \brief Get whether at the end of finite differencing (Fixed CL mode)
   * \return boolean indicating end of finite differencing mode (Fixed CL mode)
   */
  bool GetFinite_Difference_Mode(void) const { return Finite_Difference_Mode; }

  /*!
   * \brief Set whether at the end of finite differencing (Fixed CL mode)
   */
  void SetFinite_Difference_Mode(bool val_fd_mode) { Finite_Difference_Mode = val_fd_mode; }

  /*!
   * \brief Set the current number of non-physical nodes in the solution.
   * \param[in] val_nonphys_points - current number of non-physical points.
   */
  void SetNonphysical_Points(unsigned long val_nonphys_points) { Nonphys_Points = val_nonphys_points; }

  /*!
   * \brief Get the current number of non-physical nodes in the solution.
   * \return Current number of non-physical points.
   */
  unsigned long GetNonphysical_Points(void) const { return Nonphys_Points; }

  /*!
   * \brief Set the current number of non-physical reconstructions for 2nd-order upwinding.
   * \param[in] val_nonphys_reconstr - current number of non-physical reconstructions for 2nd-order upwinding.
   */
  void SetNonphysical_Reconstr(unsigned long val_nonphys_reconstr) { Nonphys_Reconstr = val_nonphys_reconstr; }

  /*!
   * \brief Get the current number of non-physical reconstructions for 2nd-order upwinding.
   * \return Current number of non-physical reconstructions for 2nd-order upwinding.
   */
  unsigned long GetNonphysical_Reconstr(void) const { return Nonphys_Reconstr; }

  /*!
   * \brief Start the timer for profiling subroutines.
   * \param[in] val_start_time - the value of the start time.
   */
  void Tick(double* val_start_time);

  /*!
   * \brief Stop the timer for profiling subroutines and store results.
   * \param[in] val_start_time - the value of the start time.
   * \param[in] val_function_name - string for the name of the profiled subroutine.
   * \param[in] val_group_id - string for the name of the profiled subroutine.
   */
  void Tock(double val_start_time, const string& val_function_name, int val_group_id);

  /*!
   * \brief Write a CSV file containing the results of the profiling.
   */
  void SetProfilingCSV(void);

  /*!
   * \brief Start the timer for profiling subroutines.
   * \param[in] val_start_time - the value of the start time.
   */
  void GEMM_Tick(double* val_start_time) const;

  /*!
   * \brief Stop the timer for the GEMM profiling and store results.
   * \param[in] val_start_time - The value of the start time.
   * \param[in] M, N, K        - Matrix size of the GEMM call.
   */
  void GEMM_Tock(double val_start_time, int M, int N, int K) const;

  /*!
   * \brief Write a CSV file containing the results of the profiling.
   */
  void GEMMProfilingCSV(void);

  /*!
   * \brief Set freestream turbonormal for initializing solution.
   */
  void SetFreeStreamTurboNormal(const su2double* turboNormal);

  /*!
   * \brief Set freestream turbonormal for initializing solution.
   */
  const su2double* GetFreeStreamTurboNormal(void) const { return FreeStreamTurboNormal; }

  /*!
   * \brief Set multi-zone properties.
   */
  void SetMultizone(const CConfig* driver_config, const CConfig* const* config_container);

  /*!
   * \brief Get the verbosity level of the console output.
   * \return Verbosity level for the console output.
   */
  unsigned short GetConsole_Output_Verb(void) const { return Console_Output_Verb; }

  /*!
   * \brief Get the kind of marker analyze marker (area-averaged, mass flux averaged, etc).
   * \return Kind of average.
   */
  unsigned short GetKind_Average(void) const { return Kind_Average; }

  /*!
   * \brief Get the direct differentation method.
   * \return direct differentiation method.
   */
  unsigned short GetDirectDiff() const { return DirectDiff; }

  /*!
   * \brief Get the indicator whether we are solving an discrete adjoint problem.
   * \return the discrete adjoint indicator.
   */
  bool GetDiscrete_Adjoint(void) const { return DiscreteAdjoint; }

  /*!
   * \brief Get the kind of discrete adjoint solver formulation.
   * \return the discrete adjoint indicator.
   */
  ENUM_DISC_ADJ_TYPE GetKind_DiscreteAdjoint(void) const { return Kind_DiscreteAdjoint; }

  /*!
   * \brief Get the number of subiterations while a ramp is applied.
   * \return Number of FSI subiters.
   */
  unsigned short GetnIterFSI_Ramp(void) const { return nIterFSI_Ramp; }

  /*!
   * \brief Get Aitken's relaxation parameter for static relaxation cases.
   * \return Aitken's relaxation parameters.
   */
  su2double GetAitkenStatRelax(void) const { return AitkenStatRelax; }

  /*!
   * \brief Get Aitken's maximum relaxation parameter for dynamic relaxation cases and first iteration.
   * \return Aitken's relaxation parameters.
   */
  su2double GetAitkenDynMaxInit(void) const { return AitkenDynMaxInit; }

  /*!
   * \brief Get Aitken's maximum relaxation parameter for dynamic relaxation cases and first iteration.
   * \return Aitken's relaxation parameters.
   */
  su2double GetAitkenDynMinInit(void) const { return AitkenDynMinInit; }

  /*!
   * \brief Decide whether to apply dead loads to the model.
   * \return <code>TRUE</code> if the dead loads are to be applied, <code>FALSE</code> otherwise.
   */
  bool GetDeadLoad(void) const { return DeadLoad; }

  /*!
   * \brief Identifies if the mesh is matching or not (temporary, while implementing interpolation procedures).
   * \return <code>TRUE</code> if the mesh is matching, <code>FALSE</code> otherwise.
   */
  bool GetPseudoStatic(void) const { return PseudoStatic; }

  /*!
   * \brief Identifies if we want to restart from a steady or an unsteady solution.
   * \return <code>TRUE</code> if we restart from steady state solution, <code>FALSE</code> otherwise.
   */
  bool GetSteadyRestart(void) const { return SteadyRestart; }

  /*!
<<<<<<< HEAD
   * \brief Provides information about the time integration of the structural analysis, and change the write in the
   * output files information about the iteration. \return The kind of time integration: Static or dynamic analysis
   */
  unsigned short GetDynamic_Analysis(void) const { return Dynamic_Analysis; }

  /*!
   * \brief If we are prforming an unsteady simulation, there is only
   *        one value of the time step for the complete simulation.
   * \return Value of the time step in an unsteady simulation (non dimensional).
   */
  su2double GetDelta_DynTime(void) const { return Delta_DynTime; }

  /*!
   * \brief If we are prforming an unsteady simulation, there is only
   *        one value of the time step for the complete simulation.
   * \return Value of the time step in an unsteady simulation (non dimensional).
   */
  su2double GetTotal_DynTime(void) const { return Total_DynTime; }

  /*!
   * \brief If we are prforming an unsteady simulation, there is only
   *        one value of the time step for the complete simulation.
   * \return Value of the time step in an unsteady simulation (non dimensional).
   */
  su2double GetCurrent_DynTime(void) const { return Current_DynTime; }

  /*!
=======
>>>>>>> 7f36c835
   * \brief Get the current instance.
   * \return Current instance identifier.
   */
  unsigned short GetiInst(void) const { return iInst; }

  /*!
   * \brief Set the current instance.
   * \param[in] iInst - current instance identifier.
   */
  void SetiInst(unsigned short val_iInst) { iInst = val_iInst; }

  /*!
   * \brief Get Newmark alpha parameter.
   * \return Value of the Newmark alpha parameter.
   */
  su2double GetNewmark_beta(void) const { return Newmark_beta; }

  /*!
   * \brief Get Newmark delta parameter.
   * \return Value of the Newmark delta parameter.
   */
  su2double GetNewmark_gamma(void) const { return Newmark_gamma; }

  /*!
   * \brief Get the number of integration coefficients provided by the user.
   * \return Number of integration coefficients.
   */
  unsigned short GetnIntCoeffs(void) const { return nIntCoeffs; }

  /*!
   * \brief Get the number of different materials for the elasticity solver.
   * \return Number of different materials.
   */
  unsigned short GetnElasticityMat(void) const { return nElasticityMod; }

  /*!
   * \brief Get the integration coefficients for the Generalized Alpha - Newmark integration integration scheme.
   * \param[in] val_coeff - Index of the coefficient.
   * \return Alpha coefficient for the Runge-Kutta integration scheme.
   */
  su2double Get_Int_Coeffs(unsigned short val_coeff) const { return Int_Coeffs[val_coeff]; }

  /*!
   * \brief Get the number of different values for the modulus of the electric field.
   * \return Number of different values for the modulus of the electric field.
   */
  unsigned short GetnElectric_Field(void) const { return nElectric_Field; }

  /*!
   * \brief Get the dimensionality of the electric field.
   * \return Number of integration coefficients.
   */
  unsigned short GetnDim_Electric_Field(void) const { return nDim_Electric_Field; }

  /*!
   * \brief Get the values for the electric field modulus.
   * \param[in] val_coeff - Index of the coefficient.
   * \return Alpha coefficient for the Runge-Kutta integration scheme.
   */
  su2double Get_Electric_Field_Mod(unsigned short val_coeff) const { return Electric_Field_Mod[val_coeff]; }

  /*!
   * \brief Set the values for the electric field modulus.
   * \param[in] val_coeff - Index of the electric field.
   * \param[in] val_el_field - Value of the electric field.
   */
  void Set_Electric_Field_Mod(unsigned short val_coeff, su2double val_el_field) {
    Electric_Field_Mod[val_coeff] = val_el_field;
  }

  /*!
   * \brief Get the direction of the electric field in reference configuration.
   * \param[in] val_coeff - Index of the coefficient.
   * \return Alpha coefficient for the Runge-Kutta integration scheme.
   */
  const su2double* Get_Electric_Field_Dir(void) const { return Electric_Field_Dir; }

  /*!
   * \brief Check if the user wants to apply the load as a ramp.
   * \return    <code>TRUE</code> means that the load is to be applied as a ramp.
   */
  bool GetRamp_Load(void) const { return Ramp_Load; }

  /*!
   * \brief Get the maximum time of the ramp.
   * \return    Value of the max time while the load is linearly increased
   */
  su2double GetRamp_Time(void) const { return Ramp_Time; }

  /*!
   * \brief Check if the user wants to apply the load as a ramp.
   * \return  <code>TRUE</code> means that the load is to be applied as a ramp.
   */
  bool GetRampAndRelease_Load(void) const { return RampAndRelease; }

  /*!
   * \brief Check if the user wants to apply the load as a ramp.
   * \return  <code>TRUE</code> means that the load is to be applied as a ramp.
   */
  bool GetSine_Load(void) const { return Sine_Load; }

  /*!
   * \brief Get the sine load properties.
   * \param[in] val_index - Index corresponding to the load boundary.
   * \return The pointer to the sine load values.
   */
  const su2double* GetLoad_Sine(void) const { return sineload_coeff; }

  /*!
   * \brief Get the kind of load transfer method we want to use for dynamic problems
   * \note This value is obtained from the config file, and it is constant
   *       during the computation.
   * \return Kind of transfer method for multiphysics problems
   */
  unsigned short GetDynamic_LoadTransfer(void) const { return Dynamic_LoadTransfer; }

  /*!
   * \brief Get the penalty weight value for the objective function.
   * \return  Penalty weight value for the reference geometry objective function.
   */
  su2double GetRefGeom_Penalty(void) const { return RefGeom_Penalty; }

  /*!
   * \brief Get the penalty weight value for the objective function.
   * \return  Penalty weight value for the reference geometry objective function.
   */
  su2double GetTotalDV_Penalty(void) const { return DV_Penalty; }

  /*!
   * \brief Get the maximum allowed VM stress and KS exponent for the stress penalty objective function.
   */
  array<su2double, 2> GetStressPenaltyParam(void) const { return StressPenaltyParam; }

  /*!
   * \brief Get whether a predictor is used for FSI applications.
   * \return Bool: determines if predictor is used or not
   */
  bool GetPredictor(void) const { return Predictor; }

  /*!
   * \brief Get the order of the predictor for FSI applications.
   * \return Order of predictor
   */
  unsigned short GetPredictorOrder(void) const { return Pred_Order; }

  /*!
   * \brief Get boolean for using Persson's shock capturing method in Euler flow DG-FEM
   * \return Boolean for using Persson's shock capturing method in Euler flow DG-FEM
   */
  bool GetEulerPersson(void) const { return EulerPersson; }

  /*!
   * \brief Set boolean for using Persson's shock capturing method in Euler flow DG-FEM
   * \param[in] val_EulerPersson - Boolean for using Persson's shock capturing method in Euler flow DG-FEM
   */
  void SetEulerPersson(bool val_EulerPersson) { EulerPersson = val_EulerPersson; }

  /*!
   * \brief Get whether a relaxation parameter is used for FSI applications.
   * \return Bool: determines if relaxation parameter  is used or not
   */
  bool GetRelaxation(void) const { return Relaxation; }

  /*!
   * \brief Check if the simulation we are running is a FSI simulation
   * \return Value of the physical time in an unsteady simulation.
   */
  bool GetFSI_Simulation(void) const { return FSI_Problem || (nMarker_Fluid_Load > 0); }

  /*!
   * \brief Set that the simulation we are running is a multi-zone simulation
   * \param[in] MZ_problem - boolean that determines is Multizone_Problem is true/false.
   */
  void SetMultizone_Problem(bool MZ_problem) { Multizone_Problem = MZ_problem; }

  /*!
   * \brief Get whether the simulation we are running is a multi-zone simulation
   * \return Multizone_Problem - boolean that determines is Multizone_Problem is true/false.
   */
  bool GetMultizone_Problem(void) const { return Multizone_Problem; }

  /*!
   * \brief Get the ID for the FEA region that we want to compute the gradient for using direct differentiation
   * \return ID
   */
  unsigned short GetnID_DV(void) const { return nID_DV; }

  /*!
   * \brief Check if we want to apply an incremental load to the nonlinear structural simulation
   * \return <code>TRUE</code> means that the load is to be applied in increments.
   */
  bool GetIncrementalLoad(void) const { return IncrementalLoad; }

  /*!
   * \brief Get the number of increments for an incremental load.
   * \return Number of increments.
   */
  unsigned long GetNumberIncrements(void) const { return IncLoad_Nincrements; }

  /*!
   * \brief Get the value of the criteria for applying incremental loading.
   * \return Value of the log10 of the residual.
   */
  su2double GetIncLoad_Criteria(unsigned short val_var) const { return inc_crit[val_var]; }

  /*!
   * \brief Get the relaxation method chosen for the simulation
   * \return Value of the relaxation method
   */
  BGS_RELAXATION GetRelaxation_Method_BGS(void) const { return Kind_BGS_RelaxMethod; }

  /*!
   * \brief Get the kind of Riemann solver for the DG method (FEM flow solver).
   * \note This value is obtained from the config file, and it is constant during the computation.
   * \return Kind of Riemann solver for the DG method (FEM flow solver).
   */
  UPWIND GetRiemann_Solver_FEM(void) const { return Riemann_Solver_FEM; }

  /*!
   * \brief Get the factor applied during quadrature of straight elements.
   * \return The specified straight element quadrature factor.
   */
  su2double GetQuadrature_Factor_Straight(void) const { return Quadrature_Factor_Straight; }

  /*!
   * \brief Get the factor applied during quadrature of curved elements.
   * \return The specified curved element quadrature factor.
   */
  su2double GetQuadrature_Factor_Curved(void) const { return Quadrature_Factor_Curved; }

  /*!
   * \brief Get the factor applied during time quadrature for ADER-DG.
   * \return The specified ADER-DG time quadrature factor.
   */
  su2double GetQuadrature_Factor_Time_ADER_DG(void) const { return Quadrature_Factor_Time_ADER_DG; }

  /*!
   * \brief Function to make available the multiplication factor theta of the
   *        symmetrizing terms in the DG discretization of the viscous terms.
   * \return The specified factor for the DG discretization.
   */
  su2double GetTheta_Interior_Penalty_DGFEM(void) const { return Theta_Interior_Penalty_DGFEM; }

  /*!
   * \brief Function to make available the matrix size in vectorization in
            order to optimize the gemm performance.
   * \return The matrix size in this direction.
   */
  unsigned short GetSizeMatMulPadding(void) const { return sizeMatMulPadding; }

  /*!
   * \brief Function to make available whether or not the entropy must be computed.
   * \return The boolean whether or not the entropy must be computed.
   */
  bool GetCompute_Entropy(void) const { return Compute_Entropy; }

  /*!
   * \brief Function to make available whether or not the lumped mass matrix
            must be used for steady computations.
   * \return The boolean whether or not to use the lumped mass matrix.
   */
  bool GetUse_Lumped_MassMatrix_DGFEM(void) const { return Use_Lumped_MassMatrix_DGFEM; }

  /*!
   * \brief Function to make available whether or not only the exact Jacobian
   *        of the spatial discretization must be computed.
   * \return The boolean whether or not the Jacobian must be computed.
   */
  bool GetJacobian_Spatial_Discretization_Only(void) const { return Jacobian_Spatial_Discretization_Only; }

  /*!
   * \brief Get the interpolation method used for matching between zones.
   */
  INTERFACE_INTERPOLATOR GetKindInterpolation(void) const { return Kind_Interpolation; }

  /*!
   * \brief Get option of whether to use conservative interpolation between zones.
   */
  bool GetConservativeInterpolation(void) const { return ConservativeInterpolation && GetStructuralProblem(); }

  /*!
   * \brief Get the basis function to use for radial basis function interpolation for FSI.
   */
  RADIAL_BASIS GetKindRadialBasisFunction(void) const { return Kind_RadialBasisFunction; }

  /*!
   * \brief Get option of whether to use polynomial terms in Radial Basis Function interpolation.
   */
  bool GetRadialBasisFunctionPolynomialOption(void) const { return RadialBasisFunction_PolynomialOption; }

  /*!
   * \brief Get the basis function radius to use for radial basis function interpolation for FSI.
   */
  su2double GetRadialBasisFunctionParameter(void) const { return RadialBasisFunction_Parameter; }

  /*!
   * \brief Get the tolerance used to prune the interpolation matrix (making it sparser).
   */
  su2double GetRadialBasisFunctionPruneTol(void) const { return RadialBasisFunction_PruneTol; }

  /*!
   * \brief Get the number of donor points to use in Nearest Neighbor interpolation.
   */
  unsigned short GetNumNearestNeighbors(void) const { return NumNearestNeighbors; }

  /*!
   * \brief Get the kind of inlet face interpolation function to use.
   */
  inline INLET_SPANWISE_INTERP GetKindInletInterpolationFunction(void) const { return Kind_InletInterpolationFunction; }

  /*!
   * \brief Get the kind of inlet face interpolation data type.
   */
  inline INLET_INTERP_TYPE GetKindInletInterpolationType(void) const { return Kind_Inlet_InterpolationType; }

  /*!
   * \brief Get whether to print inlet interpolated data or not.
   */
  bool GetPrintInlet_InterpolatedData(void) const { return PrintInlet_InterpolatedData; }

  /*!
   * \brief Get the amount of eigenvalue perturbation to be done
   * \return Value of the uq_delta_b parameter
   */
  su2double GetUQ_Delta_B(void) const { return uq_delta_b; }

  /*!
   * \brief Get the kind of eigenspace perturbation to be done
   * \return Value of the eig_val_comp
   */
  unsigned short GetEig_Val_Comp(void) const { return eig_val_comp; }

  /*!
   * \brief Get the underelaxation factor
   * \return Value of the uq_urlx parameter
   */
  su2double GetUQ_URLX(void) const { return uq_urlx; }

  /*!
   * \brief Get information about eigenspace perturbation
   * \return <code>TRUE</code> means eigenspace perterturbation will be used
   */
  bool GetUQ_Permute(void) const { return uq_permute; }

  /*!
   * \brief Get information about whether to use wall functions.
   * \return <code>TRUE</code> if wall functions are on; otherwise <code>FALSE</code>.
   */
  bool GetWall_Functions(void) const { return Wall_Functions; }

  /*!
   * \brief Get the AD support.
   */
  bool GetAD_Mode(void) const { return AD_Mode; }

  /*!
   * \brief Set the maximum velocity^2 in the domain for the incompressible preconditioner.
   * \param[in] Value of the maximum velocity^2 in the domain for the incompressible preconditioner.
   */
  void SetMax_Vel2(su2double val_max_vel2) { Max_Vel2 = val_max_vel2; }

  /*!
   * \brief Get the maximum velocity^2 in the domain for the incompressible preconditioner.
   * \return Value of the maximum velocity^2 in the domain for the incompressible preconditioner.
   */
  su2double GetMax_Vel2(void) const { return Max_Vel2; }

  /*!
   * \brief Set the sum of the bandwidth for writing binary restarts (to be averaged later).
   * \param[in] Sum of the bandwidth for writing binary restarts.
   */
  void SetRestart_Bandwidth_Agg(su2double val_restart_bandwidth_sum) {
    Restart_Bandwidth_Agg = val_restart_bandwidth_sum;
  }

  /*!
   * \brief Set the sum of the bandwidth for writing binary restarts (to be averaged later).
   * \return Sum of the bandwidth for writing binary restarts.
   */
  su2double GetRestart_Bandwidth_Agg(void) const { return Restart_Bandwidth_Agg; }

  /*!
   * \brief Get the Kind of Hybrid RANS/LES.
   * \return Value of Hybrid RANS/LES method.
   */
  unsigned short GetKind_HybridRANSLES(void) const { return Kind_HybridRANSLES; }

  /*!
   * \brief Get the Kind of Roe Low Dissipation Scheme for Unsteady flows.
   * \return Value of Low dissipation approach.
   */
  unsigned short GetKind_RoeLowDiss(void) const { return Kind_RoeLowDiss; }

  /*!
   * \brief Get the DES Constant.
   * \return Value of DES constant.
   */
  su2double GetConst_DES(void) const { return Const_DES; }

  /*!
   * \brief Get if AD preaccumulation should be performed.
   */
  bool GetAD_Preaccumulation(void) const { return AD_Preaccumulation; }

  /*!
   * \brief Get the heat equation.
   * \return YES if weakly coupled heat equation for inc. flow is enabled.
   */
  bool GetWeakly_Coupled_Heat(void) const { return Weakly_Coupled_Heat; }

  /*!
   * \brief Get the CHT couling method.
   * \return Kind of the method.
   */
  CHT_COUPLING GetKind_CHT_Coupling() const { return Kind_CHT_Coupling; }

  /*!
   * \brief Check if values passed to the BC_HeatFlux-Routine are already integrated.
   * \return YES if the passed values is the integrated heat flux over the marker's surface.
   */
  bool GetIntegrated_HeatFlux() const { return Integrated_HeatFlux; }

  /*!
   * \brief Get Compute Average.
   * \return YES if start computing averages
   */
  bool GetCompute_Average(void) const { return Compute_Average; }

  /*!
   * \brief Get the verification solution.
   * \return The verification solution to be used.
   */
  VERIFICATION_SOLUTION GetVerification_Solution(void) const { return Kind_Verification_Solution; }

  /*!
   * \brief Get topology optimization.
   */
  bool GetTopology_Optimization(void) const { return topology_optimization; }

  /*!
   * \brief Get name of output file for topology optimization derivatives.
   */
  string GetTopology_Optim_FileName(void) const { return top_optim_output_file; }

  /*!
   * \brief Get exponent for density-based stiffness penalization.
   */
  su2double GetSIMP_Exponent(void) const { return simp_exponent; }

  /*!
   * \brief Get lower bound for density-based stiffness penalization.
   */
  su2double GetSIMP_MinStiffness(void) const { return simp_minimum_stiffness; }

  /*!
   * \brief Number of kernels to use in filtering the design density field.
   */
  unsigned short GetTopology_Optim_Num_Kernels(void) const { return top_optim_nKernel; }

  /*!
   * \brief Get the i'th kernel to use, its parameter, and the radius.
   */
  void GetTopology_Optim_Kernel(const unsigned short iKernel, ENUM_FILTER_KERNEL& type, su2double& param,
                                su2double& radius) const {
    type = top_optim_kernels[iKernel];
    param = top_optim_kernel_params[iKernel];
    radius = top_optim_filter_radius[iKernel];
  }

  /*!
   * \brief Get the maximum "logical radius" (degree of neighborhood) to consider in the neighbor search.
   */
  unsigned short GetTopology_Search_Limit(void) const { return top_optim_search_lim; }

  /*!
   * \brief Get the type and parameter for the projection function used in topology optimization
   */
  void GetTopology_Optim_Projection(ENUM_PROJECTION_FUNCTION& type, su2double& param) const {
    type = top_optim_proj_type;
    param = top_optim_proj_param;
  }

  /*!
   * \brief Get the filenames of the individual config files
   * \return File name of the config file for zone "index"
   */
  string GetConfigFilename(unsigned short index) const { return Config_Filenames[index]; }

  /*!
   * \brief Get the number of config files
   * \return Number of config filenames in CONFIG_LIST
   */
  unsigned short GetnConfigFiles(void) const { return nConfig_Files; }

  /*!
   * \brief Check if the multi-zone problem is solved for time domain.
   * \return YES if time-domain is considered.
   */
  bool GetTime_Domain(void) const { return Time_Domain; }

  /*!
   * \brief Get the number of inner iterations
   * \return Number of inner iterations on each multi-zone block
   */
  unsigned long GetnInner_Iter(void) const { return nInnerIter; }

  /*!
   * \brief Get the number of outer iterations
   * \return Number of outer iterations for the multi-zone problem
   */
  unsigned long GetnOuter_Iter(void) const { return nOuterIter; }

  /*!
   * \brief Get the number of time iterations
   * \return Number of time steps run
   */
  unsigned long GetnTime_Iter(void) const { return nTimeIter; }

  /*!
   * \brief Set the number of time iterations
   * \param[in] val_iter - Number of time steps run
   */
  void SetnTime_Iter(unsigned long val_iter) { nTimeIter = val_iter; }

  /*!
   * \brief Get the restart iteration
   * \return Iteration for the restart of multi-zone problems
   */
  unsigned long GetRestart_Iter(void) const { return Restart_Iter; }

  /*!
   * \brief Get the time step for multi-zone problems
   * \return Time step for multi-zone problems, it is set on all the zones
   */
  su2double GetTime_Step(void) const { return Time_Step; }

  /*!
   * \brief Get the maximum simulation time for time-domain problems
   * \return Simulation time for multi-zone problems, it is set on all the zones
   */
  su2double GetMax_Time(void) const { return Max_Time; }

  /*!
   * \brief Get the level of MPI communications to be performed.
   * \return Level of MPI communications.
   */
  unsigned short GetComm_Level(void) const { return Comm_Level; }

  /*!
   * \brief Check if the mesh read supports multiple zones.
   * \return YES if multiple zones can be contained in the mesh file.
   */
  bool GetMultizone_Mesh(void) const { return Multizone_Mesh; }

  /*!
   * \brief Check if the mesh read supports multiple zones.
   * \return YES if multiple zones can be contained in the mesh file.
   */
  bool GetMultizone_Residual(void) const { return Multizone_Residual; }

  /*!
   * \brief Get the Kind of Radiation model applied.
   * \return Kind of radiation model used.
   */
  RADIATION_MODEL GetKind_RadiationModel(void) const { return Kind_Radiation; }

  /*!
   * \brief Get the Kind of P1 initialization method applied.
   * \return Kind of P1 initialization method used.
   */
  P1_INIT GetKind_P1_Init(void) const { return Kind_P1_Init; }

  /*!
   * \brief Get the value of the absorption coefficient of the medium.
   * \return Value of the absorption coefficient of the medium.
   */
  su2double GetAbsorption_Coeff(void) const { return Absorption_Coeff; }

  /*!
   * \brief Get the value of the scattering coefficient of the medium.
   * \return Value of the scattering coefficient of the medium.
   */
  su2double GetScattering_Coeff(void) const { return Scattering_Coeff; }

  /*!
   * \brief Get the wall emissivity at a boundary.
   * \param[in] val_index - Index corresponding to the boundary.
   * \return The wall emissivity.
   */
  su2double GetWall_Emissivity(const string& val_index) const;

  /*!
   * \brief Get the value of the CFL condition for radiation solvers.
   * \return Value of the CFL condition for radiation solvers.
   */
  su2double GetCFL_Rad(void) const { return CFL_Rad; }

  /*!
   * \brief Determines if radiation needs to be incorporated to the analysis.
   * \return Radiation boolean
   */
  bool AddRadiation(void) const { return Radiation; }

  /*!
   * \brief Check if the convergence history of each individual zone is written to screen
   * \return YES if the zone convergence history of each individual zone must be written to screen
   */
  bool GetWrt_ZoneConv(void) const { return Wrt_ZoneConv; }

  /*!
   * \brief Check if the convergence history of each individual zone is written to file
   * \return YES if the zone convergence history of each individual zone must be written to file
   */
  bool GetWrt_ZoneHist(void) const { return Wrt_ZoneHist; }

  /*!
   * \brief Check if the special output is written
   * \return YES if the special output is written.
   */
  bool GetSpecial_Output(void) const { return SpecialOutput; }

  /*!
   * \brief Check if the forces breakdown file is written
   * \return YES if the forces breakdown file is written.
   */
  bool GetWrt_ForcesBreakdown(void) const { return Wrt_ForcesBreakdown; }

  /*!
   * \brief Get the number of grid points in the analytic RECTANGLE or BOX grid in the specified coordinate direction.
   * \return Number of grid points in the analytic RECTANGLE or BOX grid in the specified coordinate direction.
   */
  short GetMeshBoxSize(unsigned short val_iDim) const { return Mesh_Box_Size[val_iDim]; }

  /*!
   * \brief Get the length of the analytic RECTANGLE or BOX grid in the specified coordinate direction.
   * \return Length the analytic RECTANGLE or BOX grid in the specified coordinate direction.
   */
  su2double GetMeshBoxLength(unsigned short val_iDim) const { return mesh_box_length[val_iDim]; }

  /*!
   * \brief Get the offset from 0.0 of the analytic RECTANGLE or BOX grid in the specified coordinate direction.
   * \return Offset from 0.0 the analytic RECTANGLE or BOX grid in the specified coordinate direction.
   */
  su2double GetMeshBoxOffset(unsigned short val_iDim) const { return mesh_box_offset[val_iDim]; }

  /*!
   * \brief Get the number of screen output variables requested (maximum 6)
   */
  unsigned short GetnScreenOutput(void) const { return nScreenOutput; }

  /*!
   * \brief Get the screen output field iField
   */
  string GetScreenOutput_Field(unsigned short iField) const { return ScreenOutput[iField]; }

  /*!
   * \brief Get the number of history output variables requested
   */
  unsigned short GetnHistoryOutput(void) const { return nHistoryOutput; }

  /*!
   * \brief Get the history output field iField
   */
  string GetHistoryOutput_Field(unsigned short iField) const { return HistoryOutput[iField]; }

  /*!
   * \brief Get the number of history output variables requested
   */
  unsigned short GetnVolumeOutput(void) const { return nVolumeOutput; }

  /*!
   * \brief Get the history output field iField
   */
  string GetVolumeOutput_Field(unsigned short iField) const { return VolumeOutput[iField]; }

  /*!
   * \brief Get the convergence fields for monitoring
   * \param[in] iField - Index of the field
   * return Field name for monitoring convergence
   */
  string GetConv_Field(unsigned short iField) const { return ConvField[iField]; }

  /*!
   * \brief Get functional that is going to be used to evaluate the convergence of the windowed time average of the
   * unsteady problem. \param[in] iField - Index of the field \return Field name for monitoring convergence
   */
  string GetWndConv_Field(unsigned short iField) const { return WndConvField[iField]; }

  /*!
   * \brief Get the number of iterations that are considered in the Cauchy convergence criteria for the windowed time
   * average of the unsteady problem. \return Number of elements in the Cauchy criteria windowed time average of the
   * unsteady problem.
   */
  unsigned short GetWnd_Cauchy_Elems(void) const { return Wnd_Cauchy_Elems; }

  /*!
   * \brief Get the value of convergence criteria for the Cauchy method for the time averaged
   *        windowed objective functions for unsteady flows
   * \return Value of the convergence criteria.
   */
  su2double GetWnd_Cauchy_Eps(void) const { return Wnd_Cauchy_Eps; }

  /*!
   * \brief Get the number of iterations that are not considered in the convergence criteria for the windowed average
   * output function \return Number of iterations before starting with the convergence criteria for the windowed average
   * output function.
   */
  unsigned long GetWnd_StartConv_Iter(void) const { return Wnd_StartConv_Iter; }

  /*!
   * \brief Get the boolean value, whether the the Cauchy method for the time averaged
   *        windowed objective functions for unsteady flows is used or not.
   * \return Boolean value, if the criterion is used.
   */
  bool GetWnd_Cauchy_Crit(void) const { return Wnd_Cauchy_Crit; }

  /*!
   * \brief Get the number of convergence monitoring fields for time convergence monitoring.
   * return Number of convergence monitoring fields.
   */
  unsigned short GetnWndConv_Field() const { return nWndConvField; }

  /*!
   * \brief Get the number of convergence monitoring fields for inner convergence monitoring.
   * return Number of convergence monitoring fields.
   */
  unsigned short GetnConv_Field() const { return nConvField; }

  /*!
   * \brief Set the start time to track a phase of the code (preprocessing, compute, output).
   * \param[in] Value of the start time to track a phase of the code.
   */
  void Set_StartTime(su2double starttime) { StartTime = starttime; }

  /*!
   * \brief Get the start time to track a phase of the code (preprocessing, compute, output).
   * \return Value of the start time to track a phase of the code.
   */
  su2double Get_StartTime() const { return StartTime; }

  /*!
   * \brief GetHistory_Wrt_Freq_Inner
   * \return
   */
  unsigned long GetHistory_Wrt_Freq(unsigned short iter) const { return HistoryWrtFreq[iter]; }

  /*!
   * \brief SetHistory_Wrt_Freq_Inner
   * \param[in] iter: index for Time (0), Outer (1), or Inner (2) iterations
   * \param[in] nIter: Number of iterations
   */
  void SetHistory_Wrt_Freq(unsigned short iter, unsigned long nIter) { HistoryWrtFreq[iter] = nIter; }

  /*!
   * \brief GetScreen_Wrt_Freq_Inner
   * \param[in] iter: index for Time (0), Outer (1), or Inner (2) iterations
   * \return
   */
  unsigned long GetScreen_Wrt_Freq(unsigned short iter) const { return ScreenWrtFreq[iter]; }

  /*!
   * \brief SetScreen_Wrt_Freq_Inner
   * \param[in] iter: index for Time (0), Outer (1), or Inner (2) iterations
   * \param[in] nIter: Number of iterations
   */
  void SetScreen_Wrt_Freq(unsigned short iter, unsigned long nIter) { ScreenWrtFreq[iter] = nIter; }

  /*!
   * \brief GetVolumeOutputFiles
   */
  const OUTPUT_TYPE* GetVolumeOutputFiles() const { return VolumeOutputFiles; }

  /*!
   * \brief GetnVolumeOutputFiles
   */
  unsigned short GetnVolumeOutputFiles() const { return nVolumeOutputFiles; }

  /*!
   * \brief GetVolumeOutputFrequency
   * \param[in] iFile: index of file number for which the writing frequency needs to be returned.
   */
  unsigned long GetVolumeOutputFrequency(unsigned short iFile) const { return VolumeOutputFrequencies[iFile]; }

  /*!
   * \brief Get the desired factorization frequency for PaStiX
   * \return Number of calls to 'Build' that trigger re-factorization.
   */
  unsigned long GetPastixFactFreq(void) const { return pastix_fact_freq; }

  /*!
   * \brief Get the desired level of verbosity for PaStiX
   * \return 0 - Quiet, 1 - During factorization and cleanup, 2 - Even more detail.
   */
  unsigned short GetPastixVerbLvl(void) const { return pastix_verb_lvl; }

  /*!
   * \brief Get the desired level of fill for the PaStiX ILU
   * \return Level of fill.
   */
  unsigned short GetPastixFillLvl(void) const { return pastix_fill_lvl; }

  /*!
   * \brief Check if an option is present in the config file
   * \param[in] - Name of the option
   * \return <TRUE> if option was set in the config file
   */
  bool OptionIsSet(string option) const { return all_options.find(option) == all_options.end(); }

  /*!
   * \brief Get the name of the current case
   * \return the case name
   */
  const string& GetCaseName() const { return caseName; }

  /*!
   * \brief Get the number of threads per rank to use for ILU and LU_SGS preconditioners.
   * \return Number of threads per rank.
   */
  unsigned long GetLinear_Solver_Prec_Threads(void) const { return Linear_Solver_Prec_Threads; }

  /*!
   * \brief Get the size of the edge groups colored for OpenMP parallelization of edge loops.
   */
  unsigned long GetEdgeColoringGroupSize(void) const { return edgeColorGroupSize; }

  /*!
   * \brief Get the ParMETIS load balancing tolerance.
   */
  passivedouble GetParMETIS_Tolerance() const { return SU2_TYPE::GetValue(ParMETIS_tolerance); }

  /*!
   * \brief Get the ParMETIS load balancing weight for points.
   */
  long GetParMETIS_PointWeight() const { return ParMETIS_pointWgt; }

  /*!
   * \brief Get the ParMETIS load balancing weight for edges
   */
  long GetParMETIS_EdgeWeight() const { return ParMETIS_edgeWgt; }

  /*!
   * \brief Find the marker index (if any) that is part of a given interface pair.
   * \param[in] iInterface - Number of the interface pair being tested, starting at 0.
   * \return -1 if (on this mpi rank) the zone defined by config is not part of the interface.
   */
  short FindInterfaceMarker(unsigned short iInterface) const;

  /*!
   * \brief Get whether or not to save solution data to libROM.
   * \return True if specified in config file.
   */
  bool GetSave_libROM(void) const { return libROM; }

  /*!
   * \brief Get the name of the file for libROM to save.
   * \return Filename prefix for libROM to save to (default: "su2").
   */
  string GetlibROMbase_FileName(void) const { return libROMbase_FileName; }

  /*!
   * \brief Static or incremental toggle for POD basis generation type.
   * \return Type of POD generation type
   */
  POD_KIND GetKind_PODBasis(void) const { return POD_Basis_Gen; }

  /*!
   * \brief Get maximum number of POD basis dimensions (default: 100).
   * \return Maximum number of POD basis vectors.
   */
  unsigned short GetMax_BasisDim(void) const { return maxBasisDim; }

  /*!
   * \brief Get frequency of unsteady time steps to save (default: 1).
   * \return Save frequency for unsteady time steps.
   */
  unsigned short GetRom_SaveFreq(void) const { return rom_save_freq; }

  /*!
   * \brief Check if the gradient smoothing is active
   * \return true means that smoothing is applied to the sensitivities
   */
  bool GetSmoothGradient(void) const { return SmoothGradient; }

  /*!
   * \brief Gets the factor epsilon in front of the Laplace term
   * \return epsilon
   */
  su2double GetSmoothingEps1(void) const { return SmoothingEps1; }

  /*!
   * \brief Gets the factor zeta in front of the identity term
   * \return zeta
   */
  su2double GetSmoothingEps2(void) const { return SmoothingEps2; }

  /*!
   * \brief Check if we split in the dimensions
   * \return true means that smoothing is for each dimension separate
   */
  bool GetSmoothSepDim(void) const { return SmoothSepDim; }

  /*!
   * \brief Check if we assemble the operator on the surface
   * \return true means that smoothing is done on the surface level
   */
  bool GetSmoothOnSurface(void) const { return SmoothOnSurface; }

  /*!
   * \brief Check if we use zero Dirichlet boundarys on the bound of the surface
   * \return true means that we use zero Dirichlet boundary
   */
  bool GetDirichletSurfaceBound(void) const { return SmoothDirichletSurfaceBound; }

  /*!
   * \brief The modus of operation for the Sobolev solver
   * \return returns on what level we operate
   */
  ENUM_SOBOLEV_MODUS GetSobMode(void) const { return SmoothNumMode; }

  /*!
   * \brief Get the name of the file with the hessian of the objective function.
   * \return Name of the file with the hessian of the objective function.
   */
  string GetObjFunc_Hess_FileName(void) const { return ObjFunc_Hess_FileName; }

  /*!
   * \brief Get min error of the linear solver for the gradient smoothing.
   * \return Min error of the linear solver for the gradient smoothing.
   */
  su2double GetGrad_Linear_Solver_Error(void) const { return Grad_Linear_Solver_Error; }

  /*!
   * \brief Get the kind of solver for the gradient smoothing.
   * \return Numerical solver for the gradient smoothing.
   */
  unsigned short GetKind_Grad_Linear_Solver(void) const { return Kind_Grad_Linear_Solver; }

  /*!
   * \brief Get the kind of preconditioner for the gradient smoothing.
   * \return Numerical preconditioner for the gradient smoothing.
   */
  unsigned short GetKind_Grad_Linear_Solver_Prec(void) const { return Kind_Grad_Linear_Solver_Prec; }

  /*!
   * \brief Get max number of iterations of the for the gradient smoothing.
   * \return Max number of iterations of the linear solver for the gradient smoothing.
   */
  unsigned long GetGrad_Linear_Solver_Iter(void) const { return Grad_Linear_Solver_Iter; }

  /*!
   * \brief Get parsed SST option data structure.
   * \return SST option data structure.
   */
  SST_ParsedOptions GetSSTParsedOptions() const { return sstParsedOptions; }

  /*!
   * \brief Get parsed SA option data structure.
   * \return SA option data structure.
   */
  SA_ParsedOptions GetSAParsedOptions() const { return saParsedOptions; }
<<<<<<< HEAD
=======

  /*!
   * \brief Get parsed LM option data structure.
   * \return LM option data structure.
   */
  LM_ParsedOptions GetLMParsedOptions() const { return lmParsedOptions; }

>>>>>>> 7f36c835
};<|MERGE_RESOLUTION|>--- conflicted
+++ resolved
@@ -112,54 +112,6 @@
   su2double Opt_RelaxFactor;              /*!< \brief Scale factor for the line search. */
   su2double Opt_LineSearch_Bound;         /*!< \brief Bounds for the line search. */
   su2double StartTime;
-<<<<<<< HEAD
-  unsigned short SmoothNumGrid; /*!< \brief Smooth the numerical grid. */
-  bool ContinuousAdjoint,       /*!< \brief Flag to know if the code is solving an adjoint problem. */
-      Viscous,                  /*!< \brief Flag to know if the code is solving a viscous problem. */
-      EquivArea,          /*!< \brief Flag to know if the code is going to compute and plot the equivalent area. */
-      Engine,             /*!< \brief Flag to know if the code is going to compute a problem with engine. */
-      InvDesign_Cp,       /*!< \brief Flag to know if the code is going to compute and plot the inverse design. */
-      InvDesign_HeatFlux, /*!< \brief Flag to know if the code is going to compute and plot the inverse design. */
-      Wind_Gust,          /*!< \brief Flag to know if there is a wind gust. */
-      Turb_Fixed_Values,  /*!< \brief Flag to know if there are fixed values for turbulence quantities in half-plane. */
-      Aeroelastic_Simulation, /*!< \brief Flag to know if there is an aeroelastic simulation. */
-      Weakly_Coupled_Heat,    /*!< \brief Flag to know if a heat equation should be weakly coupled to the incompressible
-                                 solver. */
-      Rotating_Frame,         /*!< \brief Flag to know if there is a rotating frame. */
-      PoissonSolver,          /*!< \brief Flag to know if we are solving  poisson forces  in plasma solver. */
-      Low_Mach_Precon,        /*!< \brief Flag to know if we are using a low Mach number preconditioner. */
-      Low_Mach_Corr,          /*!< \brief Flag to know if we are using a low Mach number correction. */
-      GravityForce,           /*!< \brief Flag to know if the gravity force is included in the formulation. */
-      SubsonicEngine,         /*!< \brief Engine intake subsonic region. */
-      Frozen_Visc_Cont,       /*!< \brief Flag for cont. adjoint problem with/without frozen viscosity. */
-      Frozen_Visc_Disc,       /*!< \brief Flag for disc. adjoint problem with/without frozen viscosity. */
-      Frozen_Limiter_Disc,    /*!< \brief Flag for disc. adjoint problem with/without frozen limiter. */
-      Inconsistent_Disc,      /*!< \brief Use an inconsistent (primal/dual) discrete adjoint formulation. */
-      Sens_Remove_Sharp,      /*!< \brief Flag for removing or not the sharp edges from the sensitivity computation. */
-      Hold_GridFixed,         /*!< \brief Flag hold fixed some part of the mesh during the deformation. */
-      Axisymmetric,           /*!< \brief Flag for axisymmetric calculations */
-      Integrated_HeatFlux;    /*!< \brief Flag for heat flux BC whether it deals with integrated values.*/
-  su2double Buffet_k;         /*!< \brief Sharpness coefficient for buffet sensor.*/
-  su2double Buffet_lambda;    /*!< \brief Offset parameter for buffet sensor.*/
-  su2double Damp_Engine_Inflow;    /*!< \brief Damping factor for the engine inlet. */
-  su2double Damp_Engine_Exhaust;   /*!< \brief Damping factor for the engine exhaust. */
-  su2double Damp_Res_Restric,      /*!< \brief Damping factor for the residual restriction. */
-      Damp_Correc_Prolong;         /*!< \brief Damping factor for the correction prolongation. */
-  su2double Position_Plane;        /*!< \brief Position of the Near-Field (y coordinate 2D, and z coordinate 3D). */
-  su2double WeightCd;              /*!< \brief Weight of the drag coefficient. */
-  su2double dCD_dCL;               /*!< \brief Fixed Cl mode derivative . */
-  su2double dCMx_dCL;              /*!< \brief Fixed Cl mode derivative. */
-  su2double dCMy_dCL;              /*!< \brief Fixed Cl mode derivative. */
-  su2double dCMz_dCL;              /*!< \brief Fixed Cl mode derivative. */
-  su2double CL_Target;             /*!< \brief Fixed Cl mode Target Cl. */
-  TIME_MARCHING TimeMarching;      /*!< \brief Steady or unsteady (time stepping or dual time stepping) computation. */
-  unsigned short Dynamic_Analysis; /*!< \brief Static or dynamic structural analysis. */
-  su2double FixAzimuthalLine;      /*!< \brief Fix an azimuthal line due to misalignments of the nearfield. */
-  su2double** DV_Value;            /*!< \brief Previous value of the design variable. */
-  su2double Venkat_LimiterCoeff;   /*!< \brief Limiter coefficient */
-  unsigned long LimiterIter;       /*!< \brief Freeze the value of the limiter after a number of iterations */
-  su2double AdjSharp_LimiterCoeff; /*!< \brief Coefficient to identify the limit of a sharp edge. */
-=======
   unsigned short SmoothNumGrid;           /*!< \brief Smooth the numerical grid. */
   bool ContinuousAdjoint,   /*!< \brief Flag to know if the code is solving an adjoint problem. */
   Viscous,                  /*!< \brief Flag to know if the code is solving a viscous problem. */
@@ -206,7 +158,6 @@
   su2double Venkat_LimiterCoeff;     /*!< \brief Limiter coefficient */
   unsigned long LimiterIter;         /*!< \brief Freeze the value of the limiter after a number of iterations */
   su2double AdjSharp_LimiterCoeff;   /*!< \brief Coefficient to identify the limit of a sharp edge. */
->>>>>>> 7f36c835
   unsigned short SystemMeasurements; /*!< \brief System of measurements. */
   ENUM_REGIME Kind_Regime;           /*!< \brief Kind of flow regime: in/compressible. */
   unsigned short* Kind_ObjFunc;      /*!< \brief Kind of objective function. */
@@ -218,65 +169,6 @@
   unsigned short nTimeInstances;     /*!< \brief Number of periodic time instances for  harmonic balance. */
   su2double HarmonicBalance_Period;  /*!< \brief Period of oscillation to be used with harmonic balance computations. */
   su2double Delta_UnstTime,          /*!< \brief Time step for unsteady computations. */
-<<<<<<< HEAD
-      Delta_UnstTimeND;              /*!< \brief Time step for unsteady computations (non dimensional). */
-  su2double Delta_DynTime,           /*!< \brief Time step for dynamic structural computations. */
-      Total_DynTime,                 /*!< \brief Total time for dynamic structural computations. */
-      Current_DynTime;               /*!< \brief Global time of the dynamic structural computations. */
-  su2double Total_UnstTime,          /*!< \brief Total time for unsteady computations. */
-      Total_UnstTimeND;              /*!< \brief Total time for unsteady computations (non dimensional). */
-  su2double Current_UnstTime,        /*!< \brief Global time of the unsteady simulation. */
-      Current_UnstTimeND;            /*!< \brief Global time of the unsteady simulation. */
-  unsigned short nMarker_Euler,      /*!< \brief Number of Euler wall markers. */
-      nMarker_FarField,              /*!< \brief Number of far-field markers. */
-      nMarker_Custom,                /*!< \brief Number of custom markers. */
-      nMarker_SymWall,               /*!< \brief Number of symmetry wall markers. */
-      nMarker_PerBound,              /*!< \brief Number of periodic boundary markers. */
-      nMarker_MixingPlaneInterface,  /*!< \brief Number of mixing plane interface boundary markers. */
-      nMarker_Turbomachinery,        /*!< \brief Number turbomachinery markers. */
-      nMarker_TurboPerformance,      /*!< \brief Number of turboperformance markers. */
-      nSpanWiseSections_User,        /*!< \brief Number of spanwise sections to compute 3D BC and Performance for
-                                        turbomachinery   */
-      nMarker_Shroud,                /*!< \brief Number of shroud markers to set grid velocity to 0.*/
-      nMarker_NearFieldBound,        /*!< \brief Number of near field boundary markers. */
-      nMarker_ActDiskInlet,          /*!< \brief Number of actuator disk inlet markers. */
-      nMarker_ActDiskOutlet,         /*!< \brief Number of actuator disk outlet markers. */
-      nMarker_Deform_Mesh_Sym_Plane, /*!< \brief Number of markers with symmetric deformation */
-      nMarker_Deform_Mesh,           /*!< \brief Number of deformable markers at the boundary. */
-      nMarker_Fluid_Load,            /*!< \brief Number of markers in which the flow load is computed/employed. */
-      nMarker_Fluid_InterfaceBound,  /*!< \brief Number of fluid interface markers. */
-      nMarker_CHTInterface,          /*!< \brief Number of conjugate heat transfer interface markers. */
-      nMarker_Inlet,                 /*!< \brief Number of inlet flow markers. */
-      nMarker_Inlet_Species,         /*!< \brief Number of inlet species markers. */
-      nSpecies_per_Inlet,            /*!< \brief Number of species defined per inlet markers. */
-      nMarker_Inlet_Turb,            /*!< \brief Number of inlet turbulent markers. */
-      nTurb_Properties,              /*!< \brief Number of turbulent properties per inlet markers. */
-      nMarker_Riemann,               /*!< \brief Number of Riemann flow markers. */
-      nMarker_Giles,                 /*!< \brief Number of Giles flow markers. */
-      nRelaxFactor_Giles,            /*!< \brief Number of relaxation factors for Giles markers. */
-      nMarker_Supersonic_Inlet,      /*!< \brief Number of supersonic inlet flow markers. */
-      nMarker_Supersonic_Outlet,     /*!< \brief Number of supersonic outlet flow markers. */
-      nMarker_Outlet,                /*!< \brief Number of outlet flow markers. */
-      nMarker_Smoluchowski_Maxwell,  /*!< \brief Number of Smoluchowski/maxwell wall boundaries. */
-      nMarker_Isothermal,            /*!< \brief Number of isothermal wall boundaries. */
-      nMarker_HeatFlux,              /*!< \brief Number of constant heat flux wall boundaries. */
-      nMarker_HeatTransfer,          /*!< \brief Number of heat-transfer/convection wall boundaries. */
-      nMarker_EngineExhaust,         /*!< \brief Number of nacelle exhaust flow markers. */
-      nMarker_EngineInflow,          /*!< \brief Number of nacelle inflow flow markers. */
-      nMarker_Clamped,               /*!< \brief Number of clamped markers in the FEM. */
-      nMarker_Displacement,          /*!< \brief Number of displacement surface markers. */
-      nMarker_Load,                  /*!< \brief Number of load surface markers. */
-      nMarker_Damper,                /*!< \brief Number of damper surface markers. */
-      nMarker_Load_Dir,              /*!< \brief Number of load surface markers defined by magnitude and direction. */
-      nMarker_Disp_Dir,              /*!< \brief Number of load surface markers defined by magnitude and direction. */
-      nMarker_Load_Sine,             /*!< \brief Number of load surface markers defined by magnitude and direction. */
-      nMarker_FlowLoad,              /*!< \brief Number of load surface markers. */
-      nMarker_Internal,              /*!< \brief Number of internal flow markers. */
-      nMarker_All,                   /*!< \brief Total number of markers using the grid information. */
-      nMarker_Max,                   /*!< \brief Max number of number of markers using the grid information. */
-      nMarker_CfgFile;               /*!< \brief Total number of markers using the config file (note that in
-                                           parallel computations this number can be different from nMarker_All). */
-=======
   Delta_UnstTimeND;                  /*!< \brief Time step for unsteady computations (non dimensional). */
   su2double Total_UnstTime,       /*!< \brief Total time for unsteady computations. */
   Total_UnstTimeND;               /*!< \brief Total time for unsteady computations (non dimensional). */
@@ -330,14 +222,12 @@
   nMarker_Max,                    /*!< \brief Max number of number of markers using the grid information. */
   nMarker_CfgFile;                /*!< \brief Total number of markers using the config file (note that in
                                         parallel computations this number can be different from nMarker_All). */
->>>>>>> 7f36c835
 
   bool Inlet_From_File;         /*!< \brief True if the inlet profile is to be loaded from a file. */
   string Inlet_Filename;        /*!< \brief Filename specifying an inlet profile. */
   su2double Inlet_Matching_Tol; /*!< \brief Tolerance used when matching a point to a point from the inlet file. */
   string ActDisk_FileName;      /*!< \brief Filename specifying an actuator disk. */
 
-<<<<<<< HEAD
   string *Marker_Euler,                /*!< \brief Euler wall markers. */
       *Marker_FarField,                /*!< \brief Far field markers. */
       *Marker_Custom, *Marker_SymWall, /*!< \brief Symmetry wall markers. */
@@ -380,222 +270,6 @@
       *Marker_FlowLoad,                /*!< \brief Flow Load markers. */
       *Marker_Internal,                /*!< \brief Internal flow markers. */
       *Marker_All_TagBound;            /*!< \brief Global index for markers using grid information. */
-
-  su2double* Exhaust_Temperature_Target;  /*!< \brief Specified total temperatures for nacelle boundaries. */
-  su2double* Exhaust_Pressure_Target;     /*!< \brief Specified total pressures for nacelle boundaries. */
-  su2double* Inlet_Ttotal;                /*!< \brief Specified total temperatures for inlet boundaries. */
-  su2double *Riemann_Var1, *Riemann_Var2; /*!< \brief Specified values for Riemann boundary. */
-  su2double** Riemann_FlowDir; /*!< \brief Specified flow direction vector (unit vector) for Riemann boundaries. */
-  su2double *Giles_Var1, *Giles_Var2, *RelaxFactorAverage,
-      *RelaxFactorFourier;      /*!< \brief Specified values for Giles BC. */
-  su2double** Giles_FlowDir;    /*!< \brief Specified flow direction vector (unit vector) for Giles BC. */
-  su2double* Inlet_Ptotal;      /*!< \brief Specified total pressures for inlet boundaries. */
-  su2double** Inlet_FlowDir;    /*!< \brief Specified flow direction vector (unit vector) for inlet boundaries. */
-  su2double* Inlet_Temperature; /*!< \brief Specified temperatures for a supersonic inlet boundaries. */
-  su2double* Inlet_Pressure;    /*!< \brief Specified static pressures for supersonic inlet boundaries. */
-  su2double** Inlet_Velocity;   /*!< \brief Specified flow velocity vectors for supersonic inlet boundaries. */
-  su2double**
-      Inlet_MassFrac; /*!< \brief Specified Mass fraction vectors for supersonic inlet boundaries (NEMO solver). */
-  su2double** Inlet_SpeciesVal;   /*!< \brief Specified species vector for inlet boundaries. */
-  su2double** Inlet_TurbVal;      /*!< \brief Specified turbulent intensity and viscosity ratio for inlet boundaries. */
-  su2double* EngineInflow_Target; /*!< \brief Specified fan face targets for nacelle boundaries. */
-  su2double* Inflow_Mach;         /*!< \brief Specified fan face mach for nacelle boundaries. */
-  su2double* Inflow_Pressure;     /*!< \brief Specified fan face pressure for nacelle boundaries. */
-  su2double* Inflow_MassFlow;     /*!< \brief Specified fan face massflow for nacelle boundaries. */
-  su2double* Inflow_ReverseMassFlow;   /*!< \brief Specified fan face reverse massflow for nacelle boundaries. */
-  su2double* Inflow_TotalPressure;     /*!< \brief Specified fan face total pressure for nacelle boundaries. */
-  su2double* Inflow_Temperature;       /*!< \brief Specified fan face temperature for nacelle boundaries. */
-  su2double* Inflow_TotalTemperature;  /*!< \brief Specified fan face total temperature for nacelle boundaries. */
-  su2double* Inflow_RamDrag;           /*!< \brief Specified fan face ram drag for nacelle boundaries. */
-  su2double* Inflow_Force;             /*!< \brief Specified force for nacelle boundaries. */
-  su2double* Inflow_Power;             /*!< \brief Specified power for nacelle boundaries. */
-  su2double* Exhaust_Pressure;         /*!< \brief Specified exhaust pressure for nacelle boundaries. */
-  su2double* Exhaust_Temperature;      /*!< \brief Specified exhaust temperature for nacelle boundaries. */
-  su2double* Exhaust_MassFlow;         /*!< \brief Specified exhaust mass flow for nacelle boundaries. */
-  su2double* Exhaust_TotalPressure;    /*!< \brief Specified exhaust total pressure for nacelle boundaries. */
-  su2double* Exhaust_TotalTemperature; /*!< \brief Specified exhaust total temperature for nacelle boundaries. */
-  su2double* Exhaust_GrossThrust;      /*!< \brief Specified exhaust gross thrust for nacelle boundaries. */
-  su2double* Exhaust_Force;            /*!< \brief Specified exhaust force for nacelle boundaries. */
-  su2double* Exhaust_Power;            /*!< \brief Specified exhaust power for nacelle boundaries. */
-  su2double* Engine_Power;             /*!< \brief Specified engine power for nacelle boundaries. */
-  su2double* Engine_Mach;              /*!< \brief Specified engine mach for nacelle boundaries. */
-  su2double* Engine_Force;             /*!< \brief Specified engine force for nacelle boundaries. */
-  su2double* Engine_NetThrust;         /*!< \brief Specified engine net thrust for nacelle boundaries. */
-  su2double* Engine_GrossThrust;       /*!< \brief Specified engine gross thrust for nacelle boundaries. */
-  su2double* Engine_Area;              /*!< \brief Specified engine area for nacelle boundaries. */
-  su2double* Outlet_Pressure;          /*!< \brief Specified back pressures (static) for outlet boundaries. */
-  su2double* Isothermal_Temperature;   /*!< \brief Specified isothermal wall temperatures (static). */
-  su2double* HeatTransfer_Coeff;       /*!< \brief Specified heat transfer coefficients. */
-  su2double*
-      HeatTransfer_WallTemp;   /*!< \brief Specified temperatures at infinity alongside heat transfer coefficients. */
-  su2double* Heat_Flux;        /*!< \brief Specified wall heat fluxes. */
-  su2double* Roughness_Height; /*!< \brief Equivalent sand grain roughness for the marker according to config file. */
-  su2double* Displ_Value;      /*!< \brief Specified displacement for displacement boundaries. */
-  su2double* Load_Value;       /*!< \brief Specified force for load boundaries. */
-  su2double* Damper_Constant;  /*!< \brief Specified constant for damper boundaries. */
-  su2double* Load_Dir_Value;   /*!< \brief Specified force for load boundaries defined in Cartesian coordinates. */
-  su2double*
-      Load_Dir_Multiplier;   /*!< \brief Specified multiplier for load boundaries defined in Cartesian coordinates. */
-  su2double* Disp_Dir_Value; /*!< \brief Specified force for load boundaries defined in Cartesian coordinates. */
-  su2double*
-      Disp_Dir_Multiplier; /*!< \brief Specified multiplier for load boundaries defined in Cartesian coordinates. */
-  su2double** Load_Dir;    /*!< \brief Specified flow direction vector (unit vector) for inlet boundaries. */
-  su2double** Disp_Dir;    /*!< \brief Specified structural displacement direction (unit vector). */
-  su2double* Load_Sine_Amplitude; /*!< \brief Specified amplitude for a sine-wave load. */
-  su2double*
-      Load_Sine_Frequency;   /*!< \brief Specified multiplier for load boundaries defined in Cartesian coordinates. */
-  su2double** Load_Sine_Dir; /*!< \brief Specified flow direction vector (unit vector) for inlet boundaries. */
-  su2double* FlowLoad_Value; /*!< \brief Specified force for flow load boundaries. */
-  su2double* ActDiskInlet_MassFlow;          /*!< \brief Specified inlet mass flow for actuator disk. */
-  su2double* ActDiskInlet_Temperature;       /*!< \brief Specified inlet temperature for actuator disk. */
-  su2double* ActDiskInlet_TotalTemperature;  /*!< \brief Specified inlet total temperature for actuator disk. */
-  su2double* ActDiskInlet_Pressure;          /*!< \brief Specified inlet pressure for actuator disk. */
-  su2double* ActDiskInlet_TotalPressure;     /*!< \brief Specified inlet total pressure for actuator disk. */
-  su2double* ActDiskInlet_RamDrag;           /*!< \brief Specified inlet ram drag for actuator disk. */
-  su2double* ActDiskInlet_Force;             /*!< \brief Specified inlet force for actuator disk. */
-  su2double* ActDiskInlet_Power;             /*!< \brief Specified inlet power for actuator disk. */
-  su2double* ActDiskOutlet_MassFlow;         /*!< \brief Specified outlet mass flow for actuator disk. */
-  su2double* ActDiskOutlet_Temperature;      /*!< \brief Specified outlet temperature for actuator disk. */
-  su2double* ActDiskOutlet_TotalTemperature; /*!< \brief Specified outlet total temperature for actuator disk. */
-  su2double* ActDiskOutlet_Pressure;         /*!< \brief Specified outlet pressure for actuator disk. */
-  su2double* ActDiskOutlet_TotalPressure;    /*!< \brief Specified outlet total pressure for actuator disk. */
-  su2double* ActDiskOutlet_GrossThrust;      /*!< \brief Specified outlet gross thrust for actuator disk. */
-  su2double* ActDiskOutlet_Force;            /*!< \brief Specified outlet force for actuator disk. */
-  su2double* ActDiskOutlet_Power;            /*!< \brief Specified outlet power for actuator disk. */
-  su2double **ActDisk_PressJump, **ActDisk_TempJump, **ActDisk_Omega; /*!< \brief Specified deltas for actuator disk.*/
-  su2double* ActDisk_DeltaPress;       /*!< \brief Specified pressure delta for actuator disk. */
-  su2double* ActDisk_DeltaTemp;        /*!< \brief Specified temperature delta for actuator disk. */
-  su2double* ActDisk_TotalPressRatio;  /*!< \brief Specified tot. pres. ratio for actuator disk. */
-  su2double* ActDisk_TotalTempRatio;   /*!< \brief Specified tot. temp. ratio for actuator disk. */
-  su2double* ActDisk_StaticPressRatio; /*!< \brief Specified press. ratio for actuator disk. */
-  su2double* ActDisk_StaticTempRatio;  /*!< \brief Specified temp. ratio for actuator disk. */
-  su2double* ActDisk_Power;            /*!< \brief Specified power for actuator disk. */
-  su2double* ActDisk_MassFlow;         /*!< \brief Specified mass flow for actuator disk. */
-  su2double* ActDisk_Mach;             /*!< \brief Specified mach for actuator disk. */
-  su2double* ActDisk_Force;            /*!< \brief Specified force for actuator disk. */
-  su2double* Outlet_MassFlow;          /*!< \brief Mass flow for outlet boundaries. */
-  su2double* Outlet_Density;           /*!< \brief Avg. density for outlet boundaries. */
-  su2double* Outlet_Area;              /*!< \brief Area for outlet boundaries. */
-  su2double* Surface_MassFlow;         /*!< \brief Massflow at the boundaries. */
-  su2double* Surface_Mach;             /*!< \brief Mach number at the boundaries. */
-  su2double* Surface_Temperature;      /*!< \brief Temperature at the boundaries. */
-  su2double* Surface_Pressure;         /*!< \brief Pressure at the boundaries. */
-  su2double* Surface_Density;          /*!< \brief Density at the boundaries. */
-  su2double* Surface_Enthalpy;         /*!< \brief Enthalpy at the boundaries. */
-  su2double* Surface_NormalVelocity;   /*!< \brief Normal velocity at the boundaries. */
-  su2double* Surface_Uniformity; /*!< \brief Integral measure of the streamwise uniformity (absolute) at the boundaries
-                                    (non-dim). */
-  su2double* Surface_SecondaryStrength;  /*!< \brief Integral measure of the strength of secondary flows (absolute) at
-                                            the boundaries (non-dim). */
-  su2double* Surface_SecondOverUniform;  /*!< \brief Integral measure of the strength of secondary flows (relative to
-                                            streamwise) at the boundaries (non-dim). */
-  su2double* Surface_MomentumDistortion; /*!< \brief Integral measure of the streamwise uniformity (relative to plug
-                                            flow) at the boundaries (non-dim). */
-  su2double* Surface_TotalTemperature;   /*!< \brief Total temperature at the boundaries. */
-  su2double* Surface_TotalPressure;      /*!< \brief Total pressure at the boundaries. */
-  su2double* Surface_PressureDrop;       /*!< \brief Pressure drop between boundaries. */
-  su2double* Surface_Species_0;          /*!< \brief Average Species_0 at the boundaries. */
-  su2double* Surface_Species_Variance;   /*!< \brief Species Variance at the boundaries. */
-  su2double* Surface_DC60;               /*!< \brief Specified surface DC60 for nacelle boundaries. */
-  su2double* Surface_IDC;                /*!< \brief Specified IDC for nacelle boundaries. */
-  su2double* Surface_IDC_Mach;           /*!< \brief Specified IDC mach for nacelle boundaries. */
-  su2double* Surface_IDR;                /*!< \brief Specified surface IDR for nacelle boundaries. */
-  su2double* ActDisk_NetThrust;          /*!< \brief Specified net thrust for nacelle boundaries. */
-  su2double* ActDisk_BCThrust;           /*!< \brief Specified bc thrust for nacelle boundaries. */
-  su2double* ActDisk_BCThrust_Old;       /*!< \brief Specified old bc thrust for nacelle boundaries. */
-  su2double* ActDisk_GrossThrust;        /*!< \brief Specified gross thrust for nacelle boundaries. */
-  su2double* ActDisk_Area;               /*!< \brief Specified area for nacelle boundaries. */
-  su2double* ActDisk_ReverseMassFlow;    /*!< \brief Specified fan face mach for nacelle boundaries. */
-  su2double** Periodic_RotCenter;        /*!< \brief Rotational center for each periodic boundary. */
-  su2double** Periodic_RotAngles;        /*!< \brief Rotation angles for each periodic boundary. */
-  su2double** Periodic_Translation;      /*!< \brief Translation vector for each periodic boundary. */
-  string* Marker_CfgFile_TagBound;       /*!< \brief Global index for markers using config file. */
-  unsigned short *Marker_All_KindBC,     /*!< \brief Global index for boundaries using grid information. */
-      *Marker_CfgFile_KindBC;            /*!< \brief Global index for boundaries using config file. */
-  short* Marker_All_SendRecv;            /*!< \brief Information about if the boundary is sended (+), received (-). */
-  short* Marker_All_PerBound;            /*!< \brief Global index for periodic bc using the grid information. */
-
-  unsigned long ExtIter;        /*!< \brief Current external iteration number. */
-  unsigned long ExtIter_OffSet; /*!< \brief External iteration number offset. */
-  unsigned long IntIter;        /*!< \brief Current internal iteration number. */
-  unsigned long OuterIter;      /*!< \brief Current Outer iterations for multi-zone problems. */
-  unsigned long InnerIter;      /*!< \brief Current inner iterations for multi-zone problems. */
-  unsigned long TimeIter;       /*!< \brief Current time iterations for multi-zone problems. */
-  long Unst_AdjointIter; /*!< \brief Iteration number to begin the reverse time integration in the direct solver for the
-                            unsteady adjoint. */
-  long Iter_Avg_Objective; /*!< \brief Iteration the number of time steps to be averaged, counting from the back */
-  su2double PhysicalTime;  /*!< \brief Physical time at the current iteration in the solver for unsteady problems. */
-
-  unsigned short nLevels_TimeAccurateLTS; /*!< \brief Number of time levels for time accurate local time stepping. */
-  unsigned short nTimeDOFsADER_DG;        /*!< \brief Number of time DOFs used in the predictor step of ADER-DG. */
-  su2double* TimeDOFsADER_DG;             /*!< \brief The location of the ADER-DG time DOFs on the interval [-1,1]. */
-  unsigned short nTimeIntegrationADER_DG; /*!< \brief Number of time integration points ADER-DG. */
-  su2double*
-      TimeIntegrationADER_DG; /*!< \brief The location of the ADER-DG time integration points on the interval [-1,1]. */
-  su2double* WeightsIntegrationADER_DG; /*!< \brief The weights of the ADER-DG time integration points on the interval
-                                           [-1,1]. */
-  unsigned short nRKStep;               /*!< \brief Number of steps of the explicit Runge-Kutta method. */
-  su2double* RK_Alpha_Step;             /*!< \brief Runge-Kutta beta coefficients. */
-
-  unsigned short nQuasiNewtonSamples; /*!< \brief Number of samples used in quasi-Newton solution methods. */
-  bool UseVectorization;              /*!< \brief Whether to use vectorized numerics schemes. */
-  bool NewtonKrylov;                  /*!< \brief Use a coupled Newton method to solve the flow equations. */
-  array<unsigned short, 3> NK_IntParam{{20, 3, 2}};         /*!< \brief Integer parameters for NK method. */
-  array<su2double, 4> NK_DblParam{{-2.0, 0.1, -3.0, 1e-4}}; /*!< \brief Floating-point parameters for NK method. */
-
-  unsigned short nMGLevels;   /*!< \brief Number of multi-grid levels (coarse levels). */
-  unsigned short nCFL;        /*!< \brief Number of CFL, one for each multi-grid level. */
-  su2double CFLRedCoeff_Turb, /*!< \brief CFL reduction coefficient on the LevelSet problem. */
-      CFLRedCoeff_AdjFlow,    /*!< \brief CFL reduction coefficient for the adjoint problem. */
-      CFLRedCoeff_AdjTurb,    /*!< \brief CFL reduction coefficient for the adjoint turbulent problem. */
-      CFLRedCoeff_Species,    /*!< \brief CFL reduction coefficient on the species problem. */
-      CFLFineGrid,            /*!< \brief CFL of the finest grid. */
-      Max_DeltaTime,          /*!< \brief Max delta time. */
-      Unst_CFL;               /*!< \brief Unsteady CFL number. */
-=======
-  string *Marker_Euler,           /*!< \brief Euler wall markers. */
-  *Marker_FarField,               /*!< \brief Far field markers. */
-  *Marker_Custom,
-  *Marker_SymWall,                /*!< \brief Symmetry wall markers. */
-  *Marker_PerBound,               /*!< \brief Periodic boundary markers. */
-  *Marker_PerDonor,               /*!< \brief Rotationally periodic boundary donor markers. */
-  *Marker_MixingPlaneInterface,   /*!< \brief MixingPlane interface boundary markers. */
-  *Marker_TurboBoundIn,           /*!< \brief Turbomachinery performance boundary markers. */
-  *Marker_TurboBoundOut,          /*!< \brief Turbomachinery performance boundary donor markers. */
-  *Marker_NearFieldBound,         /*!< \brief Near Field boundaries markers. */
-  *Marker_Deform_Mesh,            /*!< \brief Deformable markers at the boundary. */
-  *Marker_Deform_Mesh_Sym_Plane,  /*!< \brief Marker with symmetric deformation. */
-  *Marker_Fluid_Load,             /*!< \brief Markers in which the flow load is computed/employed. */
-  *Marker_Fluid_InterfaceBound,   /*!< \brief Fluid interface markers. */
-  *Marker_CHTInterface,           /*!< \brief Conjugate heat transfer interface markers. */
-  *Marker_ActDiskInlet,           /*!< \brief Actuator disk inlet markers. */
-  *Marker_ActDiskOutlet,          /*!< \brief Actuator disk outlet markers. */
-  *Marker_Inlet,                  /*!< \brief Inlet flow markers. */
-  *Marker_Inlet_Species,          /*!< \brief Inlet species markers. */
-  *Marker_Inlet_Turb,             /*!< \brief Inlet turbulent markers. */
-  *Marker_Riemann,                /*!< \brief Riemann markers. */
-  *Marker_Giles,                  /*!< \brief Giles markers. */
-  *Marker_Shroud,                 /*!< \brief Shroud markers. */
-  *Marker_Supersonic_Inlet,       /*!< \brief Supersonic inlet flow markers. */
-  *Marker_Supersonic_Outlet,      /*!< \brief Supersonic outlet flow markers. */
-  *Marker_Outlet,                 /*!< \brief Outlet flow markers. */
-  *Marker_Smoluchowski_Maxwell,   /*!< \brief Smoluchowski/Maxwell wall markers. */
-  *Marker_Isothermal,             /*!< \brief Isothermal wall markers. */
-  *Marker_HeatFlux,               /*!< \brief Constant heat flux wall markers. */
-  *Marker_HeatTransfer,           /*!< \brief Heat-transfer/convection markers. */
-  *Marker_RoughWall,              /*!< \brief Constant heat flux wall markers. */
-  *Marker_EngineInflow,           /*!< \brief Engine Inflow flow markers. */
-  *Marker_EngineExhaust,          /*!< \brief Engine Exhaust flow markers. */
-  *Marker_Clamped,                /*!< \brief Clamped markers. */
-  *Marker_Displacement,           /*!< \brief Displacement markers. */
-  *Marker_Load,                   /*!< \brief Load markers. */
-  *Marker_Damper,                 /*!< \brief Damper markers. */
-  *Marker_Load_Dir,               /*!< \brief Load markers defined in cartesian coordinates. */
-  *Marker_Disp_Dir,               /*!< \brief Load markers defined in cartesian coordinates. */
-  *Marker_Load_Sine,              /*!< \brief Sine-wave loaded markers defined in cartesian coordinates. */
-  *Marker_FlowLoad,               /*!< \brief Flow Load markers. */
-  *Marker_Internal,               /*!< \brief Internal flow markers. */
-  *Marker_All_TagBound;           /*!< \brief Global index for markers using grid information. */
 
   su2double *Exhaust_Temperature_Target;     /*!< \brief Specified total temperatures for nacelle boundaries. */
   su2double *Exhaust_Pressure_Target;        /*!< \brief Specified total pressures for nacelle boundaries. */
@@ -722,42 +396,43 @@
   short *Marker_All_SendRecv;                /*!< \brief Information about if the boundary is sended (+), received (-). */
   short *Marker_All_PerBound;                /*!< \brief Global index for periodic bc using the grid information. */
 
-  unsigned long ExtIter;            /*!< \brief Current external iteration number. */
-  unsigned long ExtIter_OffSet;     /*!< \brief External iteration number offset. */
-  unsigned long IntIter;            /*!< \brief Current internal iteration number. */
-  unsigned long OuterIter;          /*!< \brief Current Outer iterations for multizone problems. */
-  unsigned long InnerIter;          /*!< \brief Current inner iterations for multizone problems. */
-  unsigned long TimeIter;           /*!< \brief Current time iterations for multizone problems. */
-  long Unst_AdjointIter;            /*!< \brief Iteration number to begin the reverse time integration in the direct solver for the unsteady adjoint. */
-  long Iter_Avg_Objective;          /*!< \brief Iteration the number of time steps to be averaged, counting from the back */
-  su2double PhysicalTime;           /*!< \brief Physical time at the current iteration in the solver for unsteady problems. */
-
-  unsigned short nLevels_TimeAccurateLTS;   /*!< \brief Number of time levels for time accurate local time stepping. */
-  unsigned short nTimeDOFsADER_DG;          /*!< \brief Number of time DOFs used in the predictor step of ADER-DG. */
-  su2double *TimeDOFsADER_DG;               /*!< \brief The location of the ADER-DG time DOFs on the interval [-1,1]. */
-  unsigned short nTimeIntegrationADER_DG;   /*!< \brief Number of time integration points ADER-DG. */
-  su2double *TimeIntegrationADER_DG;        /*!< \brief The location of the ADER-DG time integration points on the interval [-1,1]. */
-  su2double *WeightsIntegrationADER_DG;     /*!< \brief The weights of the ADER-DG time integration points on the interval [-1,1]. */
-  unsigned short nRKStep;                   /*!< \brief Number of steps of the explicit Runge-Kutta method. */
-  su2double *RK_Alpha_Step;                 /*!< \brief Runge-Kutta beta coefficients. */
-
-  unsigned short nQuasiNewtonSamples;  /*!< \brief Number of samples used in quasi-Newton solution methods. */
-  bool UseVectorization;       /*!< \brief Whether to use vectorized numerics schemes. */
-  bool NewtonKrylov;           /*!< \brief Use a coupled Newton method to solve the flow equations. */
-  array<unsigned short,3> NK_IntParam{{20, 3, 2}}; /*!< \brief Integer parameters for NK method. */
-  array<su2double,4> NK_DblParam{{-2.0, 0.1, -3.0, 1e-4}}; /*!< \brief Floating-point parameters for NK method. */
-
-  unsigned short nMGLevels;    /*!< \brief Number of multigrid levels (coarse levels). */
-  unsigned short nCFL;         /*!< \brief Number of CFL, one for each multigrid level. */
-  su2double
-  CFLRedCoeff_Turb,            /*!< \brief CFL reduction coefficient on the LevelSet problem. */
-  CFLRedCoeff_AdjFlow,         /*!< \brief CFL reduction coefficient for the adjoint problem. */
-  CFLRedCoeff_AdjTurb,         /*!< \brief CFL reduction coefficient for the adjoint turbulent problem. */
-  CFLRedCoeff_Species,         /*!< \brief CFL reduction coefficient on the species problem. */
-  CFLFineGrid,                 /*!< \brief CFL of the finest grid. */
-  Max_DeltaTime,               /*!< \brief Max delta time. */
-  Unst_CFL;                    /*!< \brief Unsteady CFL number. */
->>>>>>> 7f36c835
+  unsigned long ExtIter;        /*!< \brief Current external iteration number. */
+  unsigned long ExtIter_OffSet; /*!< \brief External iteration number offset. */
+  unsigned long IntIter;        /*!< \brief Current internal iteration number. */
+  unsigned long OuterIter;      /*!< \brief Current Outer iterations for multi-zone problems. */
+  unsigned long InnerIter;      /*!< \brief Current inner iterations for multi-zone problems. */
+  unsigned long TimeIter;       /*!< \brief Current time iterations for multi-zone problems. */
+  long Unst_AdjointIter; /*!< \brief Iteration number to begin the reverse time integration in the direct solver for the
+                            unsteady adjoint. */
+  long Iter_Avg_Objective; /*!< \brief Iteration the number of time steps to be averaged, counting from the back */
+  su2double PhysicalTime;  /*!< \brief Physical time at the current iteration in the solver for unsteady problems. */
+
+  unsigned short nLevels_TimeAccurateLTS; /*!< \brief Number of time levels for time accurate local time stepping. */
+  unsigned short nTimeDOFsADER_DG;        /*!< \brief Number of time DOFs used in the predictor step of ADER-DG. */
+  su2double* TimeDOFsADER_DG;             /*!< \brief The location of the ADER-DG time DOFs on the interval [-1,1]. */
+  unsigned short nTimeIntegrationADER_DG; /*!< \brief Number of time integration points ADER-DG. */
+  su2double*
+      TimeIntegrationADER_DG; /*!< \brief The location of the ADER-DG time integration points on the interval [-1,1]. */
+  su2double* WeightsIntegrationADER_DG; /*!< \brief The weights of the ADER-DG time integration points on the interval
+                                           [-1,1]. */
+  unsigned short nRKStep;               /*!< \brief Number of steps of the explicit Runge-Kutta method. */
+  su2double* RK_Alpha_Step;             /*!< \brief Runge-Kutta beta coefficients. */
+
+  unsigned short nQuasiNewtonSamples; /*!< \brief Number of samples used in quasi-Newton solution methods. */
+  bool UseVectorization;              /*!< \brief Whether to use vectorized numerics schemes. */
+  bool NewtonKrylov;                  /*!< \brief Use a coupled Newton method to solve the flow equations. */
+  array<unsigned short, 3> NK_IntParam{{20, 3, 2}};         /*!< \brief Integer parameters for NK method. */
+  array<su2double, 4> NK_DblParam{{-2.0, 0.1, -3.0, 1e-4}}; /*!< \brief Floating-point parameters for NK method. */
+
+  unsigned short nMGLevels;   /*!< \brief Number of multi-grid levels (coarse levels). */
+  unsigned short nCFL;        /*!< \brief Number of CFL, one for each multi-grid level. */
+  su2double CFLRedCoeff_Turb, /*!< \brief CFL reduction coefficient on the LevelSet problem. */
+      CFLRedCoeff_AdjFlow,    /*!< \brief CFL reduction coefficient for the adjoint problem. */
+      CFLRedCoeff_AdjTurb,    /*!< \brief CFL reduction coefficient for the adjoint turbulent problem. */
+      CFLRedCoeff_Species,    /*!< \brief CFL reduction coefficient on the species problem. */
+      CFLFineGrid,            /*!< \brief CFL of the finest grid. */
+      Max_DeltaTime,          /*!< \brief Max delta time. */
+      Unst_CFL;               /*!< \brief Unsteady CFL number. */
 
   /* Gradient smoothing options */
   su2double SmoothingEps1;          /*!< \brief Parameter for the identity part in gradient smoothing. */
@@ -812,69 +487,6 @@
   MIXINGVISCOSITYMODEL Kind_MixingViscosityModel;     /*!< \brief Kind of the mixing Viscosity Model*/
   CONDUCTIVITYMODEL Kind_ConductivityModel;           /*!< \brief Kind of the Thermal Conductivity Model */
   CONDUCTIVITYMODEL_TURB Kind_ConductivityModel_Turb; /*!< \brief Kind of the Turbulent Thermal Conductivity Model */
-<<<<<<< HEAD
-  DIFFUSIVITYMODEL Kind_Diffusivity_Model;            /*!< \brief Kind of the mass diffusivity Model */
-  FREESTREAM_OPTION Kind_FreeStreamOption; /*!< \brief Kind of free stream option to choose if initializing with density
-                                              or temperature  */
-  MAIN_SOLVER Kind_Solver;                 /*!< \brief Kind of solver: Euler, NS, Continuous adjoint, etc.  */
-  LIMITER Kind_SlopeLimit,                 /*!< \brief Global slope limiter. */
-      Kind_SlopeLimit_Flow,                /*!< \brief Slope limiter for flow equations.*/
-      Kind_SlopeLimit_Turb,                /*!< \brief Slope limiter for the turbulence equation.*/
-      Kind_SlopeLimit_AdjTurb,             /*!< \brief Slope limiter for the adjoint turbulent equation.*/
-      Kind_SlopeLimit_AdjFlow,             /*!< \brief Slope limiter for the adjoint equation.*/
-      Kind_SlopeLimit_Species;             /*!< \brief Slope limiter for the species equation.*/
-  unsigned short Kind_FluidModel,          /*!< \brief Kind of the Fluid Model: Ideal, van der Waals, etc. */
-      Kind_InitOption,            /*!< \brief Kind of Init option to choose if initializing with Reynolds number or with
-                                     thermodynamic conditions   */
-      Kind_GridMovement,          /*!< \brief Kind of the static mesh movement. */
-      *Kind_SurfaceMovement,      /*!< \brief Kind of the static mesh movement. */
-      nKind_SurfaceMovement,      /*!< \brief Kind of the dynamic mesh movement. */
-      Kind_Gradient_Method,       /*!< \brief Numerical method for computation of spatial gradients. */
-      Kind_Gradient_Method_Recon, /*!< \brief Numerical method for computation of spatial gradients used for upwind
-                                     reconstruction. */
-      Kind_Deform_Linear_Solver,  /*!< Numerical method to deform the grid */
-      Kind_Deform_Linear_Solver_Prec,       /*!< \brief Preconditioner of the linear solver. */
-      Kind_Linear_Solver,                   /*!< \brief Numerical solver for the implicit scheme. */
-      Kind_Linear_Solver_Prec,              /*!< \brief Preconditioner of the linear solver. */
-      Kind_AdjTurb_Linear_Solver,           /*!< \brief Numerical solver for the turbulent adjoint implicit scheme. */
-      Kind_AdjTurb_Linear_Prec,             /*!< \brief Preconditioner of the turbulent adjoint linear solver. */
-      Kind_DiscAdj_Linear_Solver,           /*!< \brief Linear solver for the discrete adjoint system. */
-      Kind_DiscAdj_Linear_Prec,             /*!< \brief Preconditioner of the discrete adjoint linear solver. */
-      Kind_TimeNumScheme,                   /*!< \brief Global explicit or implicit time integration. */
-      Kind_TimeIntScheme_Flow,              /*!< \brief Time integration for the flow equations. */
-      Kind_TimeIntScheme_FEM_Flow,          /*!< \brief Time integration for the flow equations. */
-      Kind_ADER_Predictor,                  /*!< \brief Predictor step of the ADER-DG time integration scheme. */
-      Kind_TimeIntScheme_AdjFlow,           /*!< \brief Time integration for the adjoint flow equations. */
-      Kind_TimeIntScheme_Turb,              /*!< \brief Time integration for the turbulence model. */
-      Kind_TimeIntScheme_AdjTurb,           /*!< \brief Time integration for the adjoint turbulence model. */
-      Kind_TimeIntScheme_Species,           /*!< \brief Time integration for the species model. */
-      Kind_TimeIntScheme_Heat,              /*!< \brief Time integration for the wave equations. */
-      Kind_TimeStep_Heat;                   /*!< \brief Time stepping method for the (fvm) heat equation. */
-  STRUCT_TIME_INT Kind_TimeIntScheme_FEA;   /*!< \brief Time integration for the FEA equations. */
-  STRUCT_SPACE_ITE Kind_SpaceIteScheme_FEA; /*!< \brief Iterative scheme for nonlinear structural analysis. */
-  unsigned short Kind_TimeIntScheme_Radiation, /*!< \brief Time integration for the Radiation equations. */
-      Kind_ConvNumScheme,                      /*!< \brief Global definition of the convective term. */
-      Kind_ConvNumScheme_Flow,                 /*!< \brief Centered or upwind scheme for the flow equations. */
-      Kind_ConvNumScheme_FEM_Flow,             /*!< \brief Finite element scheme for the flow equations. */
-      Kind_ConvNumScheme_Heat,                 /*!< \brief Centered or upwind scheme for the flow equations. */
-      Kind_ConvNumScheme_AdjFlow,              /*!< \brief Centered or upwind scheme for the adjoint flow equations. */
-      Kind_ConvNumScheme_Turb,                 /*!< \brief Centered or upwind scheme for the turbulence model. */
-      Kind_ConvNumScheme_AdjTurb,  /*!< \brief Centered or upwind scheme for the adjoint turbulence model. */
-      Kind_ConvNumScheme_Species,  /*!< \brief Centered or upwind scheme for the species model. */
-      Kind_ConvNumScheme_Template, /*!< \brief Centered or upwind scheme for the level set equation. */
-      Kind_FEM,                    /*!< \brief Finite element scheme for the flow equations. */
-      Kind_FEM_Flow,               /*!< \brief Finite element scheme for the flow equations. */
-      Kind_Matrix_Coloring;        /*!< \brief Type of matrix coloring for sparse Jacobian computation. */
-
-  CENTERED
-  Kind_Centered,              /*!< \brief Centered scheme. */
-      Kind_Centered_Flow,     /*!< \brief Centered scheme for the flow equations. */
-      Kind_Centered_AdjFlow,  /*!< \brief Centered scheme for the adjoint flow equations. */
-      Kind_Centered_Turb,     /*!< \brief Centered scheme for the turbulence model. */
-      Kind_Centered_AdjTurb,  /*!< \brief Centered scheme for the adjoint turbulence model. */
-      Kind_Centered_Species,  /*!< \brief Centered scheme for the species model. */
-      Kind_Centered_Template; /*!< \brief Centered scheme for the template model. */
-=======
   DIFFUSIVITYMODEL Kind_Diffusivity_Model; /*!< \brief Kind of the mass diffusivity Model */
   FREESTREAM_OPTION Kind_FreeStreamOption; /*!< \brief Kind of free stream option to choose if initializing with density or temperature  */
   MAIN_SOLVER Kind_Solver;         /*!< \brief Kind of solver: Euler, NS, Continuous adjoint, etc.  */
@@ -937,8 +549,6 @@
   Kind_Centered_Heat,           /*!< \brief Centered scheme for the heat transfer model. */
   Kind_Centered_Template;       /*!< \brief Centered scheme for the template model. */
 
->>>>>>> 7f36c835
-
   FEM_SHOCK_CAPTURING_DG Kind_FEM_Shock_Capturing_DG; /*!< \brief Shock capturing method for the FEM DG solver. */
   BGS_RELAXATION
   Kind_BGS_RelaxMethod; /*!< \brief Kind of relaxation method for Block Gauss Seidel method in FSI problems. */
@@ -948,14 +558,14 @@
   bool Energy_Equation;      /*!< \brief Solve the energy equation for incompressible flows. */
 
   UPWIND
-<<<<<<< HEAD
-  Kind_Upwind,              /*!< \brief Upwind scheme. */
-      Kind_Upwind_Flow,     /*!< \brief Upwind scheme for the flow equations. */
-      Kind_Upwind_AdjFlow,  /*!< \brief Upwind scheme for the adjoint flow equations. */
-      Kind_Upwind_Turb,     /*!< \brief Upwind scheme for the turbulence model. */
-      Kind_Upwind_AdjTurb,  /*!< \brief Upwind scheme for the adjoint turbulence model. */
-      Kind_Upwind_Species,  /*!< \brief Upwind scheme for the species model. */
-      Kind_Upwind_Template; /*!< \brief Upwind scheme for the template model. */
+  Kind_Upwind,                  /*!< \brief Upwind scheme. */
+  Kind_Upwind_Flow,             /*!< \brief Upwind scheme for the flow equations. */
+  Kind_Upwind_AdjFlow,          /*!< \brief Upwind scheme for the adjoint flow equations. */
+  Kind_Upwind_Turb,             /*!< \brief Upwind scheme for the turbulence model. */
+  Kind_Upwind_AdjTurb,          /*!< \brief Upwind scheme for the adjoint turbulence model. */
+  Kind_Upwind_Species,          /*!< \brief Upwind scheme for the species model. */
+  Kind_Upwind_Heat,             /*!< \brief Upwind scheme for the heat transfer model. */
+  Kind_Upwind_Template;         /*!< \brief Upwind scheme for the template model. */
 
   bool MUSCL,                  /*!< \brief MUSCL scheme .*/
       MUSCL_Flow,              /*!< \brief MUSCL scheme for the flow equations.*/
@@ -979,88 +589,6 @@
   STRUCT_DEFORMATION Kind_Struct_Solver;  /*!< \brief Determines the geometric condition (small or large deformations)
                                              for structural analysis. */
   unsigned short Kind_DV_FEA;             /*!< \brief Kind of Design Variable for FEA problems.*/
-
-  unsigned short nTurbVar;           /*!< \brief Number of Turbulence variables, i.e. 1 for SA-types, 2 for SST. */
-  TURB_MODEL Kind_Turb_Model;        /*!< \brief Turbulent model definition. */
-  SPECIES_MODEL Kind_Species_Model;  /*!< \brief Species model definition. */
-  TURB_SGS_MODEL Kind_SGS_Model;     /*!< \brief LES SGS model definition. */
-  TURB_TRANS_MODEL Kind_Trans_Model; /*!< \brief Transition model definition. */
-  unsigned short Kind_ActDisk, Kind_Engine_Inflow, *Kind_Data_Riemann,
-      *Kind_Data_Giles; /*!< \brief Kind of inlet boundary treatment. */
-  INLET_TYPE Kind_Inlet;
-  INLET_TYPE* Kind_Inc_Inlet;
-  INC_OUTLET_TYPE* Kind_Inc_Outlet;
-  WALL_TYPE* Kind_Wall;        /*!< \brief Type of wall treatment. */
-  unsigned short nWall_Types;  /*!< \brief Number of wall treatment types listed. */
-  unsigned short nInc_Inlet;   /*!< \brief Number of inlet boundary treatment types listed. */
-  unsigned short nInc_Outlet;  /*!< \brief Number of inlet boundary treatment types listed. */
-  su2double Inc_Inlet_Damping; /*!< \brief Damping factor applied to the iterative updates to the velocity at a pressure
-                                  inlet in incompressible flow. */
-  su2double Inc_Outlet_Damping;  /*!< \brief Damping factor applied to the iterative updates to the pressure at a mass
-                                    flow outlet in incompressible flow. */
-  bool Inc_Inlet_UseNormal;      /*!< \brief Flag for whether to use the local normal as the flow direction for an
-                                    incompressible pressure inlet. */
-  su2double Linear_Solver_Error; /*!< \brief Min error of the linear solver for the implicit formulation. */
-  su2double Deform_Linear_Solver_Error; /*!< \brief Min error of the linear solver for the implicit formulation. */
-  su2double Linear_Solver_Smoother_Relaxation; /*!< \brief Relaxation factor for iterative linear smoothers. */
-  unsigned long Linear_Solver_Iter; /*!< \brief Max iterations of the linear solver for the implicit formulation. */
-  unsigned long
-      Deform_Linear_Solver_Iter; /*!< \brief Max iterations of the linear solver for the implicit formulation. */
-  unsigned long Linear_Solver_Restart_Frequency; /*!< \brief Restart frequency of the linear solver for the implicit
-                                                    formulation. */
-  unsigned long
-      Linear_Solver_Prec_Threads;      /*!< \brief Number of threads per rank for ILU and LU_SGS preconditioners. */
-  unsigned short Linear_Solver_ILU_n;  /*!< \brief ILU fill=in level. */
-  su2double SemiSpan;                  /*!< \brief Wing Semi span. */
-  su2double Roe_Kappa;                 /*!< \brief Relaxation of the Roe scheme. */
-  su2double Relaxation_Factor_Adjoint; /*!< \brief Relaxation coefficient for variable updates of adjoint solvers. */
-  su2double Relaxation_Factor_CHT;     /*!< \brief Relaxation coefficient for the update of conjugate heat variables. */
-  su2double AdjTurb_Linear_Error;      /*!< \brief Min error of the turbulent adjoint linear solver for the implicit
-                                          formulation. */
-  su2double EntropyFix_Coeff;          /*!< \brief Entropy fix coefficient. */
-  unsigned short
-      AdjTurb_Linear_Iter; /*!< \brief Min error of the turbulent adjoint linear solver for the implicit formulation. */
-  unsigned short nLocationStations, /*!< \brief Number of section cuts to make when outputting mesh and cp . */
-      nWingStations;                /*!< \brief Number of section cuts to make when calculating internal volume. */
-  su2double Kappa_1st_AdjFlow,      /*!< \brief Lax 1st order dissipation coefficient for adjoint flow equations (coarse
-                                       multi-grid levels). */
-      Kappa_2nd_AdjFlow,            /*!< \brief JST 2nd order dissipation coefficient for adjoint flow equations. */
-      Kappa_4th_AdjFlow,            /*!< \brief JST 4th order dissipation coefficient for adjoint flow equations. */
-      Kappa_1st_Flow, /*!< \brief Lax 1st order dissipation coefficient for flow equations (coarse multi-grid levels). */
-      Kappa_2nd_Flow, /*!< \brief JST 2nd order dissipation coefficient for flow equations. */
-      Kappa_4th_Flow, /*!< \brief JST 4th order dissipation coefficient for flow equations. */
-      Kappa_2nd_Heat, /*!< \brief 2nd order dissipation coefficient for heat equation. */
-      Kappa_4th_Heat, /*!< \brief 4th order dissipation coefficient for heat equation. */
-      Cent_Jac_Fix_Factor,          /*!< \brief Multiply the dissipation contribution to the Jacobian of central schemes
-=======
-  Kind_Upwind,                  /*!< \brief Upwind scheme. */
-  Kind_Upwind_Flow,             /*!< \brief Upwind scheme for the flow equations. */
-  Kind_Upwind_AdjFlow,          /*!< \brief Upwind scheme for the adjoint flow equations. */
-  Kind_Upwind_Turb,             /*!< \brief Upwind scheme for the turbulence model. */
-  Kind_Upwind_AdjTurb,          /*!< \brief Upwind scheme for the adjoint turbulence model. */
-  Kind_Upwind_Species,          /*!< \brief Upwind scheme for the species model. */
-  Kind_Upwind_Heat,             /*!< \brief Upwind scheme for the heat transfer model. */
-  Kind_Upwind_Template;         /*!< \brief Upwind scheme for the template model. */
-
-  bool MUSCL,              /*!< \brief MUSCL scheme .*/
-  MUSCL_Flow,              /*!< \brief MUSCL scheme for the flow equations.*/
-  MUSCL_Turb,              /*!< \brief MUSCL scheme for the turbulence equations.*/
-  MUSCL_Heat,              /*!< \brief MUSCL scheme for the (fvm) heat equation.*/
-  MUSCL_AdjFlow,           /*!< \brief MUSCL scheme for the adj flow equations.*/
-  MUSCL_AdjTurb;           /*!< \brief MUSCL scheme for the adj turbulence equations.*/
-  bool MUSCL_Species;      /*!< \brief MUSCL scheme for the species equations.*/
-  bool Use_Accurate_Jacobians;  /*!< \brief Use numerically computed Jacobians for AUSM+up(2) and SLAU(2). */
-  bool EulerPersson;       /*!< \brief Boolean to determine whether this is an Euler simulation with Persson shock capturing. */
-  bool FSI_Problem = false,/*!< \brief Boolean to determine whether the simulation is FSI or not. */
-  Multizone_Problem;       /*!< \brief Boolean to determine whether we are solving a multizone problem. */
-  unsigned short nID_DV;   /*!< \brief ID for the region of FEM when computed using direct differentiation. */
-
-  bool AD_Mode;             /*!< \brief Algorithmic Differentiation support. */
-  bool AD_Preaccumulation;  /*!< \brief Enable or disable preaccumulation in the AD mode. */
-  STRUCT_COMPRESS Kind_Material_Compress;  /*!< \brief Determines if the material is compressible or incompressible (structural analysis). */
-  STRUCT_MODEL Kind_Material;              /*!< \brief Determines the material model to be used (structural analysis). */
-  STRUCT_DEFORMATION Kind_Struct_Solver;   /*!< \brief Determines the geometric condition (small or large deformations) for structural analysis. */
-  unsigned short Kind_DV_FEA;              /*!< \brief Kind of Design Variable for FEA problems.*/
 
   unsigned short nTurbVar;          /*!< \brief Number of Turbulence variables, i.e. 1 for SA-types, 2 for SST. */
   TURB_MODEL Kind_Turb_Model;       /*!< \brief Turbulent model definition. */
@@ -1105,10 +633,8 @@
   Kappa_2nd_Flow,           /*!< \brief JST 2nd order dissipation coefficient for flow equations. */
   Kappa_4th_Flow,           /*!< \brief JST 4th order dissipation coefficient for flow equations. */
   Cent_Jac_Fix_Factor,              /*!< \brief Multiply the dissipation contribution to the Jacobian of central schemes
->>>>>>> 7f36c835
                                                 by this factor to make the global matrix more diagonal dominant. */
-      Cent_Inc_Jac_Fix_Factor;      /*!< \brief Multiply the dissipation contribution to the Jacobian of incompressible
-                                       central schemes */
+  Cent_Inc_Jac_Fix_Factor;          /*!< \brief Multiply the dissipation contribution to the Jacobian of incompressible central schemes */
   su2double Geo_Waterline_Location; /*!< \brief Location of the waterline. */
 
   su2double Min_Beta_RoeTurkel,         /*!< \brief Minimum value of Beta for the Roe-Turkel low Mach preconditioner. */
@@ -1193,57 +719,6 @@
       *Marker_SobolevBC;             /*!< \brief Markers in the gradient solver */
 
   unsigned short nConfig_Files;       /*!< \brief Number of config files for multiphysics problems. */
-<<<<<<< HEAD
-  string* Config_Filenames;           /*!< \brief List of names for configuration files. */
-  SST_OPTIONS* SST_Options;           /*!< \brief List of modifications/corrections/versions of SST turbulence model.*/
-  SA_OPTIONS* SA_Options;             /*!< \brief List of modifications/corrections/versions of SA turbulence model.*/
-  unsigned short nSST_Options;        /*!< \brief Number of SST options specified. */
-  unsigned short nSA_Options;         /*!< \brief Number of SA options specified. */
-  WALL_FUNCTIONS* Kind_WallFunctions; /*!< \brief The kind of wall function to use for the corresponding markers. */
-  unsigned short** IntInfo_WallFunctions; /*!< \brief Additional integer information for the wall function markers. */
-  su2double** DoubleInfo_WallFunctions;   /*!< \brief Additional double information for the wall function markers. */
-  unsigned short *Marker_All_Monitoring,  /*!< \brief Global index for monitoring using the grid information. */
-      *Marker_All_GeoEval,                /*!< \brief Global index for geometrical evaluation. */
-      *Marker_All_Plotting,               /*!< \brief Global index for plotting using the grid information. */
-      *Marker_All_Analyze,                /*!< \brief Global index for plotting using the grid information. */
-      *Marker_All_ZoneInterface,      /*!< \brief Global index for FSI interface markers using the grid information. */
-      *Marker_All_Turbomachinery,     /*!< \brief Global index for Turbomachinery markers using the grid information. */
-      *Marker_All_TurbomachineryFlag, /*!< \brief Global index for Turbomachinery markers flag using the grid
-                                         information. */
-      *Marker_All_MixingPlaneInterface, /*!< \brief Global index for MixingPlane interface markers using the grid
-                                           information. */
-      *Marker_All_DV,          /*!< \brief Global index for design variable markers using the grid information. */
-      *Marker_All_Moving,      /*!< \brief Global index for moving surfaces using the grid information. */
-      *Marker_All_Deform_Mesh, /*!< \brief Global index for deformable markers at the boundary. */
-      *Marker_All_Deform_Mesh_Sym_Plane, /*!< \brief Global index for markers with symmetric deformations. */
-      *Marker_All_Fluid_Load, /*!< \brief Global index for markers in which the flow load is computed/employed. */
-      *Marker_All_PyCustom,   /*!< \brief Global index for Python customizable surfaces using the grid information. */
-      *Marker_All_Designing,  /*!< \brief Global index for moving using the grid information. */
-      *Marker_All_SobolevBC,  /*!< \brief Global index for boundary condition applied to gradient smoothing. */
-      *Marker_CfgFile_Monitoring,         /*!< \brief Global index for monitoring using the config information. */
-      *Marker_CfgFile_Designing,          /*!< \brief Global index for monitoring using the config information. */
-      *Marker_CfgFile_GeoEval,            /*!< \brief Global index for monitoring using the config information. */
-      *Marker_CfgFile_Plotting,           /*!< \brief Global index for plotting using the config information. */
-      *Marker_CfgFile_Analyze,            /*!< \brief Global index for plotting using the config information. */
-      *Marker_CfgFile_ZoneInterface,      /*!< \brief Global index for FSI interface using the config information. */
-      *Marker_CfgFile_Turbomachinery,     /*!< \brief Global index for Turbomachinery  using the config information. */
-      *Marker_CfgFile_TurbomachineryFlag, /*!< \brief Global index for Turbomachinery flag using the config information.
-                                           */
-      *Marker_CfgFile_MixingPlaneInterface, /*!< \brief Global index for MixingPlane interface using the config
-                                               information. */
-      *Marker_CfgFile_Moving,      /*!< \brief Global index for moving surfaces using the config information. */
-      *Marker_CfgFile_Deform_Mesh, /*!< \brief Global index for deformable markers at the boundary. */
-      *Marker_CfgFile_Deform_Mesh_Sym_Plane, /*!< \brief Global index for markers with symmetric deformations. */
-      *Marker_CfgFile_Fluid_Load, /*!< \brief Global index for markers in which the flow load is computed/employed. */
-      *Marker_CfgFile_PyCustom,  /*!< \brief Global index for Python customizable surfaces using the config information.
-                                  */
-      *Marker_CfgFile_DV,        /*!< \brief Global index for design variable markers using the config information. */
-      *Marker_CfgFile_PerBound,  /*!< \brief Global index for periodic boundaries using the config information. */
-      *Marker_CfgFile_SobolevBC; /*!< \brief Global index for boundary condition applied to gradient smoothing using the
-                                    config information. */
-  string* PlaneTag;              /*!< \brief Global index for the plane adaptation (upper, lower). */
-  su2double* nBlades;            /*!< \brief number of blades for turbomachinery computation. */
-=======
   string *Config_Filenames;           /*!< \brief List of names for configuration files. */
   SST_OPTIONS *SST_Options;           /*!< \brief List of modifications/corrections/versions of SST turbulence model.*/
   SA_OPTIONS *SA_Options;             /*!< \brief List of modifications/corrections/versions of SA turbulence model.*/
@@ -1289,7 +764,6 @@
   *Marker_CfgFile_SobolevBC;          /*!< \brief Global index for boundary condition applied to gradient smoothing using the config information. */
   string *PlaneTag;                   /*!< \brief Global index for the plane adaptation (upper, lower). */
   su2double *nBlades;                 /*!< \brief number of blades for turbomachinery computation. */
->>>>>>> 7f36c835
   unsigned short Geo_Description;     /*!< \brief Description of the geometry. */
   unsigned short Mesh_FileFormat;     /*!< \brief Mesh input format. */
   TAB_OUTPUT Tab_FileFormat;          /*!< \brief Format of the output files. */
@@ -1578,7 +1052,6 @@
   unsigned short nSpanMaxAllZones;  /*!< \brief number of maximum span-wise sections for all zones */
   unsigned short* nSpan_iZones;     /*!< \brief number of span-wise sections for each zones */
   bool turbMixingPlane;             /*!< \brief option for turbulent mixingplane */
-<<<<<<< HEAD
   bool SpatialFourier;        /*!< \brief option for computing the fourier transforms for subsonic non-reflecting BC. */
   bool RampRotatingFrame;     /*!< \brief option for ramping up or down the Rotating Frame values */
   bool RampOutletPressure;    /*!< \brief option for ramping up or down the outlet pressure */
@@ -1636,100 +1109,6 @@
   bool Radiation;                    /*!< \brief Determines if a radiation model is incorporated. */
   su2double CFL_Rad;                 /*!< \brief CFL Number for the radiation solver. */
 
-  array<su2double, 5> default_cfl_adapt; /*!< \brief Default CFL adapt param array for the COption class. */
-  su2double vel_init[3],                 /*!< \brief initial velocity array for the COption class. */
-      vel_inf[3],                        /*!< \brief freestream velocity array for the COption class. */
-      eng_cyl[7],                        /*!< \brief engine box array for the COption class. */
-      eng_val[5],                        /*!< \brief engine box array values for the COption class. */
-      jst_coeff[2],                      /*!< \brief artificial dissipation (flow) array for the COption class. */
-      ffd_coeff[3],                      /*!< \brief artificial dissipation (flow) array for the COption class. */
-      mixedout_coeff[3],                 /*!< \brief default mixedout algorithm coefficients for the COption class. */
-      rampRotFrame_coeff[3],             /*!< \brief ramp rotating frame coefficients for the COption class. */
-      rampOutPres_coeff[3],              /*!< \brief ramp outlet pressure coefficients for the COption class. */
-      jst_adj_coeff[2],                  /*!< \brief artificial dissipation (adjoint) array for the COption class. */
-      ad_coeff_heat[2],                  /*!< \brief artificial dissipation (heat) array for the COption class. */
-      mesh_box_length[3],                /*!< \brief mesh box length for the COption class. */
-      mesh_box_offset[3],                /*!< \brief mesh box offset for the COption class. */
-      geo_loc[2],                        /*!< \brief SU2_GEO section locations array for the COption class. */
-      distortion[2],                     /*!< \brief SU2_GEO section locations array for the COption class. */
-      ea_lim[3],                         /*!< \brief equivalent area limit array for the COption class. */
-      grid_fix[6],                       /*!< \brief fixed grid (non-deforming region) array for the COption class. */
-      htp_axis[2],                       /*!< \brief HTP axis for the COption class. */
-      ffd_axis[3],                       /*!< \brief FFD axis for the COption class. */
-      inc_crit[3],                       /*!< \brief incremental criteria array for the COption class. */
-      extrarelfac[2],                    /*!< \brief extra relaxation factor for Giles BC in the COption class. */
-      sineload_coeff[3],                 /*!< \brief values for a sine load. */
-      body_force[3],                     /*!< \brief body force vector for the COption class. */
-      nacelle_location[5],               /*!< \brief Location of the nacelle. */
-      hs_axes[3],   /*!< \brief principal axes (x, y, z) of the ellipsoid containing the heat source. */
-      hs_center[3]; /*!< \brief position of the center of the heat source. */
-
-  UPWIND Riemann_Solver_FEM; /*!< \brief Riemann solver chosen for the DG method. */
-  su2double
-      Quadrature_Factor_Straight; /*!< \brief Factor applied during quadrature of elements with a constant Jacobian. */
-  su2double Quadrature_Factor_Curved;       /*!< \brief Factor applied during quadrature of elements with a non-constant
-                                               Jacobian. */
-  su2double Quadrature_Factor_Time_ADER_DG; /*!< \brief Factor applied during quadrature in time for ADER-DG. */
-  su2double Theta_Interior_Penalty_DGFEM; /*!< \brief Factor for the symmetrizing terms in the DG discretization of the
-                                             viscous fluxes. */
-  unsigned short byteAlignmentMatMul;     /*!< \brief Number of bytes in the vectorization direction for the matrix
-                                             multiplication. Multiple of 64. */
-  unsigned short sizeMatMulPadding; /*!< \brief The matrix size in the vectorization direction padded to a multiple
-                                       of 8. Computed from byteAlignmentMatMul. */
-  bool Compute_Entropy;             /*!< \brief Whether or not to compute the entropy in the fluid model. */
-  bool Use_Lumped_MassMatrix_DGFEM; /*!< \brief Whether or not to use the lumped mass matrix for DGFEM. */
-  bool Jacobian_Spatial_Discretization_Only; /*!< \brief Flag to know if only the exact Jacobian of the spatial
-                                                discretization must be computed. */
-  bool Compute_Average; /*!< \brief Whether or not to compute averages for unsteady simulations in FV or DG solver. */
-  unsigned short Comm_Level;                        /*!< \brief Level of MPI communications to be performed. */
-=======
-  bool SpatialFourier;              /*!< \brief option for computing the fourier transforms for subsonic non-reflecting BC. */
-  bool RampRotatingFrame;           /*!< \brief option for ramping up or down the Rotating Frame values */
-  bool RampOutletPressure;          /*!< \brief option for ramping up or down the outlet pressure */
-  su2double AverageMachLimit;           /*!< \brief option for turbulent mixingplane */
-  su2double FinalRotation_Rate_Z;       /*!< \brief Final rotation rate Z if Ramp rotating frame is activated. */
-  su2double FinalOutletPressure;        /*!< \brief Final outlet pressure if Ramp outlet pressure is activated. */
-  su2double MonitorOutletPressure;      /*!< \brief Monitor outlet pressure if Ramp outlet pressure is activated. */
-  array<su2double, N_POLY_COEFFS> cp_polycoeffs{{0.0}};  /*!< \brief Array for specific heat polynomial coefficients. */
-  array<su2double, N_POLY_COEFFS> mu_polycoeffs{{0.0}};  /*!< \brief Array for viscosity polynomial coefficients. */
-  array<su2double, N_POLY_COEFFS> kt_polycoeffs{{0.0}};  /*!< \brief Array for thermal conductivity polynomial coefficients. */
-  bool Body_Force;                      /*!< \brief Flag to know if a body force is included in the formulation. */
-
-  ENUM_STREAMWISE_PERIODIC Kind_Streamwise_Periodic; /*!< \brief Kind of Streamwise periodic flow (pressure drop or massflow) */
-  bool Streamwise_Periodic_Temperature;              /*!< \brief Use real periodicity for Energy equation or otherwise outlet source term. */
-  su2double Streamwise_Periodic_PressureDrop;        /*!< \brief Value of prescribed pressure drop [Pa] which results in an artificial body force vector. */
-  su2double Streamwise_Periodic_TargetMassFlow;      /*!< \brief Value of prescribed massflow [kg/s] which results in an delta p and therefore an artificial body force vector. */
-  su2double Streamwise_Periodic_OutletHeat;          /*!< /brief Heatflux boundary [W/m^2] imposed at streamwise periodic outlet. */
-
-  su2double *FreeStreamTurboNormal;     /*!< \brief Direction to initialize the flow in turbomachinery computation */
-  su2double Restart_Bandwidth_Agg;      /*!< \brief The aggregate of the bandwidth for writing binary restarts (to be averaged later). */
-  su2double Max_Vel2;                   /*!< \brief The maximum velocity^2 in the domain for the incompressible preconditioner. */
-  bool topology_optimization;           /*!< \brief If the structural solver should consider a variable density field to penalize element stiffness. */
-  string top_optim_output_file;         /*!< \brief File to where the derivatives w.r.t. element densities will be written to. */
-  su2double simp_exponent;              /*!< \brief Exponent for the density-based stiffness penalization of the SIMP method. */
-  su2double simp_minimum_stiffness;     /*!< \brief Lower bound for the stiffness penalization of the SIMP method. */
-  ENUM_FILTER_KERNEL* top_optim_kernels;   /*!< \brief The kernels to use. */
-  unsigned short top_optim_nKernel;        /*!< \brief Number of kernels specified. */
-  unsigned short top_optim_nKernelParams;  /*!< \brief Number of kernel parameters specified. */
-  unsigned short top_optim_nRadius;        /*!< \brief Number of radius values specified. */
-  unsigned short top_optim_search_lim;     /*!< \brief Limit the maximum "logical radius" considered during filtering. */
-  su2double *top_optim_kernel_params;  /*!< \brief The kernel parameters. */
-  su2double *top_optim_filter_radius;  /*!< \brief Radius of the filter(s) used on the design density for topology optimization. */
-  ENUM_PROJECTION_FUNCTION top_optim_proj_type;  /*!< \brief The projection function used in topology optimization. */
-  su2double top_optim_proj_param;      /*!< \brief The value of the parameter for the projection function. */
-  bool HeatSource;                     /*!< \brief Flag to know if there is a volumetric heat source on the flow. */
-  su2double ValHeatSource;             /*!< \brief Value of the volumetric heat source on the flow (W/m3). */
-  su2double Heat_Source_Rot_Z;         /*!< \brief Rotation of the volumetric heat source on the Z axis. */
-  RADIATION_MODEL Kind_Radiation;      /*!< \brief Kind of radiation model used. */
-  P1_INIT Kind_P1_Init;                /*!< \brief Kind of initialization used in the P1 model. */
-  su2double Absorption_Coeff,          /*!< \brief Absorption coefficient of the medium (radiation). */
-  Scattering_Coeff;                    /*!< \brief Scattering coefficient of the medium (radiation). */
-  unsigned short nMarker_Emissivity;   /*!< \brief Number of markers for which the emissivity is defined. */
-  string *Marker_Emissivity;           /*!< \brief Wall markers with defined emissivity. */
-  su2double *Wall_Emissivity;          /*!< \brief Emissivity of the wall. */
-  bool Radiation;                      /*!< \brief Determines if a radiation model is incorporated. */
-  su2double CFL_Rad;                   /*!< \brief CFL Number for the radiation solver. */
-
   array<su2double,5> default_cfl_adapt;  /*!< \brief Default CFL adapt param array for the COption class. */
   su2double vel_init[3], /*!< \brief initial velocity array for the COption class. */
   vel_inf[3],            /*!< \brief freestream velocity array for the COption class. */
@@ -1757,19 +1136,24 @@
   hs_axes[3],            /*!< \brief principal axes (x, y, z) of the ellipsoid containing the heat source. */
   hs_center[3];          /*!< \brief position of the center of the heat source. */
 
-  UPWIND Riemann_Solver_FEM;         /*!< \brief Riemann solver chosen for the DG method. */
-  su2double Quadrature_Factor_Straight;      /*!< \brief Factor applied during quadrature of elements with a constant Jacobian. */
-  su2double Quadrature_Factor_Curved;        /*!< \brief Factor applied during quadrature of elements with a non-constant Jacobian. */
-  su2double Quadrature_Factor_Time_ADER_DG;  /*!< \brief Factor applied during quadrature in time for ADER-DG. */
-  su2double Theta_Interior_Penalty_DGFEM;    /*!< \brief Factor for the symmetrizing terms in the DG discretization of the viscous fluxes. */
-  unsigned short byteAlignmentMatMul;        /*!< \brief Number of bytes in the vectorization direction for the matrix multiplication. Multipe of 64. */
-  unsigned short sizeMatMulPadding;          /*!< \brief The matrix size in the vectorization direction padded to a multiple of 8. Computed from byteAlignmentMatMul. */
-  bool Compute_Entropy;                      /*!< \brief Whether or not to compute the entropy in the fluid model. */
-  bool Use_Lumped_MassMatrix_DGFEM;          /*!< \brief Whether or not to use the lumped mass matrix for DGFEM. */
-  bool Jacobian_Spatial_Discretization_Only; /*!< \brief Flag to know if only the exact Jacobian of the spatial discretization must be computed. */
-  bool Compute_Average;                      /*!< \brief Whether or not to compute averages for unsteady simulations in FV or DG solver. */
-  unsigned short Comm_Level;                 /*!< \brief Level of MPI communications to be performed. */
->>>>>>> 7f36c835
+  UPWIND Riemann_Solver_FEM; /*!< \brief Riemann solver chosen for the DG method. */
+  su2double
+      Quadrature_Factor_Straight; /*!< \brief Factor applied during quadrature of elements with a constant Jacobian. */
+  su2double Quadrature_Factor_Curved;       /*!< \brief Factor applied during quadrature of elements with a non-constant
+                                               Jacobian. */
+  su2double Quadrature_Factor_Time_ADER_DG; /*!< \brief Factor applied during quadrature in time for ADER-DG. */
+  su2double Theta_Interior_Penalty_DGFEM; /*!< \brief Factor for the symmetrizing terms in the DG discretization of the
+                                             viscous fluxes. */
+  unsigned short byteAlignmentMatMul;     /*!< \brief Number of bytes in the vectorization direction for the matrix
+                                             multiplication. Multiple of 64. */
+  unsigned short sizeMatMulPadding; /*!< \brief The matrix size in the vectorization direction padded to a multiple
+                                       of 8. Computed from byteAlignmentMatMul. */
+  bool Compute_Entropy;             /*!< \brief Whether or not to compute the entropy in the fluid model. */
+  bool Use_Lumped_MassMatrix_DGFEM; /*!< \brief Whether or not to use the lumped mass matrix for DGFEM. */
+  bool Jacobian_Spatial_Discretization_Only; /*!< \brief Flag to know if only the exact Jacobian of the spatial
+                                                discretization must be computed. */
+  bool Compute_Average; /*!< \brief Whether or not to compute averages for unsteady simulations in FV or DG solver. */
+  unsigned short Comm_Level;                        /*!< \brief Level of MPI communications to be performed. */
   VERIFICATION_SOLUTION Kind_Verification_Solution; /*!< \brief Verification solution for accuracy assessment. */
 
   bool Time_Domain;         /*!< \brief Determines if the multi-zone problem is solved in time-domain */
@@ -1788,28 +1172,7 @@
   OUTPUT_TYPE* VolumeOutputFiles;          /*!< \brief File formats to output */
   unsigned short nVolumeOutputFiles = 0;   /*!< \brief Number of File formats to output */
   unsigned short nVolumeOutputFrequencies; /*!< \brief Number of frequencies for the volume outputs */
-<<<<<<< HEAD
   unsigned long* VolumeOutputFrequencies;  /*!< \brief list containing the writing frequencies */
-
-  bool Multizone_Mesh;               /*!< \brief Determines if the mesh contains multiple zones. */
-  bool SinglezoneDriver;             /*!< \brief Determines if the single-zone driver is used. (TEMPORARY) */
-  bool Wrt_ZoneConv;                 /*!< \brief Write the convergence history of each individual zone to screen. */
-  bool Wrt_ZoneHist;                 /*!< \brief Write the convergence history of each individual zone to file. */
-  bool SpecialOutput,                /*!< \brief Determines if the special output is written. */
-      Wrt_ForcesBreakdown;           /*!< \brief Determines if the forces breakdown file is written. */
-  string *ScreenOutput,              /*!< \brief Kind of the screen output. */
-      *HistoryOutput, *VolumeOutput; /*!< \brief Kind of the output printed to the history file. */
-  unsigned short nScreenOutput,      /*!< \brief Number of screen output variables (max: 6). */
-      nHistoryOutput, nVolumeOutput; /*!< \brief Number of variables printed to the history file. */
-  bool Multizone_Residual;           /*!< \brief Determines if memory should be allocated for the multi-zone residual. */
-  SST_ParsedOptions sstParsedOptions; /*!< \brief Additional parameters for the SST turbulence model. */
-  SA_ParsedOptions saParsedOptions;   /*!< \brief Additional parameters for the SA turbulence model. */
-  su2double uq_delta_b;               /*!< \brief Parameter used to perturb eigenvalues of Reynolds Stress Matrix */
-  unsigned short eig_val_comp;        /*!< \brief Parameter used to determine type of eigenvalue perturbation */
-  su2double uq_urlx;                  /*!< \brief Under-relaxation factor */
-  bool uq_permute;                    /*!< \brief Permutation of eigenvectors */
-=======
-  unsigned long *VolumeOutputFrequencies; /*!< \brief list containing the writing frequencies */
 
   bool Multizone_Mesh;            /*!< \brief Determines if the mesh contains multiple zones. */
   bool Wrt_ZoneConv;              /*!< \brief Write the convergence history of each individual zone to screen. */
@@ -1828,7 +1191,6 @@
   unsigned short eig_val_comp;  /*!< \brief Parameter used to determine type of eigenvalue perturbation */
   su2double uq_urlx;            /*!< \brief Under-relaxation factor */
   bool uq_permute;              /*!< \brief Permutation of eigenvectors */
->>>>>>> 7f36c835
 
   unsigned long pastix_fact_freq; /*!< \brief (Re-)Factorization frequency for PaStiX */
   unsigned short pastix_verb_lvl; /*!< \brief Verbosity level for PaStiX */
@@ -1855,24 +1217,6 @@
   unsigned short nSpecies; /*!< \brief Number of transported species equations (for NEMO and species transport)*/
 
   /* other NEMO configure options*/
-<<<<<<< HEAD
-  unsigned short nSpecies_Cat_Wall,     /*!< \brief No. of species for a catalytic wall. */
-      iWall_Catalytic,                  /*!< \brief Iterator over catalytic walls. */
-      nWall_Catalytic;                  /*!< \brief No. of catalytic walls. */
-  su2double *Gas_Composition,           /*!< \brief Initial mass fractions of flow [dimensionless]. */
-      *Supercatalytic_Wall_Composition, /*!< \brief Supercatalytic wall mass fractions [dimensionless]. */
-      pnorm_heat;                       /*!< \brief pnorm for heat-flux. */
-  bool frozen,                          /*!< \brief Flag for determining if mixture is frozen. */
-      ionization,                       /*!< \brief Flag for determining if free electron gas is in the mixture. */
-      vt_transfer_res_limit, /*!< \brief Flag for determining if residual limiting for source term VT-transfer is used.
-                              */
-      monoatomic,            /*!< \brief Flag for monoatomic mixture. */
-      Supercatalytic_Wall;   /*!< \brief Flag for supercatalytic wall. */
-  string GasModel,           /*!< \brief Gas Model. */
-      *Wall_Catalytic;       /*!< \brief Pointer to catalytic walls. */
-  TRANSCOEFFMODEL Kind_TransCoeffModel; /*!< \brief Transport coefficient Model for NEMO solver. */
-  su2double CatalyticEfficiency;        /*!< \brief Wall catalytic efficiency. */
-=======
   unsigned short nSpecies_Cat_Wall,         /*!< \brief No. of species for a catalytic wall. */
   nSpecies_inlet,                           /*!< \brief No. of species for NEMO inlet. */
   iWall_Catalytic,                          /*!< \brief Iterator over catalytic walls. */
@@ -1891,7 +1235,6 @@
   su2double CatalyticEfficiency;            /*!< \brief Wall catalytic efficiency. */
   su2double *Inlet_MassFrac;                /*!< \brief Specified Mass fraction vectors for NEMO inlet boundaries. */
   su2double Inlet_Temperature_ve;           /*!< \brief Specified Tve for supersonic inlet boundaries (NEMO solver). */
->>>>>>> 7f36c835
 
   /*--- Additional species solver options ---*/
   bool Species_Clipping;           /*!< \brief Boolean that activates solution clipping for scalar transport. */
@@ -1941,21 +1284,6 @@
   /*!< \brief addDoubleOption creates a config file parser for an option with the given name whose
    value can be represented by a su2double.*/
 
-<<<<<<< HEAD
-  void addDoubleOption(const string name, su2double& option_field, su2double default_value);
-
-  void addStringOption(const string name, string& option_field, string default_value);
-
-  void addIntegerOption(const string name, int& option_field, int default_value);
-
-  void addUnsignedLongOption(const string name, unsigned long& option_field, unsigned long default_value);
-
-  void addUnsignedShortOption(const string name, unsigned short& option_field, unsigned short default_value);
-
-  void addLongOption(const string name, long& option_field, long default_value);
-
-  void addBoolOption(const string name, bool& option_field, bool default_value);
-=======
   void addDoubleOption(const string& name, su2double & option_field, su2double default_value);
 
   void addStringOption(const string& name, string & option_field, string default_value);
@@ -1969,7 +1297,6 @@
   void addLongOption(const string& name, long & option_field, long default_value);
 
   void addBoolOption(const string& name, bool & option_field, bool default_value);
->>>>>>> 7f36c835
 
   // enum types work differently than all of the others because there are a small number of valid
   // string entries for the type. One must also provide a list of all the valid strings of that type.
@@ -1985,47 +1312,6 @@
 
   void addUShortArrayOption(const string& name, const int size, unsigned short* option_field);
 
-<<<<<<< HEAD
-  void addDoubleListOption(const string name, unsigned short& size, su2double*& option_field);
-
-  void addShortListOption(const string name, unsigned short& size, short*& option_field);
-
-  void addUShortListOption(const string name, unsigned short& size, unsigned short*& option_field);
-
-  void addULongListOption(const string name, unsigned short& size, unsigned long*& option_field);
-
-  void addStringListOption(const string name, unsigned short& num_marker, string*& option_field);
-
-  void addConvectOption(const string name, unsigned short& space_field, CENTERED& centered_field, UPWIND& upwind_field);
-
-  void addConvectFEMOption(const string name, unsigned short& space_field, unsigned short& fem_field);
-
-  void addMathProblemOption(const string name, bool& ContinuousAdjoint, const bool& ContinuousAdjoint_default,
-                            bool& DiscreteAdjoint, const bool& DiscreteAdjoint_default, bool& Restart_Flow,
-                            const bool& Restart_Flow_default);
-
-  void addDVParamOption(const string name, unsigned short& nDV_field, su2double**& paramDV, string*& FFDTag,
-                        unsigned short*& design_variable);
-
-  void addDVValueOption(const string name, unsigned short*& nDVValue_field, su2double**& valueDV,
-                        unsigned short& nDV_field, su2double**& paramDV, unsigned short*& design_variable);
-
-  void addFFDDefOption(const string name, unsigned short& nFFD_field, su2double**& coordFFD, string*& FFDTag);
-
-  void addFFDDegreeOption(const string name, unsigned short& nFFD_field, unsigned short**& degreeFFD);
-
-  void addStringDoubleListOption(const string name, unsigned short& list_size, string*& string_field,
-                                 su2double*& double_field);
-
-  void addInletOption(const string name, unsigned short& nMarker_Inlet, string*& Marker_Inlet, su2double*& Ttotal,
-                      su2double*& Ptotal, su2double**& FlowDir);
-
-  void addInletSpeciesOption(const string name, unsigned short& nMarker_Inlet_Species, string*& Marker_Inlet_Species,
-                             su2double**& inlet_species_val, unsigned short& nSpecies_per_Inlet);
-
-  void addInletTurbOption(const string name, unsigned short& nMarker_Inlet_Turb, string*& Marker_Inlet_Turb,
-                          su2double**& Turb_Properties, unsigned short& nTurb_Properties);
-=======
   void addDoubleListOption(const string& name, unsigned short & size, su2double * & option_field);
 
   void addShortListOption(const string& name, unsigned short & size, short * & option_field);
@@ -2065,7 +1351,6 @@
 
   void addInletTurbOption(const string& name, unsigned short& nMarker_Inlet_Turb, string*& Marker_Inlet_Turb,
                           su2double** & Turb_Properties, unsigned short & nTurb_Properties);
->>>>>>> 7f36c835
 
   template <class Tenum>
   void addRiemannOption(const string name, unsigned short& nMarker_Riemann, string*& Marker_Riemann,
@@ -2077,13 +1362,8 @@
                       unsigned short*& option_field, const map<string, Tenum>& enum_map, su2double*& var1,
                       su2double*& var2, su2double**& FlowDir, su2double*& relaxfactor1, su2double*& relaxfactor2);
 
-<<<<<<< HEAD
-  void addExhaustOption(const string name, unsigned short& nMarker_Exhaust, string*& Marker_Exhaust, su2double*& Ttotal,
-                        su2double*& Ptotal);
-=======
   void addExhaustOption(const string& name, unsigned short & nMarker_Exhaust, string * & Marker_Exhaust,
                         su2double* & Ttotal, su2double* & Ptotal);
->>>>>>> 7f36c835
 
   void addPeriodicOption(const string& name, unsigned short& nMarker_PerBound, string*& Marker_PerBound,
                          string*& Marker_PerDonor, su2double**& RotCenter, su2double**& RotAngles,
@@ -2882,15 +2162,6 @@
   bool GetDE_Effects(void) const { return DE_Effects; }
 
   /*!
-<<<<<<< HEAD
-   * \brief Decide whether to predict the DE effects for the next time step.
-   * \return <code>TRUE</code> if the DE effects are to be applied, <code>FALSE</code> otherwise.
-   */
-  bool GetDE_Predicted(void);
-
-  /*!
-=======
->>>>>>> 7f36c835
    * \brief Get the number of different electric constants.
    * \return Value of the DE modulus.
    */
@@ -3092,14 +2363,10 @@
    * \param[in] val_muscl - Define if we apply a MUSCL scheme or not.
    * \param[in] val_kind_fem - If FEM, what kind of FEM discretization.
    */
-<<<<<<< HEAD
-  void SetKind_ConvNumScheme(unsigned short val_kind_convnumscheme, CENTERED val_kind_centered, UPWIND val_kind_upwind,
-                             LIMITER val_kind_slopelimit, bool val_muscl, unsigned short val_kind_fem);
-=======
+
   void SetKind_ConvNumScheme(unsigned short val_kind_convnumscheme, CENTERED val_kind_centered,
                              UPWIND val_kind_upwind, LIMITER val_kind_slopelimit,
                              bool val_muscl,  unsigned short val_kind_fem);
->>>>>>> 7f36c835
 
   /*!
    * \brief Get the value of limiter coefficient.
@@ -4582,14 +3849,7 @@
    */
   bool GetAUSMMethod(void) const {
     switch (Kind_Upwind_Flow) {
-<<<<<<< HEAD
-      case UPWIND::AUSM:
-      case UPWIND::AUSMPLUSUP:
-      case UPWIND::AUSMPLUSUP2:
-      case UPWIND::AUSMPWPLUS:
-=======
       case UPWIND::AUSM : case UPWIND::AUSMPLUSUP: case UPWIND::AUSMPLUSUP2: case UPWIND::AUSMPLUSM:
->>>>>>> 7f36c835
         return true;
       default:
         return false;
@@ -7370,29 +6630,17 @@
   /*!
    * \brief Center of rotation for a rotational periodic boundary.
    */
-<<<<<<< HEAD
-  const su2double* GetPeriodicRotCenter(string val_marker) const;
-=======
   const su2double *GetPeriodicRotCenter(const string& val_marker) const;
->>>>>>> 7f36c835
 
   /*!
    * \brief Angles of rotation for a rotational periodic boundary.
    */
-<<<<<<< HEAD
-  const su2double* GetPeriodicRotAngles(string val_marker) const;
-=======
   const su2double *GetPeriodicRotAngles(const string& val_marker) const;
->>>>>>> 7f36c835
 
   /*!
    * \brief Translation vector for a translational periodic boundary.
    */
-<<<<<<< HEAD
-  const su2double* GetPeriodicTranslation(string val_marker) const;
-=======
   const su2double *GetPeriodicTranslation(const string& val_marker) const;
->>>>>>> 7f36c835
 
   /*!
    * \brief Get the translation vector for a periodic transformation.
@@ -7899,11 +7147,7 @@
    * \param[in] val_index - Index corresponding to the boundary.
    * \return The wall type and roughness height.
    */
-<<<<<<< HEAD
-  pair<WALL_TYPE, su2double> GetWallRoughnessProperties(string val_marker) const;
-=======
   pair<WALL_TYPE,su2double> GetWallRoughnessProperties(const string& val_marker) const;
->>>>>>> 7f36c835
 
   /*!
    * \brief Get the target (pressure, massflow, etc) at an engine inflow boundary.
@@ -9827,36 +9071,6 @@
   bool GetSteadyRestart(void) const { return SteadyRestart; }
 
   /*!
-<<<<<<< HEAD
-   * \brief Provides information about the time integration of the structural analysis, and change the write in the
-   * output files information about the iteration. \return The kind of time integration: Static or dynamic analysis
-   */
-  unsigned short GetDynamic_Analysis(void) const { return Dynamic_Analysis; }
-
-  /*!
-   * \brief If we are prforming an unsteady simulation, there is only
-   *        one value of the time step for the complete simulation.
-   * \return Value of the time step in an unsteady simulation (non dimensional).
-   */
-  su2double GetDelta_DynTime(void) const { return Delta_DynTime; }
-
-  /*!
-   * \brief If we are prforming an unsteady simulation, there is only
-   *        one value of the time step for the complete simulation.
-   * \return Value of the time step in an unsteady simulation (non dimensional).
-   */
-  su2double GetTotal_DynTime(void) const { return Total_DynTime; }
-
-  /*!
-   * \brief If we are prforming an unsteady simulation, there is only
-   *        one value of the time step for the complete simulation.
-   * \return Value of the time step in an unsteady simulation (non dimensional).
-   */
-  su2double GetCurrent_DynTime(void) const { return Current_DynTime; }
-
-  /*!
-=======
->>>>>>> 7f36c835
    * \brief Get the current instance.
    * \return Current instance identifier.
    */
@@ -10817,14 +10031,10 @@
    * \return SA option data structure.
    */
   SA_ParsedOptions GetSAParsedOptions() const { return saParsedOptions; }
-<<<<<<< HEAD
-=======
 
   /*!
    * \brief Get parsed LM option data structure.
    * \return LM option data structure.
    */
   LM_ParsedOptions GetLMParsedOptions() const { return lmParsedOptions; }
-
->>>>>>> 7f36c835
 };