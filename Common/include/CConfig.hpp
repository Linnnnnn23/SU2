/*!
 * \file CConfig.hpp
 * \brief All the information about the definition of the physical problem.
 *        The subroutines and functions are in the <i>CConfig.cpp</i> file.
 * \author F. Palacios, T. Economon, B. Tracey
 * \version 7.5.1 "Blackbird"
 *
 * SU2 Project Website: https://su2code.github.io
 *
 * The SU2 Project is maintained by the SU2 Foundation
 * (http://su2foundation.org)
 *
 * Copyright 2012-2023, SU2 Contributors (cf. AUTHORS.md)
 *
 * SU2 is free software; you can redistribute it and/or
 * modify it under the terms of the GNU Lesser General Public
 * License as published by the Free Software Foundation; either
 * version 2.1 of the License, or (at your option) any later version.
 *
 * SU2 is distributed in the hope that it will be useful,
 * but WITHOUT ANY WARRANTY; without even the implied warranty of
 * MERCHANTABILITY or FITNESS FOR A PARTICULAR PURPOSE. See the GNU
 * Lesser General Public License for more details.
 *
 * You should have received a copy of the GNU Lesser General Public
 * License along with SU2. If not, see <http://www.gnu.org/licenses/>.
 */

#pragma once

#include "parallelization/mpi_structure.hpp"

#include <iostream>
#include <cstdlib>
#include <fstream>
#include <sstream>
#include <string>
#include <cstring>
#include <vector>
#include <array>
#include <stdlib.h>
#include <cmath>
#include <map>
#include <assert.h>

#include "option_structure.hpp"
#include "containers/container_decorators.hpp"

#ifdef HAVE_CGNS
#include "cgnslib.h"
#endif

using namespace std;

/*!
 * \class CConfig
 * \brief Main class for defining the problem; basically this class reads the configuration file, and
 *        stores all the information.
 * \author F. Palacios
 */

class CConfig {
private:
  SU2_MPI::Comm SU2_Communicator; /*!< \brief MPI communicator of SU2.*/
  int rank, size;                 /*!< \brief MPI rank and size.*/
  bool base_config;
  SU2_COMPONENT Kind_SU2;        /*!< \brief Kind of SU2 software component.*/
  unsigned short Ref_NonDim;      /*!< \brief Kind of non dimensionalization.*/
  unsigned short Ref_Inc_NonDim;  /*!< \brief Kind of non dimensionalization.*/
  unsigned short Kind_AverageProcess;            /*!< \brief Kind of mixing process.*/
  unsigned short Kind_PerformanceAverageProcess; /*!< \brief Kind of mixing process.*/
  unsigned short Kind_MixingPlaneInterface;      /*!< \brief Kind of mixing process.*/
  unsigned short Kind_SpanWise;                  /*!< \brief Kind of span-wise section computation.*/
  unsigned short *Kind_TurboMachinery;           /*!< \brief Kind of turbomachynery architecture.*/
  unsigned short iZone, nZone;    /*!< \brief Number of zones in the mesh. */
  unsigned short nZoneSpecified;  /*!< \brief Number of zones that are specified in config file. */
  su2double Highlite_Area;        /*!< \brief Highlite area. */
  su2double Fan_Poly_Eff;         /*!< \brief Fan polytropic effeciency. */
  su2double MinLogResidual;       /*!< \brief Minimum value of the log residual. */
  su2double EA_ScaleFactor;       /*!< \brief Equivalent Area scaling factor */
  su2double AdjointLimit;         /*!< \brief Adjoint variable limit */
  string* ConvField;              /*!< \brief Field used for convergence check.*/
  string FluidName;              /*!< \brief name of the applied fluid. */

  string* WndConvField;              /*!< \brief Function where to apply the windowed convergence criteria for the time average of the unsteady (single zone) flow problem. */
  unsigned short nConvField;         /*!< \brief Number of fields used to monitor convergence.*/
  unsigned short nWndConvField;      /*!< \brief Number of fields used to monitor time convergence.*/
  unsigned short Wnd_Cauchy_Elems;   /*!< \brief Number of elements to evaluate in the time iteration  for convergence of the time average of the unsteady (single zone)´ flow problem.  */
  su2double Wnd_Cauchy_Eps;          /*!< \brief Epsilon used for the convergence of the time average of the unsteady (single zone)´ flow problem. */
  unsigned long Wnd_StartConv_Iter;  /*!< \brief Start convergence criteria at this iteration after Start_Iter_Wnd. */
  bool Wnd_Cauchy_Crit;              /*!< \brief True => Cauchy criterion is used for time average objective function in unsteady flows. */

  bool MG_AdjointFlow;              /*!< \brief MG with the adjoint flow problem */
  su2double *PressureLimits,
  *DensityLimits,
  *TemperatureLimits;             /*!< \brief Limits for the primitive variables */
  bool ActDisk_DoubleSurface;     /*!< \brief actuator disk double surface  */
  bool Engine_HalfModel;          /*!< \brief only half model is in the computational grid  */
  bool ActDisk_SU2_DEF;           /*!< \brief actuator disk double surface  */
  unsigned short nFFD_Iter;       /*!< \brief Iteration for the point inversion problem. */
  unsigned short FFD_Blending;    /*!< \brief Kind of FFD Blending function. */
  su2double FFD_Tol;              /*!< \brief Tolerance in the point inversion problem. */
  bool FFD_IntPrev;                       /*!< \brief Enables self-intersection prevention procedure within the FFD box. */
  unsigned short FFD_IntPrev_MaxIter;     /*!< \brief Amount of iterations for FFD box self-intersection prevention procedure. */
  unsigned short FFD_IntPrev_MaxDepth;    /*!< \brief Maximum recursion depth for FFD box self-intersection procedure. */
  bool ConvexityCheck;                    /*!< \brief Enables convexity check on all mesh elements. */
  unsigned short ConvexityCheck_MaxIter;  /*!< \brief Amount of iterations for convexity check in deformations. */
  unsigned short ConvexityCheck_MaxDepth; /*!< \brief Maximum recursion depth for convexity check in deformations.*/
  su2double Opt_RelaxFactor;              /*!< \brief Scale factor for the line search. */
  su2double Opt_LineSearch_Bound;         /*!< \brief Bounds for the line search. */
  su2double StartTime;
  unsigned short SmoothNumGrid;           /*!< \brief Smooth the numerical grid. */
  bool ContinuousAdjoint,   /*!< \brief Flag to know if the code is solving an adjoint problem. */
  Viscous,                  /*!< \brief Flag to know if the code is solving a viscous problem. */
  EquivArea,                /*!< \brief Flag to know if the code is going to compute and plot the equivalent area. */
  Engine,                   /*!< \brief Flag to know if the code is going to compute a problem with engine. */
  InvDesign_Cp,             /*!< \brief Flag to know if the code is going to compute and plot the inverse design. */
  InvDesign_HeatFlux,       /*!< \brief Flag to know if the code is going to compute and plot the inverse design. */
  Wind_Gust,                /*!< \brief Flag to know if there is a wind gust. */
  Turb_Fixed_Values,        /*!< \brief Flag to know if there are fixed values for turbulence quantities in one half-plane. */
  Aeroelastic_Simulation,   /*!< \brief Flag to know if there is an aeroelastic simulation. */
  Weakly_Coupled_Heat,      /*!< \brief Flag to know if a heat equation should be weakly coupled to the incompressible solver. */
  Rotating_Frame,           /*!< \brief Flag to know if there is a rotating frame. */
  PoissonSolver,            /*!< \brief Flag to know if we are solving  poisson forces  in plasma solver. */
  Low_Mach_Precon,          /*!< \brief Flag to know if we are using a low Mach number preconditioner. */
  Low_Mach_Corr,            /*!< \brief Flag to know if we are using a low Mach number correction. */
  GravityForce,             /*!< \brief Flag to know if the gravity force is incuded in the formulation. */
  VorticityConfinement,     /*!< \brief Flag to know if the Vorticity Confinement is included in the formulation. */
  SubsonicEngine,           /*!< \brief Engine intake subsonic region. */
  Frozen_Visc_Cont,         /*!< \brief Flag for cont. adjoint problem with/without frozen viscosity. */
  Frozen_Visc_Disc,         /*!< \brief Flag for disc. adjoint problem with/without frozen viscosity. */
  Frozen_Limiter_Disc,      /*!< \brief Flag for disc. adjoint problem with/without frozen limiter. */
  Inconsistent_Disc,        /*!< \brief Use an inconsistent (primal/dual) discrete adjoint formulation. */
  Sens_Remove_Sharp,        /*!< \brief Flag for removing or not the sharp edges from the sensitivity computation. */
  Hold_GridFixed,           /*!< \brief Flag hold fixed some part of the mesh during the deformation. */
  Axisymmetric,             /*!< \brief Flag for axisymmetric calculations */
  Integrated_HeatFlux;      /*!< \brief Flag for heat flux BC whether it deals with integrated values.*/
  su2double Buffet_k;       /*!< \brief Sharpness coefficient for buffet sensor.*/
  su2double Buffet_lambda;  /*!< \brief Offset parameter for buffet sensor.*/
  su2double Damp_Engine_Inflow;   /*!< \brief Damping factor for the engine inlet. */
  su2double Damp_Engine_Exhaust;  /*!< \brief Damping factor for the engine exhaust. */
  su2double Damp_Res_Restric,     /*!< \brief Damping factor for the residual restriction. */
  Damp_Correc_Prolong;            /*!< \brief Damping factor for the correction prolongation. */
  su2double Position_Plane;    /*!< \brief Position of the Near-Field (y coordinate 2D, and z coordinate 3D). */
  su2double WeightCd;          /*!< \brief Weight of the drag coefficient. */
  su2double dCD_dCL;           /*!< \brief Fixed Cl mode derivate . */
  su2double dCMx_dCL;          /*!< \brief Fixed Cl mode derivate. */
  su2double dCMy_dCL;          /*!< \brief Fixed Cl mode derivate. */
  su2double dCMz_dCL;          /*!< \brief Fixed Cl mode derivate. */
  su2double CL_Target;         /*!< \brief Fixed Cl mode Target Cl. */
  su2double Confinement_Param; /*!< \brief Confinement paramenter for Vorticity Confinement method. */
  TIME_MARCHING TimeMarching;        /*!< \brief Steady or unsteady (time stepping or dual time stepping) computation. */
  unsigned short Dynamic_Analysis;   /*!< \brief Static or dynamic structural analysis. */
  su2double FixAzimuthalLine;        /*!< \brief Fix an azimuthal line due to misalignments of the nearfield. */
  su2double **DV_Value;              /*!< \brief Previous value of the design variable. */
  su2double Venkat_LimiterCoeff;     /*!< \brief Limiter coefficient */
  unsigned long LimiterIter;         /*!< \brief Freeze the value of the limiter after a number of iterations */
  su2double AdjSharp_LimiterCoeff;   /*!< \brief Coefficient to identify the limit of a sharp edge. */
  unsigned short SystemMeasurements; /*!< \brief System of measurements. */
  ENUM_REGIME Kind_Regime;           /*!< \brief Kind of flow regime: in/compressible. */
  unsigned short *Kind_ObjFunc;      /*!< \brief Kind of objective function. */
  su2double *Weight_ObjFunc;         /*!< \brief Weight applied to objective function. */
  unsigned short Kind_SensSmooth;    /*!< \brief Kind of sensitivity smoothing technique. */
  unsigned short Continuous_Eqns;    /*!< \brief Which equations to treat continuously (Hybrid adjoint)*/
  unsigned short Discrete_Eqns;      /*!< \brief Which equations to treat discretely (Hybrid adjoint). */
  unsigned short *Design_Variable;   /*!< \brief Kind of design variable. */
  unsigned short nTimeInstances;     /*!< \brief Number of periodic time instances for  harmonic balance. */
  su2double HarmonicBalance_Period;  /*!< \brief Period of oscillation to be used with harmonic balance computations. */
  su2double Delta_UnstTime,          /*!< \brief Time step for unsteady computations. */
  Delta_UnstTimeND;                  /*!< \brief Time step for unsteady computations (non dimensional). */
  su2double Delta_DynTime,        /*!< \brief Time step for dynamic structural computations. */
  Total_DynTime,                  /*!< \brief Total time for dynamic structural computations. */
  Current_DynTime;                /*!< \brief Global time of the dynamic structural computations. */
  su2double Total_UnstTime,       /*!< \brief Total time for unsteady computations. */
  Total_UnstTimeND;               /*!< \brief Total time for unsteady computations (non dimensional). */
  su2double Current_UnstTime,     /*!< \brief Global time of the unsteady simulation. */
  Current_UnstTimeND;             /*!< \brief Global time of the unsteady simulation. */
  unsigned short nMarker_Euler,   /*!< \brief Number of Euler wall markers. */
  nMarker_FarField,               /*!< \brief Number of far-field markers. */
  nMarker_Custom,                 /*!< \brief Number of custom markers. */
  nMarker_SymWall,                /*!< \brief Number of symmetry wall markers. */
  nMarker_PerBound,               /*!< \brief Number of periodic boundary markers. */
  nMarker_MixingPlaneInterface,   /*!< \brief Number of mixing plane interface boundary markers. */
  nMarker_Turbomachinery,         /*!< \brief Number turbomachinery markers. */
  nMarker_TurboPerformance,       /*!< \brief Number of turboperformance markers. */
  nSpanWiseSections_User,         /*!< \brief Number of spanwise sections to compute 3D BC and Performance for turbomachinery   */
  nMarker_Shroud,                 /*!< \brief Number of shroud markers to set grid velocity to 0.*/
  nMarker_NearFieldBound,         /*!< \brief Number of near field boundary markers. */
  nMarker_ActDiskInlet,           /*!< \brief Number of actuator disk inlet markers. */
  nMarker_ActDiskOutlet,          /*!< \brief Number of actuator disk outlet markers. */
  nMarker_Deform_Mesh_Sym_Plane,  /*!< \brief Number of markers with symmetric deformation */
  nMarker_Deform_Mesh,            /*!< \brief Number of deformable markers at the boundary. */
  nMarker_Fluid_Load,             /*!< \brief Number of markers in which the flow load is computed/employed. */
  nMarker_Fluid_InterfaceBound,   /*!< \brief Number of fluid interface markers. */
  nMarker_CHTInterface,           /*!< \brief Number of conjugate heat transfer interface markers. */
  nMarker_Inlet,                  /*!< \brief Number of inlet flow markers. */
  nMarker_Inlet_Species,          /*!< \brief Number of inlet species markers. */
  nSpecies_per_Inlet,             /*!< \brief Number of species defined per inlet markers. */
  nMarker_Inlet_Turb,             /*!< \brief Number of inlet turbulent markers. */
  nTurb_Properties,               /*!< \brief Number of turbulent properties per inlet markers. */
  nMarker_Riemann,                /*!< \brief Number of Riemann flow markers. */
  nMarker_Giles,                  /*!< \brief Number of Giles flow markers. */
  nRelaxFactor_Giles,             /*!< \brief Number of relaxation factors for Giles markers. */
  nMarker_Supersonic_Inlet,       /*!< \brief Number of supersonic inlet flow markers. */
  nMarker_Supersonic_Outlet,      /*!< \brief Number of supersonic outlet flow markers. */
  nMarker_Outlet,                 /*!< \brief Number of outlet flow markers. */
  nMarker_Smoluchowski_Maxwell,   /*!< \brief Number of smoluchowski/maxwell wall boundaries. */
  nMarker_Isothermal,             /*!< \brief Number of isothermal wall boundaries. */
  nMarker_HeatFlux,               /*!< \brief Number of constant heat flux wall boundaries. */
  nMarker_HeatTransfer,           /*!< \brief Number of heat-transfer/convection wall boundaries. */
  nMarker_EngineExhaust,          /*!< \brief Number of nacelle exhaust flow markers. */
  nMarker_EngineInflow,           /*!< \brief Number of nacelle inflow flow markers. */
  nMarker_Clamped,                /*!< \brief Number of clamped markers in the FEM. */
  nMarker_Displacement,           /*!< \brief Number of displacement surface markers. */
  nMarker_Load,                   /*!< \brief Number of load surface markers. */
  nMarker_Damper,                 /*!< \brief Number of damper surface markers. */
  nMarker_Load_Dir,               /*!< \brief Number of load surface markers defined by magnitude and direction. */
  nMarker_Disp_Dir,               /*!< \brief Number of load surface markers defined by magnitude and direction. */
  nMarker_Load_Sine,              /*!< \brief Number of load surface markers defined by magnitude and direction. */
  nMarker_FlowLoad,               /*!< \brief Number of load surface markers. */
  nMarker_Internal,               /*!< \brief Number of internal flow markers. */
  nMarker_All,                    /*!< \brief Total number of markers using the grid information. */
  nMarker_Max,                    /*!< \brief Max number of number of markers using the grid information. */
  nMarker_CfgFile;                /*!< \brief Total number of markers using the config file (note that in
                                        parallel computations this number can be different from nMarker_All). */

  bool Inlet_From_File;         /*!< \brief True if the inlet profile is to be loaded from a file. */
  string Inlet_Filename;        /*!< \brief Filename specifying an inlet profile. */
  su2double Inlet_Matching_Tol; /*!< \brief Tolerance used when matching a point to a point from the inlet file. */
  string ActDisk_FileName;      /*!< \brief Filename specifying an actuator disk. */

  string *Marker_Euler,           /*!< \brief Euler wall markers. */
  *Marker_FarField,               /*!< \brief Far field markers. */
  *Marker_Custom,
  *Marker_SymWall,                /*!< \brief Symmetry wall markers. */
  *Marker_PerBound,               /*!< \brief Periodic boundary markers. */
  *Marker_PerDonor,               /*!< \brief Rotationally periodic boundary donor markers. */
  *Marker_MixingPlaneInterface,   /*!< \brief MixingPlane interface boundary markers. */
  *Marker_TurboBoundIn,           /*!< \brief Turbomachinery performance boundary markers. */
  *Marker_TurboBoundOut,          /*!< \brief Turbomachinery performance boundary donor markers. */
  *Marker_NearFieldBound,         /*!< \brief Near Field boundaries markers. */
  *Marker_Deform_Mesh,            /*!< \brief Deformable markers at the boundary. */
  *Marker_Deform_Mesh_Sym_Plane,  /*!< \brief Marker with symmetric deformation. */
  *Marker_Fluid_Load,             /*!< \brief Markers in which the flow load is computed/employed. */
  *Marker_Fluid_InterfaceBound,   /*!< \brief Fluid interface markers. */
  *Marker_CHTInterface,           /*!< \brief Conjugate heat transfer interface markers. */
  *Marker_ActDiskInlet,           /*!< \brief Actuator disk inlet markers. */
  *Marker_ActDiskOutlet,          /*!< \brief Actuator disk outlet markers. */
  *Marker_Inlet,                  /*!< \brief Inlet flow markers. */
  *Marker_Inlet_Species,          /*!< \brief Inlet species markers. */
  *Marker_Inlet_Turb,             /*!< \brief Inlet turbulent markers. */
  *Marker_Riemann,                /*!< \brief Riemann markers. */
  *Marker_Giles,                  /*!< \brief Giles markers. */
  *Marker_Shroud,                 /*!< \brief Shroud markers. */
  *Marker_Supersonic_Inlet,       /*!< \brief Supersonic inlet flow markers. */
  *Marker_Supersonic_Outlet,      /*!< \brief Supersonic outlet flow markers. */
  *Marker_Outlet,                 /*!< \brief Outlet flow markers. */
  *Marker_Smoluchowski_Maxwell,   /*!< \brief Smoluchowski/Maxwell wall markers. */
  *Marker_Isothermal,             /*!< \brief Isothermal wall markers. */
  *Marker_HeatFlux,               /*!< \brief Constant heat flux wall markers. */
  *Marker_HeatTransfer,           /*!< \brief Heat-transfer/convection markers. */
  *Marker_RoughWall,              /*!< \brief Constant heat flux wall markers. */
  *Marker_EngineInflow,           /*!< \brief Engine Inflow flow markers. */
  *Marker_EngineExhaust,          /*!< \brief Engine Exhaust flow markers. */
  *Marker_Clamped,                /*!< \brief Clamped markers. */
  *Marker_Displacement,           /*!< \brief Displacement markers. */
  *Marker_Load,                   /*!< \brief Load markers. */
  *Marker_Damper,                 /*!< \brief Damper markers. */
  *Marker_Load_Dir,               /*!< \brief Load markers defined in cartesian coordinates. */
  *Marker_Disp_Dir,               /*!< \brief Load markers defined in cartesian coordinates. */
  *Marker_Load_Sine,              /*!< \brief Sine-wave loaded markers defined in cartesian coordinates. */
  *Marker_FlowLoad,               /*!< \brief Flow Load markers. */
  *Marker_Internal,               /*!< \brief Internal flow markers. */
  *Marker_All_TagBound;           /*!< \brief Global index for markers using grid information. */

  su2double *Exhaust_Temperature_Target;     /*!< \brief Specified total temperatures for nacelle boundaries. */
  su2double *Exhaust_Pressure_Target;        /*!< \brief Specified total pressures for nacelle boundaries. */
  su2double *Inlet_Ttotal;                   /*!< \brief Specified total temperatures for inlet boundaries. */
  su2double *Riemann_Var1, *Riemann_Var2;    /*!< \brief Specified values for Riemann boundary. */
  su2double **Riemann_FlowDir;               /*!< \brief Specified flow direction vector (unit vector) for Riemann boundaries. */
  su2double *Giles_Var1, *Giles_Var2,
  *RelaxFactorAverage, *RelaxFactorFourier;  /*!< \brief Specified values for Giles BC. */
  su2double **Giles_FlowDir;                 /*!< \brief Specified flow direction vector (unit vector) for Giles BC. */
  su2double *Inlet_Ptotal;                   /*!< \brief Specified total pressures for inlet boundaries. */
  su2double **Inlet_FlowDir;                 /*!< \brief Specified flow direction vector (unit vector) for inlet boundaries. */
  su2double *Inlet_Temperature;              /*!< \brief Specified temperatures for a supersonic inlet boundaries. */
  su2double *Inlet_Pressure;                 /*!< \brief Specified static pressures for supersonic inlet boundaries. */
  su2double **Inlet_Velocity;                /*!< \brief Specified flow velocity vectors for supersonic inlet boundaries. */
  su2double **Inlet_SpeciesVal;              /*!< \brief Specified species vector for inlet boundaries. */
  su2double **Inlet_TurbVal;                 /*!< \brief Specified turbulent intensity and viscosity ratio for inlet boundaries. */
  su2double *EngineInflow_Target;            /*!< \brief Specified fan face targets for nacelle boundaries. */
  su2double *Inflow_Mach;                    /*!< \brief Specified fan face mach for nacelle boundaries. */
  su2double *Inflow_Pressure;                /*!< \brief Specified fan face pressure for nacelle boundaries. */
  su2double *Inflow_MassFlow;                /*!< \brief Specified fan face massflow for nacelle boundaries. */
  su2double *Inflow_ReverseMassFlow;         /*!< \brief Specified fan face reverse massflow for nacelle boundaries. */
  su2double *Inflow_TotalPressure;           /*!< \brief Specified fan face total pressure for nacelle boundaries. */
  su2double *Inflow_Temperature;             /*!< \brief Specified fan face temperature for nacelle boundaries. */
  su2double *Inflow_TotalTemperature;        /*!< \brief Specified fan face total temperature for nacelle boundaries. */
  su2double *Inflow_RamDrag;                 /*!< \brief Specified fan face ram drag for nacelle boundaries. */
  su2double *Inflow_Force;                   /*!< \brief Specified force for nacelle boundaries. */
  su2double *Inflow_Power;                   /*!< \brief Specified power for nacelle boundaries. */
  su2double *Exhaust_Pressure;               /*!< \brief Specified exhaust pressure for nacelle boundaries. */
  su2double *Exhaust_Temperature;            /*!< \brief Specified exhaust temperature for nacelle boundaries. */
  su2double *Exhaust_MassFlow;               /*!< \brief Specified exhaust mass flow for nacelle boundaries. */
  su2double *Exhaust_TotalPressure;          /*!< \brief Specified exhaust total pressure for nacelle boundaries. */
  su2double *Exhaust_TotalTemperature;       /*!< \brief Specified exhaust total temperature for nacelle boundaries. */
  su2double *Exhaust_GrossThrust;            /*!< \brief Specified exhaust gross thrust for nacelle boundaries. */
  su2double *Exhaust_Force;                  /*!< \brief Specified exhaust force for nacelle boundaries. */
  su2double *Exhaust_Power;                  /*!< \brief Specified exhaust power for nacelle boundaries. */
  su2double *Engine_Power;                   /*!< \brief Specified engine power for nacelle boundaries. */
  su2double *Engine_Mach;                    /*!< \brief Specified engine mach for nacelle boundaries. */
  su2double *Engine_Force;                   /*!< \brief Specified engine force for nacelle boundaries. */
  su2double *Engine_NetThrust;               /*!< \brief Specified engine net thrust for nacelle boundaries. */
  su2double *Engine_GrossThrust;             /*!< \brief Specified engine gross thrust for nacelle boundaries. */
  su2double *Engine_Area;                    /*!< \brief Specified engine area for nacelle boundaries. */
  su2double *Outlet_Pressure;                /*!< \brief Specified back pressures (static) for outlet boundaries. */
  su2double *Isothermal_Temperature;         /*!< \brief Specified isothermal wall temperatures (static). */
  su2double *HeatTransfer_Coeff;             /*!< \brief Specified heat transfer coefficients. */
  su2double *HeatTransfer_WallTemp;          /*!< \brief Specified temperatures at infinity alongside heat transfer coefficients. */
  su2double *Heat_Flux;                      /*!< \brief Specified wall heat fluxes. */
  su2double *Roughness_Height;               /*!< \brief Equivalent sand grain roughness for the marker according to config file. */
  su2double *Displ_Value;                    /*!< \brief Specified displacement for displacement boundaries. */
  su2double *Load_Value;                     /*!< \brief Specified force for load boundaries. */
  su2double *Damper_Constant;                /*!< \brief Specified constant for damper boundaries. */
  su2double *Load_Dir_Value;                 /*!< \brief Specified force for load boundaries defined in cartesian coordinates. */
  su2double *Load_Dir_Multiplier;            /*!< \brief Specified multiplier for load boundaries defined in cartesian coordinates. */
  su2double *Disp_Dir_Value;                 /*!< \brief Specified force for load boundaries defined in cartesian coordinates. */
  su2double *Disp_Dir_Multiplier;            /*!< \brief Specified multiplier for load boundaries defined in cartesian coordinates. */
  su2double **Load_Dir;                      /*!< \brief Specified flow direction vector (unit vector) for inlet boundaries. */
  su2double **Disp_Dir;                      /*!< \brief Specified structural displacement direction (unit vector). */
  su2double *Load_Sine_Amplitude;            /*!< \brief Specified amplitude for a sine-wave load. */
  su2double *Load_Sine_Frequency;            /*!< \brief Specified multiplier for load boundaries defined in cartesian coordinates. */
  su2double **Load_Sine_Dir;                 /*!< \brief Specified flow direction vector (unit vector) for inlet boundaries. */
  su2double *FlowLoad_Value;                 /*!< \brief Specified force for flow load boundaries. */
  su2double *ActDiskInlet_MassFlow;          /*!< \brief Specified inlet mass flow for actuator disk. */
  su2double *ActDiskInlet_Temperature;       /*!< \brief Specified inlet temperature for actuator disk. */
  su2double *ActDiskInlet_TotalTemperature;  /*!< \brief Specified inlet total temperature for actuator disk. */
  su2double *ActDiskInlet_Pressure;          /*!< \brief Specified inlet pressure for actuator disk. */
  su2double *ActDiskInlet_TotalPressure;     /*!< \brief Specified inlet total pressure for actuator disk. */
  su2double *ActDiskInlet_RamDrag;           /*!< \brief Specified inlet ram drag for actuator disk. */
  su2double *ActDiskInlet_Force;             /*!< \brief Specified inlet force for actuator disk. */
  su2double *ActDiskInlet_Power;             /*!< \brief Specified inlet power for actuator disk. */
  su2double *ActDiskOutlet_MassFlow;         /*!< \brief Specified outlet mass flow for actuator disk. */
  su2double *ActDiskOutlet_Temperature;      /*!< \brief Specified outlet temperature for actuator disk. */
  su2double *ActDiskOutlet_TotalTemperature; /*!< \brief Specified outlet total temperatur for actuator disk. */
  su2double *ActDiskOutlet_Pressure;         /*!< \brief Specified outlet pressure for actuator disk. */
  su2double *ActDiskOutlet_TotalPressure;    /*!< \brief Specified outlet total pressure for actuator disk. */
  su2double *ActDiskOutlet_GrossThrust;      /*!< \brief Specified outlet gross thrust for actuator disk. */
  su2double *ActDiskOutlet_Force;            /*!< \brief Specified outlet force for actuator disk. */
  su2double *ActDiskOutlet_Power;            /*!< \brief Specified outlet power for actuator disk. */
  su2double **ActDisk_PressJump,
  **ActDisk_TempJump,  **ActDisk_Omega;      /*!< \brief Specified deltas for actuator disk.*/
  su2double *ActDisk_DeltaPress;             /*!< \brief Specified pressure delta for actuator disk. */
  su2double *ActDisk_DeltaTemp;              /*!< \brief Specified temperature delta for actuator disk. */
  su2double *ActDisk_TotalPressRatio;        /*!< \brief Specified tot. pres. ratio for actuator disk. */
  su2double *ActDisk_TotalTempRatio;         /*!< \brief Specified tot. temp. ratio for actuator disk. */
  su2double *ActDisk_StaticPressRatio;       /*!< \brief Specified press. ratio for actuator disk. */
  su2double *ActDisk_StaticTempRatio;        /*!< \brief Specified temp. ratio for actuator disk. */
  su2double *ActDisk_Power;                  /*!< \brief Specified power for actuator disk. */
  su2double *ActDisk_MassFlow;               /*!< \brief Specified mass flow for actuator disk. */
  su2double *ActDisk_Mach;                   /*!< \brief Specified mach for actuator disk. */
  su2double *ActDisk_Force;                  /*!< \brief Specified force for actuator disk. */
  su2double *Outlet_MassFlow;                /*!< \brief Mass flow for outlet boundaries. */
  su2double *Outlet_Density;                 /*!< \brief Avg. density for outlet boundaries. */
  su2double *Outlet_Area;                    /*!< \brief Area for outlet boundaries. */
  su2double *Surface_MassFlow;               /*!< \brief Massflow at the boundaries. */
  su2double *Surface_Mach;                   /*!< \brief Mach number at the boundaries. */
  su2double *Surface_Temperature;            /*!< \brief Temperature at the boundaries. */
  su2double *Surface_Pressure;               /*!< \brief Pressure at the boundaries. */
  su2double *Surface_Density;                /*!< \brief Density at the boundaries. */
  su2double *Surface_Enthalpy;               /*!< \brief Enthalpy at the boundaries. */
  su2double *Surface_NormalVelocity;         /*!< \brief Normal velocity at the boundaries. */
  su2double *Surface_Uniformity;             /*!< \brief Integral measure of the streamwise uniformity (absolute) at the boundaries (non-dim). */
  su2double *Surface_SecondaryStrength;      /*!< \brief Integral measure of the strength of secondary flows (absolute) at the boundaries (non-dim). */
  su2double *Surface_SecondOverUniform;      /*!< \brief Integral measure of the strength of secondary flows (relative to streamwise) at the boundaries (non-dim). */
  su2double *Surface_MomentumDistortion;     /*!< \brief Integral measure of the streamwise uniformity (relative to plug flow) at the boundaries (non-dim). */
  su2double *Surface_TotalTemperature;       /*!< \brief Total temperature at the boundaries. */
  su2double *Surface_TotalPressure;          /*!< \brief Total pressure at the boundaries. */
  su2double *Surface_PressureDrop;           /*!< \brief Pressure drop between boundaries. */
  su2double* Surface_Species_0;              /*!< \brief Average Species_0 at the boundaries. */
  su2double* Surface_Species_Variance;       /*!< \brief Species Variance at the boundaries. */
  su2double* Surface_Scalar_00;              /*!< \brief Average of scalar 0 at the boundaries. */
  su2double* Surface_Scalar_01;              /*!< \brief Average of scalar 1 at the boundaries. */
  su2double* Surface_Scalar_02;              /*!< \brief Average of scalar 2 at the boundaries. */
  su2double* Surface_Scalar_03;              /*!< \brief Average of scalar 3 at the boundaries. */
  su2double* Surface_Scalar_04;              /*!< \brief Average of scalar 4 at the boundaries. */
  su2double* Surface_Scalar_05;              /*!< \brief Average of scalar 5 at the boundaries. */
  su2double* Surface_Scalar_06;              /*!< \brief Average of scalar 6 at the boundaries. */
  su2double* Surface_Scalar_07;              /*!< \brief Average of scalar 7 at the boundaries. */
  su2double* Surface_Scalar_08;              /*!< \brief Average of scalar 8 at the boundaries. */
  su2double* Surface_Scalar_09;              /*!< \brief Average of scalar 9 at the boundaries. */
  su2double *Surface_DC60;                   /*!< \brief Specified surface DC60 for nacelle boundaries. */
  su2double *Surface_IDC;                    /*!< \brief Specified IDC for nacelle boundaries. */
  su2double *Surface_IDC_Mach;               /*!< \brief Specified IDC mach for nacelle boundaries. */
  su2double *Surface_IDR;                    /*!< \brief Specified surface IDR for nacelle boundaries. */
  su2double *ActDisk_NetThrust;              /*!< \brief Specified net thrust for nacelle boundaries. */
  su2double *ActDisk_BCThrust;               /*!< \brief Specified bc thrust for nacelle boundaries. */
  su2double *ActDisk_BCThrust_Old;           /*!< \brief Specified old bc thrust for nacelle boundaries. */
  su2double *ActDisk_GrossThrust;            /*!< \brief Specified gross thrust for nacelle boundaries. */
  su2double *ActDisk_Area;                   /*!< \brief Specified area for nacelle boundaries. */
  su2double *ActDisk_ReverseMassFlow;        /*!< \brief Specified fan face mach for nacelle boundaries. */
  su2double **Periodic_RotCenter;            /*!< \brief Rotational center for each periodic boundary. */
  su2double **Periodic_RotAngles;            /*!< \brief Rotation angles for each periodic boundary. */
  su2double **Periodic_Translation;          /*!< \brief Translation vector for each periodic boundary. */
  string *Marker_CfgFile_TagBound;           /*!< \brief Global index for markers using config file. */
  unsigned short *Marker_All_KindBC,         /*!< \brief Global index for boundaries using grid information. */
  *Marker_CfgFile_KindBC;                    /*!< \brief Global index for boundaries using config file. */
  short *Marker_All_SendRecv;                /*!< \brief Information about if the boundary is sended (+), received (-). */
  short *Marker_All_PerBound;                /*!< \brief Global index for periodic bc using the grid information. */

  unsigned long ExtIter;            /*!< \brief Current external iteration number. */
  unsigned long ExtIter_OffSet;     /*!< \brief External iteration number offset. */
  unsigned long IntIter;            /*!< \brief Current internal iteration number. */
  unsigned long OuterIter;          /*!< \brief Current Outer iterations for multizone problems. */
  unsigned long InnerIter;          /*!< \brief Current inner iterations for multizone problems. */
  unsigned long TimeIter;           /*!< \brief Current time iterations for multizone problems. */
  long Unst_AdjointIter;            /*!< \brief Iteration number to begin the reverse time integration in the direct solver for the unsteady adjoint. */
  long Iter_Avg_Objective;          /*!< \brief Iteration the number of time steps to be averaged, counting from the back */
  su2double PhysicalTime;           /*!< \brief Physical time at the current iteration in the solver for unsteady problems. */

  unsigned short nLevels_TimeAccurateLTS;   /*!< \brief Number of time levels for time accurate local time stepping. */
  unsigned short nTimeDOFsADER_DG;          /*!< \brief Number of time DOFs used in the predictor step of ADER-DG. */
  su2double *TimeDOFsADER_DG;               /*!< \brief The location of the ADER-DG time DOFs on the interval [-1,1]. */
  unsigned short nTimeIntegrationADER_DG;   /*!< \brief Number of time integration points ADER-DG. */
  su2double *TimeIntegrationADER_DG;        /*!< \brief The location of the ADER-DG time integration points on the interval [-1,1]. */
  su2double *WeightsIntegrationADER_DG;     /*!< \brief The weights of the ADER-DG time integration points on the interval [-1,1]. */
  unsigned short nRKStep;                   /*!< \brief Number of steps of the explicit Runge-Kutta method. */
  su2double *RK_Alpha_Step;                 /*!< \brief Runge-Kutta beta coefficients. */

  unsigned short nQuasiNewtonSamples;  /*!< \brief Number of samples used in quasi-Newton solution methods. */
  bool UseVectorization;       /*!< \brief Whether to use vectorized numerics schemes. */
  bool NewtonKrylov;           /*!< \brief Use a coupled Newton method to solve the flow equations. */
  array<unsigned short,3> NK_IntParam{{20, 3, 2}}; /*!< \brief Integer parameters for NK method. */
  array<su2double,4> NK_DblParam{{-2.0, 0.1, -3.0, 1e-4}}; /*!< \brief Floating-point parameters for NK method. */

  unsigned short nMGLevels;    /*!< \brief Number of multigrid levels (coarse levels). */
  unsigned short nCFL;         /*!< \brief Number of CFL, one for each multigrid level. */
  su2double
  CFLRedCoeff_Turb,            /*!< \brief CFL reduction coefficient on the LevelSet problem. */
  CFLRedCoeff_AdjFlow,         /*!< \brief CFL reduction coefficient for the adjoint problem. */
  CFLRedCoeff_AdjTurb,         /*!< \brief CFL reduction coefficient for the adjoint turbulent problem. */
  CFLRedCoeff_Species,         /*!< \brief CFL reduction coefficient on the species problem. */
  CFLFineGrid,                 /*!< \brief CFL of the finest grid. */
  Max_DeltaTime,               /*!< \brief Max delta time. */
  Unst_CFL;                    /*!< \brief Unsteady CFL number. */

  /* Gradient smoothing options */
  su2double SmoothingEps1;          /*!< \brief Parameter for the identity part in gradient smoothing. */
  su2double SmoothingEps2;          /*!< \brief Parameter for the Laplace part in gradient smoothing. */
  bool SmoothGradient;              /*!< \brief Flag for enabling gradient smoothing. */
  bool SmoothSepDim;                /*!< \brief Flag for enabling separated calculation for every dimension. */
  bool SmoothOnSurface;             /*!< \brief Flag for assembling the system only on the surface. */
  bool SmoothDirichletSurfaceBound; /*!< \brief Flag for using zero Dirichlet boundary in the surface case. */
  ENUM_SOBOLEV_MODUS SmoothNumMode; /*!< \brief The mode in which the Sobolev smoothing solver is applied. */

  unsigned short  Kind_Grad_Linear_Solver,  /*!< Numerical method to smooth the gradient */
  Kind_Grad_Linear_Solver_Prec;             /*!< \brief Preconditioner of the linear solver. */
  su2double Grad_Linear_Solver_Error;       /*!< \brief Min error of the linear solver for the gradient smoothing. */
  unsigned long Grad_Linear_Solver_Iter; /*!< \brief Max iterations of the linear solver for the gradient smoothing. */

  bool ReorientElements;       /*!< \brief Flag for enabling element reorientation. */
  string CustomObjFunc;        /*!< \brief User-defined objective function. */
  string CustomOutputs;        /*!< \brief User-defined functions for outputs. */
  unsigned short nDV,                  /*!< \brief Number of design variables. */
  nObj, nObjW;                         /*! \brief Number of objective functions. */
  unsigned short* nDV_Value;           /*!< \brief Number of values for each design variable (might be different than 1 if we allow arbitrary movement). */
  unsigned short nFFDBox;              /*!< \brief Number of ffd boxes. */
  unsigned short nTurboMachineryKind;  /*!< \brief Number turbomachinery types specified. */
  unsigned short nParamDV;             /*!< \brief Number of parameters of the design variable. */
  string DV_Filename;                  /*!< \brief Filename for providing surface positions from an external parameterization. */
  string DV_Unordered_Sens_Filename;   /*!< \brief Filename of volume sensitivities in an unordered ASCII format. */
  string DV_Sens_Filename;             /*!< \brief Filename of surface sensitivities written to an unordered ASCII format. */
  unsigned short
  Sensitivity_FileFormat;             /*!< \brief Format of the input volume sensitivity files (SU2_DOT). */
  su2double **ParamDV;                /*!< \brief Parameters of the design variable. */
  su2double **CoordFFDBox;            /*!< \brief Coordinates of the FFD boxes. */
  unsigned short **DegreeFFDBox;      /*!< \brief Degree of the FFD boxes. */
  string *FFDTag;                     /*!< \brief Parameters of the design variable. */
  string *TagFFDBox;                  /*!< \brief Tag of the FFD box. */
  unsigned short GeometryMode;        /*!< \brief Gemoetry mode (analysis or gradient computation). */
  unsigned short MGCycle;             /*!< \brief Kind of multigrid cycle. */
  unsigned short FinestMesh;          /*!< \brief Finest mesh for the full multigrid approach. */
  unsigned short nFFD_Fix_IDir,
  nFFD_Fix_JDir, nFFD_Fix_KDir;       /*!< \brief Number of planes fixed in the FFD. */
  unsigned short nMG_PreSmooth,       /*!< \brief Number of MG pre-smooth parameters found in config file. */
  nMG_PostSmooth,                     /*!< \brief Number of MG post-smooth parameters found in config file. */
  nMG_CorrecSmooth;                   /*!< \brief Number of MG correct-smooth parameters found in config file. */
  short *FFD_Fix_IDir,
  *FFD_Fix_JDir, *FFD_Fix_KDir;       /*!< \brief Exact sections. */
  unsigned short *MG_PreSmooth,       /*!< \brief Multigrid Pre smoothing. */
  *MG_PostSmooth,                     /*!< \brief Multigrid Post smoothing. */
  *MG_CorrecSmooth;                   /*!< \brief Multigrid Jacobi implicit smoothing of the correction. */
  su2double *LocationStations;        /*!< \brief Airfoil sections in wing slicing subroutine. */

  ENUM_MULTIZONE Kind_MZSolver;    /*!< \brief Kind of multizone solver.  */
  INC_DENSITYMODEL Kind_DensityModel; /*!< \brief Kind of the density model for incompressible flows. */
  CHT_COUPLING Kind_CHT_Coupling;  /*!< \brief Kind of coupling method used at CHT interfaces. */
  VISCOSITYMODEL Kind_ViscosityModel; /*!< \brief Kind of the Viscosity Model*/
  MIXINGVISCOSITYMODEL Kind_MixingViscosityModel; /*!< \brief Kind of the mixing Viscosity Model*/
  CONDUCTIVITYMODEL Kind_ConductivityModel; /*!< \brief Kind of the Thermal Conductivity Model */
  CONDUCTIVITYMODEL_TURB Kind_ConductivityModel_Turb; /*!< \brief Kind of the Turbulent Thermal Conductivity Model */
  DIFFUSIVITYMODEL Kind_Diffusivity_Model; /*!< \brief Kind of the mass diffusivity Model */
  FREESTREAM_OPTION Kind_FreeStreamOption; /*!< \brief Kind of free stream option to choose if initializing with density or temperature  */
  MAIN_SOLVER Kind_Solver;         /*!< \brief Kind of solver: Euler, NS, Continuous adjoint, etc.  */
  LIMITER Kind_SlopeLimit,    /*!< \brief Global slope limiter. */
  Kind_SlopeLimit_Flow,         /*!< \brief Slope limiter for flow equations.*/
  Kind_SlopeLimit_Turb,         /*!< \brief Slope limiter for the turbulence equation.*/
  Kind_SlopeLimit_AdjTurb,      /*!< \brief Slope limiter for the adjoint turbulent equation.*/
  Kind_SlopeLimit_AdjFlow,      /*!< \brief Slope limiter for the adjoint equation.*/
  Kind_SlopeLimit_Heat,         /*!< \brief Slope limiter for the adjoint equation.*/
  Kind_SlopeLimit_Species;      /*!< \brief Slope limiter for the species equation.*/
  unsigned short Kind_FluidModel,  /*!< \brief Kind of the Fluid Model: Ideal, van der Waals, etc. */
  Kind_InitOption,                 /*!< \brief Kind of Init option to choose if initializing with Reynolds number or with thermodynamic conditions   */
  Kind_GridMovement,               /*!< \brief Kind of the static mesh movement. */
  *Kind_SurfaceMovement,           /*!< \brief Kind of the static mesh movement. */
  nKind_SurfaceMovement,           /*!< \brief Kind of the dynamic mesh movement. */
  Kind_Gradient_Method,            /*!< \brief Numerical method for computation of spatial gradients. */
  Kind_Gradient_Method_Recon,      /*!< \brief Numerical method for computation of spatial gradients used for upwind reconstruction. */
  Kind_Deform_Linear_Solver,             /*!< Numerical method to deform the grid */
  Kind_Deform_Linear_Solver_Prec,        /*!< \brief Preconditioner of the linear solver. */
  Kind_Linear_Solver,                    /*!< \brief Numerical solver for the implicit scheme. */
  Kind_Linear_Solver_Prec,               /*!< \brief Preconditioner of the linear solver. */
  Kind_AdjTurb_Linear_Solver,            /*!< \brief Numerical solver for the turbulent adjoint implicit scheme. */
  Kind_AdjTurb_Linear_Prec,              /*!< \brief Preconditioner of the turbulent adjoint linear solver. */
  Kind_DiscAdj_Linear_Solver,            /*!< \brief Linear solver for the discrete adjoint system. */
  Kind_DiscAdj_Linear_Prec,              /*!< \brief Preconditioner of the discrete adjoint linear solver. */
  Kind_TimeNumScheme,           /*!< \brief Global explicit or implicit time integration. */
  Kind_TimeIntScheme_Flow,      /*!< \brief Time integration for the flow equations. */
  Kind_TimeIntScheme_FEM_Flow,  /*!< \brief Time integration for the flow equations. */
  Kind_ADER_Predictor,          /*!< \brief Predictor step of the ADER-DG time integration scheme. */
  Kind_TimeIntScheme_AdjFlow,   /*!< \brief Time integration for the adjoint flow equations. */
  Kind_TimeIntScheme_Turb,      /*!< \brief Time integration for the turbulence model. */
  Kind_TimeIntScheme_AdjTurb,   /*!< \brief Time integration for the adjoint turbulence model. */
  Kind_TimeIntScheme_Species,   /*!< \brief Time integration for the species model. */
  Kind_TimeIntScheme_Heat,      /*!< \brief Time integration for the wave equations. */
  Kind_TimeStep_Heat,           /*!< \brief Time stepping method for the (fvm) heat equation. */
  Kind_DataDriven_Method,       /*!< \brief Method used for datset regression in datadriven fluid models. */
  n_Datadriven_files;

  su2double DataDriven_Relaxation_Factor, /*!< \brief Relaxation factor for Newton solvers in datadriven fluid models. */
            DataDriven_initial_density,   /*!< \brief Initial density value for Newton solvers in datadriven fluid models. */
            DataDriven_initial_energy;    /*!< \brief Initial static energy value for Newton solvers in datadriven fluid models. */

  STRUCT_TIME_INT Kind_TimeIntScheme_FEA;    /*!< \brief Time integration for the FEA equations. */
  STRUCT_SPACE_ITE Kind_SpaceIteScheme_FEA;  /*!< \brief Iterative scheme for nonlinear structural analysis. */
  unsigned short
  Kind_TimeIntScheme_Radiation, /*!< \brief Time integration for the Radiation equations. */
  Kind_ConvNumScheme,           /*!< \brief Global definition of the convective term. */
  Kind_ConvNumScheme_Flow,      /*!< \brief Centered or upwind scheme for the flow equations. */
  Kind_ConvNumScheme_FEM_Flow,  /*!< \brief Finite element scheme for the flow equations. */
  Kind_ConvNumScheme_Heat,      /*!< \brief Centered or upwind scheme for the flow equations. */
  Kind_ConvNumScheme_AdjFlow,   /*!< \brief Centered or upwind scheme for the adjoint flow equations. */
  Kind_ConvNumScheme_Turb,      /*!< \brief Centered or upwind scheme for the turbulence model. */
  Kind_ConvNumScheme_AdjTurb,   /*!< \brief Centered or upwind scheme for the adjoint turbulence model. */
  Kind_ConvNumScheme_Species,   /*!< \brief Centered or upwind scheme for the species model. */
  Kind_ConvNumScheme_Template,  /*!< \brief Centered or upwind scheme for the level set equation. */
  Kind_FEM,                     /*!< \brief Finite element scheme for the flow equations. */
  Kind_FEM_Flow,                /*!< \brief Finite element scheme for the flow equations. */
  Kind_Matrix_Coloring;         /*!< \brief Type of matrix coloring for sparse Jacobian computation. */

  CENTERED
  Kind_Centered,                /*!< \brief Centered scheme. */
  Kind_Centered_Flow,           /*!< \brief Centered scheme for the flow equations. */
  Kind_Centered_AdjFlow,        /*!< \brief Centered scheme for the adjoint flow equations. */
  Kind_Centered_Turb,           /*!< \brief Centered scheme for the turbulence model. */
  Kind_Centered_AdjTurb,        /*!< \brief Centered scheme for the adjoint turbulence model. */
  Kind_Centered_Species,        /*!< \brief Centered scheme for the species model. */
  Kind_Centered_Heat,           /*!< \brief Centered scheme for the heat transfer model. */
  Kind_Centered_Template;       /*!< \brief Centered scheme for the template model. */


  FEM_SHOCK_CAPTURING_DG Kind_FEM_Shock_Capturing_DG; /*!< \brief Shock capturing method for the FEM DG solver. */
  BGS_RELAXATION Kind_BGS_RelaxMethod; /*!< \brief Kind of relaxation method for Block Gauss Seidel method in FSI problems. */
  bool ReconstructionGradientRequired; /*!< \brief Enable or disable a second gradient calculation for upwind reconstruction only. */
  bool LeastSquaresRequired;    /*!< \brief Enable or disable memory allocation for least-squares gradient methods. */
  bool Energy_Equation;         /*!< \brief Solve the energy equation for incompressible flows. */

  UPWIND
  Kind_Upwind,                  /*!< \brief Upwind scheme. */
  Kind_Upwind_Flow,             /*!< \brief Upwind scheme for the flow equations. */
  Kind_Upwind_AdjFlow,          /*!< \brief Upwind scheme for the adjoint flow equations. */
  Kind_Upwind_Turb,             /*!< \brief Upwind scheme for the turbulence model. */
  Kind_Upwind_AdjTurb,          /*!< \brief Upwind scheme for the adjoint turbulence model. */
  Kind_Upwind_Species,          /*!< \brief Upwind scheme for the species model. */
  Kind_Upwind_Heat,             /*!< \brief Upwind scheme for the heat transfer model. */
  Kind_Upwind_Template;         /*!< \brief Upwind scheme for the template model. */

  bool MUSCL,              /*!< \brief MUSCL scheme .*/
  MUSCL_Flow,              /*!< \brief MUSCL scheme for the flow equations.*/
  MUSCL_Turb,              /*!< \brief MUSCL scheme for the turbulence equations.*/
  MUSCL_Heat,              /*!< \brief MUSCL scheme for the (fvm) heat equation.*/
  MUSCL_AdjFlow,           /*!< \brief MUSCL scheme for the adj flow equations.*/
  MUSCL_AdjTurb;           /*!< \brief MUSCL scheme for the adj turbulence equations.*/
  bool MUSCL_Species;      /*!< \brief MUSCL scheme for the species equations.*/
  bool Use_Accurate_Jacobians;  /*!< \brief Use numerically computed Jacobians for AUSM+up(2) and SLAU(2). */
  bool EulerPersson;       /*!< \brief Boolean to determine whether this is an Euler simulation with Persson shock capturing. */
  bool FSI_Problem = false,/*!< \brief Boolean to determine whether the simulation is FSI or not. */
  Multizone_Problem;       /*!< \brief Boolean to determine whether we are solving a multizone problem. */
  unsigned short nID_DV;   /*!< \brief ID for the region of FEM when computed using direct differentiation. */

  bool AD_Mode;             /*!< \brief Algorithmic Differentiation support. */
  bool AD_Preaccumulation;  /*!< \brief Enable or disable preaccumulation in the AD mode. */
  STRUCT_COMPRESS Kind_Material_Compress;  /*!< \brief Determines if the material is compressible or incompressible (structural analysis). */
  STRUCT_MODEL Kind_Material;              /*!< \brief Determines the material model to be used (structural analysis). */
  STRUCT_DEFORMATION Kind_Struct_Solver;   /*!< \brief Determines the geometric condition (small or large deformations) for structural analysis. */
  unsigned short Kind_DV_FEA;              /*!< \brief Kind of Design Variable for FEA problems.*/

  unsigned short nTurbVar;          /*!< \brief Number of Turbulence variables, i.e. 1 for SA-types, 2 for SST. */
  TURB_MODEL Kind_Turb_Model;       /*!< \brief Turbulent model definition. */
  SPECIES_MODEL Kind_Species_Model; /*!< \brief Species model definition. */
  TURB_SGS_MODEL Kind_SGS_Model;    /*!< \brief LES SGS model definition. */
  TURB_TRANS_MODEL Kind_Trans_Model;  /*!< \brief Transition model definition. */
  TURB_TRANS_CORRELATION Kind_Trans_Correlation;  /*!< \brief Transition correlation model definition. */
  su2double hRoughness;             /*!< \brief RMS roughness for Transition model. */
  unsigned short Kind_ActDisk, Kind_Engine_Inflow,
  *Kind_Data_Riemann,
  *Kind_Data_Giles;                /*!< \brief Kind of inlet boundary treatment. */
  INLET_TYPE Kind_Inlet;
  INLET_TYPE *Kind_Inc_Inlet;
  INC_OUTLET_TYPE *Kind_Inc_Outlet;
  unsigned short nWall_Types;      /*!< \brief Number of wall treatment types listed. */
  unsigned short nInc_Inlet;       /*!< \brief Number of inlet boundary treatment types listed. */
  unsigned short nInc_Outlet;      /*!< \brief Number of inlet boundary treatment types listed. */
  su2double Inc_Inlet_Damping;     /*!< \brief Damping factor applied to the iterative updates to the velocity at a pressure inlet in incompressible flow. */
  su2double Inc_Outlet_Damping;    /*!< \brief Damping factor applied to the iterative updates to the pressure at a mass flow outlet in incompressible flow. */
  bool Inc_Inlet_UseNormal;        /*!< \brief Flag for whether to use the local normal as the flow direction for an incompressible pressure inlet. */
  su2double Linear_Solver_Error;   /*!< \brief Min error of the linear solver for the implicit formulation. */
  su2double Deform_Linear_Solver_Error;          /*!< \brief Min error of the linear solver for the implicit formulation. */
  su2double Linear_Solver_Smoother_Relaxation;   /*!< \brief Relaxation factor for iterative linear smoothers. */
  unsigned long Linear_Solver_Iter;              /*!< \brief Max iterations of the linear solver for the implicit formulation. */
  unsigned long Deform_Linear_Solver_Iter;       /*!< \brief Max iterations of the linear solver for the implicit formulation. */
  unsigned long Linear_Solver_Restart_Frequency; /*!< \brief Restart frequency of the linear solver for the implicit formulation. */
  unsigned long Linear_Solver_Prec_Threads;      /*!< \brief Number of threads per rank for ILU and LU_SGS preconditioners. */
  unsigned short Linear_Solver_ILU_n;            /*!< \brief ILU fill=in level. */
  su2double SemiSpan;                   /*!< \brief Wing Semi span. */
  su2double Roe_Kappa;                  /*!< \brief Relaxation of the Roe scheme. */
  su2double Relaxation_Factor_Adjoint;  /*!< \brief Relaxation coefficient for variable updates of adjoint solvers. */
  su2double Relaxation_Factor_CHT;      /*!< \brief Relaxation coefficient for the update of conjugate heat variables. */
  su2double AdjTurb_Linear_Error;       /*!< \brief Min error of the turbulent adjoint linear solver for the implicit formulation. */
  su2double EntropyFix_Coeff;           /*!< \brief Entropy fix coefficient. */
  unsigned short AdjTurb_Linear_Iter;   /*!< \brief Min error of the turbulent adjoint linear solver for the implicit formulation. */
  unsigned short nLocationStations,     /*!< \brief Number of section cuts to make when outputting mesh and cp . */
  nWingStations;                        /*!< \brief Number of section cuts to make when calculating internal volume. */
  su2double Kappa_1st_AdjFlow,  /*!< \brief Lax 1st order dissipation coefficient for adjoint flow equations (coarse multigrid levels). */
  Kappa_2nd_AdjFlow,            /*!< \brief JST 2nd order dissipation coefficient for adjoint flow equations. */
  Kappa_4th_AdjFlow,            /*!< \brief JST 4th order dissipation coefficient for adjoint flow equations. */
  Kappa_1st_Flow,           /*!< \brief Lax 1st order dissipation coefficient for flow equations (coarse multigrid levels). */
  Kappa_2nd_Flow,           /*!< \brief JST 2nd order dissipation coefficient for flow equations. */
  Kappa_4th_Flow,           /*!< \brief JST 4th order dissipation coefficient for flow equations. */
  Cent_Jac_Fix_Factor,              /*!< \brief Multiply the dissipation contribution to the Jacobian of central schemes
                                                by this factor to make the global matrix more diagonal dominant. */
  Cent_Inc_Jac_Fix_Factor;          /*!< \brief Multiply the dissipation contribution to the Jacobian of incompressible central schemes */
  su2double Geo_Waterline_Location; /*!< \brief Location of the waterline. */

  su2double Min_Beta_RoeTurkel,     /*!< \brief Minimum value of Beta for the Roe-Turkel low Mach preconditioner. */
  Max_Beta_RoeTurkel;               /*!< \brief Maximum value of Beta for the Roe-Turkel low Mach preconditioner. */
  unsigned long GridDef_Nonlinear_Iter;  /*!< \brief Number of nonlinear increments for grid deformation. */
  unsigned short Deform_StiffnessType;   /*!< \brief Type of element stiffness imposed for FEA mesh deformation. */
  bool Deform_Mesh;                      /*!< \brief Determines whether the mesh will be deformed. */
  bool Deform_Output;                    /*!< \brief Print the residuals during mesh deformation to the console. */
  su2double Deform_Tol_Factor;       /*!< \brief Factor to multiply smallest volume for deform tolerance (0.001 default) */
  su2double Deform_Coeff;            /*!< \brief Deform coeffienct */
  su2double Deform_Limit;            /*!< \brief Deform limit */
  unsigned short FFD_Continuity;     /*!< \brief Surface continuity at the intersection with the FFD */
  unsigned short FFD_CoordSystem;    /*!< \brief Define the coordinates system */
  su2double Deform_ElasticityMod,    /*!< \brief Young's modulus for volume deformation stiffness model */
  Deform_PoissonRatio,               /*!< \brief Poisson's ratio for volume deformation stiffness model */
  Deform_StiffLayerSize;             /*!< \brief Size of the layer of highest stiffness for wall distance-based mesh stiffness */
  bool FFD_Symmetry_Plane;           /*!< \brief FFD symmetry plane. */

  su2double Mach;             /*!< \brief Mach number. */
  su2double Reynolds;         /*!< \brief Reynolds number. */
  su2double Froude;           /*!< \brief Froude number. */
  su2double Length_Reynolds;  /*!< \brief Reynolds length (dimensional). */
  su2double AoA,              /*!< \brief Angle of attack (just external flow). */
  iH, AoS, AoA_Offset,
  AoS_Offset, AoA_Sens;       /*!< \brief Angle of sideSlip (just external flow). */
  bool Fixed_CL_Mode;         /*!< \brief Activate fixed CL mode (external flow only). */
  bool Eval_dOF_dCX;          /*!< \brief Activate fixed CL mode (external flow only). */
  bool Discard_InFiles;       /*!< \brief Discard angle of attack in solution and geometry files. */
  su2double Target_CL;        /*!< \brief Specify a target CL instead of AoA (external flow only). */
  su2double Total_CM;         /*!< \brief Specify a Total CM instead of AoA (external flow only). */
  su2double Total_CD;         /*!< \brief Specify a target CD instead of AoA (external flow only). */
  su2double dCL_dAlpha;       /*!< \brief value of dCl/dAlpha. */
  su2double dCM_diH;          /*!< \brief value of dCM/dHi. */
  unsigned long Iter_Fixed_CM;          /*!< \brief Iterations to re-evaluate the angle of attack (external flow only). */
  unsigned long Iter_Fixed_NetThrust;   /*!< \brief Iterations to re-evaluate the angle of attack (external flow only). */
  unsigned long Iter_dCL_dAlpha;        /*!< \brief Number of iterations to evaluate dCL_dAlpha. */
  unsigned long Update_Alpha;           /*!< \brief Iterations to re-evaluate the angle of attack (external flow only). */
  unsigned long Update_iH;              /*!< \brief Iterations to re-evaluate the angle of attack (external flow only). */
  unsigned long Update_BCThrust;        /*!< \brief Iterations to re-evaluate the angle of attack (external flow only). */
  su2double dNetThrust_dBCThrust;       /*!< \brief value of dNetThrust/dBCThrust. */
  bool Update_BCThrust_Bool;            /*!< \brief Boolean flag for whether to update the AoA for fixed lift mode on a given iteration. */
  bool Update_AoA;                      /*!< \brief Boolean flag for whether to update the AoA for fixed lift mode on a given iteration. */
  unsigned long Update_AoA_Iter_Limit;  /*!< \brief Limit on number of iterations between AoA updates for fixed lift mode. */
  bool Finite_Difference_Mode;        /*!< \brief Flag to run the finite difference mode in fixed Cl mode. */
  su2double ChargeCoeff;              /*!< \brief Charge coefficient (just for poisson problems). */
  unsigned short Cauchy_Func_Flow,    /*!< \brief Function where to apply the convergence criteria in the flow problem. */
  Cauchy_Func_AdjFlow,                /*!< \brief Function where to apply the convergence criteria in the adjoint problem. */
  Cauchy_Elems;                       /*!< \brief Number of elements to evaluate. */
  unsigned short Residual_Func_Flow;  /*!< \brief Equation to apply residual convergence to. */
  unsigned short Res_FEM_CRIT;        /*!< \brief Criteria to apply to the FEM convergence (absolute/relative). */
  unsigned long StartConv_Iter;       /*!< \brief Start convergence criteria at iteration. */
  su2double Cauchy_Eps;               /*!< \brief Epsilon used for the convergence. */
  bool Restart,                       /*!< \brief Restart solution (for direct, adjoint, and linearized problems).*/
  Read_Binary_Restart,                /*!< \brief Read binary SU2 native restart files.*/
  Wrt_Restart_Overwrite,              /*!< \brief Overwrite restart files or append iteration number.*/
  Wrt_Surface_Overwrite,              /*!< \brief Overwrite surface output files or append iteration number.*/
  Wrt_Volume_Overwrite,               /*!< \brief Overwrite volume output files or append iteration number.*/
  Restart_Flow;                       /*!< \brief Restart flow solution for adjoint and linearized problems. */
  unsigned short nMarker_Monitoring,  /*!< \brief Number of markers to monitor. */
  nMarker_Designing,                  /*!< \brief Number of markers for the objective function. */
  nMarker_GeoEval,                    /*!< \brief Number of markers for the objective function. */
  nMarker_ZoneInterface,              /*!< \brief Number of markers in the zone interface. */
  nMarker_Plotting,                   /*!< \brief Number of markers to plot. */
  nMarker_Analyze,                    /*!< \brief Number of markers to analyze. */
  nMarker_Moving,                     /*!< \brief Number of markers in motion (DEFORMING, MOVING_WALL). */
  nMarker_PyCustom,                   /*!< \brief Number of markers that are customizable in Python. */
  nMarker_DV,                         /*!< \brief Number of markers affected by the design variables. */
  nMarker_WallFunctions,              /*!< \brief Number of markers for which wall functions must be applied. */
  nMarker_SobolevBC;                  /*!< \brief Number of markers treaded in the gradient problem. */
  string *Marker_Monitoring,          /*!< \brief Markers to monitor. */
  *Marker_Designing,                  /*!< \brief Markers to design. */
  *Marker_GeoEval,                    /*!< \brief Markers to evaluate geometry. */
  *Marker_Plotting,                   /*!< \brief Markers to plot. */
  *Marker_Analyze,                    /*!< \brief Markers to analyze. */
  *Marker_ZoneInterface,              /*!< \brief Markers in the FSI interface. */
  *Marker_Moving,                     /*!< \brief Markers in motion (DEFORMING, MOVING_WALL). */
  *Marker_PyCustom,                   /*!< \brief Markers that are customizable in Python. */
  *Marker_DV,                         /*!< \brief Markers affected by the design variables. */
  *Marker_WallFunctions,              /*!< \brief Markers for which wall functions must be applied. */
  *Marker_SobolevBC;                  /*!< \brief Markers in the gradient solver */

  bool initial_PyCustom;              /*!< \brief flag for using custom python boundary conditions */ 
  unsigned short nConfig_Files;       /*!< \brief Number of config files for multiphysics problems. */
  string *Config_Filenames;           /*!< \brief List of names for configuration files. */
  SST_OPTIONS *SST_Options;           /*!< \brief List of modifications/corrections/versions of SST turbulence model.*/
  SA_OPTIONS *SA_Options;             /*!< \brief List of modifications/corrections/versions of SA turbulence model.*/
  LM_OPTIONS *LM_Options;             /*!< \brief List of modifications/corrections/versions of SA turbulence model.*/
  unsigned short nSST_Options;        /*!< \brief Number of SST options specified. */
  unsigned short nSA_Options;         /*!< \brief Number of SA options specified. */
  unsigned short nLM_Options;         /*!< \brief Number of SA options specified. */
  WALL_FUNCTIONS  *Kind_WallFunctions;        /*!< \brief The kind of wall function to use for the corresponding markers. */
  unsigned short  **IntInfo_WallFunctions;    /*!< \brief Additional integer information for the wall function markers. */
  su2double       **DoubleInfo_WallFunctions; /*!< \brief Additional double information for the wall function markers. */
  unsigned short  *Marker_All_Monitoring,     /*!< \brief Global index for monitoring using the grid information. */
  *Marker_All_GeoEval,               /*!< \brief Global index for geometrical evaluation. */
  *Marker_All_Plotting,              /*!< \brief Global index for plotting using the grid information. */
  *Marker_All_Analyze,               /*!< \brief Global index for plotting using the grid information. */
  *Marker_All_ZoneInterface,         /*!< \brief Global index for FSI interface markers using the grid information. */
  *Marker_All_Turbomachinery,        /*!< \brief Global index for Turbomachinery markers using the grid information. */
  *Marker_All_TurbomachineryFlag,    /*!< \brief Global index for Turbomachinery markers flag using the grid information. */
  *Marker_All_MixingPlaneInterface,  /*!< \brief Global index for MixingPlane interface markers using the grid information. */
  *Marker_All_DV,                    /*!< \brief Global index for design variable markers using the grid information. */
  *Marker_All_Moving,                /*!< \brief Global index for moving surfaces using the grid information. */
  *Marker_All_Deform_Mesh,           /*!< \brief Global index for deformable markers at the boundary. */
  *Marker_All_Deform_Mesh_Sym_Plane, /*!< \brief Global index for markers with symmetric deformations. */
  *Marker_All_Fluid_Load,            /*!< \brief Global index for markers in which the flow load is computed/employed. */
  *Marker_All_PyCustom,              /*!< \brief Global index for Python customizable surfaces using the grid information. */
  *Marker_All_Designing,             /*!< \brief Global index for moving using the grid information. */
  *Marker_All_SobolevBC,             /*!< \brief Global index for boundary condition applied to gradient smoothing. */
  *Marker_CfgFile_Monitoring,            /*!< \brief Global index for monitoring using the config information. */
  *Marker_CfgFile_Designing,             /*!< \brief Global index for monitoring using the config information. */
  *Marker_CfgFile_GeoEval,               /*!< \brief Global index for monitoring using the config information. */
  *Marker_CfgFile_Plotting,              /*!< \brief Global index for plotting using the config information. */
  *Marker_CfgFile_Analyze,               /*!< \brief Global index for plotting using the config information. */
  *Marker_CfgFile_ZoneInterface,         /*!< \brief Global index for FSI interface using the config information. */
  *Marker_CfgFile_Turbomachinery,        /*!< \brief Global index for Turbomachinery  using the config information. */
  *Marker_CfgFile_TurbomachineryFlag,    /*!< \brief Global index for Turbomachinery flag using the config information. */
  *Marker_CfgFile_MixingPlaneInterface,  /*!< \brief Global index for MixingPlane interface using the config information. */
  *Marker_CfgFile_Moving,             /*!< \brief Global index for moving surfaces using the config information. */
  *Marker_CfgFile_Deform_Mesh,        /*!< \brief Global index for deformable markers at the boundary. */
  *Marker_CfgFile_Deform_Mesh_Sym_Plane, /*!< \brief Global index for markers with symmetric deformations. */
  *Marker_CfgFile_Fluid_Load,         /*!< \brief Global index for markers in which the flow load is computed/employed. */
  *Marker_CfgFile_PyCustom,           /*!< \brief Global index for Python customizable surfaces using the config information. */
  *Marker_CfgFile_DV,                 /*!< \brief Global index for design variable markers using the config information. */
  *Marker_CfgFile_PerBound,           /*!< \brief Global index for periodic boundaries using the config information. */
  *Marker_CfgFile_SobolevBC;          /*!< \brief Global index for boundary condition applied to gradient smoothing using the config information. */
  string *PlaneTag;                   /*!< \brief Global index for the plane adaptation (upper, lower). */
  su2double *nBlades;                 /*!< \brief number of blades for turbomachinery computation. */
  unsigned short Geo_Description;     /*!< \brief Description of the geometry. */
  unsigned short Mesh_FileFormat;     /*!< \brief Mesh input format. */
  TAB_OUTPUT Tab_FileFormat;          /*!< \brief Format of the output files. */
  unsigned short output_precision;    /*!< \brief <ofstream>.precision(value) for SU2_DOT and HISTORY output */
  unsigned short ActDisk_Jump;        /*!< \brief Format of the output files. */
  unsigned long StartWindowIteration; /*!< \brief Starting Iteration for long time Windowing apporach . */
  unsigned short nCFL_AdaptParam;     /*!< \brief Number of CFL parameters provided in config. */
  bool Initial_All_PyCustom;          /*!< \brief Python customizable initial condition */    
  bool CFL_Adapt;        /*!< \brief Use adaptive CFL number. */
  bool HB_Precondition;  /*!< \brief Flag to turn on harmonic balance source term preconditioning */
  su2double RefArea,     /*!< \brief Reference area for coefficient computation. */
  RefElemLength,         /*!< \brief Reference element length for computing the slope limiting epsilon. */
  RefSharpEdges,         /*!< \brief Reference coefficient for detecting sharp edges. */
  RefLength,             /*!< \brief Reference length for moment computation. */
  *RefOriginMoment_X,    /*!< \brief X Origin for moment computation. */
  *RefOriginMoment_Y,    /*!< \brief Y Origin for moment computation. */
  *RefOriginMoment_Z,    /*!< \brief Z Origin for moment computation. */
  *CFL_AdaptParam,       /*!< \brief Information about the CFL ramp. */
  *RelaxFactor_Giles,    /*!< \brief Information about the under relaxation factor for Giles BC. */
  *CFL,                  /*!< \brief CFL number. */
  DomainVolume;          /*!< \brief Volume of the computational grid. */
  unsigned short
  nRefOriginMoment_X,      /*!< \brief Number of X-coordinate moment computation origins. */
  nRefOriginMoment_Y,      /*!< \brief Number of Y-coordinate moment computation origins. */
  nRefOriginMoment_Z;      /*!< \brief Number of Z-coordinate moment computation origins. */
  unsigned short nMesh_Box_Size;
  short *Mesh_Box_Size;          /*!< \brief Array containing the number of grid points in the x-, y-, and z-directions for the analytic RECTANGLE and BOX grid formats. */
  string Mesh_FileName,          /*!< \brief Mesh input file. */
  Mesh_Out_FileName,             /*!< \brief Mesh output file. */
  Solution_FileName,             /*!< \brief Flow solution input file. */
  Solution_AdjFileName,          /*!< \brief Adjoint solution input file for drag functional. */
  Volume_FileName,               /*!< \brief Flow variables output file. */
  Conv_FileName,                 /*!< \brief Convergence history output file. */
  Breakdown_FileName,            /*!< \brief Breakdown output file. */
  Restart_FileName,              /*!< \brief Restart file for flow variables. */
  Restart_AdjFileName,           /*!< \brief Restart file for adjoint variables, drag functional. */
  Adj_FileName,                  /*!< \brief Output file with the adjoint variables. */
  ObjFunc_Grad_FileName,         /*!< \brief Gradient of the objective function. */
  ObjFunc_Value_FileName,        /*!< \brief Objective function. */
  SurfCoeff_FileName,            /*!< \brief Output file with the flow variables on the surface. */
  SurfAdjCoeff_FileName,         /*!< \brief Output file with the adjoint variables on the surface. */
  SurfSens_FileName,             /*!< \brief Output file for the sensitivity on the surface (discrete adjoint). */
  VolSens_FileName,              /*!< \brief Output file for the sensitivity in the volume (discrete adjoint). */
  ObjFunc_Hess_FileName,         /*!< \brief Hessian approximation obtained by the Sobolev smoothing solver. */
  *DataDriven_Method_FileNames;    /*!< \brief Dataset information for datadriven fluid models. */

  bool
  Wrt_Performance,           /*!< \brief Write the performance summary at the end of a calculation.  */
  Wrt_AD_Statistics,         /*!< \brief Write the tape statistics (discrete adjoint).  */
  Wrt_MeshQuality,           /*!< \brief Write the mesh quality statistics to the visualization files.  */
  Wrt_MultiGrid,             /*!< \brief Write the coarse grids to the visualization files.  */
  Wrt_Projected_Sensitivity, /*!< \brief Write projected sensitivities (dJ/dx) on surfaces to ASCII file. */
  Plot_Section_Forces;       /*!< \brief Write sectional forces for specified markers. */
  unsigned short
  Console_Output_Verb,  /*!< \brief Level of verbosity for console output */
  Kind_Average;         /*!< \brief Particular average for the marker analyze. */
  su2double Gamma,      /*!< \brief Ratio of specific heats of the gas. */
  Bulk_Modulus,         /*!< \brief Value of the bulk modulus for incompressible flows. */
  Beta_Factor,          /*!< \brief Value of the epsilon^2 multiplier for Beta for the incompressible preconditioner. */
  Gas_Constant,         /*!< \brief Specific gas constant. */
  Gas_ConstantND,       /*!< \brief Non-dimensional specific gas constant. */
  *Molecular_Weight;    /*!< \brief Molecular weight of an incompressible ideal gas (g/mol). */
  unsigned short nMolecular_Weight, /*!< \brief Number of species molecular weights. */
  nSpecific_Heat_Cp;              /*!< \brief Number of species specific heat constants at constant pressure. */
  su2double *Specific_Heat_Cp, /*!< \brief Specific heat at constant pressure. */
  Thermal_Expansion_Coeff,    /*!< \brief Thermal expansion coefficient. */
  Thermal_Expansion_CoeffND,  /*!< \brief Non-dimensional thermal expansion coefficient. */
  Inc_Density_Ref,       /*!< \brief Reference density for custom incompressible non-dim. */
  Inc_Velocity_Ref,      /*!< \brief Reference velocity for custom incompressible non-dim. */
  Inc_Temperature_Ref,   /*!< \brief Reference temperature for custom incompressible non-dim. */
  Inc_Density_Init,      /*!< \brief Initial density for incompressible flows. */
  Inc_Temperature_Init,  /*!< \brief Initial temperature for incompressible flows w/ heat transfer. */
  Heat_Flux_Ref,         /*!< \brief Reference heat flux for non-dim. */
  Gas_Constant_Ref,      /*!< \brief Reference specific gas constant. */
  Temperature_Critical,  /*!< \brief Critical Temperature for real fluid model.  */
  Pressure_Critical,     /*!< \brief Critical Pressure for real fluid model.  */
  Density_Critical,      /*!< \brief Critical Density for real fluid model.  */
  Acentric_Factor,       /*!< \brief Acentric Factor for real fluid model.  */
  *Mu_Constant,           /*!< \brief Constant viscosity for ConstantViscosity model.  */
  *Thermal_Conductivity_Constant,  /*!< \brief Constant thermal conductivity for ConstantConductivity model.  */
  *Mu_Ref,                /*!< \brief Reference viscosity for Sutherland model.  */
  *Mu_Temperature_Ref,    /*!< \brief Reference temperature for Sutherland model.  */
  *Mu_S;                  /*!< \brief Reference S for Sutherland model.  */
  unsigned short nMu_Constant,   /*!< \brief Number of species constant viscosities. */
  nMu_Ref,                       /*!< \brief Number of species reference constants for Sutherland model. */
  nMu_Temperature_Ref,           /*!< \brief Number of species reference temperature for Sutherland model. */
  nMu_S,                         /*!< \brief Number of species reference S for Sutherland model. */
  nThermal_Conductivity_Constant,/*!< \brief Number of species constant thermal conductivity. */
  nPrandtl_Lam,                  /*!< \brief Number of species laminar Prandtl number. */
  nPrandtl_Turb,                 /*!< \brief Number of species turbulent Prandtl number. */
  nConstant_Lewis_Number;       /*!< \brief Number of species Lewis Number. */
  su2double Diffusivity_Constant;   /*!< \brief Constant mass diffusivity for scalar transport.  */
  su2double Diffusivity_ConstantND; /*!< \brief Non-dim. constant mass diffusivity for scalar transport.  */
  su2double Schmidt_Number_Laminar;   /*!< \brief Laminar Schmidt number for mass diffusion.  */
  su2double Schmidt_Number_Turbulent; /*!< \brief Turbulent Schmidt number for mass diffusion.  */
  su2double *Constant_Lewis_Number;   /*!< \brief Different Lewis number for mass diffusion.  */
  array<su2double, N_POLY_COEFFS> CpPolyCoefficientsND{{0.0}};  /*!< \brief Definition of the non-dimensional temperature polynomial coefficients for specific heat Cp. */
  array<su2double, N_POLY_COEFFS> MuPolyCoefficientsND{{0.0}};  /*!< \brief Definition of the non-dimensional temperature polynomial coefficients for viscosity. */
  array<su2double, N_POLY_COEFFS> KtPolyCoefficientsND{{0.0}};  /*!< \brief Definition of the non-dimensional temperature polynomial coefficients for thermal conductivity. */
  su2double TurbIntensityAndViscRatioFreeStream[2]; /*!< \brief Freestream turbulent intensity and viscosity ratio for turbulence and transition models. */
  su2double Energy_FreeStream,     /*!< \brief Free-stream total energy of the fluid.  */
  ModVel_FreeStream,               /*!< \brief Magnitude of the free-stream velocity of the fluid.  */
  ModVel_FreeStreamND,             /*!< \brief Non-dimensional magnitude of the free-stream velocity of the fluid.  */
  Density_FreeStream,              /*!< \brief Free-stream density of the fluid. */
  Viscosity_FreeStream,            /*!< \brief Free-stream viscosity of the fluid.  */
  Tke_FreeStream,                  /*!< \brief Total turbulent kinetic energy of the fluid.  */
  Intermittency_FreeStream,        /*!< \brief Freestream intermittency (for sagt transition model) of the fluid.  */
  ReThetaT_FreeStream,             /*!< \brief Freestream Transition Momentum Thickness Reynolds Number (for LM transition model) of the fluid.  */
  NuFactor_FreeStream,             /*!< \brief Ratio of turbulent to laminar viscosity. */
  NuFactor_Engine,                 /*!< \brief Ratio of turbulent to laminar viscosity at the engine. */
  SecondaryFlow_ActDisk,           /*!< \brief Ratio of turbulent to laminar viscosity at the actuator disk. */
  Initial_BCThrust,                /*!< \brief Ratio of turbulent to laminar viscosity at the actuator disk. */
  Pressure_FreeStream,             /*!< \brief Total pressure of the fluid. */
  Pressure_Thermodynamic,          /*!< \brief Thermodynamic pressure of the fluid. */
  Temperature_FreeStream,          /*!< \brief Total temperature of the fluid.  */
  Temperature_ve_FreeStream;       /*!< \brief Total vibrational-electronic temperature of the fluid.  */
  unsigned short wallModel_MaxIter; /*!< \brief maximum number of iterations for the Newton method for the wall model */
  su2double wallModel_Kappa,        /*!< \brief von Karman constant kappa for turbulence wall modeling */
  wallModel_B,                      /*!< \brief constant B for turbulence wall modeling */
  wallModel_RelFac,                 /*!< \brief relaxation factor for the Newton method used in the wall model */
  wallModel_MinYplus;               /*!< \brief minimum Y+ value, below which the wall model is not used anymore */
  su2double *Prandtl_Lam,      /*!< \brief Laminar Prandtl number for the gas.  */
  *Prandtl_Turb,               /*!< \brief Turbulent Prandtl number for the gas.  */
  Length_Ref,                 /*!< \brief Reference length for non-dimensionalization. */
  Pressure_Ref,               /*!< \brief Reference pressure for non-dimensionalization.  */
  Temperature_Ref,            /*!< \brief Reference temperature for non-dimensionalization.*/
  Temperature_ve_Ref,         /*!< \brief Reference vibrational-electronic temperature for non-dimensionalization.*/
  Density_Ref,                /*!< \brief Reference density for non-dimensionalization.*/
  Velocity_Ref,               /*!< \brief Reference velocity for non-dimensionalization.*/
  Time_Ref,                   /*!< \brief Reference time for non-dimensionalization. */
  Viscosity_Ref,              /*!< \brief Reference viscosity for non-dimensionalization. */
  Thermal_Conductivity_Ref,   /*!< \brief Reference conductivity for non-dimensionalization. */
  Energy_Ref,                 /*!< \brief Reference viscosity for non-dimensionalization. */
  Wall_Temperature,           /*!< \brief Temperature at an isotropic wall in Kelvin. */
  Omega_Ref,                  /*!< \brief Reference angular velocity for non-dimensionalization. */
  Force_Ref,                  /*!< \brief Reference body force for non-dimensionalization. */
  Pressure_FreeStreamND,      /*!< \brief Farfield pressure value (external flow). */
  Pressure_ThermodynamicND,   /*!< \brief Farfield thermodynamic pressure value. */
  Temperature_FreeStreamND,   /*!< \brief Farfield temperature value (external flow). */
  Temperature_ve_FreeStreamND,/*!< \brief Farfield vibrational-electronic temperature value (external flow). */
  Density_FreeStreamND,       /*!< \brief Farfield density value (external flow). */
  Velocity_FreeStreamND[3],   /*!< \brief Farfield velocity values (external flow). */
  Energy_FreeStreamND,        /*!< \brief Farfield energy value (external flow). */
  Viscosity_FreeStreamND,     /*!< \brief Farfield viscosity value (external flow). */
  Tke_FreeStreamND,           /*!< \brief Farfield kinetic energy (external flow). */
  Omega_FreeStreamND,         /*!< \brief Specific dissipation (external flow). */
  Omega_FreeStream;           /*!< \brief Specific dissipation (external flow). */
  unsigned short nElectric_Constant;    /*!< \brief Number of different electric constants. */
  su2double *Electric_Constant;         /*!< \brief Dielectric constant modulus. */
  su2double Knowles_B,                  /*!< \brief Knowles material model constant B. */
  Knowles_N;                            /*!< \brief Knowles material model constant N. */
  bool DE_Effects;                      /*!< Application of DE effects to FE analysis */
  bool RefGeom, RefGeomSurf;            /*!< Read a reference geometry for optimization purposes. */
  unsigned long refNodeID;              /*!< \brief Global ID for the reference node (optimization). */
  string RefGeom_FEMFileName;           /*!< \brief File name for reference geometry. */
  unsigned short RefGeom_FileFormat;    /*!< \brief Mesh input format. */
  STRUCT_2DFORM Kind_2DElasForm;        /*!< \brief Kind of bidimensional elasticity solver. */
  unsigned short nIterFSI_Ramp;         /*!< \brief Number of FSI subiterations during which a ramp is applied. */
  unsigned short iInst;                 /*!< \brief Current instance value */
  su2double AitkenStatRelax;      /*!< \brief Aitken's relaxation factor (if set as static) */
  su2double AitkenDynMaxInit;     /*!< \brief Aitken's maximum dynamic relaxation factor for the first iteration */
  su2double AitkenDynMinInit;     /*!< \brief Aitken's minimum dynamic relaxation factor for the first iteration */
  bool RampAndRelease;            /*!< \brief option for ramp load and release */
  bool Sine_Load;                 /*!< \brief option for sine load */
  su2double Thermal_Diffusivity;  /*!< \brief Thermal diffusivity used in the heat solver. */
  su2double Cyclic_Pitch,         /*!< \brief Cyclic pitch for rotorcraft simulations. */
  Collective_Pitch;               /*!< \brief Collective pitch for rotorcraft simulations. */
  su2double Mach_Motion;          /*!< \brief Mach number based on mesh velocity and freestream quantities. */

  su2double Motion_Origin[3] = {0.0}, /*!< \brief Mesh motion origin. */
  Translation_Rate[3] = {0.0},        /*!< \brief Translational velocity of the mesh. */
  Rotation_Rate[3] = {0.0},           /*!< \brief Angular velocity of the mesh . */
  Pitching_Omega[3] = {0.0},          /*!< \brief Angular frequency of the mesh pitching. */
  Pitching_Ampl[3] = {0.0},           /*!< \brief Pitching amplitude. */
  Pitching_Phase[3] = {0.0},          /*!< \brief Pitching phase offset. */
  Plunging_Omega[3] = {0.0},          /*!< \brief Angular frequency of the mesh plunging. */
  Plunging_Ampl[3] = {0.0};           /*!< \brief Plunging amplitude. */
  su2double *MarkerMotion_Origin, /*!< \brief Mesh motion origin of marker. */
  *MarkerTranslation_Rate,        /*!< \brief Translational velocity of marker. */
  *MarkerRotation_Rate,           /*!< \brief Angular velocity of marker. */
  *MarkerPitching_Omega,          /*!< \brief Angular frequency of marker. */
  *MarkerPitching_Ampl,           /*!< \brief Pitching amplitude of marker. */
  *MarkerPitching_Phase,          /*!< \brief Pitching phase offset of marker. */
  *MarkerPlunging_Omega,          /*!< \brief Angular frequency of marker.. */
  *MarkerPlunging_Ampl;           /*!< \brief Plunging amplitude of marker. */

  unsigned short
  nMarkerMotion_Origin,           /*!< \brief Number of values provided for mesh motion origin of marker. */
  nMarkerTranslation,             /*!< \brief Number of values provided for translational velocity of marker. */
  nMarkerRotation_Rate,           /*!< \brief Number of values provided for angular velocity of marker. */
  nMarkerPitching_Omega,          /*!< \brief Number of values provided for angular frequency of marker. */
  nMarkerPitching_Ampl,           /*!< \brief Number of values provided for pitching amplitude of marker. */
  nMarkerPitching_Phase,          /*!< \brief Number of values provided for pitching phase offset of marker. */
  nMarkerPlunging_Omega,          /*!< \brief Number of values provided for angular frequency of marker. */
  nMarkerPlunging_Ampl,           /*!< \brief Number of values provided for plunging amplitude of marker. */
  nRough_Wall;                    /*!< \brief Number of rough walls. */
  su2double  *Omega_HB;           /*!< \brief Frequency for Harmonic Balance Operator (in rad/s). */
  unsigned short
  nOmega_HB,                      /*!< \brief Number of frequencies in Harmonic Balance Operator. */
  nMoveMotion_Origin,             /*!< \brief Number of motion origins. */
  *MoveMotion_Origin;             /*!< \brief Keeps track if we should move moment origin. */
  vector<vector<vector<su2double> > > Aeroelastic_np1, /*!< \brief Aeroelastic solution at time level n+1. */
  Aeroelastic_n,                  /*!< \brief Aeroelastic solution at time level n. */
  Aeroelastic_n1;                 /*!< \brief Aeroelastic solution at time level n-1. */
  su2double FlutterSpeedIndex,    /*!< \brief The flutter speed index. */
  PlungeNaturalFrequency,         /*!< \brief Plunging natural frequency for Aeroelastic. */
  PitchNaturalFrequency,          /*!< \brief Pitch natural frequency for Aeroelastic. */
  AirfoilMassRatio,               /*!< \brief The airfoil mass ratio for Aeroelastic. */
  CG_Location,                    /*!< \brief Center of gravity location for Aeroelastic. */
  RadiusGyrationSquared;          /*!< \brief The radius of gyration squared for Aeroelastic. */
  su2double *Aeroelastic_plunge,  /*!< \brief Value of plunging coordinate at the end of an external iteration. */
  *Aeroelastic_pitch;             /*!< \brief Value of pitching coordinate at the end of an external iteration. */
  unsigned short AeroelasticIter; /*!< \brief Solve the aeroelastic equations every given number of internal iterations. */
  unsigned short Gust_Type,   /*!< \brief Type of Gust. */
  Gust_Dir;                   /*!< \brief Direction of the gust */
  su2double Gust_WaveLength,  /*!< \brief The gust wavelength. */
  Gust_Periods,               /*!< \brief Number of gust periods. */
  Gust_Ampl,                  /*!< \brief Gust amplitude. */
  Gust_Begin_Time,            /*!< \brief Time at which to begin the gust. */
  Gust_Begin_Loc;             /*!< \brief Location at which the gust begins. */
  /*! \brief Maximal scalar product of the normed far-field velocity vector and a space coordinate where fixed turbulence quantities are set. */
  su2double Turb_Fixed_Values_MaxScalarProd;
  long Visualize_CV;          /*!< \brief Node number for the CV to be visualized */
  bool ExtraOutput;           /*!< \brief Check if extra output need. */
  bool Wall_Functions;           /*!< \brief Use wall functions with the turbulence model */
  long ExtraHeatOutputZone;      /*!< \brief Heat solver zone with extra screen output */
  bool DeadLoad;                 /*!< \brief Application of dead loads to the FE analysis */
  bool PseudoStatic;             /*!< \brief Application of dead loads to the FE analysis */
  bool SteadyRestart;            /*!< \brief Restart from a steady state for FSI problems. */
  su2double Newmark_beta,        /*!< \brief Parameter alpha for Newmark method. */
  Newmark_gamma;                 /*!< \brief Parameter delta for Newmark method. */
  unsigned short nIntCoeffs;     /*!< \brief Number of integration coeffs for structural calculations. */
  su2double *Int_Coeffs;         /*!< \brief Time integration coefficients for structural method. */
  unsigned short nElasticityMod, /*!< \brief Number of different values for the elasticity modulus. */
  nPoissonRatio,                    /*!< \brief Number of different values for the Poisson ratio modulus. */
  nMaterialDensity;                 /*!< \brief Number of different values for the Material density. */
  su2double *ElasticityMod,         /*!< \brief Value of the elasticity moduli. */
  *PoissonRatio,                    /*!< \brief Value of the Poisson ratios. */
  *MaterialDensity;                 /*!< \brief Value of the Material densities. */
  unsigned short nElectric_Field,   /*!< \brief Number of different values for the electric field in the membrane. */
  nDim_Electric_Field;              /*!< \brief Dimensionality of the problem. */
  unsigned short nDim_RefNode;      /*!< \brief Dimensionality of the vector . */
  su2double *Electric_Field_Mod,    /*!< \brief Values of the modulus of the electric field. */
  *Electric_Field_Dir;              /*!< \brief Direction of the electric field. */
  su2double *RefNode_Displacement;  /*!< \brief Displacement of the reference node. */
  bool Ramp_Load;                         /*!< \brief Apply the load with linear increases. */
  unsigned short Dynamic_LoadTransfer;    /*!< \brief Method for dynamic load transferring. */
  bool IncrementalLoad;                   /*!< \brief Apply the load in increments (for nonlinear structural analysis). */
  unsigned long IncLoad_Nincrements;      /*!< \brief Number of increments. */
  su2double Ramp_Time;                    /*!< \brief Time until the maximum load is applied. */
  bool Predictor,                         /*!< \brief Determines whether a predictor step is used. */
  Relaxation;                             /*!< \brief Determines whether a relaxation step is used. */
  unsigned short Pred_Order;              /*!< \brief Order of the predictor for FSI applications. */
  INTERFACE_INTERPOLATOR Kind_Interpolation; /*!< \brief type of interpolation to use for FSI applications. */
  bool ConservativeInterpolation;            /*!< \brief Conservative approach for non matching mesh interpolation. */
  unsigned short NumNearestNeighbors;        /*!< \brief Number of neighbors used for Nearest Neighbor interpolation. */
  RADIAL_BASIS Kind_RadialBasisFunction;     /*!< \brief type of radial basis function to use for radial basis FSI. */
  bool RadialBasisFunction_PolynomialOption; /*!< \brief Option of whether to include polynomial terms in Radial Basis Function Interpolation or not. */
  su2double RadialBasisFunction_Parameter;   /*!< \brief Radial basis function parameter (radius). */
  su2double RadialBasisFunction_PruneTol;    /*!< \brief Tolerance to prune the RBF interpolation matrix. */
  bool Prestretch;                           /*!< \brief Read a reference geometry for optimization purposes. */
  string Prestretch_FEMFileName;             /*!< \brief File name for reference geometry. */
  string FEA_FileName;              /*!< \brief File name for element-based properties. */
  bool FEAAdvancedMode;             /*!< \brief Determine if advanced features are used from the element-based FEA analysis (experimental). */
  su2double RefGeom_Penalty,        /*!< \brief Penalty weight value for the reference geometry objective function. */
  RefNode_Penalty,                  /*!< \brief Penalty weight value for the reference node objective function. */
  DV_Penalty;                       /*!< \brief Penalty weight to add a constraint to the total amount of stiffness. */
  array<su2double,2> StressPenaltyParam = {{1.0, 20.0}}; /*!< \brief Allowed stress and KS aggregation exponent. */
  unsigned long Nonphys_Points,     /*!< \brief Current number of non-physical points in the solution. */
  Nonphys_Reconstr;                 /*!< \brief Current number of non-physical reconstructions for 2nd-order upwinding. */
  su2double ParMETIS_tolerance;     /*!< \brief Load balancing tolerance for ParMETIS. */
  long ParMETIS_pointWgt;           /*!< \brief Load balancing weight given to points. */
  long ParMETIS_edgeWgt;            /*!< \brief Load balancing weight given to edges. */
  unsigned short DirectDiff;        /*!< \brief Direct Differentation mode. */
  bool DiscreteAdjoint;                /*!< \brief AD-based discrete adjoint mode. */
  su2double Const_DES;                 /*!< \brief Detached Eddy Simulation Constant. */
  WINDOW_FUNCTION Kind_WindowFct;      /*!< \brief Type of window (weight) function for objective functional. */
  unsigned short Kind_HybridRANSLES;   /*!< \brief Kind of Hybrid RANS/LES. */
  unsigned short Kind_RoeLowDiss;      /*!< \brief Kind of Roe scheme with low dissipation for unsteady flows. */

  unsigned short nSpanWiseSections; /*!< \brief number of span-wise sections */
  unsigned short nSpanMaxAllZones;  /*!< \brief number of maximum span-wise sections for all zones */
  unsigned short *nSpan_iZones;     /*!< \brief number of span-wise sections for each zones */
  bool turbMixingPlane;             /*!< \brief option for turbulent mixingplane */
  bool SpatialFourier;              /*!< \brief option for computing the fourier transforms for subsonic non-reflecting BC. */
  bool RampRotatingFrame;           /*!< \brief option for ramping up or down the Rotating Frame values */
  bool RampOutletPressure;          /*!< \brief option for ramping up or down the outlet pressure */
  su2double AverageMachLimit;           /*!< \brief option for turbulent mixingplane */
  su2double FinalRotation_Rate_Z;       /*!< \brief Final rotation rate Z if Ramp rotating frame is activated. */
  su2double FinalOutletPressure;        /*!< \brief Final outlet pressure if Ramp outlet pressure is activated. */
  su2double MonitorOutletPressure;      /*!< \brief Monitor outlet pressure if Ramp outlet pressure is activated. */
  array<su2double, N_POLY_COEFFS> cp_polycoeffs{{0.0}};  /*!< \brief Array for specific heat polynomial coefficients. */
  array<su2double, N_POLY_COEFFS> mu_polycoeffs{{0.0}};  /*!< \brief Array for viscosity polynomial coefficients. */
  array<su2double, N_POLY_COEFFS> kt_polycoeffs{{0.0}};  /*!< \brief Array for thermal conductivity polynomial coefficients. */
  bool Body_Force;                      /*!< \brief Flag to know if a body force is included in the formulation. */

  ENUM_STREAMWISE_PERIODIC Kind_Streamwise_Periodic; /*!< \brief Kind of Streamwise periodic flow (pressure drop or massflow) */
  bool Streamwise_Periodic_Temperature;              /*!< \brief Use real periodicity for Energy equation or otherwise outlet source term. */
  su2double Streamwise_Periodic_PressureDrop;        /*!< \brief Value of prescribed pressure drop [Pa] which results in an artificial body force vector. */
  su2double Streamwise_Periodic_TargetMassFlow;      /*!< \brief Value of prescribed massflow [kg/s] which results in an delta p and therefore an artificial body force vector. */
  su2double Streamwise_Periodic_OutletHeat;          /*!< /brief Heatflux boundary [W/m^2] imposed at streamwise periodic outlet. */

  su2double *FreeStreamTurboNormal;     /*!< \brief Direction to initialize the flow in turbomachinery computation */
  su2double Restart_Bandwidth_Agg;      /*!< \brief The aggregate of the bandwidth for writing binary restarts (to be averaged later). */
  su2double Max_Vel2;                   /*!< \brief The maximum velocity^2 in the domain for the incompressible preconditioner. */
  bool topology_optimization;           /*!< \brief If the structural solver should consider a variable density field to penalize element stiffness. */
  string top_optim_output_file;         /*!< \brief File to where the derivatives w.r.t. element densities will be written to. */
  su2double simp_exponent;              /*!< \brief Exponent for the density-based stiffness penalization of the SIMP method. */
  su2double simp_minimum_stiffness;     /*!< \brief Lower bound for the stiffness penalization of the SIMP method. */
  ENUM_FILTER_KERNEL* top_optim_kernels;   /*!< \brief The kernels to use. */
  unsigned short top_optim_nKernel;        /*!< \brief Number of kernels specified. */
  unsigned short top_optim_nKernelParams;  /*!< \brief Number of kernel parameters specified. */
  unsigned short top_optim_nRadius;        /*!< \brief Number of radius values specified. */
  unsigned short top_optim_search_lim;     /*!< \brief Limit the maximum "logical radius" considered during filtering. */
  su2double *top_optim_kernel_params;  /*!< \brief The kernel parameters. */
  su2double *top_optim_filter_radius;  /*!< \brief Radius of the filter(s) used on the design density for topology optimization. */
  ENUM_PROJECTION_FUNCTION top_optim_proj_type;  /*!< \brief The projection function used in topology optimization. */
  su2double top_optim_proj_param;      /*!< \brief The value of the parameter for the projection function. */
  bool HeatSource;                     /*!< \brief Flag to know if there is a volumetric heat source on the flow. */
  su2double ValHeatSource;             /*!< \brief Value of the volumetric heat source on the flow (W/m3). */
  su2double Heat_Source_Rot_Z;         /*!< \brief Rotation of the volumetric heat source on the Z axis. */
  RADIATION_MODEL Kind_Radiation;      /*!< \brief Kind of radiation model used. */
  P1_INIT Kind_P1_Init;                /*!< \brief Kind of initialization used in the P1 model. */
  su2double Absorption_Coeff,          /*!< \brief Absorption coefficient of the medium (radiation). */
  Scattering_Coeff;                    /*!< \brief Scattering coefficient of the medium (radiation). */
  unsigned short nMarker_Emissivity;   /*!< \brief Number of markers for which the emissivity is defined. */
  string *Marker_Emissivity;           /*!< \brief Wall markers with defined emissivity. */
  su2double *Wall_Emissivity;          /*!< \brief Emissivity of the wall. */
  bool Radiation;                      /*!< \brief Determines if a radiation model is incorporated. */
  su2double CFL_Rad;                   /*!< \brief CFL Number for the radiation solver. */

  array<su2double,5> default_cfl_adapt;  /*!< \brief Default CFL adapt param array for the COption class. */
  su2double vel_init[3], /*!< \brief initial velocity array for the COption class. */
  vel_inf[3],            /*!< \brief freestream velocity array for the COption class. */
  eng_cyl[7],            /*!< \brief engine box array for the COption class. */
  eng_val[5],            /*!< \brief engine box array values for the COption class. */
  jst_coeff[2],          /*!< \brief artificial dissipation (flow) array for the COption class. */
  ffd_coeff[3],          /*!< \brief artificial dissipation (flow) array for the COption class. */
  mixedout_coeff[3],     /*!< \brief default mixedout algorithm coefficients for the COption class. */
  rampRotFrame_coeff[3], /*!< \brief ramp rotating frame coefficients for the COption class. */
  rampOutPres_coeff[3],  /*!< \brief ramp outlet pressure coefficients for the COption class. */
  jst_adj_coeff[2],      /*!< \brief artificial dissipation (adjoint) array for the COption class. */
  mesh_box_length[3],    /*!< \brief mesh box length for the COption class. */
  mesh_box_offset[3],    /*!< \brief mesh box offset for the COption class. */
  geo_loc[2],            /*!< \brief SU2_GEO section locations array for the COption class. */
  distortion[2],         /*!< \brief SU2_GEO section locations array for the COption class. */
  ea_lim[3],             /*!< \brief equivalent area limit array for the COption class. */
  grid_fix[6],           /*!< \brief fixed grid (non-deforming region) array for the COption class. */
  htp_axis[2],           /*!< \brief HTP axis for the COption class. */
  ffd_axis[3],           /*!< \brief FFD axis for the COption class. */
  inc_crit[3],           /*!< \brief incremental criteria array for the COption class. */
  extrarelfac[2],        /*!< \brief extra relaxation factor for Giles BC in the COption class. */
  sineload_coeff[3],     /*!< \brief values for a sine load. */
  body_force[3],         /*!< \brief body force vector for the COption class. */
  nacelle_location[5],   /*!< \brief Location of the nacelle. */
  hs_axes[3],            /*!< \brief principal axes (x, y, z) of the ellipsoid containing the heat source. */
  hs_center[3];          /*!< \brief position of the center of the heat source. */

  UPWIND Riemann_Solver_FEM;         /*!< \brief Riemann solver chosen for the DG method. */
  su2double Quadrature_Factor_Straight;      /*!< \brief Factor applied during quadrature of elements with a constant Jacobian. */
  su2double Quadrature_Factor_Curved;        /*!< \brief Factor applied during quadrature of elements with a non-constant Jacobian. */
  su2double Quadrature_Factor_Time_ADER_DG;  /*!< \brief Factor applied during quadrature in time for ADER-DG. */
  su2double Theta_Interior_Penalty_DGFEM;    /*!< \brief Factor for the symmetrizing terms in the DG discretization of the viscous fluxes. */
  unsigned short byteAlignmentMatMul;        /*!< \brief Number of bytes in the vectorization direction for the matrix multiplication. Multipe of 64. */
  unsigned short sizeMatMulPadding;          /*!< \brief The matrix size in the vectorization direction padded to a multiple of 8. Computed from byteAlignmentMatMul. */
  bool Compute_Entropy;                      /*!< \brief Whether or not to compute the entropy in the fluid model. */
  bool Use_Lumped_MassMatrix_DGFEM;          /*!< \brief Whether or not to use the lumped mass matrix for DGFEM. */
  bool Jacobian_Spatial_Discretization_Only; /*!< \brief Flag to know if only the exact Jacobian of the spatial discretization must be computed. */
  bool Compute_Average;                      /*!< \brief Whether or not to compute averages for unsteady simulations in FV or DG solver. */
  unsigned short Comm_Level;                 /*!< \brief Level of MPI communications to be performed. */
  VERIFICATION_SOLUTION Kind_Verification_Solution; /*!< \brief Verification solution for accuracy assessment. */

  bool Time_Domain;              /*!< \brief Determines if the multizone problem is solved in time-domain */
  unsigned long nOuterIter,      /*!< \brief Determines the number of outer iterations in the multizone problem */
  nInnerIter,                    /*!< \brief Determines the number of inner iterations in each multizone block */
  nTimeIter,                     /*!< \brief Determines the number of time iterations in the multizone problem */
  nIter,                         /*!< \brief Determines the number of pseudo-time iterations in a single-zone problem */
  Restart_Iter;                  /*!< \brief Determines the restart iteration in the multizone problem */
  su2double Time_Step;           /*!< \brief Determines the time step for the multizone problem */
  su2double Max_Time;            /*!< \brief Determines the maximum time for the time-domain problems */

  unsigned long HistoryWrtFreq[3],    /*!< \brief Array containing history writing frequencies for timer iter, outer iter, inner iter */
                ScreenWrtFreq[3];     /*!< \brief Array containing screen writing frequencies for timer iter, outer iter, inner iter */
  OUTPUT_TYPE* VolumeOutputFiles;     /*!< \brief File formats to output */
  unsigned short nVolumeOutputFiles=0;/*!< \brief Number of File formats to output */
  unsigned short nVolumeOutputFrequencies; /*!< \brief Number of frequencies for the volume outputs */
  unsigned long *VolumeOutputFrequencies; /*!< \brief list containing the writing frequencies */

  bool Multizone_Mesh;            /*!< \brief Determines if the mesh contains multiple zones. */
  bool SinglezoneDriver;          /*!< \brief Determines if the single-zone driver is used. (TEMPORARY) */
  bool Wrt_ZoneConv;              /*!< \brief Write the convergence history of each individual zone to screen. */
  bool Wrt_ZoneHist;              /*!< \brief Write the convergence history of each individual zone to file. */
  bool SpecialOutput,             /*!< \brief Determines if the special output is written. */
  Wrt_ForcesBreakdown;            /*!< \brief Determines if the forces breakdown file is written. */
  string *ScreenOutput,           /*!< \brief Kind of the screen output. */
  *HistoryOutput, *VolumeOutput;  /*!< \brief Kind of the output printed to the history file. */
  unsigned short nScreenOutput,   /*!< \brief Number of screen output variables (max: 6). */
  nHistoryOutput, nVolumeOutput;  /*!< \brief Number of variables printed to the history file. */
  bool Multizone_Residual;        /*!< \brief Determines if memory should be allocated for the multizone residual. */
  SST_ParsedOptions sstParsedOptions; /*!< \brief Additional parameters for the SST turbulence model. */
  SA_ParsedOptions saParsedOptions;   /*!< \brief Additional parameters for the SA turbulence model. */
  LM_ParsedOptions lmParsedOptions;   /*!< \brief Additional parameters for the LM transition model. */
  su2double uq_delta_b;         /*!< \brief Parameter used to perturb eigenvalues of Reynolds Stress Matrix */
  unsigned short eig_val_comp;  /*!< \brief Parameter used to determine type of eigenvalue perturbation */
  su2double uq_urlx;            /*!< \brief Under-relaxation factor */
  bool uq_permute;              /*!< \brief Permutation of eigenvectors */

  unsigned long pastix_fact_freq;  /*!< \brief (Re-)Factorization frequency for PaStiX */
  unsigned short pastix_verb_lvl;  /*!< \brief Verbosity level for PaStiX */
  unsigned short pastix_fill_lvl;  /*!< \brief Fill level for PaStiX ILU */

  string caseName;                 /*!< \brief Name of the current case */

  unsigned long edgeColorGroupSize; /*!< \brief Size of the edge groups colored for OpenMP parallelization of edge loops. */

  INLET_SPANWISE_INTERP Kind_InletInterpolationFunction; /*!brief type of spanwise interpolation function to use for the inlet face. */
  INLET_INTERP_TYPE Kind_Inlet_InterpolationType;    /*!brief type of spanwise interpolation data to use for the inlet face. */
  bool PrintInlet_InterpolatedData;               /*!brief option for printing the interpolated data file. */

  /*--- libROM configure options ---*/
  bool libROM;                              /*!< \brief Toggle saving to libROM. */
  string libROMbase_FileName;               /*!< \brief Base filename for libROM file saving. */
  POD_KIND POD_Basis_Gen;                   /*!< \brief Type of POD basis generation (static or incremental). */
  unsigned short maxBasisDim,               /*!< \brief Maximum number of POD basis dimensions. */
  rom_save_freq;                            /*!< \brief Frequency of unsteady time steps to save. */

  unsigned short nSpecies = 0;              /*!< \brief Number of transported species equations (for NEMO and species transport)*/

  /* other NEMO configure options*/
  unsigned short nSpecies_Cat_Wall,         /*!< \brief No. of species for a catalytic wall. */
  nSpecies_inlet,                           /*!< \brief No. of species for NEMO inlet. */
  iWall_Catalytic,                          /*!< \brief Iterator over catalytic walls. */
  nWall_Catalytic;                          /*!< \brief No. of catalytic walls. */
  su2double *Gas_Composition,               /*!< \brief Initial mass fractions of flow [dimensionless]. */
  *Supercatalytic_Wall_Composition,         /*!< \brief Supercatalytic wall mass fractions [dimensionless]. */
  pnorm_heat;                               /*!< \brief pnorm for heat-flux. */
  bool frozen,                              /*!< \brief Flag for determining if mixture is frozen. */
  ionization,                               /*!< \brief Flag for determining if free electron gas is in the mixture. */
  vt_transfer_res_limit,                    /*!< \brief Flag for determining if residual limiting for source term VT-transfer is used. */
  monoatomic,                               /*!< \brief Flag for monoatomic mixture. */
  Supercatalytic_Wall;                      /*!< \brief Flag for supercatalytic wall. */
  string GasModel,                          /*!< \brief Gas Model. */
  *Wall_Catalytic;                          /*!< \brief Pointer to catalytic walls. */
  TRANSCOEFFMODEL   Kind_TransCoeffModel;   /*!< \brief Transport coefficient Model for NEMO solver. */
  su2double CatalyticEfficiency;            /*!< \brief Wall catalytic efficiency. */
  su2double *Inlet_MassFrac;                /*!< \brief Specified Mass fraction vectors for NEMO inlet boundaries. */
  su2double Inlet_Temperature_ve;           /*!< \brief Specified Tve for supersonic inlet boundaries (NEMO solver). */

  /*--- Additional species solver options ---*/
  bool Species_Clipping;           /*!< \brief Boolean that activates solution clipping for scalar transport. */
  su2double* Species_Clipping_Max; /*!< \brief Maximum value of clipping for scalar transport. */
  su2double* Species_Clipping_Min; /*!< \brief Minimum value of clipping for scalar transport. */
  unsigned short nSpecies_Clipping_Max, nSpecies_Clipping_Min; /*!< \brief Number of entries of SPECIES_CLIPPING_MIN/MAX */
  bool Species_StrongBC;           /*!< \brief Boolean whether strong BC's are used for in- outlet of the species solver. */
  su2double* Species_Init;         /*!< \brief Initial uniform value for scalar transport. */
  unsigned short nSpecies_Init;    /*!< \brief Number of entries of SPECIES_INIT */

<<<<<<< HEAD
  /*--- flamelet subsolver ---*/
  FLAME_INIT_TYPE Kind_FlameInit;
  su2double flame_thickness;
  su2double flame_burnt_thickness;
  su2double flame_offset[3];
  su2double flame_normal[3];
  su2double spark_location[3];
  su2double spark_radius;
  su2double spark_reaction_rate;
  unsigned long spark_iteration_start;
  unsigned long spark_duration;

  /*--- lookup table ---*/
  unsigned short n_scalars;             /* number of transported scalars for the flamelet LUT approach*/
  unsigned short n_lookups;             /* number of lookud up variables */
  unsigned short n_table_sources;       /* the number of transported scalar source terms for the LUT */
  unsigned short n_user_scalars;
  unsigned short n_user_sources;
  unsigned short n_control_vars;

  bool preferential_diffusion;
  vector<string> table_scalar_names;    /*!< \brief vector to store names of scalar variables.   */
  vector<string> table_source_names;    /*!< \brief vector to store names of scalar source variables.   */
  string* table_lookup_names;           /*!< \brief vector to store names of look up variables.   */
  //string file_name_lut;                 /*!< \brief file name of the look up table. */
  string* user_scalar_names;
  string* user_source_names;
=======
  /*--- Additional flamelet solver options ---*/
  su2double flame_thickness;       /*!< \brief Initial solution for flamelet solver: flame reaction zone thickness. */
  su2double flame_burnt_thickness; /*!< \brief Initial solution for flamelet solver: burnt zone thickness. */
  su2double flame_offset[3];       /*!< \brief Initial solution for flamelet solver: point on the plane separating
                                               burnt from unburnt zone. */
  su2double flame_normal[3];       /*!< \brief Initial solution for flamelet solver: normal of the plane separating
                                               burnt from unburnt zone, pointing into direction of burnt. */

  /*--- lookup table ---*/
  unsigned short n_scalars = 0;       /*!< \brief Number of transported scalars for flamelet LUT approach. */
  unsigned short n_lookups = 0;       /*!< \brief Number of lookup variables, for visualization only. */
  unsigned short n_table_sources = 0; /*!< \brief Number of transported scalar source terms for LUT. */
  unsigned short n_user_scalars = 0;  /*!< \brief Number of user defined (auxiliary) scalar transport equations. */
  unsigned short n_user_sources = 0;  /*!< \brief Number of source terms for user defined (auxiliary) scalar transport equations. */
  unsigned short n_control_vars = 0;  /*!< \brief Number of controlling variables (independent variables) for the LUT. */

  vector<string> table_scalar_names;  /*!< \brief Names of transported scalar variables. */
  vector<string> table_source_names;  /*!< \brief Names of transported scalar source variables. */
  string* table_lookup_names;         /*!< \brief Names of LUT variables. */
  string file_name_lut;               /*!< \brief Filename of the LUT. */
  string* user_scalar_names;          /*!< \brief Names of the user defined (auxiliary) transported scalars .*/
  string* user_source_names;          /*!< \brief Names of the source terms for the user defined transported scalars. */
>>>>>>> 8d6af1be

  /*!
   * \brief Set the default values of config options not set in the config file using another config object.
   * \param config - Config object to use the default values from.
   */
  void SetDefaultFromConfig(CConfig *config);

  /*!
   * \brief Set default values for all options not yet set.
   */
  void SetDefault();

  /*--- all_options is a map containing all of the options. This is used during config file parsing
   to track the options which have not been set (so the default values can be used). Without this map
   there would be no list of all the config file options. ---*/

  map<string, bool> all_options;

  /*--- brief param is a map from the option name (config file string) to its decoder (the specific child
   class of COptionBase that turns the string into a value) ---*/

  map<string, COptionBase*> option_map;


  // All of the addXxxOptions take in the name of the option, and a reference to the field of that option
  // in the option structure. Depending on the specific type, it may take in a default value, and may
  // take in extra options. The addXxxOptions mostly follow the same pattern, so please see addDoubleOption
  // for detailed comments.
  //
  // List options are those that can be an unknown number of elements, and also take in a reference to
  // an integer. This integer will be populated with the number of elements of that type unmarshaled.
  //
  // Array options are those with a fixed number of elements.
  //
  // List and Array options should also be able to be specified with the string "NONE" indicating that there
  // are no elements. This allows the option to be present in a config file but left blank.

  /*!< \brief addDoubleOption creates a config file parser for an option with the given name whose
   value can be represented by a su2double.*/

  void addDoubleOption(const string name, su2double & option_field, su2double default_value);

  void addStringOption(const string name, string & option_field, string default_value);

  void addIntegerOption(const string name, int & option_field, int default_value);

  void addUnsignedLongOption(const string name, unsigned long & option_field, unsigned long default_value);

  void addUnsignedShortOption(const string name, unsigned short & option_field, unsigned short default_value);

  void addLongOption(const string name, long & option_field, long default_value);

  void addBoolOption(const string name, bool & option_field, bool default_value);

  // enum types work differently than all of the others because there are a small number of valid
  // string entries for the type. One must also provide a list of all the valid strings of that type.
  template <class Tenum, class Tfield>
  void addEnumOption(const string name, Tfield& option_field, const map<string,Tenum>& enum_map, Tenum default_value);

  // input_size is the number of options read in from the config file
  template <class Tenum, class Tfield>
  void addEnumListOption(const string name, unsigned short& input_size, Tfield*& option_field, const map<string,Tenum>& enum_map);

  void addDoubleArrayOption(const string name, const int size, su2double* option_field);

  void addUShortArrayOption(const string name, const int size, unsigned short* option_field);

  void addDoubleListOption(const string name, unsigned short & size, su2double * & option_field);

  void addShortListOption(const string name, unsigned short & size, short * & option_field);

  void addUShortListOption(const string name, unsigned short & size, unsigned short * & option_field);

  void addULongListOption(const string name, unsigned short & size, unsigned long * & option_field);

  void addStringListOption(const string name, unsigned short & num_marker, string* & option_field);

  void addConvectOption(const string name, unsigned short & space_field, CENTERED & centered_field, UPWIND & upwind_field);

  void addConvectFEMOption(const string name, unsigned short & space_field, unsigned short & fem_field);

  void addMathProblemOption(const string name, bool & ContinuousAdjoint, const bool & ContinuousAdjoint_default,
                            bool & DiscreteAdjoint, const bool & DiscreteAdjoint_default,
                            bool & Restart_Flow, const bool & Restart_Flow_default);

  void addDVParamOption(const string name, unsigned short & nDV_field, su2double** & paramDV, string* & FFDTag,
                        unsigned short* & design_variable);

  void addDVValueOption(const string name, unsigned short* & nDVValue_field, su2double** & valueDV, unsigned short & nDV_field,  su2double** & paramDV,
                        unsigned short* & design_variable);

  void addFFDDefOption(const string name, unsigned short & nFFD_field, su2double** & coordFFD, string* & FFDTag);

  void addFFDDegreeOption(const string name, unsigned short & nFFD_field, unsigned short** & degreeFFD);

  void addStringDoubleListOption(const string name, unsigned short & list_size, string * & string_field,
                                 su2double* & double_field);

  void addInletOption(const string name, unsigned short & nMarker_Inlet, string * & Marker_Inlet,
                      su2double* & Ttotal, su2double* & Ptotal, su2double** & FlowDir);

  void addInletSpeciesOption(const string name, unsigned short & nMarker_Inlet_Species, string * & Marker_Inlet_Species,
                             su2double** & inlet_species_val, unsigned short & nSpecies_per_Inlet);

  void addInletTurbOption(const string name, unsigned short& nMarker_Inlet_Turb, string*& Marker_Inlet_Turb,
                          su2double** & Turb_Properties, unsigned short & nTurb_Properties);

  template <class Tenum>
  void addRiemannOption(const string name, unsigned short & nMarker_Riemann, string * & Marker_Riemann, unsigned short* & option_field, const map<string, Tenum> & enum_map,
                        su2double* & var1, su2double* & var2, su2double** & FlowDir);

  template <class Tenum>
  void addGilesOption(const string name, unsigned short & nMarker_Giles, string * & Marker_Giles, unsigned short* & option_field, const map<string, Tenum> & enum_map,
                     su2double* & var1, su2double* & var2, su2double** & FlowDir, su2double* & relaxfactor1, su2double* & relaxfactor2);

  void addExhaustOption(const string name, unsigned short & nMarker_Exhaust, string * & Marker_Exhaust,
                        su2double* & Ttotal, su2double* & Ptotal);

  void addPeriodicOption(const string & name, unsigned short & nMarker_PerBound,
                         string* & Marker_PerBound, string* & Marker_PerDonor,
                         su2double** & RotCenter, su2double** & RotAngles, su2double** & Translation);

  void addTurboPerfOption(const string & name, unsigned short & nMarker_TurboPerf,
                          string* & Marker_TurboBoundIn, string* & Marker_TurboBoundOut);

  void addActDiskOption(const string & name,
                        unsigned short & nMarker_ActDiskInlet, unsigned short & nMarker_ActDiskOutlet, string* & Marker_ActDiskInlet, string* & Marker_ActDiskOutlet,
                        su2double** & ActDisk_PressJump, su2double** & ActDisk_TempJump, su2double** & ActDisk_Omega);

  void addWallFunctionOption(const string &name,               unsigned short &list_size,
                             string* &string_field,            WALL_FUNCTIONS* &val_Kind_WF,
                             unsigned short** &val_IntInfo_WF, su2double** &val_DoubleInfo_WF);

  void addPythonOption(const string name);

public:

  /*!
   * \brief Tags for the different fields in a restart file.
   */
  vector<string> fields;

  /*!
   * \brief Constructor of the class which reads the input file.
   */
  CConfig(char case_filename[MAX_STRING_SIZE], SU2_COMPONENT val_software, bool verb_high);

  /*!
   * \brief Constructor of the class which takes an istream buffer containing the config options.
   */
  CConfig(istream &case_buffer, SU2_COMPONENT val_software, bool verb_high);

  /*!
   * \brief Constructor of the class which reads the input file and uses default options from another config.
   */
  CConfig(CConfig * config, char case_filename[MAX_STRING_SIZE], SU2_COMPONENT val_software, unsigned short val_iZone, unsigned short val_nZone, bool verb_high);

  /*!
   * \brief Constructor of the class which reads the input file.
   */
  CConfig(char case_filename[MAX_STRING_SIZE], SU2_COMPONENT val_software);

  /*!
   * \brief Constructor of the class which reads the input file.
   */
  CConfig(char case_filename[MAX_STRING_SIZE], CConfig *config);

  /*!
   * \brief Destructor of the class.
   */
  ~CConfig(void);

  /*!
  * \brief Initialize common fields of the config structure.
  */
  void Init();

  /*!
  * \brief Set the number of zones
  */
  void SetnZone();

  /*!
  * \brief Set the physical dimension of the problem
  */
  void SetnDim();

  /*!
  * \brief Print the header to screen
  * \param val_software - Kind of software component
  */
  void SetHeader(SU2_COMPONENT val_software) const;

  /*!
   * \brief Get the MPI communicator of SU2.
   * \return MPI communicator of SU2.
   */
  SU2_MPI::Comm GetMPICommunicator() const;

  /*!
   * \brief Set the MPI communicator for SU2.
   * \param[in] Communicator - MPI communicator for SU2.
   */
  void SetMPICommunicator(SU2_MPI::Comm Communicator);

  /*!
   * \brief Gets the number of zones in the mesh file.
   * \param[in] val_mesh_filename - Name of the file with the grid information.
   * \param[in] val_format - Format of the file with the grid information.
   * \return Total number of zones in the grid file.
   */
  static unsigned short GetnZone(string val_mesh_filename, unsigned short val_format);

  /*!
   * \brief Gets the number of dimensions in the mesh file
   * \param[in] val_mesh_filename - Name of the file with the grid information.
   * \param[in] val_format - Format of the file with the grid information.
   * \return Total number of domains in the grid file.
   */
  static unsigned short GetnDim(string val_mesh_filename, unsigned short val_format);

  /*!
   * \brief Initializes pointers to null
   */
  void SetPointersNull(void);

  /*!
   * \brief breaks an input line from the config file into a set of tokens
   * \param[in] str - the input line string
   * \param[out] option_name - the name of the option found at the beginning of the line
   * \param[out] option_value - the tokens found after the "=" sign on the line
   * \return false if the line is empty or a commment, true otherwise
   */
  bool TokenizeString(string & str, string & option_name, vector<string> & option_value);

  /*!
   * \brief Get reference origin for moment computation.
   * \param[in] val_marker - the marker we are monitoring.
   * \return Reference origin (in cartesians coordinates) for moment computation.
   */
  std::array<su2double,3> GetRefOriginMoment(unsigned short val_marker) const {
    std::array<su2double,3> RefOriginMoment{{0.0}};
    if(val_marker < nMarker_Monitoring) {
      RefOriginMoment[0] = RefOriginMoment_X[val_marker];
      RefOriginMoment[1] = RefOriginMoment_Y[val_marker];
      RefOriginMoment[2] = RefOriginMoment_Z[val_marker];
    }
    return RefOriginMoment;
  }

  /*!
   * \brief Get reference origin x-coordinate for moment computation.
   * \param[in] val_marker - the marker we are monitoring.
   * \return Reference origin x-coordinate (in cartesians coordinates) for moment computation.
   */
  su2double GetRefOriginMoment_X(unsigned short val_marker) const { return RefOriginMoment_X[val_marker]; }

  /*!
   * \brief Get reference origin y-coordinate for moment computation.
   * \param[in] val_marker - the marker we are monitoring.
   * \return Reference origin y-coordinate (in cartesians coordinates) for moment computation.
   */
  su2double GetRefOriginMoment_Y(unsigned short val_marker) const { return RefOriginMoment_Y[val_marker]; }

  /*!
   * \brief Get reference origin z-coordinate for moment computation.
   * \param[in] val_marker - the marker we are monitoring.
   * \return Reference origin z-coordinate (in cartesians coordinates) for moment computation.
   */
  su2double GetRefOriginMoment_Z(unsigned short val_marker) const { return RefOriginMoment_Z[val_marker]; }

  /*!
   * \brief Set reference origin x-coordinate for moment computation.
   * \param[in] val_marker - the marker we are monitoring.
   * \param[in] val_origin - New x-coordinate of the mesh motion origin.
   */
  void SetRefOriginMoment_X(unsigned short val_marker, su2double val_origin) { RefOriginMoment_X[val_marker] = val_origin; }

  /*!
   * \brief Set reference origin y-coordinate for moment computation.
   * \param[in] val_marker - the marker we are monitoring.
   * \param[in] val_origin - New y-coordinate of the mesh motion origin.
   */
  void SetRefOriginMoment_Y(unsigned short val_marker, su2double val_origin) { RefOriginMoment_Y[val_marker] = val_origin; }

  /*!
   * \brief Set reference origin z-coordinate for moment computation.
   * \param[in] val_marker - the marker we are monitoring.
   * \param[in] val_origin - New z-coordinate of the mesh motion origin.
   */
  void SetRefOriginMoment_Z(unsigned short val_marker, su2double val_origin) { RefOriginMoment_Z[val_marker] = val_origin; }

  /*!
   * \brief Get index of the upper and lower horizontal plane.
   * \param[in] index - 0 means upper surface, and 1 means lower surface.
   * \return Index of the upper and lower surface.
   */
  string GetPlaneTag(unsigned short index) const { return PlaneTag[index]; }

  /*!
   * \brief Get the integration limits for the equivalent area computation.
   * \param[in] index - 0 means x_min, and 1 means x_max.
   * \return Integration limits for the equivalent area computation.
   */
  su2double GetEA_IntLimit(unsigned short index) const { return ea_lim[index]; }

  /*!
   * \brief Get the integration limits for the equivalent area computation.
   * \param[in] index - 0 means x_min, and 1 means x_max.
   * \return Integration limits for the equivalent area computation.
   */
  su2double GetEA_ScaleFactor(void) const { return EA_ScaleFactor; }

  /*!
   * \brief Get the limit value for the adjoint variables.
   * \return Limit value for the adjoint variables.
   */
  su2double GetAdjointLimit(void) const { return AdjointLimit; }

  /*!
   * \brief Get the coordinates where of the box where the grid is going to be deformed.
   * \return Coordinates where of the box where the grid is going to be deformed.
   */
  const su2double *GetHold_GridFixed_Coord(void) const { return grid_fix; }

  /*!
   * \brief Get the values of subsonic engine.
   * \return Values of subsonic engine.
   */
  const su2double *GetSubsonicEngine_Values(void) const { return eng_val; }

  /*!
   * \brief Get the cycle of a subsonic engine.
   * \return Cyl of a subsonic engine.
   */
  const su2double *GetSubsonicEngine_Cyl(void) const { return eng_cyl; }

  /*!
   * \brief Get the distortion rack.
   * \return Distortion rack.
   */
  const su2double *GetDistortionRack(void) const { return distortion; }

  /*!
   * \brief Get Description of the geometry to be analyzed
   */
  unsigned short GetGeo_Description(void) const { return Geo_Description; }

  /*!
   * \brief Creates a tecplot file to visualize the partition made by the DDC software.
   * \return <code>TRUE</code> if the partition is going to be plotted; otherwise <code>FALSE</code>.
   */
  bool GetExtraOutput(void) const { return ExtraOutput; }

  /*!
   * \brief Heat solver zone with extra screen output.
   * \return Heat solver zone with extra screen output.
   */
  long GetExtraHeatOutputZone(void) const { return ExtraHeatOutputZone; }

  /*!
   * \brief Get the value of the Mach number (velocity divided by speed of sound).
   * \return Value of the Mach number.
   */
  su2double GetMach(void) const { return Mach; }

  /*!
   * \brief Get the value of the Gamma of fluid (ratio of specific heats).
   * \return Value of the constant: Gamma
   */
  su2double GetGamma(void) const { return Gamma; }

  /*!
   * \brief Get the value of the Confinement Parameter.
   * \return Value of the constant: Confinement Parameter
   */
  su2double GetConfinement_Param(void) const { return Confinement_Param; }

  /*!
   * \brief Get the values of the CFL adaption parameters.
   * \return Value of CFL adaption parameter
   */
  su2double GetCFL_AdaptParam(unsigned short val_index) const { return CFL_AdaptParam[val_index]; }

  /*!
   * \brief Get the value of the CFL adaption flag.
   * \return <code>TRUE</code> if CFL adaption is active; otherwise <code>FALSE</code>.
   */
  bool GetCFL_Adapt(void) const { return CFL_Adapt; }

  /*!
   * \brief Get the value of the limits for the sections.
   * \return Value of the limits for the sections.
   */
  su2double GetStations_Bounds(unsigned short val_var) const { return geo_loc[val_var]; }

  /*!
   * \brief Get the value of the vector that connects the cartesian axis with a sherical or cylindrical one.
   * \return Coordinate of the Axis.
   */
  su2double GetFFD_Axis(unsigned short val_var) const { return ffd_axis[val_var]; }

  /*!
   * \brief Get the value of the bulk modulus.
   * \return Value of the bulk modulus.
   */
  su2double GetBulk_Modulus(void) const { return Bulk_Modulus; }

  /*!
   * \brief Get the epsilon^2 multiplier for Beta in the incompressible preconditioner.
   * \return Value of the epsilon^2 multiplier for Beta in the incompressible preconditioner.
   */
  su2double GetBeta_Factor(void) const { return Beta_Factor; }

  /*!
   * \brief Get the value of specific gas constant.
   * \return Value of the constant: Gamma
   */
  su2double GetGas_Constant(void) const { return Gas_Constant; }

  /*!
   * \brief Get the value of specific gas constant.
   * \return Value of the constant: Gamma
   */
  su2double GetGas_ConstantND(void) const { return Gas_ConstantND; }

  /*!
   * \brief Get the value of the molecular weight for an incompressible ideal gas (g/mol).
   * \return Value of the molecular weight for an incompressible ideal gas (g/mol).
   */
  su2double GetMolecular_Weight(unsigned short val_index = 0) const { return Molecular_Weight[val_index]; }

  /*!
   * \brief Get the value of specific heat at constant pressure.
   * \return Value of the constant: Cp
   */
  su2double GetSpecific_Heat_Cp(unsigned short val_index = 0) const { return Specific_Heat_Cp[val_index]; }

  /*!
   * \brief Get the non-dimensional value of specific heat at constant pressure.
   * \return Value of the non-dim. constant: Cp
   */
  su2double GetSpecific_Heat_CpND(unsigned short val_index = 0) const { return Specific_Heat_Cp[val_index] / Gas_Constant_Ref; }

  /*!
   * \brief Get the value of wall temperature.
   * \return Value of the constant: Temperature
   */
  su2double GetWallTemperature(void) const { return Wall_Temperature; }

    /*!
   * \brief Get the p-norm for heat-flux objective functions (adjoint problem).
   * \return Value of the heat flux p-norm
   */
  su2double GetPnormHeat(void) const { return pnorm_heat; }

  /*!
   * \brief Get the reference value for the specific gas constant.
   * \return Reference value for the specific gas constant.
   */
  su2double GetGas_Constant_Ref(void) const { return Gas_Constant_Ref; }

  /*!
   * \brief Get the reference value for the heat flux.
   * \return Reference value for the heat flux.
   */
  su2double GetHeat_Flux_Ref(void) const { return Heat_Flux_Ref; }

  /*!
   * \brief Get the value of the freestream temperature.
   * \return Freestream temperature.
   */
  su2double GetTemperature_FreeStream(void) const { return Temperature_FreeStream; }
  /*!
   * \brief Get the value of the freestream vibrational-electronic temperature.
   * \return Freestream vibe-el temperature.
   */
  su2double GetTemperature_ve_FreeStream(void) const { return Temperature_ve_FreeStream; }

  /*!
   * \brief Get the value of the freestream energy.
   * \return Freestream energy.
   */
  su2double GetEnergy_FreeStream(void) const { return Energy_FreeStream; }

  /*!
   * \brief Get the value of the freestream viscosity.
   * \return Freestream viscosity.
   */
  su2double GetViscosity_FreeStream(void) const { return Viscosity_FreeStream; }

  /*!
   * \brief Get the value of the freestream density.
   * \return Freestream density.
   */
  su2double GetDensity_FreeStream(void) const { return Density_FreeStream; }

  /*!
   * \brief Get the magnitude of the free-stream velocity of the fluid.
   * \return Magnitude of the free-stream velocity.
   */
  su2double GetModVel_FreeStream(void) const { return ModVel_FreeStream; }

  /*!
   * \brief Get the non-dimensional magnitude of the free-stream velocity of the fluid.
   * \return Non-dimensional magnitude of the free-stream velocity.
   */
  su2double GetModVel_FreeStreamND(void) const { return ModVel_FreeStreamND; }

  /*!
   * \brief Get the value of the laminar Prandtl number.
   * \return Laminar Prandtl number.
   */
  su2double GetPrandtl_Lam(unsigned short val_index = 0) const { return Prandtl_Lam[val_index]; }

  /*!
   * \brief Get the value of the turbulent Prandtl number.
   * \return Turbulent Prandtl number.
   */
  su2double GetPrandtl_Turb(unsigned short val_index = 0) const { return Prandtl_Turb[val_index]; }

  /*!
   * \brief Get the value of the von Karman constant kappa for turbulence wall modeling.
   * \return von Karman constant.
   */
  su2double GetwallModel_Kappa() const { return wallModel_Kappa; }

  /*!
   * \brief Get the value of the max. number of Newton iterations for turbulence wall modeling.
   * \return Max number of iterations.
   */
  unsigned short GetwallModel_MaxIter() const { return wallModel_MaxIter; }

  /*!
   * \brief Get the value of the relaxation factor for turbulence wall modeling.
   * \return Relaxation factor.
   */
  su2double GetwallModel_RelFac() const { return wallModel_RelFac; }

  /*!
   * \brief Get the value of the minimum Y+ value below which the wall function is deactivated.
   * \return Minimum Y+ value.
   */
  su2double GetwallModel_MinYPlus() const { return wallModel_MinYplus; }

  /*!
   * \brief Get the value of the wall model constant B for turbulence wall modeling.
   * \return Wall model constant B.
   */
  su2double GetwallModel_B() const { return wallModel_B; }

  /*!
   * \brief Get the value of the thermal diffusivity for solids.
   * \return Thermal conductivity (solid).
   */
  su2double GetThermalDiffusivity(void) const { return Thermal_Diffusivity; }

  /*!
   * \brief Get the value of the reference length for non-dimensionalization.
   *        This value should always be 1 internally, and is not user-specified.
   * \return Reference length for non-dimensionalization.
   */
  su2double GetLength_Ref(void) const { return Length_Ref; }

  /*!
   * \brief Get the value of the reference pressure for non-dimensionalization.
   * \return Reference pressure for non-dimensionalization.
   */
  su2double GetPressure_Ref(void) const { return Pressure_Ref; }

  /*!
   * \brief Get the value of the reference energy for non-dimensionalization.
   * \return Reference energy for non-dimensionalization.
   */
  su2double GetEnergy_Ref(void) const { return Energy_Ref; }

  /*!
   * \brief Get the value of the reference temperature for non-dimensionalization.
   * \return Reference temperature for non-dimensionalization.
   */
  su2double GetTemperature_Ref(void) const { return Temperature_Ref; }

  /*!
   * \brief Get the value of the reference temperature for non-dimensionalization.
   * \return Reference temperature for non-dimensionalization.
   */
  su2double GetTemperature_ve_Ref(void) const { return Temperature_ve_Ref; }

  /*!
   * \brief Get the value of the reference density for non-dimensionalization.
   * \return Reference density for non-dimensionalization.
   */
  su2double GetDensity_Ref(void) const { return Density_Ref; }

  /*!
   * \brief Get the value of the reference velocity for non-dimensionalization.
   * \return Reference velocity for non-dimensionalization.
   */
  su2double GetVelocity_Ref(void) const { return Velocity_Ref; }

  /*!
   * \brief Get the value of the reference time for non-dimensionalization.
   * \return Reference time for non-dimensionalization.
   */
  su2double GetTime_Ref(void) const { return Time_Ref; }

  /*!
   * \brief Get the value of the reference viscosity for non-dimensionalization.
   * \return Reference viscosity for non-dimensionalization.
   */
  su2double GetViscosity_Ref(void) const { return Viscosity_Ref; }

  /*!
   * \brief Get the value of the reference viscosity for non-dimensionalization.
   * \return Reference viscosity for non-dimensionalization.
   */
  su2double GetHighlite_Area(void) const { return Highlite_Area; }

  /*!
   * \brief Get the value of the reference viscosity for non-dimensionalization.
   * \return Reference viscosity for non-dimensionalization.
   */
  su2double GetFan_Poly_Eff(void) const { return Fan_Poly_Eff; }

  /*!
   * \brief Get the value of the reference thermal conductivity for non-dimensionalization.
   * \return Reference thermal conductivity for non-dimensionalization.
   */
  su2double GetThermal_Conductivity_Ref(void) const { return Thermal_Conductivity_Ref; }

  /*!
   * \brief Get the value of the reference angular velocity for non-dimensionalization.
   * \return Reference angular velocity for non-dimensionalization.
   */
  su2double GetOmega_Ref(void) const { return Omega_Ref; }

  /*!
   * \brief Get the value of the reference force for non-dimensionalization.
   * \return Reference force for non-dimensionalization.
   */
  su2double GetForce_Ref(void) const { return Force_Ref; }

  /*!
   * \brief Get the value of the non-dimensionalized freestream pressure.
   * \return Non-dimensionalized freestream pressure.
   */
  su2double GetPressure_FreeStream(void) const { return Pressure_FreeStream; }

  /*!
   * \brief Get the value of the non-dimensionalized freestream pressure.
   * \return Non-dimensionalized freestream pressure.
   */
  su2double GetPressure_FreeStreamND(void) const { return Pressure_FreeStreamND; }

  /*!
   * \brief Get the value of the thermodynamic pressure.
   * \return Thermodynamic pressure.
   */
  su2double GetPressure_Thermodynamic(void) const { return Pressure_Thermodynamic; }

  /*!
   * \brief Get the value of the non-dimensionalized thermodynamic pressure.
   * \return Non-dimensionalized thermodynamic pressure.
   */
  su2double GetPressure_ThermodynamicND(void) const { return Pressure_ThermodynamicND; }

  /*!
   * \brief Get the vector of the dimensionalized freestream velocity.
   * \return Dimensionalized freestream velocity vector.
   */
  su2double* GetVelocity_FreeStream(void) { return vel_inf; }
  const su2double* GetVelocity_FreeStream(void) const { return vel_inf; }

  /*!
   * \brief Get the value of the non-dimensionalized freestream temperature.
   * \return Non-dimensionalized freestream temperature.
   */
  su2double GetTemperature_FreeStreamND(void) const { return Temperature_FreeStreamND; }

  /*!
   * \brief Get the value of the non-dimensionalized vibrational-electronic freestream temperature.
   * \return Non-dimensionalized vibrational-electronic freestream temperature.
   */
  su2double GetTemperature_ve_FreeStreamND(void) const { return Temperature_ve_FreeStreamND; }

  /*!
   * \brief Get the value of the non-dimensionalized freestream density.
   * \return Non-dimensionalized freestream density.
   */
  su2double GetDensity_FreeStreamND(void) const { return Density_FreeStreamND; }

  /*!
   * \brief Get the vector of the non-dimensionalized freestream velocity.
   * \return Non-dimensionalized freestream velocity vector.
   */
  su2double* GetVelocity_FreeStreamND(void) { return Velocity_FreeStreamND; }
  const su2double* GetVelocity_FreeStreamND(void) const { return Velocity_FreeStreamND; }

  /*!
   * \brief Get the value of the non-dimensionalized freestream energy.
   * \return Non-dimensionalized freestream energy.
   */
  su2double GetEnergy_FreeStreamND(void) const { return Energy_FreeStreamND; }

  /*!
   * \brief Get the value of the non-dimensionalized freestream viscosity.
   * \return Non-dimensionalized freestream viscosity.
   */
  su2double GetViscosity_FreeStreamND(void) const { return Viscosity_FreeStreamND; }

  /*!
   * \brief Get the value of the non-dimensionalized freestream viscosity.
   * \return Non-dimensionalized freestream viscosity.
   */
  su2double GetTke_FreeStreamND(void) const { return Tke_FreeStreamND; }

  /*!
   * \brief Get the value of the non-dimensionalized freestream viscosity.
   * \return Non-dimensionalized freestream viscosity.
   */
  su2double GetOmega_FreeStreamND(void) const { return Omega_FreeStreamND; }

  /*!
   * \brief Get the value of the non-dimensionalized freestream viscosity.
   * \return Non-dimensionalized freestream viscosity.
   */
  su2double GetTke_FreeStream(void) const { return Tke_FreeStream; }

  /*!
   * \brief Get the value of the non-dimensionalized freestream viscosity.
   * \return Non-dimensionalized freestream viscosity.
   */
  su2double GetOmega_FreeStream(void) const { return Omega_FreeStream; }

  /*!
   * \brief Get the value of the non-dimensionalized freestream intermittency.
   * \return Non-dimensionalized freestream intermittency.
   */
  su2double GetIntermittency_FreeStream(void) const { return Intermittency_FreeStream; }

  /*!
   * \brief Get the value of the freestream momentum thickness Reynolds number.
   * \return Freestream momentum thickness Reynolds number.
   */
  su2double GetReThetaT_FreeStream() const { return ReThetaT_FreeStream; }

  /*!
   * \brief Get the value of the non-dimensionalized freestream turbulence intensity.
   * \return Non-dimensionalized freestream intensity.
   */
  su2double GetTurbulenceIntensity_FreeStream(void) const { return TurbIntensityAndViscRatioFreeStream[0]; }

  /*!
   * \brief Get the value of the non-dimensionalized freestream turbulence intensity.
   * \return Non-dimensionalized freestream intensity.
   */
  su2double GetNuFactor_FreeStream(void) const { return NuFactor_FreeStream; }

  /*!
   * \brief Get the value of the non-dimensionalized engine turbulence intensity.
   * \return Non-dimensionalized engine intensity.
   */
  su2double GetNuFactor_Engine(void) const { return NuFactor_Engine; }

  /*!
   * \brief Get the value of the non-dimensionalized actuator disk turbulence intensity.
   * \return Non-dimensionalized actuator disk intensity.
   */
  su2double GetSecondaryFlow_ActDisk(void) const { return SecondaryFlow_ActDisk; }

  /*!
   * \brief Get the value of the non-dimensionalized actuator disk turbulence intensity.
   * \return Non-dimensionalized actuator disk intensity.
   */
  su2double GetInitial_BCThrust(void) const { return Initial_BCThrust; }

  /*!
   * \brief Get the value of the non-dimensionalized actuator disk turbulence intensity.
   * \return Non-dimensionalized actuator disk intensity.
   */
  void SetInitial_BCThrust(su2double val_bcthrust) { Initial_BCThrust = val_bcthrust; }

  /*!
   * \brief Get the value of the turbulent to laminar viscosity ratio.
   * \return Ratio of turbulent to laminar viscosity ratio.
   */
  su2double GetTurb2LamViscRatio_FreeStream(void) const { return TurbIntensityAndViscRatioFreeStream[1]; }

  /*!
   * \brief Get the value of the Reynolds length.
   * \return Reynolds length.
   */
  su2double GetLength_Reynolds(void) const { return Length_Reynolds; }

  /*!
   * \brief Get the reference area for non dimensional coefficient computation. If the value from the
   *        is 0 then, the code will compute the reference area using the projection of the shape into
   *        the z plane (3D) or the x plane (2D).
   * \return Value of the reference area for coefficient computation.
   */
  su2double GetRefArea(void) const { return RefArea; }

  /*!
   * \brief Get the thermal expansion coefficient.
   * \return Value of the thermal expansion coefficient.
   */
  su2double GetThermal_Expansion_Coeff(void) const { return Thermal_Expansion_Coeff; }

  /*!
   * \brief Get the non-dim. thermal expansion coefficient.
   * \return Value of the non-dim. thermal expansion coefficient.
   */
  su2double GetThermal_Expansion_CoeffND(void) const { return Thermal_Expansion_CoeffND; }

  /*!
   * \brief Set the thermal expansion coefficient.
   * \param[in] val_thermal_expansion - thermal expansion coefficient
   */
  void SetThermal_Expansion_Coeff(su2double val_thermal_expansion) { Thermal_Expansion_Coeff = val_thermal_expansion; }

  /*!
   * \brief Set the non-dim. thermal expansion coefficient.
   * \param[in] val_thermal_expansion - non-dim. thermal expansion coefficient
   */
  void SetThermal_Expansion_CoeffND(su2double val_thermal_expansionnd) { Thermal_Expansion_CoeffND = val_thermal_expansionnd; }

  /*!
   * \brief Get the value of the reference density for custom incompressible non-dimensionalization.
   * \return Reference density for custom incompressible non-dimensionalization.
   */
  su2double GetInc_Density_Ref(void) const { return Inc_Density_Ref; }

  /*!
   * \brief Get the value of the reference velocity for custom incompressible non-dimensionalization.
   * \return Reference velocity for custom incompressible non-dimensionalization.
   */
  su2double GetInc_Velocity_Ref(void) const { return Inc_Velocity_Ref; }

  /*!
   * \brief Get the value of the reference temperature for custom incompressible non-dimensionalization.
   * \return Reference temperature for custom incompressible non-dimensionalization.
   */
  su2double GetInc_Temperature_Ref(void) const { return Inc_Temperature_Ref; }

  /*!
   * \brief Get the value of the initial density for incompressible flows.
   * \return Initial density for incompressible flows.
   */
  su2double GetInc_Density_Init(void) const { return Inc_Density_Init; }

  /*!
   * \brief Get the value of the initial velocity for incompressible flows.
   * \return Initial velocity for incompressible flows.
   */
  const su2double* GetInc_Velocity_Init(void) const { return vel_init; }

  /*!
   * \brief Get the value of the initial temperature for incompressible flows.
   * \return Initial temperature for incompressible flows.
   */
  su2double GetInc_Temperature_Init(void) const { return Inc_Temperature_Init; }

  /*!
   * \brief Get the flag for activating species transport clipping.
   * \return Flag for species clipping.
   */
  bool GetSpecies_Clipping() const { return Species_Clipping; }

  /*!
   * \brief Get the maximum bound for scalar transport clipping
   * \return Maximum value for scalar clipping
   */
  su2double GetSpecies_Clipping_Max(unsigned short iVar) const { return Species_Clipping_Max[iVar]; }

  /*!
   * \brief Get the minimum bound for scalar transport clipping
   * \return Minimum value for scalar clipping
   */
  su2double GetSpecies_Clipping_Min(unsigned short iVar) const { return Species_Clipping_Min[iVar]; }

  /*!
   * \brief Get initial species value/concentration in the range [0,1].
   * \return Initial species value/concentration
   */
  const su2double* GetSpecies_Init() const { return Species_Init; }

  /*!
   * \brief Get the flag for using strong BC's for in- and outlets in the species solver.
   * \return Flag for strong BC's.
   */
  bool GetSpecies_StrongBC() const { return Species_StrongBC; }

  FLAME_INIT_TYPE GetKind_Flame_Init(void) const { return Kind_FlameInit; }

  /*!
   * \brief Get the flame offset for flamelet model initialization
   * \return flame offset for flamelet model initialization
   */
  su2double *GetFlameOffset(void) { return flame_offset; }

  /*!
   * \brief Get the flame normal for flamelet model initialization
   * \return flame offset for flamelet model initialization
   */
  su2double *GetFlameNormal(void) { return flame_normal; }

  /*!
   * \brief Get the flame thickness for flamelet model initialization
   * \return flame thickness for flamelet model initialization
   */
  su2double GetFlameThickness(void) { return flame_thickness; }

  /*!
   * \brief Get the burnt region thickness for flamelet mdoel initialization
   * \return flame thickness for flamelet model initialization
   */
  su2double GetFlameBurntThickness(void) { return flame_burnt_thickness; }

  su2double GetSparkLocation(unsigned short iDim) const { return spark_location[iDim]; }

  su2double GetSparkRadius(void) const { return spark_radius; }

  su2double GetSparkReactionRate(void) const { return spark_reaction_rate; }

  unsigned long GetSparkIteration_Start(void) const { return spark_iteration_start; }

  unsigned long GetSparkDuration(void) const { return spark_duration; }
  
  void SetNScalars(unsigned short n_scalars) { this->n_scalars = n_scalars; }

  /*!
   * \brief Set the number of controlling variables for flamelet model.
   */
  void SetNControlVars(unsigned short n_control_vars) { this->n_control_vars = n_control_vars; }

  /*!
   * \brief Get the number of control variables for flamelet model.
   */
  unsigned short GetNControlVars(void) const { return n_control_vars; }

  /*!
   * \brief Get the number of transported scalars for flamelet model.
   */
  unsigned short GetNScalars(void) const { return n_scalars; }

  /*!
   * \brief Get the number of user scalars for flamelet model.
   */
  unsigned short GetNUserScalars(void) const { return n_user_scalars; }

  /*!
   * \brief Get the name of the user scalar.
   */
  string GetUserScalarName(unsigned short i_user_scalar) const { if(n_user_scalars > 0) return user_scalar_names[i_user_scalar]; else return "NONE"; }

  /*!
   * \brief Get the name of the user scalar source term.
   */
  string GetUserSourceName(unsigned short i_user_source) const { if(n_user_sources > 0) return user_source_names[i_user_source]; else return "NONE"; }

  /*!
   * \brief Get the number of transported scalars for combustion
   */
  unsigned short GetNLookups(void) const { return n_lookups; }

  void SetNLUTSources(unsigned short n_table_sources) { this->n_table_sources = n_table_sources; }

  /*!
   * \brief Get the number of transported scalars source terms for combustion
   */
  unsigned short GetNLUTSources(void) const { return n_table_sources; }

  /*!
   * \brief Store the names of scalar variables that are being solved
   * \param[out] stores the names in vector table_scalar_names
   */
  inline void SetLUTScalarNames(vector<string> &table_scalar_names) { this->table_scalar_names = table_scalar_names; }

  /*!
   * \brief Get the name of the independent variable from the lookup table
   */
  string GetLUTScalarName(unsigned short i_scalar) const { return table_scalar_names[i_scalar]; }

  /*!
   * \brief Get the name of the variable that we want to retrieve from the lookup table
   */
  string GetLUTLookupName(unsigned short i_lookup) const { return table_lookup_names[i_lookup]; }

  /*!
   * \brief Store the names of scalar source term variables
   * \param[out] stores the names in vector table_source_names
   */
  inline void SetLUTSourceNames(vector<string> &table_source_names) { this->table_source_names = table_source_names; }

  /*!
   * \brief Get the scalar source term name i_source
   */
  string GetLUTSourceName(unsigned short i_source) const { return table_source_names[i_source]; }

  /*!
   * \brief Get the file name of the look up table
   * \return File name of the look up table
   */
  //string GetFileNameLUT(void){ return file_name_lut; };
  /*!
   * \brief Preferential diffusion combustion problem.
   */
  bool GetPreferentialDiffusion() const { return preferential_diffusion; }
  /*!
   * \brief Get the flame offset (point on plane separating burnt and unburnt zone)
            for flamelet model initialization.
   * \return flame offset for flamelet model initialization
   */
  su2double *GetFlameOffset(void) { return flame_offset; }

  /*!
   * \brief Get the flame normal (of the plane separating burnt and unburnt zone)
            for flamelet model initialization. The normal points in the direction of the burnt zone.
   * \return flame offset for flamelet model initialization
   */
  su2double *GetFlameNormal(void) { return flame_normal; }

  /*!
   * \brief Get the flame thickness (reaction zone) for flamelet model initialization.
            This is the thickness of the transition layer from unburnt to burnt conditions.
   * \return flame thickness for flamelet model initialization
   */
  su2double GetFlameThickness(void) { return flame_thickness; }

  /*!
   * \brief Get the burnt region thickness for flamelet model initialization.
            This is the thickness of the hot, burnt zone after the reaction zone.
   * \return flame thickness for flamelet model initialization
   */
  su2double GetFlameBurntThickness(void) { return flame_burnt_thickness; }

  /*!
   * \brief Set the number of scalars for flamelet model.
   */
  void SetNScalars(unsigned short n_scalars) { this->n_scalars = n_scalars; }

  /*!
   * \brief Set the number of controlling variables for flamelet model.
   */
  void SetNControlVars(unsigned short n_control_vars) { this->n_control_vars = n_control_vars; }

  /*!
   * \brief Get the number of control variables for flamelet model.
   */
  unsigned short GetNControlVars(void) const { return n_control_vars; }

  /*!
   * \brief Get the number of transported scalars for flamelet model.
   */
  unsigned short GetNScalars(void) const { return n_scalars; }

  /*!
   * \brief Get the number of user scalars for flamelet model.
   */
  unsigned short GetNUserScalars(void) const { return n_user_scalars; }

  /*!
   * \brief Get the name of the user scalar.
   */
  string GetUserScalarName(unsigned short i_user_scalar) const { if(n_user_scalars > 0) return user_scalar_names[i_user_scalar]; else return "NONE"; }

  /*!
   * \brief Get the name of the user scalar source term.
   */
  string GetUserSourceName(unsigned short i_user_source) const { if(n_user_sources > 0) return user_source_names[i_user_source]; else return "NONE"; }

  /*!
   * \brief Get the number of transported scalars for combustion
   */
  unsigned short GetNLookups(void) const { return n_lookups; }

  /*!
   * \brief Set the total number of LUT sources
   */
  void SetNLUTSources(unsigned short n_table_sources) { this->n_table_sources = n_table_sources; }

  /*!
   * \brief Get the number of transported scalars source terms for combustion
   */
  unsigned short GetNLUTSources(void) const { return n_table_sources; }

  /*!
   * \brief Store the names of scalar variables that are being solved
   * \param[out] stores the names in vector table_scalar_names
   */
  inline void SetLUTScalarNames(vector<string> &table_scalar_names) { this->table_scalar_names = table_scalar_names; }

  /*!
   * \brief Get the name of the independent variable from the lookup table
   */
  string GetLUTScalarName(unsigned short i_scalar) const { return table_scalar_names[i_scalar]; }

  /*!
   * \brief Get the name of the variable that we want to retrieve from the lookup table
   */
  string GetLUTLookupName(unsigned short i_lookup) const { return table_lookup_names[i_lookup]; }

  /*!
   * \brief Store the names of scalar source term variables
   * \param[out] stores the names in vector table_source_names
   */
  inline void SetLUTSourceNames(vector<string> &table_source_names) { this->table_source_names = table_source_names; }

  /*!
   * \brief Get the scalar source term name i_source
   */
  string GetLUTSourceName(unsigned short i_source) const { return table_source_names[i_source]; }

  /*!
   * \brief Get the file name of the look up table
   * \return File name of the look up table
   */
  string GetFileNameLUT(void){ return file_name_lut; };

  /*!
   * \brief Get the Young's modulus of elasticity.
   * \return Value of the Young's modulus of elasticity.
   */
  su2double GetElasticyMod(unsigned short id_val) const { return ElasticityMod[id_val]; }

  /*!
   * \brief Decide whether to apply DE effects to the model.
   * \return <code>TRUE</code> if the DE effects are to be applied, <code>FALSE</code> otherwise.
   */
  bool GetDE_Effects(void) const { return DE_Effects; }

  /*!
   * \brief Decide whether to predict the DE effects for the next time step.
   * \return <code>TRUE</code> if the DE effects are to be applied, <code>FALSE</code> otherwise.
   */
   bool GetDE_Predicted(void);

  /*!
   * \brief Get the number of different electric constants.
   * \return Value of the DE modulus.
   */
  unsigned short GetnElectric_Constant(void) const { return nElectric_Constant; }

  /*!
   * \brief Get the value of the DE modulus.
   * \return Value of the DE modulus.
   */
  su2double GetElectric_Constant(unsigned short iVar) const { return Electric_Constant[iVar]; }

  /*!
   * \brief Get the value of the B constant in the Knowles material model.
   * \return Value of the B constant in the Knowles material model.
   */
  su2double GetKnowles_B(void) const { return Knowles_B; }

  /*!
   * \brief Get the value of the N constant in the Knowles material model.
   * \return Value of the N constant in the Knowles material model.
   */
  su2double GetKnowles_N(void) const { return Knowles_N; }

  /*!
   * \brief Get the kind of design variable for FEA.
   * \return Value of the DE voltage.
   */
  unsigned short GetDV_FEA(void) const { return Kind_DV_FEA; }

  /*!
   * \brief Get the ID of the reference node.
   * \return Number of FSI subiters.
   */
  unsigned long GetRefNode_ID(void) const { return refNodeID; }

  /*!
   * \brief Get the values for the reference node displacement.
   * \param[in] val_coeff - Index of the displacement.
   */
  su2double GetRefNode_Displacement(unsigned short val_coeff) const { return RefNode_Displacement[val_coeff]; }

  /*!
   * \brief Get the penalty weight value for the objective function.
   * \return  Penalty weight value for the reference geometry objective function.
   */
  su2double GetRefNode_Penalty(void) const { return RefNode_Penalty; }

  /*!
   * \brief Decide whether it's necessary to read a reference geometry.
   */
  bool GetRefGeom(void) const { return RefGeom; }

  /*!
   * \brief Consider only the surface of the reference geometry.
   */
  bool GetRefGeomSurf(void) const { return RefGeomSurf; }

  /*!
   * \brief Get the name of the file with the reference geometry of the structural problem.
   * \return Name of the file with the reference geometry of the structural problem.
   */
  string GetRefGeom_FEMFileName(void) const { return RefGeom_FEMFileName; }

  /*!
   * \brief Get the format of the reference geometry file.
   * \return Format of the reference geometry file.
   */
  unsigned short GetRefGeom_FileFormat(void) const { return RefGeom_FileFormat; }

  /*!
   * \brief Formulation for 2D elasticity (plane stress - strain)
   * \return Flag to 2D elasticity model.
   */
  STRUCT_2DFORM GetElas2D_Formulation() const { return Kind_2DElasForm; }

  /*!
   * \brief Decide whether it's necessary to read a reference geometry.
   * \return <code>TRUE</code> if it's necessary to read a reference geometry, <code>FALSE</code> otherwise.
   */
  bool GetPrestretch(void) const { return Prestretch; }

  /*!
   * \brief Get the name of the file with the element properties for structural problems.
   * \return Name of the file with the element properties of the structural problem.
   */
  string GetFEA_FileName(void) const { return FEA_FileName; }

  /*!
   * \brief Determine if advanced features are used from the element-based FEA analysis (experimental feature).
   * \return <code>TRUE</code> is experimental, <code>FALSE</code> is the default behaviour.
   */
  inline bool GetAdvanced_FEAElementBased(void) const { return FEAAdvancedMode; }

  /*!
   * \brief Get the name of the file with the reference geometry of the structural problem.
   * \return Name of the file with the reference geometry of the structural problem.
   */
  string GetPrestretch_FEMFileName(void) const { return Prestretch_FEMFileName; }

  /*!
   * \brief Get the Poisson's ratio.
   * \return Value of the Poisson's ratio.
   */
  su2double GetPoissonRatio(unsigned short id_val) const { return PoissonRatio[id_val]; }

  /*!
   * \brief Get the Material Density.
   * \return Value of the Material Density.
   */
  su2double GetMaterialDensity(unsigned short id_val) const { return MaterialDensity[id_val]; }

  /*!
   * \brief Compressibility/incompressibility of the solids analysed using the structural solver.
   * \return Compressible or incompressible.
   */
  STRUCT_COMPRESS GetMaterialCompressibility(void) const { return Kind_Material_Compress; }

  /*!
   * \brief Compressibility/incompressibility of the solids analysed using the structural solver.
   * \return Compressible or incompressible.
   */
  STRUCT_MODEL GetMaterialModel(void) const { return Kind_Material; }

  /*!
   * \brief Geometric conditions for the structural solver.
   * \return Small or large deformation structural analysis.
   */
  STRUCT_DEFORMATION GetGeometricConditions(void) const { return Kind_Struct_Solver; }

  /*!
   * \brief Get the reference length for computing moment (the default value is 1).
   * \return Reference length for moment computation.
   */
  su2double GetRefLength(void) const { return RefLength; }

  /*!
   * \brief Get the reference element length for computing the slope limiting epsilon.
   * \return Reference element length for slope limiting epsilon.
   */
  su2double GetRefElemLength(void) const { return RefElemLength; }

  /*!
   * \brief Get the reference coefficient for detecting sharp edges.
   * \return Reference coefficient for detecting sharp edges.
   */
  su2double GetRefSharpEdges(void) const { return RefSharpEdges; }

  /*!
   * \brief Get the volume of the whole domain using the fine grid, this value is common for all the grids
   *        in the multigrid method.
   * \return Volume of the whole domain.
   */
  su2double GetDomainVolume(void) const { return DomainVolume; }

  /*!
   * \brief In case the <i>RefArea</i> is equal to 0 then, it is necessary to compute a reference area,
   *        with this function we set the value of the reference area.
   * \param[in] val_area - Value of the reference area for non dimensional coefficient computation.
   */
  void SetRefArea(su2double val_area) { RefArea = val_area; }

  /*!
   * \brief In case the <i>SemiSpan</i> is equal to 0 then, it is necessary to compute the max y distance,
   *        with this function we set the value of the semi span.
   * \param[in] val_semispan - Value of the semispan.
   */
  void SetSemiSpan(su2double val_semispan) { SemiSpan = val_semispan; }

  /*!
   * \brief Set the value of the domain volume computed on the finest grid.
   * \note This volume do not include the volume of the body that is being simulated.
   * \param[in] val_volume - Value of the domain volume computed on the finest grid.
   */
  void SetDomainVolume(su2double val_volume) { DomainVolume = val_volume; }

  /*!
   * \brief Set the finest mesh in a multigrid strategy.
   * \note If we are using a Full Multigrid Strategy or a start up with finest grid, it is necessary
   *       to change several times the finest grid.
   * \param[in] val_finestmesh - Index of the finest grid.
   */
  void SetFinestMesh(unsigned short val_finestmesh) { FinestMesh = val_finestmesh; }

  /*!
   * \brief Set the kind of time integration scheme.
   * \note If we are solving different equations it will be necessary to change several
   *       times the kind of time integration, to choose the right scheme.
   * \param[in] val_kind_timeintscheme - Kind of time integration scheme.
   */
  void SetKind_TimeIntScheme(unsigned short val_kind_timeintscheme) { Kind_TimeNumScheme = val_kind_timeintscheme; }

  /*!
   * \brief Set the parameters of the convective numerical scheme.
   * \note The parameters will change because we are solving different kind of equations.
   * \param[in] val_kind_convnumscheme - Center or upwind scheme.
   * \param[in] val_kind_centered - If centered scheme, kind of centered scheme (JST, etc.).
   * \param[in] val_kind_upwind - If upwind scheme, kind of upwind scheme (Roe, etc.).
   * \param[in] val_kind_slopelimit - If upwind scheme, kind of slope limit.
   * \param[in] val_muscl - Define if we apply a MUSCL scheme or not.
   * \param[in] val_kind_fem - If FEM, what kind of FEM discretization.
   */
  void SetKind_ConvNumScheme(unsigned short val_kind_convnumscheme, CENTERED val_kind_centered,
                             UPWIND val_kind_upwind, LIMITER val_kind_slopelimit,
                             bool val_muscl,  unsigned short val_kind_fem);

  /*!
   * \brief Get the value of limiter coefficient.
   * \return Value of the limiter coefficient.
   */
  su2double GetVenkat_LimiterCoeff(void) const { return Venkat_LimiterCoeff; }

  /*!
   * \brief Freeze the value of the limiter after a number of iterations.
   * \return Number of iterations.
   */
  unsigned long GetLimiterIter(void) const { return LimiterIter; }

  /*!
   * \brief Get the value of sharp edge limiter.
   * \return Value of the sharp edge limiter coefficient.
   */
  su2double GetAdjSharp_LimiterCoeff(void) const { return AdjSharp_LimiterCoeff; }

  /*!
   * \brief Get the Reynolds number. Dimensionless number that gives a measure of the ratio of inertial forces
   *        to viscous forces and consequently quantifies the relative importance of these two types of forces
   *        for given flow condition.
   * \return Value of the Reynolds number.
   */
  su2double GetReynolds(void) const { return Reynolds; }

  /*!
   * \brief Get the Froude number for free surface problems.
   * \return Value of the Froude number.
   */
  su2double GetFroude(void) const { return Froude; }

  /*!
   * \brief Set the Froude number for free surface problems.
   * \param[in] val_froude - Value of the Froude number.
   */
  void SetFroude(su2double val_froude) { Froude = val_froude; }

  /*!
   * \brief Set the Mach number.
   * \param[in] val_mach - Value of the Mach number.
   */
  void SetMach(su2double val_mach) { Mach = val_mach; }

  /*!
   * \brief Set the Reynolds number.
   * \param[in] val_reynolds - Value of the Reynolds number.
   */
  void SetReynolds(su2double val_reynolds) { Reynolds = val_reynolds; }

  /*!
   * \brief Set the reference length for nondimensionalization.
   * \param[in] val_length_ref - Value of the reference length.
   */
  void SetLength_Ref(su2double val_length_ref) { Length_Ref = val_length_ref; }

  /*!
   * \brief Set the reference velocity for nondimensionalization.
   * \param[in] val_velocity_ref - Value of the reference velocity.
   */
  void SetVelocity_Ref(su2double val_velocity_ref) { Velocity_Ref = val_velocity_ref; }

  /*!
   * \brief Set the reference pressure for nondimensionalization.
   * \param[in] val_pressure_ref - Value of the reference pressure.
   */
  void SetPressure_Ref(su2double val_pressure_ref) { Pressure_Ref = val_pressure_ref; }

  /*!
   * \brief Set the reference pressure for nondimensionalization.
   * \param[in] val_density_ref - Value of the reference pressure.
   */
  void SetDensity_Ref(su2double val_density_ref) { Density_Ref = val_density_ref; }

  /*!
   * \brief Set the reference temperature for nondimensionalization.
   * \param[in] val_temperature_ref - Value of the reference temperature.
   */
  void SetTemperature_Ref(su2double val_temperature_ref) { Temperature_Ref = val_temperature_ref; }

  /*!
   * \brief Set the reference temperature.
   * \param[in] val_temperature_ve_ref - Value of the reference temperature.
   */
  void SetTemperature_ve_Ref(su2double val_temperature_ve_ref) { Temperature_ve_Ref = val_temperature_ve_ref; }

  /*!
   * \brief Set the reference time for nondimensionalization.
   * \param[in] val_time_ref - Value of the reference time.
   */
  void SetTime_Ref(su2double val_time_ref) { Time_Ref = val_time_ref; }

  /*!
   * \brief Set the reference energy for nondimensionalization.
   * \param[in] val_energy_ref - Value of the reference energy.
   */
  void SetEnergy_Ref(su2double val_energy_ref) { Energy_Ref = val_energy_ref; }

  /*!
   * \brief Set the reference Omega for nondimensionalization.
   * \param[in] val_omega_ref - Value of the reference omega.
   */
  void SetOmega_Ref(su2double val_omega_ref) { Omega_Ref = val_omega_ref; }

  /*!
   * \brief Set the reference Force for nondimensionalization.
   * \param[in] val_force_ref - Value of the reference Force.
   */
  void SetForce_Ref(su2double val_force_ref) { Force_Ref = val_force_ref; }

  /*!
   * \brief Set the reference gas-constant for nondimensionalization.
   * \param[in] val_gas_constant_ref - Value of the reference gas-constant.
   */
  void SetGas_Constant_Ref(su2double val_gas_constant_ref) { Gas_Constant_Ref = val_gas_constant_ref; }

  /*!
   * \brief Set the gas-constant.
   * \param[in] val_gas_constant - Value of the gas-constant.
   */
  void SetGas_Constant(su2double val_gas_constant) { Gas_Constant = val_gas_constant; }

  /*!
   * \brief Set the heat flux reference value.
   * \return Value of the reference heat flux.
   */
  void SetHeat_Flux_Ref(su2double val_heat_flux_ref) { Heat_Flux_Ref = val_heat_flux_ref; }

  /*!
   * \brief Set the reference viscosity for nondimensionalization.
   * \param[in] val_viscosity_ref - Value of the reference viscosity.
   */
  void SetViscosity_Ref(su2double val_viscosity_ref) { Viscosity_Ref = val_viscosity_ref; }

  /*!
   * \brief Set the reference conductivity for nondimensionalization.
   * \param[in] val_conductivity_ref - Value of the reference conductivity.
   */
  void SetConductivity_Ref(su2double val_conductivity_ref) { Thermal_Conductivity_Ref = val_conductivity_ref; }

  /*!
   * \brief Set the nondimensionalized freestream pressure.
   * \param[in] val_pressure_freestreamnd - Value of the nondimensionalized freestream pressure.
   */
  void SetPressure_FreeStreamND(su2double val_pressure_freestreamnd) { Pressure_FreeStreamND = val_pressure_freestreamnd; }

  /*!
   * \brief Set the freestream pressure.
   * \param[in] val_pressure_freestream - Value of the freestream pressure.
   */
  void SetPressure_FreeStream(su2double val_pressure_freestream) { Pressure_FreeStream = val_pressure_freestream; }

  /*!
   * \brief Set the non-dimensionalized thermodynamic pressure for low Mach problems.
   * \return Value of the non-dimensionalized thermodynamic pressure.
   */
  void SetPressure_ThermodynamicND(su2double val_pressure_thermodynamicnd) { Pressure_ThermodynamicND = val_pressure_thermodynamicnd; }

  /*!
   * \brief Set the thermodynamic pressure for low Mach problems.
   * \return Value of the thermodynamic pressure.
   */
  void SetPressure_Thermodynamic(su2double val_pressure_thermodynamic) { Pressure_Thermodynamic = val_pressure_thermodynamic; }

  /*!
   * \brief Set the nondimensionalized freestream density.
   * \param[in] val_density_freestreamnd - Value of the nondimensionalized freestream density.
   */
  void SetDensity_FreeStreamND(su2double val_density_freestreamnd) { Density_FreeStreamND = val_density_freestreamnd; }

  /*!
   * \brief Set the freestream density.
   * \param[in] val_density_freestream - Value of the freestream density.
   */
  void SetDensity_FreeStream(su2double val_density_freestream) { Density_FreeStream = val_density_freestream; }

  /*!
   * \brief Set the freestream viscosity.
   * \param[in] val_viscosity_freestream - Value of the freestream viscosity.
   */
  void SetViscosity_FreeStream(su2double val_viscosity_freestream) { Viscosity_FreeStream = val_viscosity_freestream; }

  /*!
   * \brief Set the magnitude of the free-stream velocity.
   * \param[in] val_modvel_freestream - Magnitude of the free-stream velocity.
   */
  void SetModVel_FreeStream(su2double val_modvel_freestream) { ModVel_FreeStream = val_modvel_freestream; }

  /*!
   * \brief Set the non-dimensional magnitude of the free-stream velocity.
   * \param[in] val_modvel_freestreamnd - Non-dimensional magnitude of the free-stream velocity.
   */
  void SetModVel_FreeStreamND(su2double val_modvel_freestreamnd) { ModVel_FreeStreamND = val_modvel_freestreamnd; }

  /*!
   * \brief Set the freestream temperature.
   * \param[in] val_temperature_freestream - Value of the freestream temperature.
   */
  void SetTemperature_FreeStream(su2double val_temperature_freestream) { Temperature_FreeStream = val_temperature_freestream; }

  /*!
   * \brief Set the non-dimensional freestream temperature.
   * \param[in] val_temperature_freestreamnd - Value of the non-dimensional freestream temperature.
   */
  void SetTemperature_FreeStreamND(su2double val_temperature_freestreamnd) { Temperature_FreeStreamND = val_temperature_freestreamnd; }

  /*!
   * \brief Set the freestream vibrational-electronic temperature.
   * \param[in] val_temperature_ve_freestream - Value of the freestream vibrational-electronic temperature.
   */
  void SetTemperature_ve_FreeStream(su2double val_temperature_ve_freestream) { Temperature_ve_FreeStream = val_temperature_ve_freestream; }

  /*!
   * \brief Set the non-dimensional freestream vibrational-electronic temperature.
   * \param[in] val_temperature_ve_freestreamnd - Value of the non-dimensional freestream vibrational-electronic temperature.
   */
  void SetTemperature_ve_FreeStreamND(su2double val_temperature_ve_freestreamnd) { Temperature_ve_FreeStreamND = val_temperature_ve_freestreamnd; }

  /*!
   * \brief Set the non-dimensional gas-constant.
   * \param[in] val_gas_constantnd - Value of the non-dimensional gas-constant.
   */
  void SetGas_ConstantND(su2double val_gas_constantnd) { Gas_ConstantND = val_gas_constantnd; }

  /*!
   * \brief Set the free-stream velocity.
   * \param[in] val_velocity_freestream - Value of the free-stream velocity component.
   * \param[in] val_dim - Value of the current dimension.
   */
  void SetVelocity_FreeStream(su2double val_velocity_freestream, unsigned short val_dim) { vel_inf[val_dim] = val_velocity_freestream; }

  /*!
   * \brief Set the non-dimensional free-stream velocity.
   * \param[in] val_velocity_freestreamnd - Value of the non-dimensional free-stream velocity component.
   * \param[in] val_dim - Value of the current dimension.
   */
  void SetVelocity_FreeStreamND(su2double val_velocity_freestreamnd, unsigned short val_dim) { Velocity_FreeStreamND[val_dim] = val_velocity_freestreamnd; }

  /*!
   * \brief Set the non-dimensional free-stream viscosity.
   * \param[in] val_viscosity_freestreamnd - Value of the non-dimensional free-stream viscosity.
   */
  void SetViscosity_FreeStreamND(su2double val_viscosity_freestreamnd) { Viscosity_FreeStreamND = val_viscosity_freestreamnd; }

  /*!
   * \brief Set the non-dimensional freestream turbulent kinetic energy.
   * \param[in] val_tke_freestreamnd - Value of the non-dimensional freestream turbulent kinetic energy.
   */
  void SetTke_FreeStreamND(su2double val_tke_freestreamnd) { Tke_FreeStreamND = val_tke_freestreamnd; }

  /*!
   * \brief Set the non-dimensional freestream specific dissipation rate omega.
   * \param[in] val_omega_freestreamnd - Value of the non-dimensional freestream specific dissipation rate omega.
   */
  void SetOmega_FreeStreamND(su2double val_omega_freestreamnd) { Omega_FreeStreamND = val_omega_freestreamnd; }

  /*!
   * \brief Set the freestream turbulent kinetic energy.
   * \param[in] val_tke_freestream - Value of the freestream turbulent kinetic energy.
   */
  void SetTke_FreeStream(su2double val_tke_freestream) { Tke_FreeStream = val_tke_freestream; }

  /*!
   * \brief Set the freestream specific dissipation rate omega.
   * \param[in] val_omega_freestream - Value of the freestream specific dissipation rate omega.
   */
  void SetOmega_FreeStream(su2double val_omega_freestream) { Omega_FreeStream = val_omega_freestream; }

  /*!
   * \brief Set the freestream momentum thickness Reynolds number.
   * \param[in] val_ReThetaT_freestream - Value of the freestream momentum thickness Reynolds number.
   */
  void SetReThetaT_FreeStream(su2double val_ReThetaT_freestream) { ReThetaT_FreeStream = val_ReThetaT_freestream; }

  /*!
   * \brief Set the non-dimensional freestream energy.
   * \param[in] val_energy_freestreamnd - Value of the non-dimensional freestream energy.
   */
  void SetEnergy_FreeStreamND(su2double val_energy_freestreamnd) { Energy_FreeStreamND = val_energy_freestreamnd; }

  /*!
   * \brief Set the freestream energy.
   * \param[in] val_energy_freestream - Value of the freestream energy.
   */
  void SetEnergy_FreeStream(su2double val_energy_freestream) { Energy_FreeStream = val_energy_freestream; }

  /*!
   * \brief Set the thermal diffusivity for solids.
   * \param[in] val_thermal_diffusivity - Value of the thermal diffusivity.
   */
  void SetThermalDiffusivity(su2double val_thermal_diffusivity) { Thermal_Diffusivity = val_thermal_diffusivity; }

  /*!
   * \brief Set the non-dimensional total time for unsteady simulations.
   * \param[in] val_total_unsttimend - Value of the non-dimensional total time.
   */
  void SetTotal_UnstTimeND(su2double val_total_unsttimend) { Total_UnstTimeND = val_total_unsttimend; }

  /*!
   * \brief Get the angle of attack of the body. This is the angle between a reference line on a lifting body
   *        (often the chord line of an airfoil) and the vector representing the relative motion between the
   *        lifting body and the fluid through which it is moving.
   * \return Value of the angle of attack.
   */
  su2double GetAoA(void) const { return AoA; }

  /*!
   * \brief Get the off set angle of attack of the body. The solution and the geometry
   *        file are able to modifity the angle of attack in the config file
   * \return Value of the off set angle of attack.
   */
  su2double GetAoA_Offset(void) const { return AoA_Offset; }

  /*!
   * \brief Get the off set sideslip angle of the body. The solution and the geometry
   *        file are able to modifity the angle of attack in the config file
   * \return Value of the off set sideslip angle.
   */
  su2double GetAoS_Offset(void) const { return AoS_Offset; }

  /*!
   * \brief Get the functional sensitivity with respect to changes in the angle of attack.
   * \return Value of the angle of attack.
   */
  su2double GetAoA_Sens(void) const { return AoA_Sens; }

  /*!
   * \brief Set the angle of attack.
   * \param[in] val_AoA - Value of the angle of attack.
   */
  void SetAoA(su2double val_AoA) { AoA = val_AoA; }

  /*!
   * \brief Set the off set angle of attack.
   * \param[in] val_AoA - Value of the angle of attack.
   */
  void SetAoA_Offset(su2double val_AoA_offset) { AoA_Offset = val_AoA_offset; }

  /*!
   * \brief Set the off set sideslip angle.
   * \param[in] val_AoA - Value of the off set sideslip angle.
   */
  void SetAoS_Offset(su2double val_AoS_offset) { AoS_Offset = val_AoS_offset; }

  /*!
   * \brief Set the angle of attack.
   * \param[in] val_AoA - Value of the angle of attack.
   */
  void SetAoA_Sens(su2double val_AoA_sens) { AoA_Sens = val_AoA_sens; }

  /*!
   * \brief Set the angle of attack.
   * \param[in] val_AoA - Value of the angle of attack.
   */
  void SetAoS(su2double val_AoS) { AoS = val_AoS; }

  /*!
   * \brief Get the angle of sideslip of the body. It relates to the rotation of the aircraft centerline from
   *        the relative wind.
   * \return Value of the angle of sideslip.
   */
  su2double GetAoS(void) const { return AoS; }

  /*!
   * \brief Get the charge coefficient that is used in the poissonal potential simulation.
   * \return Value of the charge coefficient.
   */
  su2double GetChargeCoeff(void) const { return ChargeCoeff; }

  /*!
   * \brief Get the number of multigrid levels.
   * \return Number of multigrid levels (without including the original grid).
   */
  unsigned short GetnMGLevels(void) const { return nMGLevels; }

  /*!
   * \brief Set the number of multigrid levels.
   * \param[in] val_nMGLevels - Index of the mesh were the CFL is applied
   */
  void SetMGLevels(unsigned short val_nMGLevels) {
    nMGLevels = val_nMGLevels;
    if (MGCycle == FULLMG_CYCLE) {
      SetFinestMesh(val_nMGLevels);
    }
  }

  /*!
   * \brief Get the index of the finest grid.
   * \return Index of the finest grid in a multigrid strategy, this is 0 unless we are
   performing a Full multigrid.
   */
  unsigned short GetFinestMesh(void) const { return FinestMesh; }

  /*!
   * \brief Get the kind of multigrid (V or W).
   * \note This variable is used in a recursive way to perform the different kind of cycles
   * \return 0 or 1 depending of we are dealing with a V or W cycle.
   */
  unsigned short GetMGCycle(void) const { return MGCycle; }

  /*!
   * \brief Get the king of evaluation in the geometrical module.
   * \return 0 or 1 depending of we are dealing with a V or W cycle.
   */
  unsigned short GetGeometryMode(void) const { return GeometryMode; }

  /*!
   * \brief Get the Courant Friedrich Levi number for each grid.
   * \param[in] val_mesh - Index of the mesh were the CFL is applied.
   * \return CFL number for each grid.
   */
  su2double GetCFL(unsigned short val_mesh) const { return CFL[val_mesh]; }

  /*!
   * \brief Get the Courant Friedrich Levi number for each grid.
   * \param[in] val_mesh - Index of the mesh were the CFL is applied.
   * \return CFL number for each grid.
   */
  void SetCFL(unsigned short val_mesh, su2double val_cfl) { CFL[val_mesh] = val_cfl; }

  /*!
   * \brief Get the Courant Friedrich Levi number for unsteady simulations.
   * \return CFL number for unsteady simulations.
   */
  su2double GetUnst_CFL(void) const { return Unst_CFL; }

  /*!
   * \brief Get information about element reorientation
   * \return    <code>TRUE</code> means that elements can be reoriented if suspected unhealthy
   */
  bool GetReorientElements(void) const { return ReorientElements; }

  /*!
   * \brief Get the Courant Friedrich Levi number for unsteady simulations.
   * \return CFL number for unsteady simulations.
   */
  su2double GetMax_DeltaTime(void) const { return Max_DeltaTime; }

  /*!
   * \brief Get a parameter of the particular design variable.
   * \param[in] val_dv - Number of the design variable that we want to read.
   * \param[in] val_param - Index of the parameter that we want to read.
   * \return Design variable parameter.
   */
  su2double GetParamDV(unsigned short val_dv, unsigned short val_param) const { return ParamDV[val_dv][val_param]; }

  /*!
   * \brief Get the coordinates of the FFD corner points.
   * \param[in] val_ffd - Index of the FFD box.
   * \param[in] val_coord - Index of the coordinate that we want to read.
   * \return Value of the coordinate.
   */
  su2double GetCoordFFDBox(unsigned short val_ffd, unsigned short val_index) const { return CoordFFDBox[val_ffd][val_index]; }

  /*!
   * \brief Get the degree of the FFD corner points.
   * \param[in] val_ffd - Index of the FFD box.
   * \param[in] val_degree - Index (I,J,K) to obtain the degree.
   * \return Value of the degree in a particular direction.
   */
  unsigned short GetDegreeFFDBox(unsigned short val_ffd, unsigned short val_index) const { return DegreeFFDBox[val_ffd][val_index]; }

  /*!
   * \brief Get the FFD Tag of a particular design variable.
   * \param[in] val_dv - Number of the design variable that we want to read.
   * \return Name of the FFD box.
   */
  string GetFFDTag(unsigned short val_dv) const { return FFDTag[val_dv]; }

  /*!
   * \brief Get the FFD Tag of a particular FFD box.
   * \param[in] val_ffd - Number of the FFD box that we want to read.
   * \return Name of the FFD box.
   */
  string GetTagFFDBox(unsigned short val_ffd) const { return TagFFDBox[val_ffd]; }

  /*!
   * \brief Get the number of design variables.
   * \return Number of the design variables.
   */
  unsigned short GetnDV(void) const { return nDV; }

  /*!
   * \brief Get the number of design variables.
   * \return Number of the design variables.
   */
  unsigned short GetnDV_Value(unsigned short iDV) const { return nDV_Value[iDV]; }

  /*!
   * \brief Get the total number of design variables.
   */
  unsigned short GetnDV_Total(void) const {
    if (!nDV_Value) return 0;
    unsigned short sum = 0;
    for (unsigned short iDV = 0; iDV < nDV; iDV++) {
      sum += nDV_Value[iDV];
    }
    return sum;
  }

  /*!
   * \brief Get the number of FFD boxes.
   * \return Number of FFD boxes.
   */
  unsigned short GetnFFDBox(void) const { return nFFDBox; }

  /*!
   * \brief Get the required continuity level at the surface intersection with the FFD
   * \return Continuity level at the surface intersection.
   */
  unsigned short GetFFD_Continuity(void) const { return FFD_Continuity; }

  /*!
   * \brief Get the coordinate system that we are going to use to define the FFD
   * \return Coordinate system (cartesian, spherical, etc).
   */
  unsigned short GetFFD_CoordSystem(void) const { return FFD_CoordSystem; }

  /*!
   * \brief Get the kind of FFD Blending function.
   * \return Kind of FFD Blending function.
   */
  unsigned short GetFFD_Blending(void) const { return FFD_Blending;}

  /*!
   * \brief Get the kind BSpline Order in i,j,k direction.
   * \return The kind BSpline Order in i,j,k direction.
   */
  const su2double* GetFFD_BSplineOrder() const { return ffd_coeff;}

  /*!
   * \brief Get the number of Runge-Kutta steps.
   * \return Number of Runge-Kutta steps.
   */
  unsigned short GetnRKStep(void) const { return nRKStep; }

  /*!
   * \brief Get the number of time levels for time accurate local time stepping.
   * \return Number of time levels.
   */
  unsigned short GetnLevels_TimeAccurateLTS(void) const { return nLevels_TimeAccurateLTS; }

  /*!
   * \brief Set the number of time levels for time accurate local time stepping.
   * \param[in] val_nLevels - The number of time levels to be set.
   */
  void SetnLevels_TimeAccurateLTS(unsigned short val_nLevels) { nLevels_TimeAccurateLTS = val_nLevels;}

  /*!
   * \brief Get the number time DOFs for ADER-DG.
   * \return Number of time DOFs used in ADER-DG.
   */
  unsigned short GetnTimeDOFsADER_DG(void) const { return nTimeDOFsADER_DG; }

  /*!
   * \brief Get the location of the time DOFs for ADER-DG on the interval [-1..1].
   * \return The location of the time DOFs used in ADER-DG.
   */
  const su2double *GetTimeDOFsADER_DG(void) const { return TimeDOFsADER_DG; }

  /*!
   * \brief Get the number time integration points for ADER-DG.
   * \return Number of time integration points used in ADER-DG.
   */
  unsigned short GetnTimeIntegrationADER_DG(void) const { return nTimeIntegrationADER_DG; }

  /*!
   * \brief Get the location of the time integration points for ADER-DG on the interval [-1..1].
   * \return The location of the time integration points used in ADER-DG.
   */
  const su2double *GetTimeIntegrationADER_DG(void) const { return TimeIntegrationADER_DG; }

  /*!
   * \brief Get the weights of the time integration points for ADER-DG.
   * \return The weights of the time integration points used in ADER-DG.
   */
  const su2double *GetWeightsIntegrationADER_DG(void) const { return WeightsIntegrationADER_DG; }

  /*!
   * \brief Get the total number of boundary markers of the local process including send/receive domains.
   * \return Total number of boundary markers.
   */
  unsigned short GetnMarker_All(void) const { return nMarker_All; }

  /*!
   * \brief Get the total number of boundary markers in the config file.
   * \return Total number of boundary markers.
   */
  unsigned short GetnMarker_CfgFile(void) const { return nMarker_CfgFile; }

  /*!
   * \brief Get the number of Euler boundary markers.
   * \return Number of Euler boundary markers.
   */
  unsigned short GetnMarker_Euler(void) const { return nMarker_Euler; }

  /*!
   * \brief Get the number of symmetry boundary markers.
   * \return Number of symmetry boundary markers.
   */
  unsigned short GetnMarker_SymWall(void) const { return nMarker_SymWall; }

  /*!
   * \brief Get the total number of boundary markers in the cfg plus the possible send/receive domains.
   * \return Total number of boundary markers.
   */
  unsigned short GetnMarker_Max(void) const { return nMarker_Max; }

  /*!
   * \brief Get the total number of boundary markers.
   * \return Total number of boundary markers.
   */
  unsigned short GetnMarker_EngineInflow(void) const { return nMarker_EngineInflow; }

  /*!
   * \brief Get the total number of boundary markers.
   * \return Total number of boundary markers.
   */
  unsigned short GetnMarker_EngineExhaust(void) const { return nMarker_EngineExhaust; }

  /*!
   * \brief Get the total number of boundary markers.
   * \return Total number of boundary markers.
   */
  unsigned short GetnMarker_NearFieldBound(void) const { return nMarker_NearFieldBound; }

  /*!
   * \brief Get the total number of deformable markers at the boundary.
   * \return Total number of deformable markers at the boundary.
   */
  unsigned short GetnMarker_Deform_Mesh(void) const { return nMarker_Deform_Mesh; }

  /*!
   * \brief Get the total number of markers in which the flow load is computed/employed.
   * \return Total number of markers in which the flow load is computed/employed.
   */
  unsigned short GetnMarker_Fluid_Load(void) const { return nMarker_Fluid_Load; }

  /*!
   * \brief Get the total number of boundary markers.
   * \return Total number of boundary markers.
   */
  unsigned short GetnMarker_Fluid_InterfaceBound(void) const { return nMarker_Fluid_InterfaceBound; }

  /*!
   * \brief Get the total number of boundary markers.
   * \return Total number of boundary markers.
   */
  unsigned short GetnMarker_ActDiskInlet(void) const { return nMarker_ActDiskInlet; }

  /*!
   * \brief Get the total number of boundary markers.
   * \return Total number of boundary markers.
   */
  unsigned short GetnMarker_ActDiskOutlet(void) const { return nMarker_ActDiskOutlet; }

  /*!
   * \brief Get the total number of boundary markers.
   * \return Total number of boundary markers.
   */
  unsigned short GetnMarker_Outlet(void) const { return nMarker_Outlet; }

  /*!
   * \brief Get the total number of monitoring markers.
   * \return Total number of monitoring markers.
   */
  unsigned short GetnMarker_Monitoring(void) const { return nMarker_Monitoring; }

  /*!
   * \brief Get the total number of DV markers.
   * \return Total number of DV markers.
   */
  unsigned short GetnMarker_DV(void) const { return nMarker_DV; }

  /*!
   * \brief Get the total number of moving markers.
   * \return Total number of moving markers.
   */
  unsigned short GetnMarker_Moving(void) const { return nMarker_Moving; }

  /*!
   * \brief Get the total number of markers for gradient treatment.
   * \return Total number of markers for gradient treatment.
   */
  unsigned short GetnMarker_SobolevBC(void) const { return nMarker_SobolevBC; }

  /*!
   * \brief Get the total number of Python customizable markers.
   * \return Total number of Python customizable markers.
   */
  unsigned short GetnMarker_PyCustom(void) const { return nMarker_PyCustom; }

  /*!
   * \brief Get Python customizable initial condition.
   * \return true if customizable initial condition 
   */
  bool GetInitial_PyCustom(void) const { return initial_PyCustom; }

  /*!
   * \brief Get the total number of moving markers.
   * \return Total number of moving markers.
   */
  unsigned short GetnMarker_Analyze(void) const { return nMarker_Analyze; }

  /*!
   * \brief Get the total number of periodic markers.
   * \return Total number of periodic markers.
   */
  unsigned short GetnMarker_Periodic(void) const { return nMarker_PerBound; }

  /*!
   * \brief Get the total (local) number of heat flux markers.
   * \return Total number of heat flux markers.
   */
  unsigned short GetnMarker_HeatFlux(void) const { return nMarker_HeatFlux; }

  /*!
   * \brief Get the total number of rough markers.
   * \return Total number of heat flux markers.
   */
  unsigned short GetnRoughWall(void) const { return nRough_Wall; }

  /*!
   * \brief Get the total number of objectives in kind_objective list
   * \return Total number of objectives in kind_objective list
   */
  unsigned short GetnObj(void) const { return nObj;}

  /*!
   * \brief Stores the number of marker in the simulation.
   * \param[in] val_nmarker - Number of markers of the problem.
   */
  void SetnMarker_All(unsigned short val_nmarker) { nMarker_All = val_nmarker; }

  /*!
   * \brief Get the starting direct iteration number for the unsteady adjoint (reverse time integration).
   * \return Starting direct iteration number for the unsteady adjoint.
   */
  long GetUnst_AdjointIter(void) const { return Unst_AdjointIter; }

  /*!
   * \brief Number of iterations to average (reverse time integration).
   * \return Starting direct iteration number for the unsteady adjoint.
   */
  unsigned long GetIter_Avg_Objective(void) const { return Iter_Avg_Objective ; }

  /*!
   * \brief Retrieves the number of periodic time instances for Harmonic Balance.
   * \return Number of periodic time instances for Harmonic Balance.
   */
  unsigned short GetnTimeInstances(void) const { return nTimeInstances; }

  /*!
   * \brief Retrieves the period of oscillations to be used with Harmonic Balance.
   * \return Period for Harmonic Balance.
   */
  su2double GetHarmonicBalance_Period(void) const { return HarmonicBalance_Period; }

  /*!
   * \brief Set the current external iteration number.
   * \param[in] val_iter - Current external iteration number.
   */
  void SetExtIter_OffSet(unsigned long val_iter) { ExtIter_OffSet = val_iter; }

  /*!
   * \brief Set the current FSI iteration number.
   * \param[in] val_iter - Current FSI iteration number.
   */
  void SetOuterIter(unsigned long val_iter) { OuterIter = val_iter; }

  /*!
   * \brief Set the current FSI iteration number.
   * \param[in] val_iter - Current FSI iteration number.
   */
  void SetInnerIter(unsigned long val_iter) { InnerIter = val_iter; }

  /*!
   * \brief Set the current time iteration number.
   * \param[in] val_iter - Current FSI iteration number.
   */
  void SetTimeIter(unsigned long val_iter) { TimeIter = val_iter; }

  /*!
   * \brief Get the current time iteration number.
   * \param[in] val_iter - Current time iterationnumber.
   */
  unsigned long GetTimeIter() const { return TimeIter; }

  /*!
   * \brief Get the current internal iteration number.
   * \return Current external iteration.
   */
  unsigned long GetExtIter_OffSet(void) const { return ExtIter_OffSet; }

  /*!
   * \brief Get the current FSI iteration number.
   * \return Current FSI iteration.
   */
  unsigned long GetOuterIter(void) const { return OuterIter; }

  /*!
   * \brief Get the current FSI iteration number.
   * \return Current FSI iteration.
   */
  unsigned long GetInnerIter(void) const { return InnerIter; }

  /*!
   * \brief Set the current physical time.
   * \param[in] val_t - Current physical time.
   */
  void SetPhysicalTime(su2double val_t) { PhysicalTime = val_t; }

  /*!
   * \brief Get the current physical time.
   * \return Current physical time.
   */
  su2double GetPhysicalTime(void) const { return PhysicalTime; }

  /*!
   * \brief Get information about writing the performance summary at the end of a calculation.
   * \return <code>TRUE</code> means that the performance summary will be written at the end of a calculation.
   */
  bool GetWrt_Performance(void) const { return Wrt_Performance; }

  /*!
   * \brief Get information about the computational graph (e.g. memory usage) when using AD in reverse mode.
   * \return <code>TRUE</code> means that the tape statistics will be written after each recording.
   */
  bool GetWrt_AD_Statistics(void) const { return Wrt_AD_Statistics; }

  /*!
   * \brief Get information about writing the mesh quality metrics to the visualization files.
   * \return <code>TRUE</code> means that the mesh quality metrics will be written to the visualization files.
   */
  bool GetWrt_MeshQuality(void) const { return Wrt_MeshQuality; }

  /*!
   * \brief Write coarse grids to the visualization files.
   */
  bool GetWrt_MultiGrid(void) const { return Wrt_MultiGrid; }

  /*!
   * \brief Get information about writing projected sensitivities on surfaces to an ASCII file with rows as x, y, z, dJ/dx, dJ/dy, dJ/dz for each vertex.
   * \return <code>TRUE</code> means that projected sensitivities on surfaces in an ASCII file with rows as x, y, z, dJ/dx, dJ/dy, dJ/dz for each vertex will be written.
   */
  bool GetWrt_Projected_Sensitivity(void) const { return Wrt_Projected_Sensitivity; }

  /*!
   * \brief Get information about the format for the input volume sensitvities.
   * \return Format of the input volume sensitivities.
   */
  unsigned short GetSensitivity_Format(void) const { return Sensitivity_FileFormat; }

  /*!
   * \brief Get information about writing sectional force files.
   * \return <code>TRUE</code> means that sectional force files will be written for specified markers.
   */
  bool GetPlot_Section_Forces(void) const { return Plot_Section_Forces; }

  /*!
   * \brief Get the alpha (convective) coefficients for the Runge-Kutta integration scheme.
   * \param[in] val_step - Index of the step.
   * \return Alpha coefficient for the Runge-Kutta integration scheme.
   */
  su2double Get_Alpha_RKStep(unsigned short val_step) const { return RK_Alpha_Step[val_step]; }

  /*!
   * \brief Get the index of the surface defined in the geometry file.
   * \param[in] val_marker - Value of the marker in which we are interested.
   * \return Value of the index that is in the geometry file for the surface that
   *         has the marker <i>val_marker</i>.
   */
  string GetMarker_All_TagBound(unsigned short val_marker) const { return Marker_All_TagBound[val_marker]; }

  /*!
   * \brief Get the index of the surface defined in the geometry file.
   * \param[in] val_marker - Value of the marker in which we are interested.
   * \return Value of the index that is in the geometry file for the surface that
   *         has the marker <i>val_marker</i>.
   */
  string GetMarker_ActDiskInlet_TagBound(unsigned short val_marker) const { return Marker_ActDiskInlet[val_marker]; }

  /*!
   * \brief Get the index of the surface defined in the geometry file.
   * \param[in] val_marker - Value of the marker in which we are interested.
   * \return Value of the index that is in the geometry file for the surface that
   *         has the marker <i>val_marker</i>.
   */
  string GetMarker_ActDiskOutlet_TagBound(unsigned short val_marker) const { return Marker_ActDiskOutlet[val_marker]; }

  /*!
   * \brief Get the index of the surface defined in the geometry file.
   * \param[in] val_marker - Value of the marker in which we are interested.
   * \return Value of the index that is in the geometry file for the surface that
   *         has the marker <i>val_marker</i>.
   */
  string GetMarker_Outlet_TagBound(unsigned short val_marker) const { return Marker_Outlet[val_marker]; }

  /*!
   * \brief Get the index of the surface defined in the geometry file.
   * \param[in] val_marker - Value of the marker in which we are interested.
   * \return Value of the index that is in the geometry file for the surface that
   *         has the marker <i>val_marker</i>.
   */
  string GetMarker_EngineInflow_TagBound(unsigned short val_marker) const { return Marker_EngineInflow[val_marker]; }

  /*!
   * \brief Get the index of the surface defined in the geometry file.
   * \param[in] val_marker - Value of the marker in which we are interested.
   * \return Value of the index that is in the geometry file for the surface that
   *         has the marker <i>val_marker</i>.
   */
  string GetMarker_EngineExhaust_TagBound(unsigned short val_marker) const { return Marker_EngineExhaust[val_marker]; }

  /*!
   * \brief Get the name of the surface defined in the geometry file.
   * \param[in] val_marker - Value of the marker in which we are interested.
   * \return Name that is in the geometry file for the surface that
   *         has the marker <i>val_marker</i>.
   */
  string GetMarker_Monitoring_TagBound(unsigned short val_marker) const { return Marker_Monitoring[val_marker]; }

  /*!
   * \brief Get the name of the surface defined in the geometry file.
   * \param[in] val_marker - Value of the marker in which we are interested.
   * \return Name that is in the geometry file for the surface that
   *         has the marker <i>val_marker</i>.
   */
  string GetMarker_HeatFlux_TagBound(unsigned short val_marker) const { return Marker_HeatFlux[val_marker]; }

  /*!
   * \brief Get the tag if the iMarker defined in the geometry file.
   * \param[in] val_tag - Value of the tag in which we are interested.
   * \return Value of the marker <i>val_marker</i> that is in the geometry file
   *         for the surface that has the tag.
   */
  short GetMarker_All_TagBound(string val_tag)  {
    for (unsigned short iMarker = 0; iMarker < nMarker_All; iMarker++) {
      if (val_tag == Marker_All_TagBound[iMarker]) return iMarker;
    }
    return -1;
  }

  /*!
   * \brief Get the kind of boundary for each marker.
   * \param[in] val_marker - Index of the marker in which we are interested.
   * \return Kind of boundary for the marker <i>val_marker</i>.
   */
  unsigned short GetMarker_All_KindBC(unsigned short val_marker) const { return Marker_All_KindBC[val_marker]; }

  /*!
   * \brief Set the value of the boundary <i>val_boundary</i> (read from the config file)
   *        for the marker <i>val_marker</i>.
   * \param[in] val_marker - Index of the marker in which we are interested.
   * \param[in] val_boundary - Kind of boundary read from config file.
   */
  void SetMarker_All_KindBC(unsigned short val_marker, unsigned short val_boundary) { Marker_All_KindBC[val_marker] = val_boundary; }

  /*!
   * \brief Set the value of the index <i>val_index</i> (read from the geometry file) for
   *        the marker <i>val_marker</i>.
   * \param[in] val_marker - Index of the marker in which we are interested.
   * \param[in] val_index - Index of the surface read from geometry file.
   */
  void SetMarker_All_TagBound(unsigned short val_marker, string val_index) { Marker_All_TagBound[val_marker] = val_index; }

  /*!
   * \brief Set if a marker <i>val_marker</i> is going to be monitored <i>val_monitoring</i>
   *        (read from the config file).
   * \note This is important for non dimensional coefficient computation.
   * \param[in] val_marker - Index of the marker in which we are interested.
   * \param[in] val_monitoring - 0 or 1 depending if the the marker is going to be monitored.
   */
  void SetMarker_All_Monitoring(unsigned short val_marker, unsigned short val_monitoring) { Marker_All_Monitoring[val_marker] = val_monitoring; }

  /*!
   * \brief Set if a marker <i>val_marker</i> is going to be monitored <i>val_monitoring</i>
   *        (read from the config file).
   * \note This is important for non dimensional coefficient computation.
   * \param[in] val_marker - Index of the marker in which we are interested.
   * \param[in] val_monitoring - 0 or 1 depending if the the marker is going to be monitored.
   */
  void SetMarker_All_GeoEval(unsigned short val_marker, unsigned short val_geoeval) { Marker_All_GeoEval[val_marker] = val_geoeval; }

  /*!
   * \brief Set if a marker <i>val_marker</i> is going to be designed <i>val_designing</i>
   *        (read from the config file).
   * \note This is important for non dimensional coefficient computation.
   * \param[in] val_marker - Index of the marker in which we are interested.
   * \param[in] val_monitoring - 0 or 1 depending if the the marker is going to be designed.
   */
  void SetMarker_All_Designing(unsigned short val_marker, unsigned short val_designing) { Marker_All_Designing[val_marker] = val_designing; }

  /*!
   * \brief Set if a marker <i>val_marker</i> is going to be plot <i>val_plotting</i>
   *        (read from the config file).
   * \param[in] val_marker - Index of the marker in which we are interested.
   * \param[in] val_plotting - 0 or 1 depending if the the marker is going to be plot.
   */
  void SetMarker_All_Plotting(unsigned short val_marker, unsigned short val_plotting) { Marker_All_Plotting[val_marker] = val_plotting; }

  /*!
   * \brief Set if a marker <i>val_marker</i> is going to be plot <i>val_plotting</i>
   *        (read from the config file).
   * \param[in] val_marker - Index of the marker in which we are interested.
   * \param[in] val_plotting - 0 or 1 depending if the the marker is going to be plot.
   */
  void SetMarker_All_Analyze(unsigned short val_marker, unsigned short val_analyze) { Marker_All_Analyze[val_marker] = val_analyze; }

  /*!
   * \brief Set if a marker <i>val_marker</i> is part of the FSI interface <i>val_plotting</i>
   *        (read from the config file).
   * \param[in] val_marker - Index of the marker in which we are interested.
   * \param[in] val_plotting - 0 or 1 depending if the the marker is part of the FSI interface.
   */
  void SetMarker_All_ZoneInterface(unsigned short val_marker, unsigned short val_fsiinterface) { Marker_All_ZoneInterface[val_marker] = val_fsiinterface; }

  /*!
   * \brief Set if a marker <i>val_marker</i> is part of the Turbomachinery (read from the config file).
   * \param[in] val_marker - Index of the marker in which we are interested.
   * \param[in] val_turboperf - 0 if not part of Turbomachinery or greater than 1 if it is part.
   */
  void SetMarker_All_Turbomachinery(unsigned short val_marker, unsigned short val_turbo) { Marker_All_Turbomachinery[val_marker] = val_turbo; }

  /*!
   * \brief Set a flag to the marker <i>val_marker</i> part of the Turbomachinery (read from the config file).
   * \param[in] val_marker - Index of the marker in which we are interested.
   * \param[in] val_turboperflag - 0 if is not part of the Turbomachinery, flag INFLOW or OUTFLOW if it is part.
   */
  void SetMarker_All_TurbomachineryFlag(unsigned short val_marker, unsigned short val_turboflag) { Marker_All_TurbomachineryFlag[val_marker] = val_turboflag; }

  /*!
   * \brief Set if a marker <i>val_marker</i> is part of the MixingPlane interface (read from the config file).
   * \param[in] val_marker - Index of the marker in which we are interested.
   * \param[in] val_turboperf - 0 if not part of the MixingPlane interface or greater than 1 if it is part.
   */
  void SetMarker_All_MixingPlaneInterface(unsigned short val_marker, unsigned short val_mixpla_interface) { Marker_All_MixingPlaneInterface[val_marker] = val_mixpla_interface; }

  /*!
   * \brief Set if a marker <i>val_marker</i> is going to be affected by design variables <i>val_moving</i>
   *        (read from the config file).
   * \param[in] val_marker - Index of the marker in which we are interested.
   * \param[in] val_DV - 0 or 1 depending if the the marker is affected by design variables.
   */
  void SetMarker_All_DV(unsigned short val_marker, unsigned short val_DV) { Marker_All_DV[val_marker] = val_DV; }

  /*!
   * \brief Set if a marker <i>val_marker</i> is going to be moved <i>val_moving</i>
   *        (read from the config file).
   * \param[in] val_marker - Index of the marker in which we are interested.
   * \param[in] val_moving - 0 or 1 depending if the the marker is going to be moved.
   */
  void SetMarker_All_Moving(unsigned short val_marker, unsigned short val_moving) { Marker_All_Moving[val_marker] = val_moving; }

  /*!
   * \brief Set if a marker how <i>val_marker</i> is going to be applied in gradient treatment.
   * \param[in] val_marker - Index of the marker in which we are interested.
   * \param[in] val_sobolev - 0 or 1 depending if the marker is selected.
   */
  void SetMarker_All_SobolevBC(unsigned short val_marker, unsigned short val_sobolev) { Marker_All_SobolevBC[val_marker] = val_sobolev; }

  /*!
   * \brief Set if a marker <i>val_marker</i> allows deformation at the boundary.
   * \param[in] val_marker - Index of the marker in which we are interested.
   * \param[in] val_interface - 0 or 1 depending if the the marker is or not a DEFORM_MESH marker.
   */
  void SetMarker_All_Deform_Mesh(unsigned short val_marker, unsigned short val_deform) { Marker_All_Deform_Mesh[val_marker] = val_deform; }

  /*!
   * \brief Set if a marker <i>val_marker</i> allows deformation at the boundary.
   * \param[in] val_marker - Index of the marker in which we are interested.
   * \param[in] val_interface - 0 or 1 depending if the the marker is or not a DEFORM_MESH_SYM_PLANE marker.
   */
  void SetMarker_All_Deform_Mesh_Sym_Plane(unsigned short val_marker, unsigned short val_deform) { Marker_All_Deform_Mesh_Sym_Plane[val_marker] = val_deform; }

  /*!
   * \brief Set if a in marker <i>val_marker</i> the flow load will be computed/employed.
   * \param[in] val_marker - Index of the marker in which we are interested.
   * \param[in] val_interface - 0 or 1 depending if the the marker is or not a Fluid_Load marker.
   */
  void SetMarker_All_Fluid_Load(unsigned short val_marker, unsigned short val_interface) { Marker_All_Fluid_Load[val_marker] = val_interface; }

  /*!
   * \brief Set if a marker <i>val_marker</i> is going to be customized in Python <i>val_PyCustom</i>
   *        (read from the config file).
   * \param[in] val_marker - Index of the marker in which we are interested.
   * \param[in] val_PyCustom - 0 or 1 depending if the the marker is going to be customized in Python.
   */
  void SetMarker_All_PyCustom(unsigned short val_marker, unsigned short val_PyCustom) { Marker_All_PyCustom[val_marker] = val_PyCustom; }

  /*!
   * \brief Set if the initial condition is going to be customized in Python <i>val_PyCustom</i>
   *        (read from the config file).
   * \param[in] val_PyCustom - 0 or 1 depending if the the initial condition is going to be customized in Python.
   */
  void SetInitial_All_PyCustom(unsigned short val_PyCustom) { Initial_All_PyCustom = val_PyCustom; }

  /*!
   * \brief Set if a marker <i>val_marker</i> is going to be periodic <i>val_perbound</i>
   *        (read from the config file).
   * \param[in] val_marker - Index of the marker in which we are interested.
   * \param[in] val_perbound - Index of the surface with the periodic boundary.
   */
  void SetMarker_All_PerBound(unsigned short val_marker, short val_perbound) { Marker_All_PerBound[val_marker] = val_perbound; }

  /*!
   * \brief Set if a marker <i>val_marker</i> is going to be sent or receive <i>val_index</i>
   *        from another domain.
   * \param[in] val_marker - 0 or 1 depending if the the marker is going to be moved.
   * \param[in] val_index - Index of the surface read from geometry file.
   */
  void SetMarker_All_SendRecv(unsigned short val_marker, short val_index) { Marker_All_SendRecv[val_marker] = val_index; }

  /*!
   * \brief Get the send-receive information for a marker <i>val_marker</i>.
   * \param[in] val_marker - 0 or 1 depending if the the marker is going to be moved.
   * \return If positive, the information is sended to that domain, in case negative
   *         the information is receive from that domain.
   */
  short GetMarker_All_SendRecv(unsigned short val_marker) const { return Marker_All_SendRecv[val_marker]; }

  /*!
   * \brief Get an internal index that identify the periodic boundary conditions.
   * \param[in] val_marker - Value of the marker that correspond with the periodic boundary.
   * \return The internal index of the periodic boundary condition.
   */
  short GetMarker_All_PerBound(unsigned short val_marker) const { return Marker_All_PerBound[val_marker]; }

  /*!
   * \brief Get the monitoring information for a marker <i>val_marker</i>.
   * \param[in] val_marker - 0 or 1 depending if the the marker is going to be monitored.
   * \return 0 or 1 depending if the marker is going to be monitored.
   */
  unsigned short GetMarker_All_Monitoring(unsigned short val_marker) const { return Marker_All_Monitoring[val_marker]; }

  /*!
   * \brief Get the monitoring information for a marker <i>val_marker</i>.
   * \param[in] val_marker - 0 or 1 depending if the the marker is going to be monitored.
   * \return 0 or 1 depending if the marker is going to be monitored.
   */
  unsigned short GetMarker_All_GeoEval(unsigned short val_marker) const { return Marker_All_GeoEval[val_marker]; }

  /*!
   * \brief Get the design information for a marker <i>val_marker</i>.
   * \param[in] val_marker - 0 or 1 depending if the the marker is going to be monitored.
   * \return 0 or 1 depending if the marker is going to be monitored.
   */
  unsigned short GetMarker_All_Designing(unsigned short val_marker) const { return Marker_All_Designing[val_marker]; }

  /*!
   * \brief Get the plotting information for a marker <i>val_marker</i>.
   * \param[in] val_marker - 0 or 1 depending if the the marker is going to be moved.
   * \return 0 or 1 depending if the marker is going to be plotted.
   */
  unsigned short GetMarker_All_Plotting(unsigned short val_marker) const { return Marker_All_Plotting[val_marker]; }

  /*!
   * \brief Get the plotting information for a marker <i>val_marker</i>.
   * \param[in] val_marker - 0 or 1 depending if the the marker is going to be moved.
   * \return 0 or 1 depending if the marker is going to be plotted.
   */
  unsigned short GetMarker_All_Analyze(unsigned short val_marker) const { return Marker_All_Analyze[val_marker]; }

  /*!
   * \brief Get the FSI interface information for a marker <i>val_marker</i>.
   * \param[in] val_marker - 0 or 1 depending if the the marker is going to be moved.
   * \return 0 or 1 depending if the marker is part of the FSI interface.
   */
  unsigned short GetMarker_All_ZoneInterface(unsigned short val_marker) const { return Marker_All_ZoneInterface[val_marker]; }

  /*!
   * \brief Get the MixingPlane interface information for a marker <i>val_marker</i>.
   * \param[in] val_marker value of the marker on the grid.
   * \return 0 if is not part of the MixingPlane Interface and greater than 1 if it is part.
   */
  unsigned short GetMarker_All_MixingPlaneInterface(unsigned short val_marker) const { return Marker_All_MixingPlaneInterface[val_marker]; }

  /*!
   * \brief Get the Turbomachinery information for a marker <i>val_marker</i>.
   * \param[in] val_marker value of the marker on the grid.
   * \return 0 if is not part of the Turbomachinery and greater than 1 if it is part.
   */
  unsigned short GetMarker_All_Turbomachinery(unsigned short val_marker) const { return Marker_All_Turbomachinery[val_marker]; }

  /*!
   * \brief Get the Turbomachinery flag information for a marker <i>val_marker</i>.
   * \param[in] val_marker value of the marker on the grid.
   * \return 0 if is not part of the Turbomachinery, flag INFLOW or OUTFLOW if it is part.
   */
  unsigned short GetMarker_All_TurbomachineryFlag(unsigned short val_marker) const { return Marker_All_TurbomachineryFlag[val_marker]; }

  /*!
   * \brief Get the number of FSI interface markers <i>val_marker</i>.
   * \param[in] void.
   * \return Number of markers belonging to the FSI interface.
   */
  unsigned short GetMarker_n_ZoneInterface(void) const { return nMarker_ZoneInterface; }

  /*!
   * \brief Get the DV information for a marker <i>val_marker</i>.
   * \param[in] val_marker - 0 or 1 depending if the the marker is going to be affected by design variables.
   * \return 0 or 1 depending if the marker is going to be affected by design variables.
   */
  unsigned short GetMarker_All_DV(unsigned short val_marker) const { return Marker_All_DV[val_marker]; }

  /*!
   * \brief Get the motion information for a marker <i>val_marker</i>.
   * \param[in] val_marker - 0 or 1 depending if the the marker is going to be moved.
   * \return 0 or 1 depending if the marker is going to be moved.
   */
  unsigned short GetMarker_All_Moving(unsigned short val_marker) const { return Marker_All_Moving[val_marker]; }

  /*!
   * \brief Get the information if gradient treatment uses a marker <i>val_marker</i>.
   * \param[in] val_marker
   * \return 0 or 1 depending if the marker is going to be selected.
   */
  unsigned short GetMarker_All_SobolevBC(unsigned short val_marker) const { return Marker_All_SobolevBC[val_marker]; }

  /*!
   * \brief Get whether marker <i>val_marker</i> is a DEFORM_MESH marker
   * \param[in] val_marker - 0 or 1 depending if the the marker belongs to the DEFORM_MESH subset.
   * \return 0 or 1 depending if the marker belongs to the DEFORM_MESH subset.
   */
  unsigned short GetMarker_All_Deform_Mesh(unsigned short val_marker) const { return Marker_All_Deform_Mesh[val_marker]; }

  /*!
   * \brief Get whether marker <i>val_marker</i> is a DEFORM_MESH_SYM_PLANE marker
   * \param[in] val_marker - 0 or 1 depending if the the marker belongs to the DEFORM_MESH_SYM_PLANE subset.
   * \return 0 or 1 depending if the marker belongs to the DEFORM_MESH_SYM_PLANE subset.
   */
  unsigned short GetMarker_All_Deform_Mesh_Sym_Plane(unsigned short val_marker) const { return Marker_All_Deform_Mesh_Sym_Plane[val_marker]; }

  /*!
   * \brief Get whether marker <i>val_marker</i> is a Fluid_Load marker
   * \param[in] val_marker - 0 or 1 depending if the the marker belongs to the Fluid_Load subset.
   * \return 0 or 1 depending if the marker belongs to the Fluid_Load subset.
   */
  unsigned short GetMarker_All_Fluid_Load(unsigned short val_marker) const { return Marker_All_Fluid_Load[val_marker]; }

  /*!
   * \brief Get the Python customization for a marker <i>val_marker</i>.
   * \param[in] val_marker - Index of the marker in which we are interested.
   * \return 0 or 1 depending if the marker is going to be customized in Python.
   */
  unsigned short GetMarker_All_PyCustom(unsigned short val_marker) const { return Marker_All_PyCustom[val_marker];}

  /*!
   * \brief Get the Python customization for the initial condition
   * \return 0 or 1 depending if the initial condition is going to be customized in Python.
   */
  unsigned short GetInitial_All_PyCustom(unsigned short val_initial) const { return Initial_All_PyCustom;}

  /*!
   * \brief Get the airfoil sections in the slicing process.
   * \param[in] val_section - Index of the section.
   * \return Coordinate of the airfoil to slice.
   */
  su2double GetLocationStations(unsigned short val_section) const { return LocationStations[val_section]; }

  /*!
   * \brief Get the defintion of the nacelle location.
   * \param[in] val_index - Index of the section.
   * \return Coordinate of the nacelle location.
   */
  su2double GetNacelleLocation(unsigned short val_index) const { return nacelle_location[val_index]; }

  /*!
   * \brief Get the number of pre-smoothings in a multigrid strategy.
   * \param[in] val_mesh - Index of the grid.
   * \return Number of smoothing iterations.
   */
  unsigned short GetMG_PreSmooth(unsigned short val_mesh) const {
    if (nMG_PreSmooth == 0) return 1;
    return MG_PreSmooth[val_mesh];
  }

  /*!
   * \brief Get the number of post-smoothings in a multigrid strategy.
   * \param[in] val_mesh - Index of the grid.
   * \return Number of smoothing iterations.
   */
  unsigned short GetMG_PostSmooth(unsigned short val_mesh) const {
    if (nMG_PostSmooth == 0) return 0;
    return MG_PostSmooth[val_mesh];
  }

  /*!
   * \brief Get the number of implicit Jacobi smoothings of the correction in a multigrid strategy.
   * \param[in] val_mesh - Index of the grid.
   * \return Number of implicit smoothing iterations.
   */
  unsigned short GetMG_CorrecSmooth(unsigned short val_mesh) const {
    if (nMG_CorrecSmooth == 0) return 0;
    return MG_CorrecSmooth[val_mesh];
  }

  /*!
   * \brief plane of the FFD (I axis) that should be fixed.
   * \param[in] val_index - Index of the arrray with all the planes in the I direction that should be fixed.
   * \return Index of the plane that is going to be freeze.
   */
  short GetFFD_Fix_IDir(unsigned short val_index) const { return FFD_Fix_IDir[val_index]; }

  /*!
   * \brief plane of the FFD (J axis) that should be fixed.
   * \param[in] val_index - Index of the arrray with all the planes in the J direction that should be fixed.
   * \return Index of the plane that is going to be freeze.
   */
  short GetFFD_Fix_JDir(unsigned short val_index) const { return FFD_Fix_JDir[val_index]; }

  /*!
   * \brief plane of the FFD (K axis) that should be fixed.
   * \param[in] val_index - Index of the arrray with all the planes in the K direction that should be fixed.
   * \return Index of the plane that is going to be freeze.
   */
  short GetFFD_Fix_KDir(unsigned short val_index) const { return FFD_Fix_KDir[val_index]; }

  /*!
   * \brief Get the number of planes to fix in the I direction.
   * \return Number of planes to fix in the I direction.
   */
  unsigned short GetnFFD_Fix_IDir(void) const { return nFFD_Fix_IDir; }

  /*!
   * \brief Get the number of planes to fix in the J direction.
   * \return Number of planes to fix in the J direction.
   */
  unsigned short GetnFFD_Fix_JDir(void) const { return nFFD_Fix_JDir; }

  /*!
   * \brief Get the number of planes to fix in the K direction.
   * \return Number of planes to fix in the K direction.
   */
  unsigned short GetnFFD_Fix_KDir(void) const { return nFFD_Fix_KDir; }

  /*!
   * \brief Governing equations of the flow (it can be different from the run time equation).
   * \param[in] val_zone - Zone where the soler is applied.
   * \return Governing equation that we are solving.
   */
  MAIN_SOLVER GetKind_Solver(void) const { return Kind_Solver; }

  /*!
   * \brief Return true if a fluid solver is in use.
   */
  bool GetFluidProblem(void) const {
    switch (Kind_Solver) {
      case MAIN_SOLVER::EULER : case MAIN_SOLVER::NAVIER_STOKES: case MAIN_SOLVER::RANS:
      case MAIN_SOLVER::INC_EULER : case MAIN_SOLVER::INC_NAVIER_STOKES: case MAIN_SOLVER::INC_RANS:
      case MAIN_SOLVER::NEMO_EULER : case MAIN_SOLVER::NEMO_NAVIER_STOKES:
      case MAIN_SOLVER::DISC_ADJ_INC_EULER: case MAIN_SOLVER::DISC_ADJ_INC_NAVIER_STOKES: case MAIN_SOLVER::DISC_ADJ_INC_RANS:
      case MAIN_SOLVER::DISC_ADJ_EULER: case MAIN_SOLVER::DISC_ADJ_NAVIER_STOKES: case MAIN_SOLVER::DISC_ADJ_RANS:
        return true;
      default:
        return false;
    }
  }

  /*!
   * \brief Return true if a structural solver is in use.
   */
  bool GetStructuralProblem(void) const {
    return (Kind_Solver == MAIN_SOLVER::FEM_ELASTICITY) || (Kind_Solver == MAIN_SOLVER::DISC_ADJ_FEM);
  }

  /*!
   * \brief Return true if a heat solver is in use.
   */
  bool GetHeatProblem(void) const {
    return (Kind_Solver == MAIN_SOLVER::HEAT_EQUATION) || (Kind_Solver == MAIN_SOLVER::DISC_ADJ_HEAT);
  }

  /*!
   * \brief Return true if a high order FEM solver is in use.
   */
  bool GetFEMSolver(void) const {
    switch (Kind_Solver) {
      case MAIN_SOLVER::FEM_EULER: case MAIN_SOLVER::FEM_NAVIER_STOKES: case MAIN_SOLVER::FEM_RANS: case MAIN_SOLVER::FEM_LES:
      case MAIN_SOLVER::DISC_ADJ_FEM_EULER: case MAIN_SOLVER::DISC_ADJ_FEM_NS: case MAIN_SOLVER::DISC_ADJ_FEM_RANS:
        return true;
      default:
        return false;
    }
  }

  /*!
   * \brief Return true if a NEMO solver is in use.
   */
  bool GetNEMOProblem(void) const {
    switch (Kind_Solver) {
      case MAIN_SOLVER::NEMO_EULER : case MAIN_SOLVER::NEMO_NAVIER_STOKES:
        return true;
      default:
        return false;
    }
  }

   /*!
   * \brief Return true if an AUSM method is in use.
   */
  bool GetAUSMMethod(void) const {
    switch (Kind_Upwind_Flow) {
      case UPWIND::AUSM : case UPWIND::AUSMPLUSUP: case UPWIND::AUSMPLUSUP2: case UPWIND::AUSMPLUSM:
        return true;
      default:
        return false;
    }
  }

  /*!
   * \brief Kind of Multizone Solver.
   * \return Governing equation that we are solving.
   */
  ENUM_MULTIZONE GetKind_MZSolver(void) const { return Kind_MZSolver; }

  /*!
   * \brief Governing equations of the flow (it can be different from the run time equation).
   * \param[in] val_zone - Zone where the soler is applied.
   * \return Governing equation that we are solving.
   */
  ENUM_REGIME GetKind_Regime(void) const { return Kind_Regime; }

  /*!
   * \brief Governing equations of the flow (it can be different from the run time equation).
   * \param[in] val_zone - Zone where the soler is applied.
   * \return Governing equation that we are solving.
   */
  unsigned short GetSystemMeasurements(void) const { return SystemMeasurements; }

  /*!
   * \brief Gas model that we are using.
   * \return Gas model that we are using.
   */
  string GetGasModel(void) const {return GasModel;}

  /*!
   * \brief Get the transport coefficient model.
   * \return Index of transport coefficient model.
   */
  TRANSCOEFFMODEL GetKind_TransCoeffModel(void) const { return Kind_TransCoeffModel; }

  /*!
   * \brief Get the total number of heat flux markers.
   * \return Total number of heat flux markers.
   */
  unsigned short GetnWall_Catalytic(void) const { return nWall_Catalytic; }

  /*!
   * \brief Get the name of the surface defined in the geometry file.
   * \param[in] val_marker - Value of the marker in which we are interested.
   * \return Name that is in the geometry file for the surface that
   *         has the marker <i>val_marker</i>.
   */
  string GetWall_Catalytic_TagBound(unsigned short val_marker) const { return Wall_Catalytic[val_marker]; }

  /*!
   * \brief Get wall catalytic efficiency.
   * \return wall catalytic efficiency value.
   */
  su2double GetCatalytic_Efficiency(void) const { return CatalyticEfficiency; }

  /*!
   * \brief Fluid model that we are using.
   * \return Fluid model that we are using.
   */
  unsigned short GetKind_FluidModel(void) const { return Kind_FluidModel; }

  /*!
   * \brief Datadriven method for EoS evaluation.
   */
  unsigned short GetKind_DataDriven_Method(void) const { return Kind_DataDriven_Method; }

  /*!
   * \brief Get name of the input file for the data-driven fluid model interpolation method.
   * \return Name of the input file for the interpolation method.
   */
  string GetDataDriven_Filename(unsigned short i_file=0) const { return DataDriven_Method_FileNames[i_file]; }

  string* GetDataDriven_FileNames(void) const { return DataDriven_Method_FileNames; }

  /*!
   * \brief Get number of listed look-up table or multi-layer perceptron input files.
   * \return Number of listed datadriven method input files.
   */
  unsigned short GetNDataDriven_Files(void) const { return n_Datadriven_files; }

  /*!
   * \brief Get Newton solver relaxation factor for data-driven fluid models.
   * \return Newton solver relaxation factor.
   */
  su2double GetRelaxation_DataDriven(void) const { return DataDriven_Relaxation_Factor; }

  /*!
   * \brief Get initial value for the density in the Newton solvers in the data-driven fluid model.
   * \return Initial density value.
   */
  su2double GetDensity_Init_DataDriven(void) const { return DataDriven_initial_density; }
  /*!
   * \brief Get initial value for the static energy in the Newton solvers in the data-driven fluid model.
   * \return Initial dstatic energy value.
   */
  su2double GetEnergy_Init_DataDriven(void) const { return DataDriven_initial_energy; }

  /*!
   * \brief Returns the name of the fluid we are using in CoolProp.
   */
  string GetFluid_Name(void) const { return FluidName; }

  /*!
   * \brief Option to define the density model for incompressible flows.
   * \return Density model option
   */
  INC_DENSITYMODEL GetKind_DensityModel() const { return Kind_DensityModel; }

  /*!
   * \brief Flag for whether to solve the energy equation for incompressible flows.
   * \return Flag for energy equation
   */
  bool GetEnergy_Equation(void) const { return Energy_Equation; }

  /*!
   * \brief free stream option to initialize the solution
   * \return free stream option
   */
  FREESTREAM_OPTION GetKind_FreeStreamOption() const { return Kind_FreeStreamOption; }

  /*!
   * \brief free stream option to initialize the solution
   * \return free stream option
   */
  unsigned short GetKind_InitOption(void) const { return Kind_InitOption; }
  /*!
   * \brief Get the value of the critical pressure.
   * \return Critical pressure.
   */
  su2double GetPressure_Critical(void) const { return Pressure_Critical; }

  /*!
   * \brief Get the value of the critical temperature.
   * \return Critical temperature.
   */
  su2double GetTemperature_Critical(void) const { return Temperature_Critical; }

  /*!
   * \brief Get the value of the critical pressure.
   * \return Critical pressure.
   */
  su2double GetAcentric_Factor(void) const { return Acentric_Factor; }

  /*!
   * \brief Get the value of the viscosity model.
   * \return Viscosity model.
   */
  VISCOSITYMODEL GetKind_ViscosityModel() const { return Kind_ViscosityModel; }

  /*!
   * \brief Get the value of the mixing model for viscosity.
   * \return Mixing Viscosity model.
   */
  MIXINGVISCOSITYMODEL GetKind_MixingViscosityModel() const { return Kind_MixingViscosityModel; }

  /*!
   * \brief Get the value of the thermal conductivity model.
   * \return Conductivity model.
   */
  CONDUCTIVITYMODEL GetKind_ConductivityModel() const { return Kind_ConductivityModel; }

  /*!
   * \brief Get the value of the turbulent thermal conductivity model.
   * \return Turbulent conductivity model.
   */
  CONDUCTIVITYMODEL_TURB GetKind_ConductivityModel_Turb() const { return Kind_ConductivityModel_Turb; }

  /*!
   * \brief Get the value of the mass diffusivity model.
   * \return Mass diffusivity model.
   */
  DIFFUSIVITYMODEL GetKind_Diffusivity_Model(void) const { return Kind_Diffusivity_Model; }

  /*!
   * \brief Get the value of the constant viscosity.
   * \return Constant viscosity.
   */
  su2double GetMu_Constant(unsigned short val_index = 0) const { return Mu_Constant[val_index]; }

  /*!
   * \brief Get the value of the non-dimensional constant viscosity.
   * \return Non-dimensional constant viscosity.
   */
  su2double GetMu_ConstantND(unsigned short val_index = 0) const { return Mu_Constant[val_index] / Viscosity_Ref; }

  /*!
   * \brief Get the value of the thermal conductivity.
   * \return Thermal conductivity.
   */
  su2double GetThermal_Conductivity_Constant(unsigned short val_index = 0) const {
    return Thermal_Conductivity_Constant[val_index];
  }

  /*!
   * \brief Get the value of the non-dimensional thermal conductivity.
   * \return Non-dimensional thermal conductivity.
   */
  su2double GetThermal_Conductivity_ConstantND(unsigned short val_index = 0) const {
    return Thermal_Conductivity_Constant[val_index] / Thermal_Conductivity_Ref;
  }

  /*!
   * \brief Get the value of the constant mass diffusivity for scalar transport.
   * \return Constant mass diffusivity.
   */
  su2double GetDiffusivity_Constant(void) const { return Diffusivity_Constant; }

  /*!
   * \brief Get the value of the non-dimensional constant mass diffusivity.
   * \return Non-dimensional constant mass diffusivity.
   */
  su2double GetDiffusivity_ConstantND(void) const { return Diffusivity_ConstantND; }

  /*!
   * \brief Get the value of the laminar Schmidt number for scalar transport.
   * \return Laminar Schmidt number for scalar transport.
   */
  su2double GetSchmidt_Number_Laminar(void) const { return Schmidt_Number_Laminar; }

  /*!
   * \brief Get the value of the turbulent Schmidt number for scalar transport.
   * \return Turbulent Schmidt number for scalar transport.
   */
  su2double GetSchmidt_Number_Turbulent(void) const { return Schmidt_Number_Turbulent; }

  /*!
   * \brief Get the value of the Lewis number for each species.
   * \return Lewis Number.
   */
  su2double GetConstant_Lewis_Number(unsigned short val_index = 0) const { return Constant_Lewis_Number[val_index]; }

  /*!
   * \brief Get the value of the reference viscosity for Sutherland model.
   * \return The reference viscosity.
   */
  su2double GetMu_Ref(unsigned short val_index = 0) const { return Mu_Ref[val_index]; }

  /*!
   * \brief Get the value of the non-dimensional reference viscosity for Sutherland model.
   * \return The non-dimensional reference viscosity.
   */
  su2double GetMu_RefND(unsigned short val_index = 0) const { return Mu_Ref[val_index] / Viscosity_Ref; }

  /*!
   * \brief Get the value of the reference temperature for Sutherland model.
   * \return The reference temperature.
   */
  su2double GetMu_Temperature_Ref(unsigned short val_index = 0) const { return Mu_Temperature_Ref[val_index]; }

  /*!
   * \brief Get the value of the non-dimensional reference temperature for Sutherland model.
   * \return The non-dimensional reference temperature.
   */
  su2double GetMu_Temperature_RefND(unsigned short val_index = 0) const {
    return Mu_Temperature_Ref[val_index] / Temperature_Ref;
  }

  /*!
   * \brief Get the value of the reference S for Sutherland model.
   * \return The reference S.
   */
  su2double GetMu_S(unsigned short val_index = 0) const { return Mu_S[val_index]; }

  /*!
   * \brief Get the value of the non-dimensional reference S for Sutherland model.
   * \return The non-dimensional reference S.
   */
  su2double GetMu_SND(unsigned short val_index = 0) const { return Mu_S[val_index] / Temperature_Ref; }

  /*!
   * \brief Get the number of coefficients in the temperature polynomial models.
   * \return The the number of coefficients in the temperature polynomial models.
   */
  unsigned short GetnPolyCoeffs(void) const { return N_POLY_COEFFS; }

  /*!
   * \brief Get the temperature polynomial coefficient for specific heat Cp.
   * \param[in] val_index - Index of the array with all polynomial coefficients.
   * \return Temperature polynomial coefficient for specific heat Cp.
   */
  su2double GetCp_PolyCoeff(unsigned short val_index) const { return cp_polycoeffs[val_index]; }

  /*!
   * \brief Get the temperature polynomial coefficient for specific heat Cp.
   * \param[in] val_index - Index of the array with all polynomial coefficients.
   * \return Temperature polynomial coefficient for specific heat Cp.
   */
  su2double GetCp_PolyCoeffND(unsigned short val_index) const { return CpPolyCoefficientsND[val_index]; }

  /*!
   * \brief Get the temperature polynomial coefficient for viscosity.
   * \param[in] val_index - Index of the array with all polynomial coefficients.
   * \return Temperature polynomial coefficient for viscosity.
   */
  su2double GetMu_PolyCoeff(unsigned short val_index) const { return mu_polycoeffs[val_index]; }

  /*!
   * \brief Get the temperature polynomial coefficient for viscosity.
   * \param[in] val_index - Index of the array with all polynomial coefficients.
   * \return Non-dimensional temperature polynomial coefficient for viscosity.
   */
  su2double GetMu_PolyCoeffND(unsigned short val_index) const { return MuPolyCoefficientsND[val_index]; }

  /*!
   * \brief Get the temperature polynomial coefficients for viscosity.
   * \return Non-dimensional temperature polynomial coefficients for viscosity.
   */
  const su2double* GetMu_PolyCoeffND(void) const { return MuPolyCoefficientsND.data(); }

  /*!
   * \brief Get the temperature polynomial coefficient for thermal conductivity.
   * \param[in] val_index - Index of the array with all polynomial coefficients.
   * \return Temperature polynomial coefficient for thermal conductivity.
   */
  su2double GetKt_PolyCoeff(unsigned short val_index) const { return kt_polycoeffs[val_index]; }

  /*!
   * \brief Get the temperature polynomial coefficient for thermal conductivity.
   * \param[in] val_index - Index of the array with all polynomial coefficients.
   * \return Non-dimensional temperature polynomial coefficient for thermal conductivity.
   */
  su2double GetKt_PolyCoeffND(unsigned short val_index) const { return KtPolyCoefficientsND[val_index]; }

  /*!
   * \brief Get the temperature polynomial coefficients for thermal conductivity.
   * \return Non-dimensional temperature polynomial coefficients for thermal conductivity.
   */
  const su2double* GetKt_PolyCoeffND(void) const { return KtPolyCoefficientsND.data(); }

  /*!
   * \brief Set the temperature polynomial coefficient for specific heat Cp.
   * \param[in] val_coeff - Temperature polynomial coefficient for specific heat Cp.
   * \param[in] val_index - Index of the array with all polynomial coefficients.
   */
  void SetCp_PolyCoeffND(su2double val_coeff, unsigned short val_index) { CpPolyCoefficientsND[val_index] = val_coeff; }

  /*!
   * \brief Set the temperature polynomial coefficient for viscosity.
   * \param[in] val_coeff - Non-dimensional temperature polynomial coefficient for viscosity.
   * \param[in] val_index - Index of the array with all polynomial coefficients.
   */
  void SetMu_PolyCoeffND(su2double val_coeff, unsigned short val_index) { MuPolyCoefficientsND[val_index] = val_coeff; }

  /*!
   * \brief Set the temperature polynomial coefficient for thermal conductivity.
   * \param[in] val_coeff - Non-dimensional temperature polynomial coefficient for thermal conductivity.
   * \param[in] val_index - Index of the array with all polynomial coefficients.
   */
  void SetKt_PolyCoeffND(su2double val_coeff, unsigned short val_index) { KtPolyCoefficientsND[val_index] = val_coeff; }

  /*!
   * \brief Set the value of the non-dimensional constant mass diffusivity.
   */
  void SetDiffusivity_ConstantND(su2double diffusivity_const) { Diffusivity_ConstantND = diffusivity_const; }

  /*!
   * \brief Get the kind of method for computation of spatial gradients used for viscous and source terms.
   * \return Numerical method for computation of spatial gradients used for viscous and source terms.
   */
  unsigned short GetKind_Gradient_Method(void) const { return Kind_Gradient_Method; }

  /*!
   * \brief Get the kind of method for computation of spatial gradients used for upwind reconstruction.
   * \return Numerical method for computation of spatial gradients used for upwind reconstruction.
   */
  unsigned short GetKind_Gradient_Method_Recon(void) const { return Kind_Gradient_Method_Recon; }

  /*!
   * \brief Get flag for whether a second gradient calculation is required for upwind reconstruction alone.
   * \return <code>TRUE</code> means that a second gradient will be calculated for upwind reconstruction.
   */
  bool GetReconstructionGradientRequired(void) const { return ReconstructionGradientRequired; }

  /*!
   * \brief Get flag for whether a least-squares gradient method is being applied.
   * \return <code>TRUE</code> means that a least-squares gradient method is being applied.
   */
  bool GetLeastSquaresRequired(void) const { return LeastSquaresRequired; }

  /*!
   * \brief Get the kind of solver for the implicit solver.
   * \return Numerical solver for implicit formulation (solving the linear system).
   */
  unsigned short GetKind_Linear_Solver(void) const { return Kind_Linear_Solver; }


  /*!
   * \brief Get the kind of preconditioner for the implicit solver.
   * \return Numerical preconditioner for implicit formulation (solving the linear system).
   */
  unsigned short GetKind_Linear_Solver_Prec(void) const { return Kind_Linear_Solver_Prec; }

  /*!
   * \brief Get the kind of solver for the implicit solver.
   * \return Numerical solver for implicit formulation (solving the linear system).
   */
  unsigned short GetKind_Deform_Linear_Solver(void) const { return Kind_Deform_Linear_Solver; }

  /*!
   * \brief Get min error of the linear solver for the implicit formulation.
   * \return Min error of the linear solver for the implicit formulation.
   */
  su2double GetLinear_Solver_Error(void) const { return Linear_Solver_Error; }

  /*!
   * \brief Get min error of the linear solver for the implicit formulation.
   * \return Min error of the linear solver for the implicit formulation.
   */
  su2double GetDeform_Linear_Solver_Error(void) const { return Deform_Linear_Solver_Error; }

  /*!
   * \brief Get max number of iterations of the linear solver for the implicit formulation.
   * \return Max number of iterations of the linear solver for the implicit formulation.
   */
  unsigned long GetLinear_Solver_Iter(void) const { return Linear_Solver_Iter; }

  /*!
   * \brief Get max number of iterations of the linear solver for the implicit formulation.
   * \return Max number of iterations of the linear solver for the implicit formulation.
   */
  unsigned long GetDeform_Linear_Solver_Iter(void) const { return Deform_Linear_Solver_Iter; }

  /*!
   * \brief Get the ILU fill-in level for the linear solver.
   * \return Fill in level of the ILU preconditioner for the linear solver.
   */
  unsigned short GetLinear_Solver_ILU_n(void) const { return Linear_Solver_ILU_n; }

  /*!
   * \brief Get restart frequency of the linear solver for the implicit formulation.
   * \return Restart frequency of the linear solver for the implicit formulation.
   */
  unsigned long GetLinear_Solver_Restart_Frequency(void) const { return Linear_Solver_Restart_Frequency; }

  /*!
   * \brief Get the relaxation factor for iterative linear smoothers.
   * \return Relaxation factor.
   */
  su2double GetLinear_Solver_Smoother_Relaxation(void) const { return Linear_Solver_Smoother_Relaxation; }

  /*!
   * \brief Get the relaxation factor for solution updates of adjoint solvers.
   */
  su2double GetRelaxation_Factor_Adjoint(void) const { return Relaxation_Factor_Adjoint; }

  /*!
   * \brief Get the relaxation coefficient of the CHT coupling.
   * \return relaxation coefficient of the CHT coupling.
   */
  su2double GetRelaxation_Factor_CHT(void) const { return Relaxation_Factor_CHT; }

  /*!
   * \brief Get the number of samples used in quasi-Newton methods.
   */
  unsigned short GetnQuasiNewtonSamples(void) const { return nQuasiNewtonSamples; }

  /*!
   * \brief Get whether to use vectorized numerics (if available).
   */
  bool GetUseVectorization(void) const { return UseVectorization; }

  /*!
   * \brief Get whether to use a Newton-Krylov method.
   */
  bool GetNewtonKrylov(void) const { return NewtonKrylov; }

  /*!
   * \brief Get Newton-Krylov integer parameters.
   */
  array<unsigned short,3> GetNewtonKrylovIntParam(void) const { return NK_IntParam; }

  /*!
   * \brief Get Newton-Krylov floating-point parameters.
   */
  array<su2double,4> GetNewtonKrylovDblParam(void) const { return NK_DblParam; }

  /*!
   * \brief Get the relaxation coefficient of the linear solver for the implicit formulation.
   * \return relaxation coefficient of the linear solver for the implicit formulation.
   */
  su2double GetRoe_Kappa(void) const { return Roe_Kappa; }

  /*!
   * \brief Get the wing semi span.
   * \return value of the wing semi span.
   */
  su2double GetSemiSpan(void) const { return SemiSpan; }

  /*!
   * \brief Get the kind of solver for the implicit solver.
   * \return Numerical solver for implicit formulation (solving the linear system).
   */
  unsigned short GetKind_AdjTurb_Linear_Solver(void) const { return Kind_AdjTurb_Linear_Solver; }

  /*!
   * \brief Get the kind of preconditioner for the implicit solver.
   * \return Numerical preconditioner for implicit formulation (solving the linear system).
   */
  unsigned short GetKind_AdjTurb_Linear_Prec(void) const { return Kind_AdjTurb_Linear_Prec; }

  /*!
   * \brief Get the kind of solver for the implicit solver.
   * \return Numerical solver for implicit formulation (solving the linear system).
   */
  unsigned short GetKind_DiscAdj_Linear_Solver(void) const { return Kind_DiscAdj_Linear_Solver; }

  /*!
   * \brief Get the kind of preconditioner for the implicit solver.
   * \return Numerical preconditioner for implicit formulation (solving the linear system).
   */
  unsigned short GetKind_DiscAdj_Linear_Prec(void) const { return Kind_DiscAdj_Linear_Prec; }

  /*!
   * \brief Get the kind of preconditioner for the implicit solver.
   * \return Numerical preconditioner for implicit formulation (solving the linear system).
   */
  unsigned short GetKind_Deform_Linear_Solver_Prec(void) const { return Kind_Deform_Linear_Solver_Prec; }

  /*!
   * \brief Set the kind of preconditioner for the implicit solver.
   * \return Numerical preconditioner for implicit formulation (solving the linear system).
   */
  void SetKind_AdjTurb_Linear_Prec(unsigned short val_kind_prec) { Kind_AdjTurb_Linear_Prec = val_kind_prec; }

  /*!
   * \brief Get min error of the linear solver for the implicit formulation.
   * \return Min error of the linear solver for the implicit formulation.
   */
  su2double GetAdjTurb_Linear_Error(void) const { return AdjTurb_Linear_Error; }

  /*!
   * \brief Get the entropy fix.
   * \return Vaule of the entropy fix.
   */
  su2double GetEntropyFix_Coeff(void) const { return EntropyFix_Coeff; }

  /*!
   * \brief Get max number of iterations of the linear solver for the implicit formulation.
   * \return Max number of iterations of the linear solver for the implicit formulation.
   */
  unsigned short GetAdjTurb_Linear_Iter(void) const { return AdjTurb_Linear_Iter; }

  /*!
   * \brief Get CFL reduction factor for adjoint turbulence model.
   * \return CFL reduction factor.
   */
  su2double GetCFLRedCoeff_AdjTurb(void) const { return CFLRedCoeff_AdjTurb; }

  /*!
   * \brief Get the number of nonlinear increments for mesh deformation.
   * \return Number of nonlinear increments for mesh deformation.
   */
  unsigned long GetGridDef_Nonlinear_Iter(void) const { return GridDef_Nonlinear_Iter; }

  /*!
   * \brief Get information about whether the mesh will be deformed using pseudo linear elasticity.
   * \return <code>TRUE</code> means that grid deformation is active.
   */
  bool GetDeform_Mesh(void) const { return Deform_Mesh; }

  /*!
   * \brief Get information about writing grid deformation residuals to the console.
   * \return <code>TRUE</code> means that grid deformation residuals will be written to the console.
   */
  bool GetDeform_Output(void) const { return Deform_Output; }

  /*!
   * \brief Get factor to multiply smallest volume for deform tolerance.
   * \return Factor to multiply smallest volume for deform tolerance.
   */
  su2double GetDeform_Coeff(void) const { return Deform_Coeff; }

  /*!
   * \brief Get limit for the volumetric deformation.
   * \return Distance to the surface to be deformed.
   */
  su2double GetDeform_Limit(void) const { return Deform_Limit; }

  /*!
   * \brief Get Young's modulus for deformation (constant stiffness deformation)
   */
  su2double GetDeform_ElasticityMod(void) const { return Deform_ElasticityMod; }

  /*!
   * \brief Get Poisson's ratio for deformation (constant stiffness deformation)
   * \
   */
  su2double GetDeform_PoissonRatio(void) const { return Deform_PoissonRatio; }

  /*!
   * \brief Get the type of stiffness to impose for FEA mesh deformation.
   * \return type of stiffness to impose for FEA mesh deformation.
   */
  unsigned short GetDeform_Stiffness_Type(void) const { return Deform_StiffnessType; }

  /*!
   * \brief Get the size of the layer of highest stiffness for wall distance-based mesh stiffness.
   */
  su2double GetDeform_StiffLayerSize(void) const { return Deform_StiffLayerSize; }

  /*!
   * \brief Define the FFD box with a symetry plane.
   * \return <code>TRUE</code> if there is a symmetry plane in the FFD; otherwise <code>FALSE</code>.
   */
  bool GetFFD_Symmetry_Plane(void) const { return FFD_Symmetry_Plane; }

  /*!
   * \brief Get the kind of SU2 software component.
   * \return Kind of the SU2 software component.
   */
  SU2_COMPONENT GetKind_SU2(void) const { return Kind_SU2; }

  /*!
   * \brief Get the kind of non-dimensionalization.
   * \return Kind of non-dimensionalization.
   */
  unsigned short GetRef_NonDim(void) const { return Ref_NonDim; }

  /*!
   * \brief Get the kind of incompressible non-dimensionalization.
   * \return Kind of incompressible non-dimensionalization.
   */
  unsigned short GetRef_Inc_NonDim(void) const { return Ref_Inc_NonDim; }

  /*!
   * \brief Set the kind of SU2 software component.
   * \return Kind of the SU2 software component.
   */
  void SetKind_SU2(SU2_COMPONENT val_kind_su2) { Kind_SU2 = val_kind_su2 ; }

  /*!
   * \brief Get the number of Turbulence Variables.
   * \return Number of Turbulence Variables.
   */
  unsigned short GetnTurbVar(void) const { return nTurbVar; }

  /*!
   * \brief Get the kind of the turbulence model.
   * \return Kind of the turbulence model.
   */
  TURB_MODEL GetKind_Turb_Model(void) const { return Kind_Turb_Model; }

  /*!
   * \brief Get the kind of the transition model.
   * \return Kind of the transion model.
   */
  TURB_TRANS_MODEL GetKind_Trans_Model(void) const { return Kind_Trans_Model; }

  /*!
   * \brief Get the kind of the transition correlations.
   * \return Kind of the transition correlation.
   */
  TURB_TRANS_CORRELATION GetKind_Trans_Correlation(void) const { return Kind_Trans_Correlation; }

  /*!
   * \brief Get RMS roughness for Transtion model from config
   * \return Value of roughness.
   */
  su2double GethRoughness(void) const { return hRoughness; }

  /*!
   * \brief Get the kind of the species model.
   * \return Kind of the species model.
   */
  SPECIES_MODEL GetKind_Species_Model(void) const { return Kind_Species_Model; }

  /*!
   * \brief Get the kind of the subgrid scale model.
   * \return Kind of the subgrid scale model.
   */
  TURB_SGS_MODEL GetKind_SGS_Model(void) const { return Kind_SGS_Model; }

  /*!
   * \brief Get the kind of time integration method.
   * \note This is the information that the code will use, the method will
   *       change in runtime depending of the specific equation (direct, adjoint,
   *       linearized) that is being solved.
   * \return Kind of time integration method.
   */
  unsigned short GetKind_TimeIntScheme(void) const { return Kind_TimeNumScheme; }

  /*!
   * \brief Get the kind of convective numerical scheme.
   * \note This is the information that the code will use, the method will
   *       change in runtime depending of the specific equation (direct, adjoint,
   *       linearized) that is being solved.
   * \return Kind of the convective scheme.
   */
  unsigned short GetKind_ConvNumScheme(void) const { return Kind_ConvNumScheme; }

  /*!
   * \brief Get kind of center scheme for the convective terms.
   * \note This is the information that the code will use, the method will
   *       change in runtime depending of the specific equation (direct, adjoint,
   *       linearized) that is being solved.
   * \return Kind of center scheme for the convective terms.
   */
  CENTERED GetKind_Centered(void) const { return Kind_Centered; }

  /*!
   * \brief Get kind of upwind scheme for the convective terms.
   * \note This is the information that the code will use, the method will
   *       change in runtime depending of the specific equation (direct, adjoint,
   *       linearized) that is being solved.
   * \return Kind of upwind scheme for the convective terms.
   */
  UPWIND GetKind_Upwind(void) const { return Kind_Upwind; }

  /*!
   * \brief Get if the upwind scheme used MUSCL or not.
   * \note This is the information that the code will use, the method will
   *       change in runtime depending of the specific equation (direct, adjoint,
   *       linearized) that is being solved.
   * \return MUSCL scheme.
   */
  bool GetMUSCL(void) const { return MUSCL; }

  /*!
   * \brief Get if the upwind scheme used MUSCL or not.
   * \note This is the information that the code will use, the method will
   *       change in runtime depending of the specific equation (direct, adjoint,
   *       linearized) that is being solved.
   * \return MUSCL scheme.
   */
  bool GetMUSCL_Flow(void) const { return MUSCL_Flow; }

  /*!
   * \brief Get if the upwind scheme used MUSCL or not.
   * \note This is the information that the code will use, the method will
   *       change in runtime depending of the specific equation (direct, adjoint,
   *       linearized) that is being solved.
   * \return MUSCL scheme.
   */
  bool GetMUSCL_Heat(void) const { return MUSCL_Heat; }

  /*!
   * \brief Get if the upwind scheme used MUSCL or not.
   * \note This is the information that the code will use, the method will
   *       change in runtime depending of the specific equation (direct, adjoint,
   *       linearized) that is being solved.
   * \return MUSCL scheme.
   */
  bool GetMUSCL_Turb(void) const { return MUSCL_Turb; }

  /*!
   * \brief Get if the upwind scheme used MUSCL or not.
   * \return MUSCL scheme.
   */
  bool GetMUSCL_Species(void) const { return MUSCL_Species; }

  /*!
   * \brief Get if the upwind scheme used MUSCL or not.
   * \note This is the information that the code will use, the method will
   *       change in runtime depending of the specific equation (direct, adjoint,
   *       linearized) that is being solved.
   * \return MUSCL scheme.
   */
  bool GetMUSCL_AdjFlow(void) const { return MUSCL_AdjFlow; }

  /*!
   * \brief Get if the upwind scheme used MUSCL or not.
   * \note This is the information that the code will use, the method will
   *       change in runtime depending of the specific equation (direct, adjoint,
   *       linearized) that is being solved.
   * \return MUSCL scheme.
   */
  bool GetMUSCL_AdjTurb(void) const { return MUSCL_AdjTurb; }

  /*!
   * \brief Get whether to "Use Accurate Jacobians" for AUSM+up(2) and SLAU(2).
   * \return yes/no.
   */
  bool GetUse_Accurate_Jacobians(void) const { return Use_Accurate_Jacobians; }

  /*!
   * \brief Get the kind of integration scheme (explicit or implicit)
   *        for the flow equations.
   * \note This value is obtained from the config file, and it is constant
   *       during the computation.
   * \return Kind of integration scheme for the flow equations.
   */
  unsigned short GetKind_TimeIntScheme_Flow(void) const { return Kind_TimeIntScheme_Flow; }

  /*!
   * \brief Get the kind of scheme (aliased or non-aliased) to be used in the
   *        predictor step of ADER-DG.
   * \return Kind of scheme used in the predictor step of ADER-DG.
   */
  unsigned short GetKind_ADER_Predictor(void) const { return Kind_ADER_Predictor; }

  /*!
   * \brief Get the kind of integration scheme (explicit or implicit)
   *        for the flow equations.
   * \note This value is obtained from the config file, and it is constant
   *       during the computation.
   * \return Kind of integration scheme for the plasma equations.
   */
  unsigned short GetKind_TimeIntScheme_Heat(void) const { return Kind_TimeIntScheme_Heat; }

  /*!
   * \brief Get the kind of time stepping
   *        for the heat equation.
   * \note This value is obtained from the config file, and it is constant
   *       during the computation.
   * \return Kind of time stepping for the heat equation.
   */
  unsigned short GetKind_TimeStep_Heat(void) const { return Kind_TimeStep_Heat; }

  /*!
   * \brief Get the kind of integration scheme (explicit or implicit)
   *        for the flow equations.
   * \note This value is obtained from the config file, and it is constant
   *       during the computation.
   * \return Kind of integration scheme for the plasma equations.
   */
  STRUCT_TIME_INT GetKind_TimeIntScheme_FEA(void) const { return Kind_TimeIntScheme_FEA; }

  /*!
   * \brief Get the kind of integration scheme (explicit or implicit)
   *        for the radiation equations.
   * \note This value is obtained from the config file, and it is constant
   *       during the computation.
   * \return Kind of integration scheme for the radiation equations.
   */
  unsigned short GetKind_TimeIntScheme_Radiation(void) const { return Kind_TimeIntScheme_Radiation; }

  /*!
   * \brief Get the kind of integration scheme (explicit or implicit)
   *        for the template equations.
   * \note This value is obtained from the config file, and it is constant
   *       during the computation.
   * \return Kind of integration scheme for the plasma equations.
   */
  unsigned short GetKind_TimeIntScheme_Template(void);

  /*!
   * \brief Get the kind of integration scheme (explicit or implicit)
   *        for the flow equations.
   * \note This value is obtained from the config file, and it is constant
   *       during the computation.
   * \return Kind of integration scheme for the plasma equations.
   */
  STRUCT_SPACE_ITE GetKind_SpaceIteScheme_FEA(void) const { return Kind_SpaceIteScheme_FEA; }

  /*!
   * \brief Get the kind of convective numerical scheme for the flow
   *        equations (centered or upwind).
   * \note This value is obtained from the config file, and it is constant
   *       during the computation.
   * \return Kind of convective numerical scheme for the flow equations.
   */
  unsigned short GetKind_ConvNumScheme_Flow(void) const { return Kind_ConvNumScheme_Flow; }

  /*!
   * \brief Get the kind of convective numerical scheme for the flow
   *        equations (finite element).
   * \note This value is obtained from the config file, and it is constant
   *       during the computation.
   * \return Kind of convective numerical scheme for the flow equations.
   */
  unsigned short GetKind_ConvNumScheme_FEM_Flow(void) const { return Kind_ConvNumScheme_FEM_Flow; }

  /*!
   * \brief Get the kind of convective numerical scheme for the template
   *        equations (centered or upwind).
   * \note This value is obtained from the config file, and it is constant
   *       during the computation.
   * \return Kind of convective numerical scheme for the flow equations.
   */
  unsigned short GetKind_ConvNumScheme_Template(void) const { return Kind_ConvNumScheme_Template; }

  /*!
   * \brief Get the kind of center convective numerical scheme for the flow equations.
   * \note This value is obtained from the config file, and it is constant
   *       during the computation.
   * \return Kind of center convective numerical scheme for the flow equations.
   */
  CENTERED GetKind_Centered_Flow(void) const { return Kind_Centered_Flow; }

  /*!
   * \brief Get the kind of center convective numerical scheme for the plasma equations.
   * \note This value is obtained from the config file, and it is constant
   *       during the computation.
   * \return Kind of center convective numerical scheme for the flow equations.
   */
  unsigned short GetKind_Centered_Template(void);

  /*!
   * \brief Get the kind of upwind convective numerical scheme for the flow equations.
   * \note This value is obtained from the config file, and it is constant
   *       during the computation.
   * \return Kind of upwind convective numerical scheme for the flow equations.
   */
  UPWIND GetKind_Upwind_Flow(void) const { return Kind_Upwind_Flow; }

  /*!
   * \brief Get the kind of finite element convective numerical scheme for the flow equations.
   * \note This value is obtained from the config file, and it is constant
   *       during the computation.
   * \return Kind of finite element convective numerical scheme for the flow equations.
   */
  unsigned short GetKind_FEM_Flow(void) const { return Kind_FEM_Flow; }

  /*!
   * \brief Get the kind of shock capturing method in FEM DG solver.
   * \note This value is obtained from the config file, and it is constant
   *       during the computation.
   * \return Kind of shock capturing method in FEM DG solver.
   */
  FEM_SHOCK_CAPTURING_DG GetKind_FEM_DG_Shock(void) const { return Kind_FEM_Shock_Capturing_DG; }

  /*!
   * \brief Get the kind of matrix coloring used for the sparse Jacobian computation.
   * \note This value is obtained from the config file, and it is constant
   *       during the computation.
   * \return Kind of matrix coloring used.
   */
  unsigned short GetKind_Matrix_Coloring(void) const { return Kind_Matrix_Coloring; }

  /*!
   * \brief Get the method for limiting the spatial gradients.
   * \return Method for limiting the spatial gradients.
   */
  LIMITER GetKind_SlopeLimit(void) const { return Kind_SlopeLimit; }

  /*!
   * \brief Get the method for limiting the spatial gradients.
   * \return Method for limiting the spatial gradients solving the flow equations.
   */
  LIMITER GetKind_SlopeLimit_Flow(void) const { return Kind_SlopeLimit_Flow; }

  /*!
   * \brief Get the method for limiting the spatial gradients.
   * \return Method for limiting the spatial gradients solving the turbulent equation.
   */
  LIMITER GetKind_SlopeLimit_Turb(void) const { return Kind_SlopeLimit_Turb; }

  /*!
   * \brief Get the method for limiting the spatial gradients.
   * \return Method for limiting the spatial gradients solving the species equation.
   */
  LIMITER GetKind_SlopeLimit_Species() const { return Kind_SlopeLimit_Species; }

  /*!
   * \brief Get the method for limiting the spatial gradients.
   * \return Method for limiting the spatial gradients solving the adjoint turbulent equation.
   */
  LIMITER GetKind_SlopeLimit_AdjTurb(void) const { return Kind_SlopeLimit_AdjTurb; }

  /*!
   * \brief Get the method for limiting the spatial gradients.
   * \return Method for limiting the spatial gradients solving the adjoint flow equation.
   */
  LIMITER GetKind_SlopeLimit_AdjFlow(void) const { return Kind_SlopeLimit_AdjFlow; }

  /*!
   * \brief Value of the calibrated constant for the Lax method (center scheme).
   * \note This constant is used in coarse levels and with first order methods.
   * \return Calibrated constant for the Lax method.
   */
  su2double GetKappa_1st_Flow(void) const { return Kappa_1st_Flow; }

  /*!
   * \brief Value of the calibrated constant for the JST method (center scheme).
   * \return Calibrated constant for the JST method for the flow equations.
   */
  su2double GetKappa_2nd_Flow(void) const { return Kappa_2nd_Flow; }

  /*!
   * \brief Value of the calibrated constant for the JST method (center scheme).
   * \return Calibrated constant for the JST method for the flow equations.
   */
  su2double GetKappa_4th_Flow(void) const { return Kappa_4th_Flow; }

  /*!
   * \brief Factor by which to multiply the dissipation contribution to Jacobians of central schemes.
   * \return The factor.
   */
  su2double GetCent_Jac_Fix_Factor(void) const { return Cent_Jac_Fix_Factor; }

  /*!
   * \brief Factor by which to multiply the dissipation contribution to Jacobians of incompressible central schemes.
   * \return The factor.
   */
  su2double GetCent_Inc_Jac_Fix_Factor(void) const { return Cent_Inc_Jac_Fix_Factor; }

  /*!
   * \brief Get the kind of integration scheme (explicit or implicit)
   *        for the adjoint flow equations.
   * \note This value is obtained from the config file, and it is constant
   *       during the computation.
   * \return Kind of integration scheme for the adjoint flow equations.
   */
  unsigned short GetKind_TimeIntScheme_AdjFlow(void) const { return Kind_TimeIntScheme_AdjFlow; }

  /*!
   * \brief Get the kind of convective numerical scheme for the adjoint flow
   *        equations (centered or upwind).
   * \note This value is obtained from the config file, and it is constant
   *       during the computation.
   * \return Kind of convective numerical scheme for the adjoint flow equations.
   */
  unsigned short GetKind_ConvNumScheme_AdjFlow(void) const { return Kind_ConvNumScheme_AdjFlow; }

  /*!
   * \brief Get the kind of center convective numerical scheme for the adjoint flow equations.
   * \note This value is obtained from the config file, and it is constant
   *       during the computation.
   * \return Kind of center convective numerical scheme for the adjoint flow equations.
   */
  CENTERED GetKind_Centered_AdjFlow(void) const { return Kind_Centered_AdjFlow; }

  /*!
   * \brief Get the kind of upwind convective numerical scheme for the adjoint flow equations.
   * \note This value is obtained from the config file, and it is constant
   *       during the computation.
   * \return Kind of upwind convective numerical scheme for the adjoint flow equations.
   */
  UPWIND GetKind_Upwind_AdjFlow(void) const { return Kind_Upwind_AdjFlow; }

  /*!
   * \brief Value of the calibrated constant for the high order method (center scheme).
   * \return Calibrated constant for the high order center method for the adjoint flow equations.
   */
  su2double GetKappa_2nd_AdjFlow(void) const { return Kappa_2nd_AdjFlow; }

  /*!
   * \brief Value of the calibrated constant for the high order method (center scheme).
   * \return Calibrated constant for the high order center method for the adjoint flow equations.
   */
  su2double GetKappa_4th_AdjFlow(void) const { return Kappa_4th_AdjFlow; }

  /*!
   * \brief Value of the calibrated constant for the low order method (center scheme).
   * \return Calibrated constant for the low order center method for the adjoint flow equations.
   */
  su2double GetKappa_1st_AdjFlow(void) const { return Kappa_1st_AdjFlow; }

  /*!
   * \brief Get the kind of integration scheme (implicit)
   *        for the turbulence equations.
   * \note This value is obtained from the config file, and it is constant
   *       during the computation.
   * \return Kind of integration scheme for the turbulence equations.
   */
  unsigned short GetKind_TimeIntScheme_Turb(void) const { return Kind_TimeIntScheme_Turb; }

  /*!
   * \brief Get the kind of convective numerical scheme for the turbulence
   *        equations (upwind).
   * \note This value is obtained from the config file, and it is constant
   *       during the computation.
   * \return Kind of convective numerical scheme for the turbulence equations.
   */
  unsigned short GetKind_ConvNumScheme_Turb(void) const { return Kind_ConvNumScheme_Turb; }

  /*!
   * \brief Get the kind of center convective numerical scheme for the turbulence equations.
   * \note This value is obtained from the config file, and it is constant
   *       during the computation.
   * \return Kind of center convective numerical scheme for the turbulence equations.
   */
  CENTERED GetKind_Centered_Turb(void) const { return Kind_Centered_Turb; }

  /*!
   * \brief Get the kind of upwind convective numerical scheme for the turbulence equations.
   * \note This value is obtained from the config file, and it is constant
   *       during the computation.
   * \return Kind of upwind convective numerical scheme for the turbulence equations.
   */
  UPWIND GetKind_Upwind_Turb(void) const { return Kind_Upwind_Turb; }

  /*!
   * \brief Get the kind of integration scheme (explicit or implicit)
   *        for the adjoint turbulence equations.
   * \note This value is obtained from the config file, and it is constant
   *       during the computation.
   * \return Kind of integration scheme for the adjoint turbulence equations.
   */
  unsigned short GetKind_TimeIntScheme_AdjTurb(void) const { return Kind_TimeIntScheme_AdjTurb; }

  /*!
   * \brief Get the kind of convective numerical scheme for the adjoint turbulence
   *        equations (centered or upwind).
   * \note This value is obtained from the config file, and it is constant
   *       during the computation.
   * \return Kind of convective numerical scheme for the adjoint turbulence equations.
   */
  unsigned short GetKind_ConvNumScheme_AdjTurb(void) const { return Kind_ConvNumScheme_AdjTurb; }

  /*!
   * \brief Get the kind of integration scheme (implicit)
   *        for the Species equations.
   * \note This value is obtained from the config file, and it is constant
   *       during the computation.
   * \return Kind of integration scheme for the Species equations.
   */
  unsigned short GetKind_TimeIntScheme_Species() const { return Kind_TimeIntScheme_Species; }

  /*!
   * \brief Get the kind of convective numerical scheme for the Species
   *        equations (upwind).
   * \note This value is obtained from the config file, and it is constant
   *       during the computation.
   * \return Kind of convective numerical scheme for the Species equations.
   */
  unsigned short GetKind_ConvNumScheme_Species() const { return Kind_ConvNumScheme_Species; }

  /*!
   * \brief Get the kind of center convective numerical scheme for the Species equations.
   * \note This value is obtained from the config file, and it is constant
   *       during the computation.
   * \return Kind of center convective numerical scheme for the Species equations.
   */
  CENTERED GetKind_Centered_Species() const { return Kind_Centered_Species; }

  /*!
   * \brief Get the kind of upwind convective numerical scheme for the Species equations.
   * \note This value is obtained from the config file, and it is constant
   *       during the computation.
   * \return Kind of upwind convective numerical scheme for the Species equations.
   */
  UPWIND GetKind_Upwind_Species() const { return Kind_Upwind_Species; }

  /*!
   * \brief Returns true if bounded scalar mode is on for species transport.
   */
  bool GetBounded_Species() const { return (Kind_Upwind_Species == UPWIND::BOUNDED_SCALAR); }

  /*!
   * \brief Returns true if bounded scalar mode is on for turbulence transport.
   */
  bool GetBounded_Turb() const { return (Kind_Upwind_Turb == UPWIND::BOUNDED_SCALAR); }

  /*!
   * \brief Returns true if bounded scalar mode is used for any equation.
   */
  bool GetBounded_Scalar() const { return GetBounded_Species() || GetBounded_Turb(); }

  /*!
   * \brief Get the kind of convective numerical scheme for the heat equation.
   * \note This value is obtained from the config file, and it is constant
   *       during the computation.
   * \return Kind of convective numerical scheme for the heat equation.
   */
  unsigned short GetKind_ConvNumScheme_Heat(void) const { return Kind_ConvNumScheme_Heat; }

  /*!
   * \brief Get the kind of center convective numerical scheme for the adjoint turbulence equations.
   * \note This value is obtained from the config file, and it is constant
   *       during the computation.
   * \return Kind of center convective numerical scheme for the adjoint turbulence equations.
   */
  CENTERED GetKind_Centered_AdjTurb(void) const { return Kind_Centered_AdjTurb; }

  /*!
   * \brief Get the kind of upwind convective numerical scheme for the adjoint turbulence equations.
   * \note This value is obtained from the config file, and it is constant
   *       during the computation.
   * \return Kind of upwind convective numerical scheme for the adjoint turbulence equations.
   */
  UPWIND GetKind_Upwind_AdjTurb(void) const { return Kind_Upwind_AdjTurb; }

  /*!
   * \brief Provides information about the way in which the turbulence will be treated by the
   *        cont. adjoint method.
   * \return <code>FALSE</code> means that the adjoint turbulence equations will be used.
   */
  bool GetFrozen_Visc_Cont(void) const { return Frozen_Visc_Cont; }

  /*!
   * \brief Provides information about the way in which the turbulence will be treated by the
   *        disc. adjoint method.
   * \return <code>FALSE</code> means that the adjoint turbulence equations will be used.
   */
  bool GetFrozen_Visc_Disc(void) const { return Frozen_Visc_Disc; }

  /*!
   * \brief Provides information about using an inconsistent (primal/dual) discrete adjoint formulation
   * \return <code>FALSE</code> means that the adjoint use the same numerical methods than the primal problem.
   */
  bool GetInconsistent_Disc(void) const { return Inconsistent_Disc; }

  /*!
   * \brief Provides information about the way in which the limiter will be treated by the
   *        disc. adjoint method.
   * \return <code>FALSE</code> means that the limiter computation is included.
   */
  bool GetFrozen_Limiter_Disc(void) const { return Frozen_Limiter_Disc; }

  /*!
   * \brief Provides information about if the sharp edges are going to be removed from the sensitivity.
   * \return <code>FALSE</code> means that the sharp edges will be removed from the sensitivity.
   */
  bool GetSens_Remove_Sharp(void) const { return Sens_Remove_Sharp; }

  /*!
   * \brief Get the kind of inlet boundary condition treatment (total conditions or mass flow).
   * \return Kind of inlet boundary condition.
   */
  INLET_TYPE GetKind_Inlet(void) const { return Kind_Inlet; }

  /*!
   * \brief Check if the inlet profile(s) are specified in an input file
   * \return True if an input file is to be used for the inlet profile(s)
   */
  bool GetInlet_Profile_From_File(void) const { return Inlet_From_File; }

  /*!
   * \brief Get name of the input file for the specified inlet profile.
   * \return Name of the input file for the specified inlet profile.
   */
  string GetInlet_FileName(void) const { return Inlet_Filename; }

  /*!
   * \brief Get name of the input file for the specified actuator disk.
   * \return Name of the input file for the specified actuator disk.
   */
  string GetActDisk_FileName(void) const { return ActDisk_FileName; }

  /*!
   * \brief Get the tolerance used for matching two points on a specified inlet
   * \return Tolerance used for matching a point to a specified inlet
   */
  su2double GetInlet_Profile_Matching_Tolerance(void) const { return Inlet_Matching_Tol; }

  /*!
   * \brief Get the type of incompressible inlet from the list.
   * \return Kind of the incompressible inlet.
   */
  INLET_TYPE GetKind_Inc_Inlet(string val_marker) const;

  /*!
   * \brief Get the total number of types in Kind_Inc_Inlet list
   * \return Total number of types in Kind_Inc_Inlet list
   */
  unsigned short GetnInc_Inlet(void) const { return nInc_Inlet;}

  /*!
   * \brief Flag for whether the local boundary normal is used as the flow direction for an incompressible pressure inlet.
   * \return <code>FALSE</code> means the prescribed flow direction is used.
   */
  bool GetInc_Inlet_UseNormal(void) const { return Inc_Inlet_UseNormal;}

  /*!
   * \brief Get the type of incompressible outlet from the list.
   * \return Kind of the incompressible outlet.
   */
  INC_OUTLET_TYPE GetKind_Inc_Outlet(string val_marker) const;

  /*!
   * \brief Get the damping factor applied to velocity updates at incompressible pressure inlets.
   * \return Damping factor applied to velocity updates at incompressible pressure inlets.
   */
  su2double GetInc_Inlet_Damping(void) const { return Inc_Inlet_Damping; }

  /*!
   * \brief Get the damping factor applied to pressure updates at incompressible mass flow outlet.
   * \return Damping factor applied to pressure updates at incompressible mass flow outlet.
   */
  su2double GetInc_Outlet_Damping(void) const { return Inc_Outlet_Damping; }

  /*!
   * \brief Get the kind of mixing process for averaging quantities at the boundaries.
   * \return Kind of mixing process.
   */
  unsigned short GetKind_AverageProcess(void) const { return Kind_AverageProcess; }

  /*!
   * \brief Get the kind of mixing process for averaging quantities at the boundaries.
   * \return Kind of mixing process.
   */
  unsigned short GetKind_PerformanceAverageProcess(void) const { return Kind_PerformanceAverageProcess; }

  /*!
   * \brief Set the kind of mixing process for averaging quantities at the boundaries.
   * \return Kind of mixing process.
   */
  void SetKind_AverageProcess(unsigned short new_AverageProcess) { Kind_AverageProcess = new_AverageProcess; }

  /*!
   * \brief Set the kind of mixing process for averaging quantities at the boundaries.
   * \return Kind of mixing process.
   */
  void SetKind_PerformanceAverageProcess(unsigned short new_AverageProcess) { Kind_PerformanceAverageProcess = new_AverageProcess; }

  /*!
   * \brief Get coeff for Rotating Frame Ramp.
   * \return coeff Ramp Rotating Frame.
   */
  su2double GetRampRotatingFrame_Coeff(unsigned short iCoeff) const { return rampRotFrame_coeff[iCoeff];}

  /*!
   * \brief Get Rotating Frame Ramp option.
   * \return Ramp Rotating Frame option.
   */
  bool GetRampRotatingFrame(void) const { return RampRotatingFrame;}

  /*!
   * \brief Get coeff for Outlet Pressure Ramp.
   * \return coeff Ramp Outlet Pressure.
   */
  su2double GetRampOutletPressure_Coeff(unsigned short iCoeff) const { return rampOutPres_coeff[iCoeff];}

  /*!
   * \brief Get final Outlet Pressure value for the ramp.
   * \return final Outlet Pressure value.
   */
  su2double GetFinalOutletPressure(void) const { return  FinalOutletPressure; }

  /*!
   * \brief Get final Outlet Pressure value for the ramp.
   * \return Monitor Outlet Pressure value.
   */
  su2double GetMonitorOutletPressure(void) const { return MonitorOutletPressure; }

  /*!
   * \brief Set Monitor Outlet Pressure value for the ramp.
   */
  void SetMonitotOutletPressure(su2double newMonPres) { MonitorOutletPressure = newMonPres;}

  /*!
   * \brief Get Outlet Pressure Ramp option.
   * \return Ramp Outlet pressure option.
   */
  bool GetRampOutletPressure(void) const { return RampOutletPressure;}

  /*!
   * \brief Get mixedout coefficients.
   * \return mixedout coefficient.
   */
  su2double GetMixedout_Coeff(unsigned short iCoeff) const { return mixedout_coeff[iCoeff];}

  /*!
   * \brief Get extra relaxation factor coefficients for the Giels BC.
   * \return mixedout coefficient.
   */
  su2double GetExtraRelFacGiles(unsigned short iCoeff) const { return extrarelfac[iCoeff];}

  /*!
   * \brief Get mach limit for average massflow-based procedure .
   * \return mach limit.
   */
  su2double GetAverageMachLimit(void) const { return AverageMachLimit;}

  /*!
   * \brief Get the kind of mixing process for averaging quantities at the boundaries.
   * \return Kind of mixing process.
   */
  unsigned short GetKind_MixingPlaneInterface(void) const { return Kind_MixingPlaneInterface;}

  /*!
   * \brief Get the kind of turbomachinery architecture.
   * \return Kind of turbomachinery architecture.
   */
  unsigned short GetKind_TurboMachinery(unsigned short val_iZone) const { return Kind_TurboMachinery[val_iZone]; }

  /*!
   * \brief Get the kind of turbomachinery architecture.
   * \return Kind of turbomachinery architecture.
   */
  unsigned short GetKind_SpanWise(void) const { return Kind_SpanWise; }

  /*!
   * \brief Verify if there is mixing plane interface specified from config file.
   * \return boolean.
   */
  bool GetBoolMixingPlaneInterface(void) const { return (nMarker_MixingPlaneInterface !=0);}

  /*!
   * \brief Verify if there is mixing plane interface specified from config file.
   * \return boolean.
   */
  bool GetBoolTurbMixingPlane(void) const { return turbMixingPlane;}

  /*!
   * \brief Verify if there is mixing plane interface specified from config file.
   * \return boolean.
   */
  bool GetSpatialFourier(void) const { return SpatialFourier;}

  /*!
   * \brief number mixing plane interface specified from config file.
   * \return number of bound.
   */
  unsigned short GetnMarker_MixingPlaneInterface(void) const { return nMarker_MixingPlaneInterface;}

  /*!
   * \brief Verify if there is Turbomachinery performance option specified from config file.
   * \return boolean.
   */
  bool GetBoolTurbomachinery(void) const { return (nMarker_Turbomachinery !=0);}

  /*!
   * \brief number Turbomachinery blades computed using the pitch information.
   * \return nBlades.
   */
  su2double GetnBlades(unsigned short val_iZone) const { return nBlades[val_iZone];}

  /*!
   * \brief number Turbomachinery blades computed using the pitch information.
   * \return nBlades.
   */
  void SetnBlades(unsigned short val_iZone, su2double nblades) { nBlades[val_iZone] = nblades;}

  /*!
   * \brief Verify if there is any Giles Boundary Condition option specified from config file.
   * \return boolean.
   */
  bool GetBoolGiles(void) const { return (nMarker_Giles!=0);}

  /*!
   * \brief Verify if there is any Riemann Boundary Condition option specified from config file.
   * \return boolean.
   */
  bool GetBoolRiemann(void) const { return (nMarker_Riemann!=0);}

  /*!
   * \brief number Turbomachinery performance option specified from config file.
   * \return number of bound.
   */
  unsigned short GetnMarker_Turbomachinery(void) const { return nMarker_Turbomachinery;}

  /*!
   * \brief Get number of shroud markers.
   * \return number of marker shroud.
   */
  unsigned short GetnMarker_Shroud(void) const { return nMarker_Shroud;}

  /*!
   * \brief Get the marker shroud.
   * \return marker shroud.
   */
  string GetMarker_Shroud(unsigned short val_marker) const { return Marker_Shroud[val_marker];}

  /*!
   * \brief number Turbomachinery performance option specified from config file.
   * \return number of bound.
   */
  unsigned short GetnMarker_TurboPerformance(void) const { return nMarker_TurboPerformance;}

  /*!
   * \brief number span-wise sections to compute 3D BC and performance for turbomachinery specified by the user.
   * \return number of span-wise sections.
   */
  unsigned short Get_nSpanWiseSections_User(void) const { return nSpanWiseSections_User;}

  /*!
   * \brief number span-wise sections to compute 3D BC and performance for turbomachinery.
   * \return number of span-wise sections.
   */
  unsigned short GetnSpanWiseSections(void) const { return nSpanWiseSections;}

  /*!
   * \brief set number of maximum span-wise sections among all zones .
   */
  void SetnSpanMaxAllZones(unsigned short val_nSpna_max) { nSpanMaxAllZones = val_nSpna_max;}

  /*!
   * \brief number span-wise sections to compute performance for turbomachinery.
   * \return number of max span-wise sections.
   */
  unsigned short GetnSpanMaxAllZones(void) const { return nSpanMaxAllZones;}

  /*!
   * \brief set number span-wise sections to compute 3D BC and performance for turbomachinery.
   */
  void SetnSpanWiseSections(unsigned short nSpan) { nSpanWiseSections = nSpan;}

  /*!
   * \brief set number span-wise sections to compute 3D BC and performance for turbomachinery.
   */
  unsigned short GetnSpan_iZones(unsigned short iZone) const { return nSpan_iZones[iZone];}

  /*!
   * \brief set number span-wise sections to compute 3D BC and performance for turbomachinery.
   */
  void SetnSpan_iZones(unsigned short nSpan, unsigned short iZone) { nSpan_iZones[iZone] = nSpan;}

  /*!
   * \brief get inlet bounds name for Turbomachinery performance calculation.
   * \return name of the bound.
   */
  string GetMarker_TurboPerf_BoundIn(unsigned short index) const { return Marker_TurboBoundIn[index];}

  /*!
   * \brief get outlet bounds name for Turbomachinery performance calculation.
   * \return name of the bound.
   */
  string GetMarker_TurboPerf_BoundOut(unsigned short index) const { return Marker_TurboBoundOut[index];}

  /*!
   * \brief get marker kind for Turbomachinery performance calculation.
   * \return kind index.
   */
  unsigned short GetKind_TurboPerf(unsigned short index);

  /*!
   * \brief get outlet bounds name for Turbomachinery performance calculation.
   * \return name of the bound.
   */
  string GetMarker_PerBound(unsigned short val_marker) const { return Marker_PerBound[val_marker];}

  /*!
   * \brief Get the kind of inlet boundary condition treatment (total conditions or mass flow).
   * \return Kind of inlet boundary condition.
   */
  unsigned short GetKind_Engine_Inflow(void) const { return Kind_Engine_Inflow; }

  /*!
   * \brief Get the kind of inlet boundary condition treatment (total conditions or mass flow).
   * \return Kind of inlet boundary condition.
   */
  unsigned short GetKind_ActDisk(void) const { return Kind_ActDisk; }

  /*!
   * \brief Set the kind of wall - rough or smooth.
   */
  void SetKindWall(string val_marker, unsigned short val_kindwall);

  /*!
   * \brief Get the number of sections.
   * \return Number of sections
   */
  unsigned short GetnLocationStations(void) const { return nLocationStations; }

  /*!
   * \brief Get the number of sections for computing internal volume.
   * \return Number of sections for computing internal volume.
   */
  unsigned short GetnWingStations(void) const { return nWingStations; }

  /*!
   * \brief Get the location of the waterline.
   * \return Z location of the waterline.
   */
  su2double GetGeo_Waterline_Location(void) const { return Geo_Waterline_Location; }

  /*!
   * \brief Provides information about the the nodes that are going to be moved on a deformation
   *        volumetric grid deformation.
   * \return <code>TRUE</code> means that only the points on the FFD box will be moved.
   */
  bool GetHold_GridFixed(void) const { return Hold_GridFixed; }

  /*!
   * \author H. Kline
   * \brief Get the kind of objective function. There are several options: Drag coefficient,
   *        Lift coefficient, efficiency, etc.
   * \note The objective function will determine the boundary condition of the adjoint problem.
   * \param[in] val_obj
   * \return Kind of objective function.
   */
  unsigned short GetKind_ObjFunc(unsigned short val_obj = 0) const { return Kind_ObjFunc[val_obj]; }

  /*!
   * \author H. Kline
   * \brief Get the weight of objective function. There are several options: Drag coefficient,
   *        Lift coefficient, efficiency, etc.
   * \note The objective function will determine the boundary condition of the adjoint problem.
   * \return Weight of objective function.
   */
  su2double GetWeight_ObjFunc(unsigned short val_obj) const { return Weight_ObjFunc[val_obj]; }

  /*!
   * \author H. Kline
   * \brief Set the weight of objective function. There are several options: Drag coefficient,
   *        Lift coefficient, efficiency, etc.
   * \note The objective function will determine the boundary condition of the adjoint problem.
   * \return Weight of objective function.
   */
  void SetWeight_ObjFunc(unsigned short val_obj, su2double val) { Weight_ObjFunc[val_obj] = val; }

  /*!
   * \brief Get the user expression for the custom objective function.
   */
  const string& GetCustomObjFunc() const { return CustomObjFunc; }

  /*!
   * \brief Get the user expressions for custom outputs.
   */
  const string& GetCustomOutputs() const { return CustomOutputs; }

  /*!
   * \brief Get the kind of sensitivity smoothing technique.
   * \return Kind of sensitivity smoothing technique.
   */
  unsigned short GetKind_SensSmooth(void) const { return Kind_SensSmooth; }

  /*!
   * \brief Provides information about the time integration, and change the write in the output
   *        files information about the iteration.
   * \return The kind of time integration: Steady state, time stepping method (unsteady) or
   *         dual time stepping method (unsteady).
   */
  TIME_MARCHING GetTime_Marching() const { return TimeMarching; }

  /*!
   * \brief Provides the number of species present in the gas mixture.
   * \return The number of species present in the gas mixture.
   */
  unsigned short GetnSpecies() const { return nSpecies; }

  /*!
   * \brief Provides the gas mass fractions of the flow.
   * \return Gas Mass fractions.
   */
  const su2double *GetGas_Composition(void) const { return Gas_Composition; }

  /*!
   * \brief Provides the gas mass fractions at the wall for supercat wall.
   * \return Supercat wall gas mass fractions.
   */
  const su2double *GetSupercatalytic_Wall_Composition(void) const { return Supercatalytic_Wall_Composition; }

  /*!
   * \brief Provides the restart information.
   * \return Restart information, if <code>TRUE</code> then the code will use the solution as restart.
   */
  bool GetRestart(void) const { return Restart; }

  /*!
   * \brief Flag for whether binary SU2 native restart files are read.
   * \return Flag for whether binary SU2 native restart files are read, if <code>TRUE</code> then the code will load binary restart files.
   */
  bool GetRead_Binary_Restart(void) const { return Read_Binary_Restart; }

  /*!
   * \brief Flag for whether restart solution files are overwritten.
   * \return Flag for overwriting. If Flag=false, iteration nr is appended to filename
   */
  bool GetWrt_Restart_Overwrite(void) const { return Wrt_Restart_Overwrite; }

    /*!
   * \brief Flag for whether visualization files are overwritten.
   * \return Flag for overwriting. If Flag=false, iteration nr is appended to filename
   */
  bool GetWrt_Surface_Overwrite(void) const { return Wrt_Surface_Overwrite; }

   /*!
   * \brief Flag for whether visualization files are overwritten.
   * \return Flag for overwriting. If Flag=false, iteration nr is appended to filename
   */
  bool GetWrt_Volume_Overwrite(void) const { return Wrt_Volume_Overwrite; }

  /*!
   * \brief Provides the number of varaibles.
   * \return Number of variables.
   */
  unsigned short GetnVar(void);

  /*!
   * \brief Provides the number of varaibles.
   * \return Number of variables.
   */
  unsigned short GetnZone(void) const { return nZone; }

  /*!
   * \brief Provides the number of varaibles.
   * \return Number of variables.
   */
  unsigned short GetiZone(void) const { return iZone; }

  /*!
   * \brief For some problems like adjoint or the linearized equations it
   *          is necessary to restart the flow solution.
   * \return Flow restart information, if <code>TRUE</code> then the code will restart the flow solution.
   */

  bool GetRestart_Flow(void) const { return Restart_Flow; }

  /*!
   * \brief Indicates whether the flow is frozen (chemistry deactivated).
   */
  bool GetFrozen(void) const { return frozen; }

  /*!
   * \brief Indicates whether electron gas is present in the gas mixture.
   */
  bool GetIonization(void) const { return ionization; }

  /*!
   * \brief Indicates whether the VT source residual is limited.
   */
  bool GetVTTransferResidualLimiting(void) const { return vt_transfer_res_limit; }

  /*!
   * \brief Indicates if mixture is monoatomic.
   */
  bool GetMonoatomic(void) const { return monoatomic; }

  /*!
   * \brief Indicates whether supercatalytic wall is used.
   */
  bool GetSupercatalytic_Wall(void) const { return Supercatalytic_Wall; }

  /*!
   * \brief Information about computing and plotting the equivalent area distribution.
   * \return <code>TRUE</code> or <code>FALSE</code>  depending if we are computing the equivalent area.
   */
  bool GetEquivArea(void) const { return EquivArea; }

  /*!
   * \brief Information about computing and plotting the equivalent area distribution.
   * \return <code>TRUE</code> or <code>FALSE</code>  depending if we are computing the equivalent area.
   */
  bool GetInvDesign_Cp(void) const { return InvDesign_Cp; }

  /*!
   * \brief Information about computing and plotting the equivalent area distribution.
   * \return <code>TRUE</code> or <code>FALSE</code>  depending if we are computing the equivalent area.
   */
  bool GetInvDesign_HeatFlux(void) const { return InvDesign_HeatFlux; }

  /*!
   * \brief Get name of the input grid.
   * \return File name of the input grid.
   */
  string GetMesh_FileName(void) const { return Mesh_FileName; }

  /*!
   * \brief Get name of the output grid, this parameter is important for grid
   *        adaptation and deformation.
   * \return File name of the output grid.
   */
  string GetMesh_Out_FileName(void) const { return Mesh_Out_FileName; }

  /*!
   * \brief Get the name of the file with the solution of the flow problem.
   * \return Name of the file with the solution of the flow problem.
   */
  string GetSolution_FileName(void) const { return Solution_FileName; }

  /*!
   * \brief Get the name of the file with the solution of the adjoint flow problem
   *          with drag objective function.
   * \return Name of the file with the solution of the adjoint flow problem with
   *         drag objective function.
   */
  string GetSolution_AdjFileName(void) const { return Solution_AdjFileName; }

  /*!
   * \brief Get the format of the input/output grid.
   * \return Format of the input/output grid.
   */
  unsigned short GetMesh_FileFormat(void) const { return Mesh_FileFormat; }

  /*!
   * \brief Get the format of the output solution.
   * \return Format of the output solution.
   */
  TAB_OUTPUT GetTabular_FileFormat(void) const { return Tab_FileFormat; }

  /*!
   * \brief Get the output precision to be used in <ofstream>.precision(value) for history and SU2_DOT output.
   * \return Output precision.
   */
  unsigned short GetOutput_Precision(void) const { return output_precision; }

  /*!
   * \brief Get the format of the output solution.
   * \return Format of the output solution.
   */
  unsigned short GetActDisk_Jump(void) const { return ActDisk_Jump; }

  /*!
   * \brief Get the name of the file with the convergence history of the problem.
   * \return Name of the file with convergence history of the problem.
   */
  string GetConv_FileName(void) const { return Conv_FileName; }

  /*!
   * \brief Get the Starting Iteration for the windowing approach
   *        in Sensitivity Analysis for period-averaged outputs, which oscillate.
   * \return
   */
  unsigned long GetStartWindowIteration(void) const { return StartWindowIteration; }

  /*!
   * \brief Get Index of the window function used as weight in the cost functional
   * \return
   */
  WINDOW_FUNCTION GetKindWindow(void) const { return Kind_WindowFct; }

  /*!
   * \brief Get the name of the file with the forces breakdown of the problem.
   * \return Name of the file with forces breakdown of the problem.
   */
  string GetBreakdown_FileName(void) const { return Breakdown_FileName; }

  /*!
   * \brief Get the name of the file with the flow variables.
   * \return Name of the file with the primitive variables.
   */
  string GetVolume_FileName(void) const { return Volume_FileName; }

  /*!
   * \brief Add any numbers necessary to the filename (iteration number, zone ID ...)
   * \param[in] filename - the base filename.
   * \param[in] ext - the extension to be added.
   * \param[in] Iter - the current iteration
   * \return The new filename
   */
  string GetFilename(string filename, string ext, int Iter) const;

  /*!
   * \brief Add steady iteration number to the filename (does not overwrite previous files)
   * \param[in] filename - the base filename.
   * \param[in] inner_iter - the inner iterations
   * \param[in] outer_iter - the outer iterations
   * \return The new filename
   */
  string GetFilename_Iter(const string& filename_iter, unsigned long curInnerIter, unsigned long curOuterIter) const;

  /*!
   * \brief Append the zone index to the restart or the solution files.
   * \return Name of the restart file for the flow variables.
   */
  string GetMultizone_FileName(string val_filename, int val_iZone, string ext) const;

  /*!
   * \brief Append the zone index to the restart or the solution files.
   * \param[in] val_filename - the base filename.
   * \param[in] val_iZone - the zone ID.
   * \param[in] ext - the filename extension.
   * \return Name of the restart file for the flow variables.
   */
  string GetMultizone_HistoryFileName(string val_filename, int val_iZone, string ext) const;

  /*!
   * \brief Append the instance index to the restart or the solution files.
   * \param[in] val_filename - the base filename.
   * \param[in] val_iInst - the current instance.
   * \param[in] ext - the filename extension.
   * \return Name of the restart file for the flow variables.
   */
  string GetMultiInstance_FileName(string val_filename, int val_iInst, string ext) const;

  /*!
   * \brief Append the instance index to the restart or the solution files.
   * \param[in] val_filename - the base filename.
   * \param[in] val_iInst - the current instance.
   * \return Name of the restart file for the flow variables.
   */
  string GetMultiInstance_HistoryFileName(string val_filename, int val_iInst) const;

  /*!
   * \brief Get the name of the restart file for the flow variables.
   * \return Name of the restart file for the flow variables.
   */
  string GetRestart_FileName(void) const { return Restart_FileName; }

  /*!
   * \brief Get the name of the restart file for the adjoint variables (drag objective function).
   * \return Name of the restart file for the adjoint variables (drag objective function).
   */
  string GetRestart_AdjFileName(void) const { return Restart_AdjFileName; }

  /*!
   * \brief Get the name of the file with the adjoint variables.
   * \return Name of the file with the adjoint variables.
   */
  string GetAdj_FileName(void) const { return Adj_FileName; }

  /*!
   * \brief Get the name of the file with the gradient of the objective function.
   * \return Name of the file with the gradient of the objective function.
   */
  string GetObjFunc_Grad_FileName(void) const { return ObjFunc_Grad_FileName; }

  /*!
   * \brief Get the name of the file with the gradient of the objective function.
   * \return Name of the file with the gradient of the objective function.
   */
  string GetObjFunc_Value_FileName(void) const { return ObjFunc_Value_FileName; }

  /*!
   * \brief Get the name of the file with the surface information for the flow problem.
   * \return Name of the file with the surface information for the flow problem.
   */
  string GetSurfCoeff_FileName(void) const { return SurfCoeff_FileName; }

  /*!
   * \brief Get the name of the file with the surface information for the adjoint problem.
   * \return Name of the file with the surface information for the adjoint problem.
   */
  string GetSurfAdjCoeff_FileName(void) const { return SurfAdjCoeff_FileName; }

  /*!
   * \brief Get the name of the file with the surface sensitivity (discrete adjoint).
   * \return Name of the file with the surface sensitivity (discrete adjoint).
   */
  string GetSurfSens_FileName(void) const { return SurfSens_FileName; }

  /*!
   * \brief Get the name of the file with the volume sensitivity (discrete adjoint).
   * \return Name of the file with the volume sensitivity (discrete adjoint).
   */
  string GetVolSens_FileName(void) const { return VolSens_FileName; }

  /*!
   * \brief Augment the input filename with the iteration number for an unsteady file.
   * \param[in] val_filename - String value of the base filename.
   * \param[in] val_iter - Unsteady iteration number or time instance.
   * \param[in] ext - the filename extension.
   * \return Name of the file with the iteration number for an unsteady solution file.
   */
  string GetUnsteady_FileName(string val_filename, int val_iter, string ext) const;

  /*!
   * \brief Append the input filename string with the appropriate objective function extension.
   * \param[in] val_filename - String value of the base filename.
   * \return Name of the file with the appropriate objective function extension.
   */
  string GetObjFunc_Extension(string val_filename) const;

  /*!
   * \brief Get functional that is going to be used to evaluate the residual flow convergence.
   * \return Functional that is going to be used to evaluate the residual flow convergence.
   */
  unsigned short GetResidual_Func_Flow(void) const { return Residual_Func_Flow; }

  /*!
   * \brief Get functional that is going to be used to evaluate the flow convergence.
   * \return Functional that is going to be used to evaluate the flow convergence.
   */
  unsigned short GetCauchy_Func_Flow(void) const { return Cauchy_Func_Flow; }

  /*!
   * \brief Get functional that is going to be used to evaluate the adjoint flow convergence.
   * \return Functional that is going to be used to evaluate the adjoint flow convergence.
   */
  unsigned short GetCauchy_Func_AdjFlow(void) const { return Cauchy_Func_AdjFlow; }

  /*!
   * \brief Get the number of iterations that are considered in the Cauchy convergence criteria.
   * \return Number of elements in the Cauchy criteria.
   */
  unsigned short GetCauchy_Elems(void) const { return Cauchy_Elems; }

  /*!
   * \brief Get the number of iterations that are not considered in the convergence criteria.
   * \return Number of iterations before starting with the convergence criteria.
   */
  unsigned long GetStartConv_Iter(void) const { return StartConv_Iter; }

  /*!
   * \brief Get the value of convergence criteria for the Cauchy method in the direct,
   *        adjoint or linearized problem.
   * \return Value of the convergence criteria.
   */
  su2double GetCauchy_Eps(void) const { return Cauchy_Eps; }

  /*!
   * \brief If we are prforming an unsteady simulation, there is only
   *        one value of the time step for the complete simulation.
   * \return Value of the time step in an unsteady simulation (non dimensional).
   */
  su2double GetDelta_UnstTimeND(void) const { return Delta_UnstTimeND; }

  /*!
   * \brief If we are prforming an unsteady simulation, there is only
   *        one value of the time step for the complete simulation.
   * \return Value of the time step in an unsteady simulation (non dimensional).
   */
  su2double GetTotal_UnstTimeND(void) const { return Total_UnstTimeND; }

  /*!
   * \brief If we are prforming an unsteady simulation, there is only
   *        one value of the time step for the complete simulation.
   * \return Value of the time step in an unsteady simulation.
   */
  su2double GetDelta_UnstTime(void) const { return Delta_UnstTime; }

  /*!
   * \brief Set the value of the unsteadty time step using the CFL number.
   * \param[in] val_delta_unsttimend - Value of the unsteady time step using CFL number.
   */
  void SetDelta_UnstTimeND(su2double val_delta_unsttimend) { Delta_UnstTimeND = val_delta_unsttimend; }

  /*!
   * \brief If we are performing an unsteady simulation, this is the
   *    value of max physical time for which we run the simulation
   * \return Value of the physical time in an unsteady simulation.
   */
  su2double GetTotal_UnstTime(void) const { return Total_UnstTime; }

  /*!
   * \brief If we are performing an unsteady simulation, this is the
   *    value of current time.
   * \return Value of the physical time in an unsteady simulation.
   */
  su2double GetCurrent_UnstTime(void) const { return Current_UnstTime; }

  /*!
   * \brief Divide the rectbles and hexahedron.
   * \return <code>TRUE</code> if the elements must be divided; otherwise <code>FALSE</code>.
   */
  bool GetSubsonicEngine(void) const { return SubsonicEngine; }

  /*!
   * \brief Actuator disk defined with a double surface.
   * \return <code>TRUE</code> if the elements must be divided; otherwise <code>FALSE</code>.
   */
  bool GetActDisk_DoubleSurface(void) const { return ActDisk_DoubleSurface; }

  /*!
   * \brief Only halg of the engine is in the compputational grid.
   * \return <code>TRUE</code> if the engine is complete; otherwise <code>FALSE</code>.
   */
  bool GetEngine_HalfModel(void) const { return Engine_HalfModel; }

  /*!
   * \brief Actuator disk defined with a double surface.
   * \return <code>TRUE</code> if the elements must be divided; otherwise <code>FALSE</code>.
   */
  bool GetActDisk_SU2_DEF(void) const { return ActDisk_SU2_DEF; }

  /*!
   * \brief Value of the design variable step, we use this value in design problems.
   * \param[in] val_dv - Number of the design variable that we want to read.
   * \param[in] val_val - Value of the design variable that we want to read.
   * \return Design variable step.
   */
  su2double& GetDV_Value(unsigned short val_dv, unsigned short val_val = 0) { return DV_Value[val_dv][val_val]; }
  const su2double& GetDV_Value(unsigned short val_dv, unsigned short val_val = 0) const { return DV_Value[val_dv][val_val]; }

  /*!
   * \brief Set the value of the design variable step, we use this value in design problems.
   * \param[in] val_dv - Number of the design variable that we want to read.
   * \param[in] val_ind - value of initial deformation.
   * \param[in] val    - Value of the design variable.
   */
  void SetDV_Value(unsigned short val_dv, unsigned short val_ind, su2double val) { DV_Value[val_dv][val_ind] = val; }

  /*!
   * \brief Get information about the grid movement.
   * \return <code>TRUE</code> if there is a grid movement; otherwise <code>FALSE</code>.
   */
  bool GetGrid_Movement(void) const {
    return (Kind_GridMovement != NO_MOVEMENT) || (nKind_SurfaceMovement > 0);
  }

  /*!
   * \brief Get information about dynamic grids.
   * \return <code>TRUE</code> if there is a grid movement; otherwise <code>FALSE</code>.
   */
  bool GetDynamic_Grid(void) const { return GetGrid_Movement() || (Deform_Mesh && Time_Domain); }

  /*!
   * \brief Get information about the volumetric movement.
   * \return <code>TRUE</code> if there is a volumetric movement is required; otherwise <code>FALSE</code>.
   */
  bool GetVolumetric_Movement(void) const;

  /*!
   * \brief Get information about deforming markers.
   * \param[in] kind_movement - Kind of surface movement.
   * \return <code>TRUE</code> at least one surface of kind_movement moving; otherwise <code>FALSE</code>.
   */
  bool GetSurface_Movement(unsigned short kind_movement) const;

  /*!
   * \brief Set a surface movement marker.
   * \param[in] iMarker - Moving marker.
   * \param[in] kind_movement - Kind of surface movement.
   * \return <code>TRUE</code> at least one surface of kind_movement moving; otherwise <code>FALSE</code>.
   */
  void SetSurface_Movement(unsigned short iMarker, unsigned short kind_movement);

  /*!
   * \brief Get the type of dynamic mesh motion. Each zone gets a config file.
   * \return Type of dynamic mesh motion.
   */
  unsigned short GetKind_GridMovement() const { return Kind_GridMovement; }

  /*!
   * \brief Set the type of dynamic mesh motion.
   * \param[in] motion_Type - Specify motion type.
   */
  void SetKind_GridMovement(unsigned short motion_Type) { Kind_GridMovement = motion_Type; }

  /*!
   * \brief Get the type of surface motion.
   * \param[in] iMarkerMoving -  Index of the moving marker (as specified in Marker_Moving).
   * \return Type of surface motion.
   */
  unsigned short GetKind_SurfaceMovement(unsigned short iMarkerMoving) const { return Kind_SurfaceMovement[iMarkerMoving];}

  /*!
   * \brief Get the mach number based on the mesh velocity and freestream quantities.
   * \return Mach number based on the mesh velocity and freestream quantities.
   */
  su2double GetMach_Motion(void) const { return Mach_Motion; }

  /*!
   * \brief Get the mesh motion origin.
   * \param[in] iDim - spatial component
   * \return The mesh motion origin.
   */
  su2double GetMotion_Origin(unsigned short iDim) const { return Motion_Origin[iDim];}

  /*!
   * \brief Set the mesh motion origin.
   * \param[in] val - new value of the origin
   * \return The mesh motion origin.
   */
  void SetMotion_Origin(const su2double* val) { for (int iDim = 0; iDim < 3; iDim++) Motion_Origin[iDim] = val[iDim]; }

  /*!
   * \brief Get the mesh motion origin.
   * \param[in] iMarkerMoving -  Index of the moving marker (as specified in Marker_Moving)
   * \param[in] iDim - spatial component
   * \return The motion origin of the marker.
   */
  su2double GetMarkerMotion_Origin(unsigned short iMarkerMoving, unsigned short iDim) const { return MarkerMotion_Origin[3*iMarkerMoving + iDim];}

  /*!
   * \brief Set the mesh motion origin.
   * \param[in] val - new value of the origin
   * \param[in] iMarkerMoving -  Index of the moving marker (as specified in Marker_Moving)
   */
  void SetMarkerMotion_Origin(const su2double* val, unsigned short iMarkerMoving) {
    for (int iDim = 0; iDim < 3; iDim++) MarkerMotion_Origin[3*iMarkerMoving + iDim] = val[iDim];
  }

  /*!
   * \brief Get the translational velocity of the mesh.
   * \param[in] iDim - spatial component
   * \return Translational velocity of the mesh.
   */
  su2double GetTranslation_Rate(unsigned short iDim) const { return Translation_Rate[iDim];}

  /*!
   * \brief Get the translational velocity of the marker.
   * \param[in] iMarkerMoving -  Index of the moving marker (as specified in Marker_Moving)
   * \param[in] iDim - spatial component
   * \return Translational velocity of the marker.
   */
  su2double GetMarkerTranslationRate(unsigned short iMarkerMoving, unsigned short iDim) const { return MarkerTranslation_Rate[3*iMarkerMoving + iDim];}

  /*!
   * \brief Get the rotation rate of the mesh.
   * \param[in] iDim - spatial component
   * \return Translational velocity of the mesh.
   */
  su2double GetRotation_Rate(unsigned short iDim) const { return Rotation_Rate[iDim];}

  /*!
   * \brief Get the rotation rate of the mesh.
   * \param[in] iDim - spatial component
   * \param[in] val - new value of the rotation rate.
   * \return Translational velocity of the mesh.
   */
  void SetRotation_Rate(unsigned short iDim, su2double val) { Rotation_Rate[iDim] = val;}

  /*!
   * \brief Get the rotation rate of the marker.
   *  \param[in] iMarkerMoving -  Index of the moving marker (as specified in Marker_Moving)
   * \param[in] iDim - spatial component
   * \return Rotation velocity of the marker.
   */
  su2double GetMarkerRotationRate(unsigned short iMarkerMoving, unsigned short iDim) const { return MarkerRotation_Rate[3*iMarkerMoving + iDim];}

  /*!
   * \brief Get the pitching rate of the mesh.
   * \param[in] iDim - spatial component
   * \return Angular frequency of the mesh pitching.
   */
  su2double GetPitching_Omega(unsigned short iDim) const { return Pitching_Omega[iDim];}

  /*!
   * \brief Get pitching rate of the marker.
   * \param[in] iMarkerMoving - Index of the moving marker (as specified in Marker_Moving)
   * \param[in] iDim - spatial component
   * \return  Angular frequency of the marker pitching.
   */
  su2double GetMarkerPitching_Omega(unsigned short iMarkerMoving, unsigned short iDim) const { return MarkerPitching_Omega[3*iMarkerMoving + iDim];}

  /*!
   * \brief Get the pitching amplitude of the mesh.
   * \param[in] iDim - spatial component
   * \return pitching amplitude of the mesh.
   */
  su2double GetPitching_Ampl(unsigned short iDim) const { return Pitching_Ampl[iDim];}

  /*!
   * \brief Get pitching amplitude of the marker.
   * \param[in] iMarkerMoving -  Index of the moving marker (as specified in Marker_Moving)
   * \param[in] iDim - spatial component
   * \return  pitching amplitude of the marker.
   */
  su2double GetMarkerPitching_Ampl(unsigned short iMarkerMoving, unsigned short iDim) const { return MarkerPitching_Ampl[3*iMarkerMoving + iDim];}

  /*!
   * \brief Get the pitching phase of the mesh.
   * \param[in] iDim - spatial component.
   * \return pitching phase of the mesh.
   */
  su2double GetPitching_Phase(unsigned short iDim) const { return Pitching_Phase[iDim];}

  /*!
   * \brief Get pitching phase of the marker.
   * \param[in] iMarkerMoving -  Index of the moving marker (as specified in Marker_Moving) \
   * \param[in] iDim - spatial component
   * \return pitching phase of the marker.
   */
  su2double GetMarkerPitching_Phase(unsigned short iMarkerMoving, unsigned short iDim) const { return MarkerPitching_Phase[3*iMarkerMoving + iDim];}

  /*!
   * \brief Get the plunging rate of the mesh.
   * \param[in] iDim - spatial component
   * \return Angular frequency of the mesh plunging.
   */
  su2double GetPlunging_Omega(unsigned short iDim) const { return Plunging_Omega[iDim];}

  /*!
   * \brief Get plunging rate of the marker.
   * \param[in] iMarkerMoving -  Index of the moving marker (as specified in Marker_Moving)
   * \param[in] iDim - spatial component
   * \return Angular frequency of the marker plunging.
   */
  su2double GetMarkerPlunging_Omega(unsigned short iMarkerMoving, unsigned short iDim) const { return MarkerPlunging_Omega[3*iMarkerMoving + iDim];}

  /*!
   * \brief Get the plunging amplitude of the mesh.
   * \param[in] iDim - spatial component
   * \return Plunging amplitude of the mesh.
   */
  su2double GetPlunging_Ampl(unsigned short iDim) const { return Plunging_Ampl[iDim];}

  /*!
   * \brief Get plunging amplitude of the marker.
   * \param[in] iMarkerMoving -  Index of the moving marker (as specified in Marker_Moving)
   * \param[in] iDim - spatial component
   * \return Plunging amplitude of the marker.
   */
  su2double GetMarkerPlunging_Ampl(unsigned short iMarkerMoving, unsigned short iDim) const { return MarkerPlunging_Ampl[3*iMarkerMoving + iDim];}

  /*!
   * \brief Get the angular velocity of the mesh about the z-axis.
   * \return Angular velocity of the mesh about the z-axis.
   */
  su2double GetFinalRotation_Rate_Z() const { return FinalRotation_Rate_Z;}

  /*!
   * \brief Set the angular velocity of the mesh about the z-axis.
   * \param[in] newRotation_Rate_Z - new rotation rate after computing the ramp value.
   */
  void SetRotation_Rate_Z(su2double newRotation_Rate_Z);

  /*!
   * \brief Get the Harmonic Balance frequency pointer.
   * \return Harmonic Balance Frequency pointer.
   */
  const su2double* GetOmega_HB(void) const { return  Omega_HB; }

  /*!
   * \brief Get if harmonic balance source term is to be preconditioned
   * \return yes or no to harmonic balance preconditioning
   */
  bool GetHB_Precondition(void) const { return HB_Precondition; }

  /*!
   * \brief Get if we should update the motion origin.
   * \param[in] val_marker - Value of the marker in which we are interested.
   * \return yes or no to update motion origin.
   */
  unsigned short GetMoveMotion_Origin(unsigned short val_marker) const { return MoveMotion_Origin[val_marker]; }

  /*!
   * \brief Get the minimum value of Beta for Roe-Turkel preconditioner
   * \return the minimum value of Beta for Roe-Turkel preconditioner
   */
  su2double GetminTurkelBeta() const { return  Min_Beta_RoeTurkel; }

  /*!
   * \brief Get the minimum value of Beta for Roe-Turkel preconditioner
   * \return the minimum value of Beta for Roe-Turkel preconditioner
   */
  su2double GetmaxTurkelBeta() const { return  Max_Beta_RoeTurkel; }

  /*!
   * \brief Get information about the adibatic wall condition
   * \return <code>TRUE</code> if it is a adiabatic wall condition; otherwise <code>FALSE</code>.
   */
  bool GetAdiabaticWall(void);

  /*!
   * \brief Get information about the isothermal wall condition
   * \return <code>TRUE</code> if it is a isothermal wall condition; otherwise <code>FALSE</code>.
   */
  bool GetIsothermalWall(void);

  /*!
   * \brief Get information about the Low Mach Preconditioning
   * \return <code>TRUE</code> if we are using low Mach preconditioner; otherwise <code>FALSE</code>.
   */
  bool Low_Mach_Preconditioning(void) const { return Low_Mach_Precon; }

  /*!
   * \brief Get information about the Low Mach Correction
   * \return <code>TRUE</code> if we are using low Mach correction; otherwise <code>FALSE</code>.
   */
  bool Low_Mach_Correction(void) const { return Low_Mach_Corr; }

  /*!
   * \brief Get information about the poisson solver condition
   * \return <code>TRUE</code> if it is a poisson solver condition; otherwise <code>FALSE</code>.
   */
  bool GetPoissonSolver(void) const { return PoissonSolver; }

  /*!
   * \brief Get information about the gravity force.
   * \return <code>TRUE</code> if it uses the gravity force; otherwise <code>FALSE</code>.
   */
  bool GetGravityForce(void) const { return GravityForce; }

  /*!
   * \brief Get information about the Vorticity Confinement.
   * \return <code>TRUE</code> if it uses Vorticity Confinement; otherwise <code>FALSE</code>.
   */
  bool GetVorticityConfinement(void) const { return VorticityConfinement; }

  /*!
   * \brief Get information about the body force.
   * \return <code>TRUE</code> if it uses a body force; otherwise <code>FALSE</code>.
   */
  bool GetBody_Force(void) const { return Body_Force; }

  /*!
   * \brief Get a pointer to the body force vector.
   * \return A pointer to the body force vector.
   */
  const su2double* GetBody_Force_Vector(void) const { return body_force; }

  /*!
   * \brief Get information about the streamwise periodicity (None, Pressure_Drop, Massflow).
   * \return Driving force identification.
   */
  ENUM_STREAMWISE_PERIODIC GetKind_Streamwise_Periodic(void) const { return Kind_Streamwise_Periodic; }

  /*!
   * \brief Get information about the streamwise periodicity Energy equation handling.
   * \return Real periodic treatment of energy equation.
   */
  bool GetStreamwise_Periodic_Temperature(void) const { return Streamwise_Periodic_Temperature; }

  /*!
   * \brief Get the value of the artificial periodic outlet heat.
   * \return Heat value.
   */
  su2double GetStreamwise_Periodic_OutletHeat(void) const { return Streamwise_Periodic_OutletHeat; }

  /*!
   * \brief Get the value of the pressure delta from which body force vector is computed.
   * \return Delta Pressure for body force computation.
   */
  su2double GetStreamwise_Periodic_PressureDrop(void) const { return Streamwise_Periodic_PressureDrop; }

  /*!
   * \brief Set the value of the pressure delta from which body force vector is computed. Necessary for Restart metadata.
   */
  void SetStreamwise_Periodic_PressureDrop(su2double Streamwise_Periodic_PressureDrop_) { Streamwise_Periodic_PressureDrop = Streamwise_Periodic_PressureDrop_; }

  /*!
   * \brief Get the value of the massflow from which body force vector is computed.
   * \return Massflow for body force computation.
   */
  su2double GetStreamwise_Periodic_TargetMassFlow(void) const { return Streamwise_Periodic_TargetMassFlow; }

  /*!
   * \brief Get information about the volumetric heat source.
   * \return <code>TRUE</code> if it uses a volumetric heat source; otherwise <code>FALSE</code>.
   */
  inline bool GetHeatSource(void) const { return HeatSource; }

  /*!
   * \brief Get information about the volumetric heat source.
   * \return Value of the volumetric heat source
   */
  inline su2double GetHeatSource_Val(void) const {return ValHeatSource;}

  /*!
   * \brief Get the rotation angle of the volumetric heat source in axis Z.
   * \return Rotation (Z) of the volumetric heat source
   */
  inline su2double GetHeatSource_Rot_Z(void) const {return Heat_Source_Rot_Z;}

  /*!
   * \brief Set the rotation angle of the volumetric heat source in axis Z.
   * \param[in] val_rot - Rotation (Z) of the volumetric heat source
   */
  inline void SetHeatSource_Rot_Z(su2double val_rot) {Heat_Source_Rot_Z = val_rot;}

  /*!
   * \brief Get the position of the center of the volumetric heat source.
   * \return Pointer to the center of the ellipsoid that introduces a volumetric heat source.
   */
  inline const su2double* GetHeatSource_Center(void) const {return hs_center;}

  /*!
   * \brief Set the position of the center of the volumetric heat source.
   * \param[in] x_cent = X position of the center of the volumetric heat source.
   * \param[in] y_cent = Y position of the center of the volumetric heat source.
   * \param[in] z_cent = Z position of the center of the volumetric heat source.
   */
  inline void SetHeatSource_Center(su2double x_cent, su2double y_cent, su2double z_cent) {
    hs_center[0] = x_cent; hs_center[1] = y_cent; hs_center[2] = z_cent;
  }

  /*!
   * \brief Get the radius of the ellipsoid that introduces a volumetric heat source.
   * \return Pointer to the radii (x, y, z) of the ellipsoid that introduces a volumetric heat source.
   */
  inline const su2double* GetHeatSource_Axes(void) const {return hs_axes;}

  /*!
   * \brief Get information about the rotational frame.
   * \return <code>TRUE</code> if there is a rotational frame; otherwise <code>FALSE</code>.
   */
  bool GetRotating_Frame(void) const { return Rotating_Frame; }

  /*!
   * \brief Get information about the axisymmetric frame.
   * \return <code>TRUE</code> if there is a rotational frame; otherwise <code>FALSE</code>.
   */
  bool GetAxisymmetric(void) const { return Axisymmetric; }

  /*!
   * \brief Get information about there is a smoothing of the grid coordinates.
   * \return <code>TRUE</code> if there is smoothing of the grid coordinates; otherwise <code>FALSE</code>.
   */
  unsigned short GetSmoothNumGrid(void) const { return SmoothNumGrid; }

  /*!
   * \brief Subtract one to the index of the finest grid (full multigrid strategy).
   * \return Change the index of the finest grid.
   */
  void SubtractFinestMesh(void) { FinestMesh = FinestMesh-1; }

  /*!
   * \brief Obtain the kind of design variable.
   * \param[in] val_dv - Number of the design variable that we want to read.
   * \return Design variable identification.
   */
  unsigned short GetDesign_Variable(unsigned short val_dv) const { return Design_Variable[val_dv]; }

  /*!
   * \brief Get the buffet sensor sharpness coefficient.
   * \return Sharpness coefficient for buffet sensor.
   */
  su2double GetBuffet_k(void) const { return Buffet_k; }

  /*!
   * \brief Get the buffet sensor offset parameter.
   * \return Offset parameter for buffet sensor.
   */
  su2double GetBuffet_lambda(void) const { return Buffet_lambda; }

  /*!
   * \brief Get the index in the config information of the marker <i>val_marker</i>.
   * \note When we read the config file, it stores the markers in a particular vector.
   * \return Index in the config information of the marker <i>val_marker</i>.
   */
  unsigned short GetMarker_CfgFile_TagBound(string val_marker) const;

  /*!
   * \brief Get the name in the config information of the marker number <i>val_marker</i>.
   * \note When we read the config file, it stores the markers in a particular vector.
   * \return Name of the marker in the config information of the marker <i>val_marker</i>.
   */
  string GetMarker_CfgFile_TagBound(unsigned short val_marker) const;

  /*!
   * \brief Get the boundary information (kind of boundary) in the config information of the marker <i>val_marker</i>.
   * \return Kind of boundary in the config information of the marker <i>val_marker</i>.
   */
  unsigned short GetMarker_CfgFile_KindBC(string val_marker) const;

  /*!
   * \brief Get the monitoring information from the config definition for the marker <i>val_marker</i>.
   * \return Monitoring information of the boundary in the config information for the marker <i>val_marker</i>.
   */
  unsigned short GetMarker_CfgFile_Monitoring(string val_marker) const;

  /*!
   * \brief Get the monitoring information from the config definition for the marker <i>val_marker</i>.
   * \return Monitoring information of the boundary in the config information for the marker <i>val_marker</i>.
   */
  unsigned short GetMarker_CfgFile_GeoEval(string val_marker) const;

  /*!
   * \brief Get the monitoring information from the config definition for the marker <i>val_marker</i>.
   * \return Monitoring information of the boundary in the config information for the marker <i>val_marker</i>.
   */
  unsigned short GetMarker_CfgFile_Designing(string val_marker) const;

  /*!
   * \brief Get the plotting information from the config definition for the marker <i>val_marker</i>.
   * \return Plotting information of the boundary in the config information for the marker <i>val_marker</i>.
   */
  unsigned short GetMarker_CfgFile_Plotting(string val_marker) const;

  /*!
   * \brief Get the plotting information from the config definition for the marker <i>val_marker</i>.
   * \return Plotting information of the boundary in the config information for the marker <i>val_marker</i>.
   */
  unsigned short GetMarker_CfgFile_Analyze(string val_marker) const;

  /*!
   * \brief Get the multi-physics interface information from the config definition for the marker <i>val_marker</i>.
   * \return Plotting information of the boundary in the config information for the marker <i>val_marker</i>.
   */
  unsigned short GetMarker_CfgFile_ZoneInterface(string val_marker) const;

  /*!
   * \brief Get the TurboPerformance information from the config definition for the marker <i>val_marker</i>.
   * \return TurboPerformance information of the boundary in the config information for the marker <i>val_marker</i>.
   */
  unsigned short GetMarker_CfgFile_Turbomachinery(string val_marker) const;

  /*!
   * \brief Get the TurboPerformance flag information from the config definition for the marker <i>val_marker</i>.
   * \return TurboPerformance flag information of the boundary in the config information for the marker <i>val_marker</i>.
   */
  unsigned short GetMarker_CfgFile_TurbomachineryFlag(string val_marker) const;

  /*!
   * \brief Get the MixingPlane interface information from the config definition for the marker <i>val_marker</i>.
   * \return Plotting information of the boundary in the config information for the marker <i>val_marker</i>.
   */
  unsigned short GetMarker_CfgFile_MixingPlaneInterface(string val_marker) const;

  /*!
   * \brief Get the DV information from the config definition for the marker <i>val_marker</i>.
   * \return DV information of the boundary in the config information for the marker <i>val_marker</i>.
   */
  unsigned short GetMarker_CfgFile_DV(string val_marker) const;

  /*!
   * \brief Get the motion information from the config definition for the marker <i>val_marker</i>.
   * \return Motion information of the boundary in the config information for the marker <i>val_marker</i>.
   */
  unsigned short GetMarker_CfgFile_Moving(string val_marker) const;

  /*!
   * \brief Get the gradient boundary information from the config definition for the marker <i>val_marker</i>.
   * \return Gradient boundary information of the boundary in the config information for the marker <i>val_marker</i>.
   */
  unsigned short GetMarker_CfgFile_SobolevBC(string val_marker) const;

  /*!
   * \brief Get the DEFORM_MESH information from the config definition for the marker <i>val_marker</i>.
   * \return DEFORM_MESH information of the boundary in the config information for the marker <i>val_marker</i>.
   */
  unsigned short GetMarker_CfgFile_Deform_Mesh(string val_marker) const;

  /*!
   * \brief Get the DEFORM_MESH_SYM_PLANE information from the config definition for the marker <i>val_marker</i>.
   * \return DEFORM_MESH_SYM_PLANE information of the boundary in the config information for the marker <i>val_marker</i>.
   */
  unsigned short GetMarker_CfgFile_Deform_Mesh_Sym_Plane(string val_marker) const;

  /*!
   * \brief Get the Fluid_Load information from the config definition for the marker <i>val_marker</i>.
   * \return Fluid_Load information of the boundary in the config information for the marker <i>val_marker</i>.
   */
  unsigned short GetMarker_CfgFile_Fluid_Load(string val_marker) const;

  /*!
   * \brief Get the Python customization information from the config definition for the marker <i>val_marker</i>.
   * \return Python customization information of the boundary in the config information for the marker <i>val_marker</i>.
   */
  unsigned short GetMarker_CfgFile_PyCustom(string val_marker) const;

  /*!
   * \brief Get the periodic information from the config definition of the marker <i>val_marker</i>.
   * \return Periodic information of the boundary in the config information of the marker <i>val_marker</i>.
   */
  unsigned short GetMarker_CfgFile_PerBound(string val_marker) const;

  /*!
   * \brief  Get the name of the marker <i>val_marker</i>.
   * \return The interface which owns that marker <i>val_marker</i>.
   */
  unsigned short GetMarker_ZoneInterface(string val_marker) const;

  /*!
   * \brief  Get the name of the marker <i>val_iMarker</i>.
   * \return The name of the marker in the interface
   */
  string GetMarkerTag_ZoneInterface(unsigned short val_iMarker) const { return Marker_ZoneInterface[val_iMarker]; }

  /*!
   * \brief  Get the number of markers in the multizone interface.
   * \return The number markers in the multizone interface
   */
  unsigned short GetnMarker_ZoneInterface(void) const { return nMarker_ZoneInterface; }

  /*!
   * \brief Determines whether a marker with index iMarker is a solid boundary.
   * \param iMarker
   * \return <TRUE> it marker with index iMarker is a solid boundary.
   */
  bool GetSolid_Wall(unsigned short iMarker) const;

  /*!
   * \brief Determines whether a marker with index iMarker is a viscous no-slip boundary.
   * \param iMarker
   * \return <TRUE> it marker with index iMarker is a viscous no-slip boundary.
   */
  bool GetViscous_Wall(unsigned short iMarker) const;

  /*!
   * \brief Determines whether a marker with index iMarker is a catalytic boundary.
   * \param iMarker
   * \return <TRUE> it marker with index iMarker is a catalytic boundary.
   */
  bool GetCatalytic_Wall(unsigned short iMarker) const;

  /*!
   * \brief Determines if problem is adjoint.
   * \return true if Adjoint.
   */
  bool GetContinuous_Adjoint(void) const { return ContinuousAdjoint; }

  /*!
   * \brief Determines if problem is viscous.
   * \return true if Viscous.
   */
  bool GetViscous(void) const { return Viscous; }

  /*!
   * \brief Determines if problem has catalytic walls.
   * \return true if catalytic walls are present.
   */
  bool GetCatalytic(void) const { return nWall_Catalytic > 0; }

  /*!
   * \brief Provides the index of the solution in the container.
   * \param[in] val_eqsystem - Equation that is being solved.
   * \return Index on the solution container.
   */
  unsigned short GetContainerPosition(unsigned short val_eqsystem);

  /*!
   * \brief Value of the minimum residual value (log10 scale).
   * \return Value of the minimum residual value (log10 scale).
   */
  su2double GetMinLogResidual(void) const { return MinLogResidual; }

  /*!
   * \brief Value of the damping factor for the engine inlet bc.
   * \return Value of the damping factor.
   */
  su2double GetDamp_Engine_Inflow(void) const { return Damp_Engine_Inflow; }

  /*!
   * \brief Value of the damping factor for the engine exhaust inlet bc.
   * \return Value of the damping factor.
   */
  su2double GetDamp_Engine_Exhaust(void) const { return Damp_Engine_Exhaust; }

  /*!
   * \brief Value of the damping factor for the residual restriction.
   * \return Value of the damping factor.
   */
  su2double GetDamp_Res_Restric(void) const { return Damp_Res_Restric; }

  /*!
   * \brief Value of the damping factor for the correction prolongation.
   * \return Value of the damping factor.
   */
  su2double GetDamp_Correc_Prolong(void) const { return Damp_Correc_Prolong; }

  /*!
   * \brief Value of the position of the Near Field (y coordinate for 2D, and z coordinate for 3D).
   * \return Value of the Near Field position.
   */
  su2double GetPosition_Plane(void) const { return Position_Plane; }

  /*!
   * \brief Value of the weight of the drag coefficient in the Sonic Boom optimization.
   * \return Value of the weight of the drag coefficient in the Sonic Boom optimization.
   */
  su2double GetWeightCd(void) const { return WeightCd; }

  /*!
   * \brief Value of the weight of the CD, CL, CM optimization.
   * \return Value of the weight of the CD, CL, CM optimization.
   */
  void SetdNetThrust_dBCThrust(su2double val_dnetthrust_dbcthrust);

  /*!
   * \brief Value of the azimuthal line to fix due to a misalignments of the nearfield.
   * \return Azimuthal line to fix due to a misalignments of the nearfield.
   */
  su2double GetFixAzimuthalLine(void) const { return FixAzimuthalLine; }

  /*!
   * \brief Value of the weight of the CD, CL, CM optimization.
   * \return Value of the weight of the CD, CL, CM optimization.
   */
  su2double GetdCD_dCL(void) const { return dCD_dCL; }

  /*!
   * \brief Value of the weight of the CD, CL, CM optimization.
   * \return Value of the weight of the CD, CL, CM optimization.
   */
  void SetdCD_dCL(su2double val_dcd_dcl) { dCD_dCL = val_dcd_dcl; }

  /*!
   * \brief Value of the weight of the CD, CL, CM optimization.
   * \return Value of the weight of the CD, CL, CM optimization.
   */
  su2double GetdCMx_dCL(void) const { return dCMx_dCL; }

  /*!
   * \brief Value of the weight of the CD, CL, CM optimization.
   * \return Value of the weight of the CD, CL, CM optimization.
   */
  void SetdCMx_dCL(su2double val_dcmx_dcl) { dCMx_dCL = val_dcmx_dcl; }

  /*!
   * \brief Value of the weight of the CD, CL, CM optimization.
   * \return Value of the weight of the CD, CL, CM optimization.
   */
  su2double GetdCMy_dCL(void) const { return dCMy_dCL; }

  /*!
   * \brief Value of the weight of the CD, CL, CM optimization.
   * \return Value of the weight of the CD, CL, CM optimization.
   */
  void SetdCMy_dCL(su2double val_dcmy_dcl) { dCMy_dCL = val_dcmy_dcl; }

  /*!
   * \brief Value of the weight of the CD, CL, CM optimization.
   * \return Value of the weight of the CD, CL, CM optimization.
   */
  su2double GetdCMz_dCL(void) const { return dCMz_dCL; }

  /*!
   * \brief Value of the weight of the CD, CL, CM optimization.
   * \return Value of the weight of the CD, CL, CM optimization.
   */
  void SetdCMz_dCL(su2double val_dcmz_dcl) { dCMz_dCL = val_dcmz_dcl; }

  /*!
   * \brief Value of the weight of the CD, CL, CM optimization.
   * \return Value of the weight of the CD, CL, CM optimization.
   */
  void SetdCL_dAlpha(su2double val_dcl_dalpha) { dCL_dAlpha = val_dcl_dalpha; }

  /*!
   * \brief Value of the weight of the CD, CL, CM optimization.
   * \return Value of the weight of the CD, CL, CM optimization.
   */
  void SetdCM_diH(su2double val_dcm_dhi) { dCM_diH = val_dcm_dhi; }

  /*!
   * \brief Value of the weight of the CD, CL, CM optimization.
   * \return Value of the weight of the CD, CL, CM optimization.
   */
  su2double GetCL_Target(void) const { return CL_Target; }

  /*!
   * \brief Set the global parameters of each simulation for each runtime system.
   * \param[in] val_solver - Solver of the simulation.
   * \param[in] val_system - Runtime system that we are solving.
   */
  void SetGlobalParam(MAIN_SOLVER val_solver, unsigned short val_system);

  /*!
   * \brief Center of rotation for a rotational periodic boundary.
   */
  const su2double *GetPeriodicRotCenter(string val_marker) const;

  /*!
   * \brief Angles of rotation for a rotational periodic boundary.
   */
  const su2double *GetPeriodicRotAngles(string val_marker) const;

  /*!
   * \brief Translation vector for a translational periodic boundary.
   */
  const su2double *GetPeriodicTranslation(string val_marker) const;

  /*!
   * \brief Get the translation vector for a periodic transformation.
   * \param[in] val_index - Index corresponding to the periodic transformation.
   * \return The translation vector.
   */
  const su2double* GetPeriodic_Translation(unsigned short val_index ) const { return Periodic_Translation[val_index]; }

  /*!
   * \brief Get the rotationally periodic donor marker for boundary <i>val_marker</i>.
   * \return Periodic donor marker from the config information for the marker <i>val_marker</i>.
   */
  unsigned short GetMarker_Periodic_Donor(string val_marker) const;

  /*!
   * \brief Get the origin of the actuator disk.
   */
  su2double GetActDisk_NetThrust(string val_marker) const;

  /*!
   * \brief Get the origin of the actuator disk.
   */
  su2double GetActDisk_Power(string val_marker) const;

  /*!
   * \brief Get the origin of the actuator disk.
   */
  su2double GetActDisk_MassFlow(string val_marker) const;

  /*!
   * \brief Get the origin of the actuator disk.
   */
  su2double GetActDisk_Mach(string val_marker) const;

  /*!
   * \brief Get the origin of the actuator disk.
   */
  su2double GetActDisk_Force(string val_marker) const;

  /*!
   * \brief Get the origin of the actuator disk.
   */
  su2double GetActDisk_BCThrust(string val_marker) const;

  /*!
   * \brief Get the origin of the actuator disk.
   */
  su2double GetActDisk_BCThrust_Old(string val_marker) const;

  /*!
   * \brief Get the tip radius of th actuator disk.
   */
  su2double GetActDisk_Area(string val_marker) const;

  /*!
   * \brief Get the tip radius of th actuator disk.
   */
  su2double GetActDisk_ReverseMassFlow(string val_marker) const;

  /*!
   * \brief Get the thrust corffient of the actuator disk.
   */
  su2double GetActDisk_PressJump(string val_marker, unsigned short val_index) const;

  /*!
   * \brief Get the thrust corffient of the actuator disk.
   */
  su2double GetActDisk_TempJump(string val_marker, unsigned short val_index) const;

  /*!
   * \brief Get the rev / min of the actuator disk.
   */
  su2double GetActDisk_Omega(string val_marker, unsigned short val_index) const;

  /*!
   * \brief Get Actuator Disk Outlet for boundary <i>val_marker</i> (actuator disk inlet).
   * \return Actuator Disk Outlet from the config information for the marker <i>val_marker</i>.
   */
  unsigned short GetMarker_CfgFile_ActDiskOutlet(string val_marker) const;

  /*!
   * \brief Get Actuator Disk Outlet for boundary <i>val_marker</i> (actuator disk inlet).
   * \return Actuator Disk Outlet from the config information for the marker <i>val_marker</i>.
   */
  unsigned short GetMarker_CfgFile_EngineExhaust(string val_marker) const;

  /*!
   * \brief Get the internal index for a moving boundary <i>val_marker</i>.
   * \return Internal index for a moving boundary <i>val_marker</i>.
   */
  unsigned short GetMarker_Moving(const string& val_marker) const;

  /*!
   * \brief Get a bool for whether a marker is moving. <i>val_marker</i>.
   * \param[in] val_marker - Name of the marker to test.
   * \return True if the marker is a moving boundary <i>val_marker</i>.
   */
  inline bool GetMarker_Moving_Bool(const string& val_marker) const {
    return GetMarker_Moving(val_marker) < nMarker_Moving;
  }

  /*!
   * \brief Get the internal index for a DEFORM_MESH boundary <i>val_marker</i>.
   * \return Internal index for a DEFORM_MESH boundary <i>val_marker</i>.
   */
  unsigned short GetMarker_Deform_Mesh(const string& val_marker) const;

  /*!
   * \brief Get the internal index for a DEFORM_MESH_SYM_PLANE boundary <i>val_marker</i>.
   * \return Internal index for a DEFORM_MESH_SYM_PLANE boundary <i>val_marker</i>.
   */
  unsigned short GetMarker_Deform_Mesh_Sym_Plane(const string& val_marker) const;

  /*!
   * \brief Get a bool for whether the marker is deformed. <i>val_marker</i>.
   * \param[in] val_marker - Name of the marker to test.
   * \return True if the marker is a deforming boundary <i>val_marker</i>.
   */
  inline bool GetMarker_Deform_Mesh_Bool(const string& val_marker) const {
    return GetMarker_Deform_Mesh(val_marker) < nMarker_Deform_Mesh ||
        GetMarker_Deform_Mesh_Sym_Plane(val_marker) < nMarker_Deform_Mesh_Sym_Plane;
  }

  /*!
   * \brief Get the internal index for a Fluid_Load boundary <i>val_marker</i>.
   * \return Internal index for a Fluid_Load boundary <i>val_marker</i>.
   */
  unsigned short GetMarker_Fluid_Load(string val_marker) const;

  /*!
   * \brief Get the internal index for a gradient boundary condition <i>val_marker</i>.
   * \return Internal index for a gradient boundary  condition <i>val_marker</i>.
   */
  unsigned short GetMarker_SobolevBC(string val_marker) const;

  /*!
   * \brief Get the name of the surface defined in the geometry file.
   * \param[in] val_marker - Value of the marker in which we are interested.
   * \return Name that is in the geometry file for the surface that
   *         has the marker <i>val_marker</i>.
   */
  string GetMarker_Moving_TagBound(unsigned short val_marker) const { return Marker_Moving[val_marker]; }

  /*!
   * \brief Get the name of the DEFORM_MESH boundary defined in the geometry file.
   * \param[in] val_marker - Value of the marker in which we are interested.
   * \return Name that is in the geometry file for the surface that
   *         has the marker <i>val_marker</i>.
   */
  string GetMarker_Deform_Mesh_TagBound(unsigned short val_marker) const { return Marker_Deform_Mesh[val_marker]; }

  /*!
   * \brief Get the name of the DEFORM_MESH_SYM_PLANE boundary defined in the geometry file.
   * \param[in] val_marker - Value of the marker in which we are interested.
   * \return Name that is in the geometry file for the surface that
   *         has the marker <i>val_marker</i>.
   */
  string GetMarker_Deform_Mesh_Sym_Plane_TagBound(unsigned short val_marker) const { return Marker_Deform_Mesh_Sym_Plane[val_marker]; }

  /*!
   * \brief Get the name of the Fluid_Load boundary defined in the geometry file.
   * \param[in] val_marker - Value of the marker in which we are interested.
   * \return Name that is in the geometry file for the surface that
   *         has the marker <i>val_marker</i>.
   */
  string GetMarker_Fluid_Load_TagBound(unsigned short val_marker) const { return Marker_Fluid_Load[val_marker]; }

  /*!
   * \brief Get the name of the surface defined in the geometry file.
   * \param[in] val_marker - Value of the marker in which we are interested.
   * \return Name that is in the geometry file for the surface that
   *         has the marker <i>val_marker</i>.
   */
  string GetMarker_PyCustom_TagBound(unsigned short val_marker) const { return Marker_PyCustom[val_marker]; }

  /*!
   * \brief Get the name of the surface defined in the geometry file.
   * \param[in] val_marker - Value of the marker in which we are interested.
   * \return Name that is in the geometry file for the surface that
   *         has the marker <i>val_marker</i>.
   */
  string GetMarker_Analyze_TagBound(unsigned short val_marker) const { return Marker_Analyze[val_marker]; }

  /*!
   * \brief Get the total temperature at a nacelle boundary.
   * \param[in] val_index - Index corresponding to the inlet boundary.
   * \return The total temperature.
   */
  su2double GetExhaust_Temperature_Target(string val_index) const;

  /*!
   * \brief Get the total temperature at an inlet boundary.
   * \param[in] val_index - Index corresponding to the inlet boundary.
   * \return The total temperature.
   */
  su2double GetInlet_Ttotal(string val_index) const;

  /*!
   * \brief Get the temperature at a supersonic inlet boundary.
   * \param[in] val_index - Index corresponding to the inlet boundary.
   * \return The inlet density.
   */
  su2double GetInlet_Temperature(string val_index) const;

  /*!
   * \brief Get the pressure at a supersonic inlet boundary.
   * \param[in] val_index - Index corresponding to the inlet boundary.
   * \return The inlet pressure.
   */
  su2double GetInlet_Pressure(string val_index) const;

  /*!
   * \brief Get the velocity vector at a supersonic inlet boundary.
   * \param[in] val_index - Index corresponding to the inlet boundary.
   * \return The inlet velocity vector.
   */
  const su2double* GetInlet_Velocity(string val_index) const;

  /*!
   * \brief Get the mass fraction vector for a NEMO inlet boundary.
   * \param[in] val_index - Index corresponding to the inlet boundary.
   * \return The inlet velocity vector.
   */
  const su2double* GetInlet_MassFrac() const { return Inlet_MassFrac; }

  /*!
   * \brief Get the Tve value for a NEMO inlet boundary.
   * \param[in] val_index - Index corresponding to the inlet boundary.
   * \return The inlet velocity vector.
   */
  su2double GetInlet_Temperature_ve() const { return Inlet_Temperature_ve; }

  /*!
   * \brief Get the total pressure at an inlet boundary.
   * \param[in] val_index - Index corresponding to the inlet boundary.
   * \return The total pressure.
   */
  su2double GetInlet_Ptotal(string val_index) const;

  /*!
   * \brief Set the total pressure at an inlet boundary.
   * \param[in] val_pressure - Pressure value at the inlet boundary.
   * \param[in] val_index - Index corresponding to the inlet boundary.
   */
  void SetInlet_Ptotal(su2double val_pressure, string val_marker);

  /*!
   * \brief Get the species values at an inlet boundary
   * \param[in] val_index - Index corresponding to the inlet boundary.
   * \return The inlet species values.
   */
  const su2double* GetInlet_SpeciesVal(string val_index) const;

  /*!
   * \brief Set the species values at an inlet boundary
   * \param[in] val - value of the variable
   * \param[in] iMarker - marker index
   * \param[in] iVar - index to the variable
   */
  void SetInlet_SpeciesVal(su2double val, string val_marker, unsigned long iVar) const;


  /*!
   * \brief Get the turbulent properties values at an inlet boundary
   * \param[in] val_index - Index corresponding to the inlet boundary.
   * \return The inlet turbulent values.
   */
  const su2double* GetInlet_TurbVal(string val_index) const;

  /*!
   * \brief Get the total pressure at an nacelle boundary.
   * \param[in] val_index - Index corresponding to the inlet boundary.
   * \return The total pressure.
   */
  su2double GetExhaust_Pressure_Target(string val_index) const;

  /*!
   * \brief Value of the CFL reduction in turbulence problems.
   * \return Value of the CFL reduction in turbulence problems.
   */
  su2double GetCFLRedCoeff_Turb(void) const { return CFLRedCoeff_Turb; }

  /*!
   * \brief Value of the CFL reduction in species problems.
   * \return Value of the CFL reduction in species problems.
   */
  su2double GetCFLRedCoeff_Species() const { return CFLRedCoeff_Species; }

  /*!
   * \brief Get the flow direction unit vector at an inlet boundary.
   * \param[in] val_index - Index corresponding to the inlet boundary.
   * \return The flow direction vector.
   */
  const su2double* GetInlet_FlowDir(string val_index) const;

  /*!
   * \brief Get the back pressure (static) at an outlet boundary.
   * \param[in] val_index - Index corresponding to the outlet boundary.
   * \return The outlet pressure.
   */
  su2double GetOutlet_Pressure(string val_index) const;

  /*!
   * \brief Set the back pressure (static) at an outlet boundary.
   * \param[in] val_pressure - Pressure value at the outlet boundary.
   * \param[in] val_index - Index corresponding to the outlet boundary.
   */
  void SetOutlet_Pressure(su2double val_pressure, string val_marker);

  /*!
   * \brief Get the var 1 at Riemann boundary.
   * \param[in] val_marker - Index corresponding to the Riemann boundary.
   * \return The var1
   */
  su2double GetRiemann_Var1(string val_marker) const;

  /*!
   * \brief Get the var 2 at Riemann boundary.
   * \param[in] val_marker - Index corresponding to the Riemann boundary.
   * \return The var2
   */
  su2double GetRiemann_Var2(string val_marker) const;

  /*!
   * \brief Get the Flowdir at Riemann boundary.
   * \param[in] val_marker - Index corresponding to the Riemann boundary.
   * \return The Flowdir
   */
  const su2double* GetRiemann_FlowDir(string val_marker) const;

  /*!
   * \brief Get Kind Data of Riemann boundary.
   * \param[in] val_marker - Index corresponding to the Riemann boundary.
   * \return Kind data
   */
  unsigned short GetKind_Data_Riemann(string val_marker) const;

  /*!
   * \brief Get the var 1 for the Giels BC.
   * \param[in] val_marker - Index corresponding to the Giles BC.
   * \return The var1
   */
  su2double GetGiles_Var1(string val_marker) const;

  /*!
   * \brief Get the var 2 for the Giles boundary.
   * \param[in] val_marker - Index corresponding to the Giles BC.
   * \return The var2
   */
  su2double GetGiles_Var2(string val_marker) const;

  /*!
   * \brief Get the Flowdir for the Giles BC.
   * \param[in] val_marker - Index corresponding to the Giles BC.
   * \return The Flowdir
   */
  const su2double* GetGiles_FlowDir(string val_marker) const;

  /*!
   * \brief Get Kind Data for the Giles BC.
   * \param[in] val_marker - Index corresponding to the Giles BC.
   * \return Kind data
   */
  unsigned short GetKind_Data_Giles(string val_marker) const;

  /*!
   * \brief Set the var 1 for Giles BC.
   * \param[in] val_marker - Index corresponding to the Giles BC.
   */
  void SetGiles_Var1(su2double newVar1, string val_marker);

  /*!
   * \brief Get the relax factor for the average component for the Giles BC.
   * \param[in] val_marker - Index corresponding to the Giles BC.
   * \return The relax factor for the average component
   */
  su2double GetGiles_RelaxFactorAverage(string val_marker) const;

  /*!
   * \brief Get the relax factor for the fourier component for the Giles BC.
   * \param[in] val_marker - Index corresponding to the Giles BC.
   * \return The relax factor for the fourier component
   */
  su2double GetGiles_RelaxFactorFourier(string val_marker) const;

  /*!
   * \brief Get the outlet pressure imposed as BC for internal flow.
   * \return outlet pressure
   */
  su2double GetPressureOut_BC() const;

  /*!
   * \brief Set the outlet pressure imposed as BC for internal flow.
   * \param[in] val_temp - New value of the outlet pressure.
   */
  void SetPressureOut_BC(su2double val_press);

  /*!
   * \brief Get the inlet velocity or pressure imposed for incompressible flow.
   * \return inlet velocity or pressure
   */
  su2double GetIncInlet_BC() const;

  /*!
   * \brief Set the inlet velocity or pressure imposed as BC for incompressible flow.
   * \param[in] val_in - New value of the inlet velocity or pressure.
   */
  void SetIncInlet_BC(su2double val_in);

  /*!
   * \brief Get the inlet temperature imposed as BC for incompressible flow.
   * \return inlet temperature
   */
  su2double GetIncTemperature_BC() const;

  /*!
   * \brief Set the inlet temperature imposed as BC for incompressible flow.
   * \param[in] val_temperature - New value of the inlet temperature.
   */
  void SetIncTemperature_BC(su2double val_temperature);

  /*!
   * \brief Get the outlet pressure imposed as BC for incompressible flow.
   * \return outlet pressure
   */
  su2double GetIncPressureOut_BC() const;

  /*!
   * \brief Set the outlet pressure imposed as BC for incompressible flow.
   * \param[in] val_pressure - New value of the outlet pressure.
   */
  void SetIncPressureOut_BC(su2double val_pressure);

  /*!
   * \brief Get the inlet total pressure imposed as BC for internal flow.
   * \return inlet total pressure
   */
  su2double GetTotalPressureIn_BC() const;

  /*!
   * \brief Get the inlet total temperature imposed as BC for internal flow.
   * \return inlet total temperature
   */
  su2double GetTotalTemperatureIn_BC() const;

  /*!
   * \brief Set the inlet total temperature imposed as BC for internal flow.
   * \param[in] val_temp - New value of the total temperature.
   */
  void SetTotalTemperatureIn_BC(su2double val_temp);

  /*!
   * \brief Get the inlet flow angle imposed as BC for internal flow.
   * \return inlet flow angle
   */
  su2double GetFlowAngleIn_BC() const;

  /*!
   * \brief Get the wall temperature (static) at an isothermal boundary.
   * \param[in] val_index - Index corresponding to the isothermal boundary.
   * \return The wall temperature.
   */
  su2double GetIsothermal_Temperature(string val_index) const;

  /*!
   * \brief Get the wall heat flux on a constant heat flux boundary.
   * \param[in] val_index - Index corresponding to the constant heat flux boundary.
   * \return The heat flux.
   */
  su2double GetWall_HeatFlux(string val_index) const;

  /*!
   * \brief Get the heat transfer coefficient on a heat transfer boundary.
   * \param[in] val_index - Index corresponding to the heat transfer boundary.
   * \return The heat transfer coefficient.
   */
  su2double GetWall_HeatTransfer_Coefficient(string val_index) const;

  /*!
   * \brief Get the temperature at inifinty on a heat transfer boundary.
   * \param[in] val_index - Index corresponding to the heat transfer boundary.
   * \return The temperature at infinity.
   */
  su2double GetWall_HeatTransfer_Temperature(string val_index) const;

  /*!
   * \brief Get the wall function treatment for the given boundary marker.
   * \param[in] val_marker - String of the viscous wall marker.
   * \return The type of wall function treatment.
   */
  WALL_FUNCTIONS GetWallFunction_Treatment(string val_marker) const;

  /*!
   * \brief Get the additional integer info for the wall function treatment
            for the given boundary marker.
   * \param[in] val_marker - String of the viscous wall marker.
   * \return Pointer to the integer info for the given marker.
   */
  const unsigned short* GetWallFunction_IntInfo(string val_marker) const;

  /*!
   * \brief Get the additional double info for the wall function treatment
            for the given boundary marker.
   * \param[in] val_marker - String of the viscous wall marker.
   * \return Pointer to the double info for the given marker.
   */
  const su2double* GetWallFunction_DoubleInfo(string val_marker) const;

  /*!
   * \brief Get the type of wall and roughness height on a wall boundary (Heatflux or Isothermal).
   * \param[in] val_index - Index corresponding to the boundary.
   * \return The wall type and roughness height.
   */
  pair<WALL_TYPE,su2double> GetWallRoughnessProperties(const string& val_marker) const;

  /*!
   * \brief Get the target (pressure, massflow, etc) at an engine inflow boundary.
   * \param[in] val_index - Index corresponding to the engine inflow boundary.
   * \return Target (pressure, massflow, etc) .
   */
  su2double GetEngineInflow_Target(string val_marker) const;

  /*!
   * \brief Get the fan face Mach number at an engine inflow boundary.
   * \param[in] val_marker - Name of the boundary.
   * \return The fan face Mach number.
   */
  su2double GetInflow_Mach(string val_marker) const;

  /*!
   * \brief Get the back pressure (static) at an engine inflow boundary.
   * \param[in] val_marker - Name of the boundary.
   * \return The engine inflow pressure.
   */
  su2double GetInflow_Pressure(string val_marker) const;

  /*!
   * \brief Get the mass flow rate at an engine inflow boundary.
   * \param[in] val_marker - Name of the boundary.
   * \return The engine mass flow rate.
   */
  su2double GetInflow_MassFlow(string val_marker) const;

  /*!
   * \brief Get the percentage of reverse flow at an engine inflow boundary.
   * \param[in] val_marker - Name of the boundary.
   * \return The percentage of reverse flow.
   */
  su2double GetInflow_ReverseMassFlow(string val_marker) const;

  /*!
   * \brief Get the percentage of reverse flow at an engine inflow boundary.
   * \param[in] val_index - Index corresponding to the engine inflow boundary.
   * \return The percentage of reverse flow.
   */
  su2double GetInflow_ReverseMassFlow(unsigned short val_marker) const { return Inflow_ReverseMassFlow[val_marker]; }

  /*!
   * \brief Get the total pressure at an engine inflow boundary.
   * \param[in] val_marker - Name of the boundary.
   * \return The total pressure.
   */
  su2double GetInflow_TotalPressure(string val_marker) const;

  /*!
   * \brief Get the temperature (static) at an engine inflow boundary.
   * \param[in] val_marker - Name of the boundary.
   * \return The engine inflow temperature.
   */
  su2double GetInflow_Temperature(string val_marker) const;

  /*!
   * \brief Get the total temperature at an engine inflow boundary.
   * \param[in] val_marker - Name of the boundary.
   * \return The engine inflow total temperature.
   */
  su2double GetInflow_TotalTemperature(string val_marker) const;

  /*!
   * \brief Get the ram drag at an engine inflow boundary.
   * \param[in] val_marker - Name of the boundary.
   * \return The engine inflow ram drag.
   */
  su2double GetInflow_RamDrag(string val_marker) const;

  /*!
   * \brief Get the force balance at an engine inflow boundary.
   * \param[in] val_marker - Name of the boundary.
   * \return The engine inflow force balance.
   */
  su2double GetInflow_Force(string val_marker) const;

  /*!
   * \brief Get the power at an engine inflow boundary.
   * \param[in] val_marker - Name of the boundary.
   * \return The engine inflow power.
   */
  su2double GetInflow_Power(string val_marker) const;

  /*!
   * \brief Get the back pressure (static) at an engine exhaust boundary.
   * \param[in] val_marker - Name of the boundary.
   * \return The engine exhaust pressure.
   */
  su2double GetExhaust_Pressure(string val_marker) const;

  /*!
   * \brief Get the temperature (static) at an engine exhaust boundary.
   * \param[in] val_marker - Name of the boundary.
   * \return The engine exhaust temperature.
   */
  su2double GetExhaust_Temperature(string val_marker) const;

  /*!
   * \brief Get the massflow at an engine exhaust boundary.
   * \param[in] val_marker - Name of the boundary.
   * \return The engine exhaust massflow.
   */
  su2double GetExhaust_MassFlow(string val_marker) const;

  /*!
   * \brief Get the total pressure at an engine exhaust boundary.
   * \param[in] val_marker - Name of the boundary.
   * \return The engine exhaust total pressure.
   */
  su2double GetExhaust_TotalPressure(string val_marker) const;

  /*!
   * \brief Get the total temperature at an engine exhaust boundary.
   * \param[in] val_marker - Name of the boundary.
   * \return The total temperature.
   */
  su2double GetExhaust_TotalTemperature(string val_marker) const;

  /*!
   * \brief Get the gross thrust at an engine exhaust boundary.
   * \param[in] val_marker - Name of the boundary.
   * \return Gross thrust.
   */
  su2double GetExhaust_GrossThrust(string val_marker) const;

  /*!
   * \brief Get the force balance at an engine exhaust boundary.
   * \param[in] val_marker - Name of the boundary.
   * \return Force balance.
   */
  su2double GetExhaust_Force(string val_marker) const;

  /*!
   * \brief Get the power at an engine exhaust boundary.
   * \param[in] val_marker - Name of the boundary.
   * \return Power.
   */
  su2double GetExhaust_Power(string val_marker) const;

  /*!
   * \brief Get the back pressure (static) at an outlet boundary.
   * \param[in] val_index - Index corresponding to the outlet boundary.
   * \return The outlet pressure.
   */
  void SetInflow_Mach(unsigned short val_marker, su2double val_fanface_mach) { Inflow_Mach[val_marker] = val_fanface_mach; }

  /*!
   * \brief Set the fan face static pressure at an engine inflow boundary.
   * \param[in] val_index - Index corresponding to the engine inflow boundary.
   * \param[in] val_fanface_pressure - Fan face static pressure.
   */
  void SetInflow_Pressure(unsigned short val_marker, su2double val_fanface_pressure) { Inflow_Pressure[val_marker] = val_fanface_pressure; }

  /*!
   * \brief Set the massflow at an engine inflow boundary.
   * \param[in] val_index - Index corresponding to the engine inflow boundary.
   * \param[in] val_fanface_massflow - Massflow.
   */
  void SetInflow_MassFlow(unsigned short val_marker, su2double val_fanface_massflow) { Inflow_MassFlow[val_marker] = val_fanface_massflow; }

  /*!
   * \brief Set the reverse flow at an engine inflow boundary.
   * \param[in] val_index - Index corresponding to the engine inflow boundary.
   * \param[in] val_fanface_reversemassflow - reverse flow.
   */
  void SetInflow_ReverseMassFlow(unsigned short val_marker, su2double val_fanface_reversemassflow) { Inflow_ReverseMassFlow[val_marker] = val_fanface_reversemassflow; }

  /*!
   * \brief Set the fan face total pressure at an engine inflow boundary.
   * \param[in] val_index - Index corresponding to the engine inflow boundary.
   * \param[in] val_fanface_totalpressure - Fan face total pressure.
   */
  void SetInflow_TotalPressure(unsigned short val_marker, su2double val_fanface_totalpressure) { Inflow_TotalPressure[val_marker] = val_fanface_totalpressure; }

  /*!
   * \brief Set the fan face static temperature at an engine inflow boundary.
   * \param[in] val_index - Index corresponding to the engine inflow boundary.
   * \param[in] val_fanface_pressure - Fan face static temperature.
   */
  void SetInflow_Temperature(unsigned short val_marker, su2double val_fanface_temperature) { Inflow_Temperature[val_marker] = val_fanface_temperature; }

  /*!
   * \brief Set the fan face total temperature at an engine inflow boundary.
   * \param[in] val_index - Index corresponding to the engine inflow boundary.
   * \param[in] val_fanface_totaltemperature - Fan face total temperature.
   */
  void SetInflow_TotalTemperature(unsigned short val_marker, su2double val_fanface_totaltemperature) { Inflow_TotalTemperature[val_marker] = val_fanface_totaltemperature; }

  /*!
   * \brief Set the ram drag temperature at an engine inflow boundary.
   * \param[in] val_index - Index corresponding to the engine inflow boundary.
   * \param[in] val_fanface_ramdrag - Ram drag value.
   */
  void SetInflow_RamDrag(unsigned short val_marker, su2double val_fanface_ramdrag) { Inflow_RamDrag[val_marker] = val_fanface_ramdrag; }

  /*!
   * \brief Set the force balance at an engine inflow boundary.
   * \param[in] val_index - Index corresponding to the engine inflow boundary.
   * \param[in] val_fanface_force - Fan face force.
   */
  void SetInflow_Force(unsigned short val_marker, su2double val_fanface_force) { Inflow_Force[val_marker] = val_fanface_force; }

  /*!
   * \brief Set the power at an engine inflow boundary.
   * \param[in] val_index - Index corresponding to the engine inflow boundary.
   * \param[in] val_fanface_force - Power.
   */
  void SetInflow_Power(unsigned short val_marker, su2double val_fanface_power) { Inflow_Power[val_marker] = val_fanface_power; }

  /*!
   * \brief Set the back pressure (static) at an engine exhaust boundary.
   * \param[in] val_index - Index corresponding to the outlet boundary.
   * \param[in] val_exhaust_pressure - Exhaust static pressure.
   */
  void SetExhaust_Pressure(unsigned short val_marker, su2double val_exhaust_pressure) { Exhaust_Pressure[val_marker] = val_exhaust_pressure; }

  /*!
   * \brief Set the temperature (static) at an engine exhaust boundary.
   * \param[in] val_index - Index corresponding to the outlet boundary.
   * \param[in] val_exhaust_temp - Exhaust static temperature.
   */
  void SetExhaust_Temperature(unsigned short val_marker, su2double val_exhaust_temp) { Exhaust_Temperature[val_marker] = val_exhaust_temp; }

  /*!
   * \brief Set the back pressure (static) at an engine exhaust boundary.
   * \param[in] val_index - Index corresponding to the outlet boundary.
   * \param[in] val_exhaust_temp - Exhaust static temperature.
   */
  void SetExhaust_MassFlow(unsigned short val_marker, su2double val_exhaust_massflow) { Exhaust_MassFlow[val_marker] = val_exhaust_massflow; }

  /*!
   * \brief Set the back pressure (total) at an engine exhaust boundary.
   * \param[in] val_index - Index corresponding to the outlet boundary.
   * \param[in] val_exhaust_totalpressure - Exhaust total pressure.
   */
  void SetExhaust_TotalPressure(unsigned short val_marker, su2double val_exhaust_totalpressure) { Exhaust_TotalPressure[val_marker] = val_exhaust_totalpressure; }

  /*!
   * \brief Set the total temperature at an engine exhaust boundary.
   * \param[in] val_index - Index corresponding to the outlet boundary.
   * \param[in] val_exhaust_totaltemp - Exhaust total temperature.
   */
  void SetExhaust_TotalTemperature(unsigned short val_marker, su2double val_exhaust_totaltemp) { Exhaust_TotalTemperature[val_marker] = val_exhaust_totaltemp; }

  /*!
   * \brief Set the gross thrust at an engine exhaust boundary.
   * \param[in] val_index - Index corresponding to the outlet boundary.
   * \param[in] val_exhaust_grossthrust - Exhaust gross thrust temperature.
   */
  void SetExhaust_GrossThrust(unsigned short val_marker, su2double val_exhaust_grossthrust) { Exhaust_GrossThrust[val_marker] = val_exhaust_grossthrust; }

  /*!
   * \brief Set the force balance at an engine exhaust boundary.
   * \param[in] val_index - Index corresponding to the outlet boundary.
   * \param[in] val_exhaust_force - Exhaust force balance.
   */
  void SetExhaust_Force(unsigned short val_marker, su2double val_exhaust_force) { Exhaust_Force[val_marker] = val_exhaust_force; }

  /*!
   * \brief Set the power at an engine exhaust boundary.
   * \param[in] val_index - Index corresponding to the outlet boundary.
   * \param[in] val_exhaust_power - Exhaust power.
   */
  void SetExhaust_Power(unsigned short val_marker, su2double val_exhaust_power) { Exhaust_Power[val_marker] = val_exhaust_power; }

  /*!
   * \brief Set the back pressure (static) at an outlet boundary.
   * \param[in] val_marker - Index corresponding to a particular engine boundary.
   * \param[in] val_engine_mach - Exhaust power.
   */
  void SetEngine_Mach(unsigned short val_marker, su2double val_engine_mach) { Engine_Mach[val_marker] = val_engine_mach; }

  /*!
   * \brief Set the back pressure (static) at an outlet boundary.
   * \param[in] val_marker - Index corresponding to a particular engine boundary.
   * \param[in] val_engine_force - Exhaust power.
   */
  void SetEngine_Force(unsigned short val_marker, su2double val_engine_force) { Engine_Force[val_marker] = val_engine_force; }

  /*!
   * \brief Get the back pressure (static) at an outlet boundary.
   * \param[in] val_marker - Index corresponding to a particular engine boundary.
   * \param[in] val_engine_power - Exhaust power.
   */
  void SetEngine_Power(unsigned short val_marker, su2double val_engine_power) { Engine_Power[val_marker] = val_engine_power; }

  /*!
   * \brief Get the back pressure (static) at an outlet boundary.
   * \param[in] val_marker - Index corresponding to a particular engine boundary.
   * \param[in] val_engine_netthrust - Exhaust power.
   */
  void SetEngine_NetThrust(unsigned short val_marker, su2double val_engine_netthrust) { Engine_NetThrust[val_marker] = val_engine_netthrust; }

  /*!
   * \brief Get the back pressure (static) at an outlet boundary.
   * \param[in] val_marker - Index corresponding to a particular engine boundary.
   * \param[in] val_engine_grossthrust - Exhaust power.
   */
  void SetEngine_GrossThrust(unsigned short val_marker, su2double val_engine_grossthrust) { Engine_GrossThrust[val_marker] = val_engine_grossthrust; }

  /*!
   * \brief Get the back pressure (static) at an outlet boundary.
   * \param[in] val_marker - Index corresponding to a particular engine boundary.
   * \param[in] val_engine_area - Exhaust power.
   */
  void SetEngine_Area(unsigned short val_marker, su2double val_engine_area) { Engine_Area[val_marker] = val_engine_area; }

  /*!
   * \brief Get the back pressure (static) at an outlet boundary.
   * \param[in] val_marker - Index corresponding to a particular engine boundary.
   * \return The outlet pressure.
   */
  su2double GetEngine_Mach(unsigned short val_marker) const { return Engine_Mach[val_marker]; }

  /*!
   * \brief Get the back pressure (static) at an outlet boundary.
   * \param[in] val_marker - Index corresponding to a particular engine boundary.
   * \return The outlet pressure.
   */
  su2double GetEngine_Force(unsigned short val_marker) const { return Engine_Force[val_marker]; }

  /*!
   * \brief Get the back pressure (static) at an outlet boundary.
   * \param[in] val_marker - Index corresponding to a particular engine boundary.
   * \return The outlet pressure.
   */
  su2double GetEngine_Power(unsigned short val_marker) const { return Engine_Power[val_marker]; }

  /*!
   * \brief Get the back pressure (static) at an outlet boundary.
   * \param[in] val_marker - Index corresponding to a particular engine boundary.
   * \return The outlet pressure.
   */

  su2double GetEngine_NetThrust(unsigned short val_marker) const { return Engine_NetThrust[val_marker]; }
  /*!
   * \brief Get the back pressure (static) at an outlet boundary.
   * \param[in] val_marker - Index corresponding to a particular engine boundary.
   * \return The outlet pressure.
   */

  su2double GetEngine_GrossThrust(unsigned short val_marker) const { return Engine_GrossThrust[val_marker]; }

  /*!
   * \brief Get the back pressure (static) at an outlet boundary.
   * \param[in] val_marker - Index corresponding to a particular engine boundary.
   * \return The outlet pressure.
   */
  su2double GetEngine_Area(unsigned short val_marker) const { return Engine_Area[val_marker]; }

  /*!
   * \brief Get the back pressure (static) at an outlet boundary.
   * \param[in] val_index - Index corresponding to the outlet boundary.
   * \return The outlet pressure.
   */
  void SetActDiskInlet_Temperature(unsigned short val_marker, su2double val_actdisk_temp) { ActDiskInlet_Temperature[val_marker] = val_actdisk_temp; }

  /*!
   * \brief Get the back pressure (static) at an outlet boundary.
   * \param[in] val_index - Index corresponding to the outlet boundary.
   * \return The outlet pressure.
   */
  void SetActDiskInlet_TotalTemperature(unsigned short val_marker, su2double val_actdisk_totaltemp) { ActDiskInlet_TotalTemperature[val_marker] = val_actdisk_totaltemp; }

  /*!
   * \brief Get the back pressure (static) at an outlet boundary.
   * \param[in] val_index - Index corresponding to the outlet boundary.
   * \return The outlet pressure.
   */
  su2double GetActDiskInlet_Temperature(string val_marker) const;

  /*!
   * \brief Get the back pressure (static) at an outlet boundary.
   * \param[in] val_index - Index corresponding to the outlet boundary.
   * \return The outlet pressure.
   */
  su2double GetActDiskInlet_TotalTemperature(string val_marker) const;

  /*!
   * \brief Get the back pressure (static) at an outlet boundary.
   * \param[in] val_index - Index corresponding to the outlet boundary.
   * \return The outlet pressure.
   */
  void SetActDiskOutlet_Temperature(unsigned short val_marker, su2double val_actdisk_temp) { ActDiskOutlet_Temperature[val_marker] = val_actdisk_temp; }

  /*!
   * \brief Get the back pressure (static) at an outlet boundary.
   * \param[in] val_index - Index corresponding to the outlet boundary.
   * \return The outlet pressure.
   */
  void SetActDiskOutlet_TotalTemperature(unsigned short val_marker, su2double val_actdisk_totaltemp) { ActDiskOutlet_TotalTemperature[val_marker] = val_actdisk_totaltemp; }

  /*!
   * \brief Get the back pressure (static) at an outlet boundary.
   * \param[in] val_index - Index corresponding to the outlet boundary.
   * \return The outlet pressure.
   */
  su2double GetActDiskOutlet_Temperature(string val_marker) const;

  /*!
   * \brief Get the back pressure (static) at an outlet boundary.
   * \param[in] val_index - Index corresponding to the outlet boundary.
   * \return The outlet pressure.
   */
  su2double GetActDiskOutlet_TotalTemperature(string val_marker) const;

  /*!
   * \brief Get the back pressure (static) at an outlet boundary.
   * \param[in] val_index - Index corresponding to the outlet boundary.
   * \return The outlet pressure.
   */
  su2double GetActDiskInlet_MassFlow(string val_marker) const;

  /*!
   * \brief Get the back pressure (static) at an outlet boundary.
   * \param[in] val_index - Index corresponding to the outlet boundary.
   * \return The outlet pressure.
   */
  void SetActDiskInlet_MassFlow(unsigned short val_marker, su2double val_actdisk_massflow) { ActDiskInlet_MassFlow[val_marker] = val_actdisk_massflow; }

  /*!
   * \brief Get the back pressure (static) at an outlet boundary.
   * \param[in] val_index - Index corresponding to the outlet boundary.
   * \return The outlet pressure.
   */
  su2double GetActDiskOutlet_MassFlow(string val_marker) const;

  /*!
   * \brief Get the back pressure (static) at an outlet boundary.
   * \param[in] val_index - Index corresponding to the outlet boundary.
   * \return The outlet pressure.
   */
  void SetActDiskOutlet_MassFlow(unsigned short val_marker, su2double val_actdisk_massflow) { ActDiskOutlet_MassFlow[val_marker] = val_actdisk_massflow; }

  /*!
   * \brief Get the back pressure (static) at an outlet boundary.
   * \param[in] val_index - Index corresponding to the outlet boundary.
   * \return The outlet pressure.
   */
  su2double GetActDiskInlet_Pressure(string val_marker) const;

  /*!
   * \brief Get the back pressure (static) at an outlet boundary.
   * \param[in] val_index - Index corresponding to the outlet boundary.
   * \return The outlet pressure.
   */
  su2double GetActDiskInlet_TotalPressure(string val_marker) const;

  /*!
   * \brief Get the back pressure (static) at an outlet boundary.
   * \param[in] val_index - Index corresponding to the outlet boundary.
   * \return The outlet pressure.
   */
  su2double GetActDisk_DeltaPress(unsigned short val_marker) const { return ActDisk_DeltaPress[val_marker]; }

  /*!
   * \brief Get the back pressure (static) at an outlet boundary.
   * \param[in] val_index - Index corresponding to the outlet boundary.
   * \return The outlet pressure.
   */
  su2double GetActDisk_DeltaTemp(unsigned short val_marker) const { return ActDisk_DeltaTemp[val_marker]; }

  /*!
   * \brief Get the back pressure (static) at an outlet boundary.
   * \param[in] val_index - Index corresponding to the outlet boundary.
   * \return The outlet pressure.
   */
  su2double GetActDisk_TotalPressRatio(unsigned short val_marker) const { return ActDisk_TotalPressRatio[val_marker]; }

  /*!
   * \brief Get the back pressure (static) at an outlet boundary.
   * \param[in] val_index - Index corresponding to the outlet boundary.
   * \return The outlet pressure.
   */
  su2double GetActDisk_TotalTempRatio(unsigned short val_marker) const { return ActDisk_TotalTempRatio[val_marker]; }

  /*!
   * \brief Get the back pressure (static) at an outlet boundary.
   * \param[in] val_index - Index corresponding to the outlet boundary.
   * \return The outlet pressure.
   */
  su2double GetActDisk_StaticPressRatio(unsigned short val_marker) const { return ActDisk_StaticPressRatio[val_marker]; }

  /*!
   * \brief Get the back pressure (static) at an outlet boundary.
   * \param[in] val_index - Index corresponding to the outlet boundary.
   * \return The outlet pressure.
   */
  su2double GetActDisk_StaticTempRatio(unsigned short val_marker) const { return ActDisk_StaticTempRatio[val_marker]; }

  /*!
   * \brief Get the back pressure (static) at an outlet boundary.
   * \param[in] val_index - Index corresponding to the outlet boundary.
   * \return The outlet pressure.
   */
  su2double GetActDisk_NetThrust(unsigned short val_marker) const { return ActDisk_NetThrust[val_marker]; }

  /*!
   * \brief Get the back pressure (static) at an outlet boundary.
   * \param[in] val_index - Index corresponding to the outlet boundary.
   * \return The outlet pressure.
   */
  su2double GetActDisk_BCThrust(unsigned short val_marker) const { return ActDisk_BCThrust[val_marker]; }

  /*!
   * \brief Get the back pressure (static) at an outlet boundary.
   * \param[in] val_index - Index corresponding to the outlet boundary.
   * \return The outlet pressure.
   */
  su2double GetActDisk_BCThrust_Old(unsigned short val_marker) const { return ActDisk_BCThrust_Old[val_marker]; }

  /*!
   * \brief Get the back pressure (static) at an outlet boundary.
   * \param[in] val_index - Index corresponding to the outlet boundary.
   * \return The outlet pressure.
   */
  su2double GetActDisk_GrossThrust(unsigned short val_marker) const { return ActDisk_GrossThrust[val_marker]; }

  /*!
   * \brief Get the back pressure (static) at an outlet boundary.
   * \param[in] val_index - Index corresponding to the outlet boundary.
   * \return The outlet pressure.
   */
  su2double GetActDisk_Area(unsigned short val_marker) const { return ActDisk_Area[val_marker]; }

  /*!
   * \brief Get the back pressure (static) at an outlet boundary.
   * \param[in] val_index - Index corresponding to the outlet boundary.
   * \return The outlet pressure.
   */
  su2double GetActDisk_ReverseMassFlow(unsigned short val_marker) const { return ActDisk_ReverseMassFlow[val_marker]; }

  /*!
   * \brief Get the back pressure (static) at an outlet boundary.
   * \param[in] val_index - Index corresponding to the outlet boundary.
   * \return The outlet pressure.
   */
  su2double GetActDiskInlet_RamDrag(string val_marker) const;

  /*!
   * \brief Get the back pressure (static) at an outlet boundary.
   * \param[in] val_index - Index corresponding to the outlet boundary.
   * \return The outlet pressure.
   */
  su2double GetActDiskInlet_Force(string val_marker) const;

  /*!
   * \brief Get the back pressure (static) at an outlet boundary.
   * \param[in] val_index - Index corresponding to the outlet boundary.
   * \return The outlet pressure.
   */
  su2double GetActDiskInlet_Power(string val_marker) const;

  /*!
   * \brief Get the back pressure (static) at an outlet boundary.
   * \param[in] val_index - Index corresponding to the outlet boundary.
   * \return The outlet pressure.
   */
  void SetActDiskInlet_Pressure(unsigned short val_marker, su2double val_actdisk_press) { ActDiskInlet_Pressure[val_marker] = val_actdisk_press; }

  /*!
   * \brief Get the back pressure (static) at an outlet boundary.
   * \param[in] val_index - Index corresponding to the outlet boundary.
   * \return The outlet pressure.
   */
  void SetActDiskInlet_TotalPressure(unsigned short val_marker, su2double val_actdisk_totalpress) { ActDiskInlet_TotalPressure[val_marker] = val_actdisk_totalpress; }

  /*!
   * \brief Get the back pressure (static) at an outlet boundary.
   * \param[in] val_index - Index corresponding to the outlet boundary.
   * \return The outlet pressure.
   */
  void SetActDisk_DeltaPress(unsigned short val_marker, su2double val_actdisk_deltapress) { ActDisk_DeltaPress[val_marker] = val_actdisk_deltapress; }

  /*!
   * \brief Get the back pressure (static) at an outlet boundary.
   * \param[in] val_index - Index corresponding to the outlet boundary.
   * \return The outlet pressure.
   */
  void SetActDisk_Power(unsigned short val_marker, su2double val_actdisk_power) { ActDisk_Power[val_marker] = val_actdisk_power; }

  /*!
   * \brief Get the back pressure (static) at an outlet boundary.
   * \param[in] val_index - Index corresponding to the outlet boundary.
   * \return The outlet pressure.
   */
  void SetActDisk_MassFlow(unsigned short val_marker, su2double val_actdisk_massflow) { ActDisk_MassFlow[val_marker] = val_actdisk_massflow; }

  /*!
   * \brief Get the back pressure (static) at an outlet boundary.
   * \param[in] val_index - Index corresponding to the outlet boundary.
   * \return The outlet pressure.
   */
  void SetActDisk_Mach(unsigned short val_marker, su2double val_actdisk_mach) { ActDisk_Mach[val_marker] = val_actdisk_mach; }

  /*!
   * \brief Get the back pressure (static) at an outlet boundary.
   * \param[in] val_index - Index corresponding to the outlet boundary.
   * \return The outlet pressure.
   */
  void SetActDisk_Force(unsigned short val_marker, su2double val_actdisk_force) { ActDisk_Force[val_marker] = val_actdisk_force; }

  /*!
   * \brief Get the back pressure (static) at an outlet boundary.
   * \param[in] val_index - Index corresponding to the outlet boundary.
   * \return The outlet pressure.
   */
  su2double GetOutlet_MassFlow(string val_marker) const;

  /*!
   * \brief Get the back pressure (static) at an outlet boundary.
   * \param[in] val_index - Index corresponding to the outlet boundary.
   * \return The outlet pressure.
   */
  void SetOutlet_MassFlow(unsigned short val_marker, su2double val_massflow) { Outlet_MassFlow[val_marker] = val_massflow; }

  /*!
   * \brief Get the back pressure (static) at an outlet boundary.
   * \param[in] val_index - Index corresponding to the outlet boundary.
   * \return The outlet pressure.
   */
  su2double GetOutlet_Density(string val_marker) const;

  /*!
   * \brief Get the back pressure (static) at an outlet boundary.
   * \param[in] val_index - Index corresponding to the outlet boundary.
   * \return The outlet pressure.
   */
  void SetOutlet_Density(unsigned short val_marker, su2double val_density) { Outlet_Density[val_marker] = val_density; }

  /*!
   * \brief Get the back pressure (static) at an outlet boundary.
   * \param[in] val_index - Index corresponding to the outlet boundary.
   * \return The outlet pressure.
   */
  su2double GetOutlet_Area(string val_marker) const;

  /*!
   * \brief Get the back pressure (static) at an outlet boundary.
   * \param[in] val_index - Index corresponding to the outlet boundary.
   * \return The outlet pressure.
   */
  void SetOutlet_Area(unsigned short val_marker, su2double val_area) { Outlet_Area[val_marker] = val_area; }

  /*!
   * \brief Get the back pressure (static) at an outlet boundary.
   * \param[in] val_index - Index corresponding to the outlet boundary.
   * \return The outlet pressure.
   */
  void SetSurface_DC60(unsigned short val_marker, su2double val_surface_distortion) { Surface_DC60[val_marker] = val_surface_distortion; }

  /*!
   * \brief Set the massflow at the surface.
   * \param[in] val_marker - Index corresponding to the outlet boundary.
   * \param[in] val_surface_massflow - Value of the mass flow.
   */
  void SetSurface_MassFlow(unsigned short val_marker, su2double val_surface_massflow) { Surface_MassFlow[val_marker] = val_surface_massflow; }

  /*!
   * \brief Set the mach number at the surface.
   * \param[in] val_marker - Index corresponding to the outlet boundary.
   * \param[in] val_surface_massflow - Value of the mach number.
   */
  void SetSurface_Mach(unsigned short val_marker, su2double val_surface_mach) { Surface_Mach[val_marker] = val_surface_mach; }

  /*!
   * \brief Set the temperature at the surface.
   * \param[in] val_marker - Index corresponding to the outlet boundary.
   * \param[in] val_surface_massflow - Value of the temperature.
   */
  void SetSurface_Temperature(unsigned short val_marker, su2double val_surface_temperature) { Surface_Temperature[val_marker] = val_surface_temperature; }

  /*!
   * \brief Set the pressure at the surface.
   * \param[in] val_marker - Index corresponding to the outlet boundary.
   * \param[in] val_surface_massflow - Value of the pressure.
   */
  void SetSurface_Pressure(unsigned short val_marker, su2double val_surface_pressure) { Surface_Pressure[val_marker] = val_surface_pressure; }

  /*!
   * \brief Set the density at the surface.
   * \param[in] val_marker - Index corresponding to the outlet boundary.
   * \param[in] val_surface_density - Value of the density.
   */
  void SetSurface_Density(unsigned short val_marker, su2double val_surface_density) { Surface_Density[val_marker] = val_surface_density; }

  /*!
   * \brief Set the enthalpy at the surface.
   * \param[in] val_marker - Index corresponding to the outlet boundary.
   * \param[in] val_surface_density - Value of the density.
   */
  void SetSurface_Enthalpy(unsigned short val_marker, su2double val_surface_enthalpy) { Surface_Enthalpy[val_marker] = val_surface_enthalpy; }

  /*!
   * \brief Set the normal velocity at the surface.
   * \param[in] val_marker - Index corresponding to the outlet boundary.
   * \param[in] val_surface_normalvelocity - Value of the normal velocity.
   */
  void SetSurface_NormalVelocity(unsigned short val_marker, su2double val_surface_normalvelocity) { Surface_NormalVelocity[val_marker] = val_surface_normalvelocity; }

  /*!
   * \brief Set the streamwise flow uniformity at the surface.
   * \param[in] val_marker - Index corresponding to the outlet boundary.
   * \param[in] val_surface_streamwiseuniformity - Value of the streamwise flow uniformity.
   */
  void SetSurface_Uniformity(unsigned short val_marker, su2double val_surface_streamwiseuniformity) { Surface_Uniformity[val_marker] = val_surface_streamwiseuniformity; }

  /*!
   * \brief Set the secondary flow strength at the surface.
   * \param[in] val_marker - Index corresponding to the outlet boundary.
   * \param[in] val_surface_secondarystrength - Value of the secondary flow strength.
   */
  void SetSurface_SecondaryStrength(unsigned short val_marker, su2double val_surface_secondarystrength) { Surface_SecondaryStrength[val_marker] = val_surface_secondarystrength; }

  /*!
   * \brief Set the relative secondary flow strength at the surface.
   * \param[in] val_marker - Index corresponding to the outlet boundary.
   * \param[in] val_surface_secondaryoverstream - Value of the relative seondary flow strength.
   */
  void SetSurface_SecondOverUniform(unsigned short val_marker, su2double val_surface_secondaryoverstream) { Surface_SecondOverUniform[val_marker] = val_surface_secondaryoverstream; }

  /*!
   * \brief Set the momentum distortion at the surface.
   * \param[in] val_marker - Index corresponding to the outlet boundary.
   * \param[in] val_surface_momentumdistortion - Value of the momentum distortion.
   */
  void SetSurface_MomentumDistortion(unsigned short val_marker, su2double val_surface_momentumdistortion) { Surface_MomentumDistortion[val_marker] = val_surface_momentumdistortion; }

  /*!
   * \brief Set the total temperature at the surface.
   * \param[in] val_marker - Index corresponding to the outlet boundary.
   * \param[in] val_surface_totaltemperature - Value of the total temperature.
   */
  void SetSurface_TotalTemperature(unsigned short val_marker, su2double val_surface_totaltemperature) { Surface_TotalTemperature[val_marker] = val_surface_totaltemperature; }

  /*!
   * \brief Set the total pressure at the surface.
   * \param[in] val_marker - Index corresponding to the outlet boundary.
   * \param[in] val_surface_totalpressure - Value of the total pressure.
   */
  void SetSurface_TotalPressure(unsigned short val_marker, su2double val_surface_totalpressure) { Surface_TotalPressure[val_marker] = val_surface_totalpressure; }

  /*!
   * \brief Set the pressure drop between two surfaces.
   * \param[in] val_marker - Index corresponding to the outlet boundary.
   * \param[in] val_surface_pressuredrop - Value of the pressure drop.
   */
  void SetSurface_PressureDrop(unsigned short val_marker, su2double val_surface_pressuredrop) { Surface_PressureDrop[val_marker] = val_surface_pressuredrop; }

  /*!
   * \brief Set the average of species_0 at the surface.
   * \param[in] val_marker - Index corresponding to boundary.
   * \param[in] val_surface_species_0 - Value of avg species_0.
   */
  void SetSurface_Species_0(unsigned short val_marker, su2double val_surface_species_0) { Surface_Species_0[val_marker] = val_surface_species_0; }

  /*!
   * \brief Set the species variance at the surface.
   * \param[in] val_marker - Index corresponding to boundary.
   * \param[in] val_surface_species_variance - Value of the species variance.
   */
  void SetSurface_Species_Variance(unsigned short val_marker, su2double val_surface_species_variance) { Surface_Species_Variance[val_marker] = val_surface_species_variance; }

  /*!
   * \brief Set the average of scalar_0 at the surface.
   * \param[in] val_marker - Index corresponding to boundary.
   * \param[in] val_surface_scalar_0 - Value of avg species_0.
   */
  void SetSurface_Scalar_00(unsigned short val_marker, su2double val_surface_scalar) { Surface_Scalar_00[val_marker] = val_surface_scalar; }
  void SetSurface_Scalar_01(unsigned short val_marker, su2double val_surface_scalar) { Surface_Scalar_01[val_marker] = val_surface_scalar; }
  void SetSurface_Scalar_02(unsigned short val_marker, su2double val_surface_scalar) { Surface_Scalar_02[val_marker] = val_surface_scalar; }
  void SetSurface_Scalar_03(unsigned short val_marker, su2double val_surface_scalar) { Surface_Scalar_03[val_marker] = val_surface_scalar; }
  void SetSurface_Scalar_04(unsigned short val_marker, su2double val_surface_scalar) { Surface_Scalar_04[val_marker] = val_surface_scalar; }
  void SetSurface_Scalar_05(unsigned short val_marker, su2double val_surface_scalar) { Surface_Scalar_05[val_marker] = val_surface_scalar; }
  void SetSurface_Scalar_06(unsigned short val_marker, su2double val_surface_scalar) { Surface_Scalar_06[val_marker] = val_surface_scalar; }
  void SetSurface_Scalar_07(unsigned short val_marker, su2double val_surface_scalar) { Surface_Scalar_07[val_marker] = val_surface_scalar; }
  void SetSurface_Scalar_08(unsigned short val_marker, su2double val_surface_scalar) { Surface_Scalar_08[val_marker] = val_surface_scalar; }
  void SetSurface_Scalar_09(unsigned short val_marker, su2double val_surface_scalar) { Surface_Scalar_09[val_marker] = val_surface_scalar; }

  /*!
   * \brief Get the back pressure (static) at an outlet boundary.
   * \param[in] val_index - Index corresponding to the outlet boundary.
   * \return The outlet pressure.
   */
  void SetSurface_IDC(unsigned short val_marker, su2double val_surface_distortion) { Surface_IDC[val_marker] = val_surface_distortion; }

  /*!
   * \brief Get the back pressure (static) at an outlet boundary.
   * \param[in] val_index - Index corresponding to the outlet boundary.
   * \return The outlet pressure.
   */
  void SetSurface_IDC_Mach(unsigned short val_marker, su2double val_surface_distortion) { Surface_IDC_Mach[val_marker] = val_surface_distortion; }

  /*!
   * \brief Get the back pressure (static) at an outlet boundary.
   * \param[in] val_index - Index corresponding to the outlet boundary.
   * \return The outlet pressure.
   */
  void SetSurface_IDR(unsigned short val_marker, su2double val_surface_distortion) { Surface_IDR[val_marker] = val_surface_distortion; }

  /*!
   * \brief Get the back pressure (static) at an outlet boundary.
   * \param[in] val_index - Index corresponding to the outlet boundary.
   * \return The outlet pressure.
   */
  void SetActDisk_DeltaTemp(unsigned short val_marker, su2double val_actdisk_deltatemp) { ActDisk_DeltaTemp[val_marker] = val_actdisk_deltatemp; }

  /*!
   * \brief Get the back pressure (static) at an outlet boundary.
   * \param[in] val_index - Index corresponding to the outlet boundary.
   * \return The outlet pressure.
   */
  void SetActDisk_TotalPressRatio(unsigned short val_marker, su2double val_actdisk_pressratio) { ActDisk_TotalPressRatio[val_marker] = val_actdisk_pressratio; }

  /*!
   * \brief Get the back pressure (static) at an outlet boundary.
   * \param[in] val_index - Index corresponding to the outlet boundary.
   * \return The outlet pressure.
   */
  void SetActDisk_TotalTempRatio(unsigned short val_marker, su2double val_actdisk_tempratio) { ActDisk_TotalTempRatio[val_marker] = val_actdisk_tempratio; }

  /*!
   * \brief Get the back pressure (static) at an outlet boundary.
   * \param[in] val_index - Index corresponding to the outlet boundary.
   * \return The outlet pressure.
   */
  void SetActDisk_StaticPressRatio(unsigned short val_marker, su2double val_actdisk_pressratio) { ActDisk_StaticPressRatio[val_marker] = val_actdisk_pressratio; }

  /*!
   * \brief Get the back pressure (static) at an outlet boundary.
   * \param[in] val_index - Index corresponding to the outlet boundary.
   * \return The outlet pressure.
   */
  void SetActDisk_StaticTempRatio(unsigned short val_marker, su2double val_actdisk_tempratio) { ActDisk_StaticTempRatio[val_marker] = val_actdisk_tempratio; }

  /*!
   * \brief Get the back pressure (static) at an outlet boundary.
   * \param[in] val_index - Index corresponding to the outlet boundary.
   * \return The outlet pressure.
   */
  void SetActDisk_NetThrust(unsigned short val_marker, su2double val_actdisk_netthrust) { ActDisk_NetThrust[val_marker] = val_actdisk_netthrust; }

  /*!
   * \brief Get the back pressure (static) at an outlet boundary.
   * \param[in] val_index - Index corresponding to the outlet boundary.
   * \return The outlet pressure.
   */
  void SetActDisk_BCThrust(string val_marker, su2double val_actdisk_bcthrust);

  /*!
   * \brief Get the back pressure (static) at an outlet boundary.
   * \param[in] val_index - Index corresponding to the outlet boundary.
   * \return The outlet pressure.
   */
  void SetActDisk_BCThrust(unsigned short val_marker, su2double val_actdisk_bcthrust) { ActDisk_BCThrust[val_marker] = val_actdisk_bcthrust; }

  /*!
   * \brief Get the back pressure (static) at an outlet boundary.
   * \param[in] val_index - Index corresponding to the outlet boundary.
   * \return The outlet pressure.
   */
  void SetActDisk_BCThrust_Old(string val_marker, su2double val_actdisk_bcthrust_old);

  /*!
   * \brief Get the back pressure (static) at an outlet boundary.
   * \param[in] val_index - Index corresponding to the outlet boundary.
   * \return The outlet pressure.
   */
  void SetActDisk_BCThrust_Old(unsigned short val_marker, su2double val_actdisk_bcthrust_old) { ActDisk_BCThrust_Old[val_marker] = val_actdisk_bcthrust_old; }

  /*!
   * \brief Get the back pressure (static) at an outlet boundary.
   * \param[in] val_index - Index corresponding to the outlet boundary.
   * \return The outlet pressure.
   */
  void SetActDisk_GrossThrust(unsigned short val_marker, su2double val_actdisk_grossthrust) { ActDisk_GrossThrust[val_marker] = val_actdisk_grossthrust; }

  /*!
   * \brief Get the back pressure (static) at an outlet boundary.
   * \param[in] val_index - Index corresponding to the outlet boundary.
   * \return The outlet pressure.
   */
  void SetActDisk_Area(unsigned short val_marker, su2double val_actdisk_area) { ActDisk_Area[val_marker] = val_actdisk_area; }

  /*!
   * \brief Get the back pressure (static) at an outlet boundary.
   * \param[in] val_index - Index corresponding to the outlet boundary.
   * \return The outlet pressure.
   */
  void SetActDiskInlet_ReverseMassFlow(unsigned short val_marker, su2double val_actdisk_area) { ActDisk_ReverseMassFlow[val_marker] = val_actdisk_area; }

  /*!
   * \brief Get the back pressure (static) at an outlet boundary.
   * \param[in] val_index - Index corresponding to the outlet boundary.
   * \return The outlet pressure.
   */
  void SetActDiskInlet_RamDrag(unsigned short val_marker, su2double val_actdisk_ramdrag) { ActDiskInlet_RamDrag[val_marker] = val_actdisk_ramdrag; }

  /*!
   * \brief Get the back pressure (static) at an outlet boundary.
   * \param[in] val_index - Index corresponding to the outlet boundary.
   * \return The outlet pressure.
   */
  void SetActDiskInlet_Force(unsigned short val_marker, su2double val_actdisk_force) { ActDiskInlet_Force[val_marker] = val_actdisk_force; }

  /*!
   * \brief Get the back pressure (static) at an outlet boundary.
   * \param[in] val_index - Index corresponding to the outlet boundary.
   * \return The outlet pressure.
   */
  void SetActDiskInlet_Power(unsigned short val_marker, su2double val_actdisk_power) { ActDiskInlet_Power[val_marker] = val_actdisk_power; }

  /*!
   * \brief Get the back pressure (static) at an outlet boundary.
   * \param[in] val_index - Index corresponding to the outlet boundary.
   * \return The outlet pressure.
   */
  su2double GetActDisk_Power(unsigned short val_marker) const { return ActDisk_Power[val_marker]; }

  /*!
   * \brief Get the back pressure (static) at an outlet boundary.
   * \param[in] val_index - Index corresponding to the outlet boundary.
   * \return The outlet pressure.
   */
  su2double GetActDisk_MassFlow(unsigned short val_marker) const { return ActDisk_MassFlow[val_marker]; }

  /*!
   * \brief Get the back pressure (static) at an outlet boundary.
   * \param[in] val_index - Index corresponding to the outlet boundary.
   * \return The outlet pressure.
   */
  su2double GetActDisk_Mach(unsigned short val_marker) const { return ActDisk_Mach[val_marker]; }

  /*!
   * \brief Get the back pressure (static) at an outlet boundary.
   * \param[in] val_index - Index corresponding to the outlet boundary.
   * \return The outlet pressure.
   */
  su2double GetActDisk_Force(unsigned short val_marker) const { return ActDisk_Force[val_marker]; }

  /*!
   * \brief Get the back pressure (static) at an outlet boundary.
   * \param[in] val_index - Index corresponding to the outlet boundary.
   * \return The outlet pressure.
   */
  su2double GetSurface_DC60(unsigned short val_marker) const { return Surface_DC60[val_marker]; }

  /*!
   * \brief Get the massflow at an outlet boundary.
   * \param[in] val_index - Index corresponding to the outlet boundary.
   * \return The massflow.
   */
  su2double GetSurface_MassFlow(unsigned short val_marker) const { return Surface_MassFlow[val_marker]; }

  /*!
   * \brief Get the mach number at an outlet boundary.
   * \param[in] val_index - Index corresponding to the outlet boundary.
   * \return The mach number.
   */
  su2double GetSurface_Mach(unsigned short val_marker) const { return Surface_Mach[val_marker]; }

  /*!
   * \brief Get the temperature at an outlet boundary.
   * \param[in] val_index - Index corresponding to the outlet boundary.
   * \return The temperature.
   */
  su2double GetSurface_Temperature(unsigned short val_marker) const { return Surface_Temperature[val_marker]; }

  /*!
   * \brief Get the pressure at an outlet boundary.
   * \param[in] val_index - Index corresponding to the outlet boundary.
   * \return The pressure.
   */
  su2double GetSurface_Pressure(unsigned short val_marker) const { return Surface_Pressure[val_marker]; }

  /*!
   * \brief Get the density at an outlet boundary.
   * \param[in] val_index - Index corresponding to the outlet boundary.
   * \return The density.
   */
  su2double GetSurface_Density(unsigned short val_marker) const { return Surface_Density[val_marker]; }

  /*!
   * \brief Get the enthalpy at an outlet boundary.
   * \param[in] val_index - Index corresponding to the outlet boundary.
   * \return The density.
   */
  su2double GetSurface_Enthalpy(unsigned short val_marker) const { return Surface_Enthalpy[val_marker]; }

  /*!
   * \brief Get the normal velocity at an outlet boundary.
   * \param[in] val_index - Index corresponding to the outlet boundary.
   * \return The normal velocity.
   */
  su2double GetSurface_NormalVelocity(unsigned short val_marker) const { return Surface_NormalVelocity[val_marker]; }

  /*!
   * \brief Get the streamwise flow uniformity at the surface.
   * \param[in] val_marker - Index corresponding to the outlet boundary.
   * \return The streamwise flow uniformity.
   */
  su2double GetSurface_Uniformity(unsigned short val_marker) const { return Surface_Uniformity[val_marker]; }

  /*!
   * \brief Get the secondary flow strength at the surface.
   * \param[in] val_marker - Index corresponding to the outlet boundary.
   * \return The secondary flow strength.
   */
  su2double GetSurface_SecondaryStrength(unsigned short val_marker) const { return Surface_SecondaryStrength[val_marker]; }

  /*!
   * \brief Get the relative secondary flow strength at the surface.
   * \param[in] val_marker - Index corresponding to the outlet boundary.
   * \return The relative seondary flow strength.
   */
  su2double GetSurface_SecondOverUniform(unsigned short val_marker) const { return Surface_SecondOverUniform[val_marker]; }

  /*!
   * \brief Get the momentum distortion at the surface.
   * \param[in] val_marker - Index corresponding to the outlet boundary.
   * \return The momentum distortion.
   */
  su2double GetSurface_MomentumDistortion(unsigned short val_marker) const { return Surface_MomentumDistortion[val_marker]; }

  /*!
   * \brief Get the total temperature at an outlet boundary.
   * \param[in] val_index - Index corresponding to the outlet boundary.
   * \return The total temperature.
   */
  su2double GetSurface_TotalTemperature(unsigned short val_marker) const { return Surface_TotalTemperature[val_marker]; }

  /*!
   * \brief Get the total pressure at an outlet boundary.
   * \param[in] val_index - Index corresponding to the outlet boundary.
   * \return The total pressure.
   */
  su2double GetSurface_TotalPressure(unsigned short val_marker) const { return Surface_TotalPressure[val_marker]; }

  /*!
   * \brief Get the pressure drop between two surfaces.
   * \param[in] val_index - Index corresponding to the outlet boundary.
   * \return The pressure drop.
   */
  su2double GetSurface_PressureDrop(unsigned short val_marker) const { return Surface_PressureDrop[val_marker]; }

  /*!
   * \brief Get avg species_0 at a boundary.
   * \param[in] val_index - Index corresponding to the boundary.
   * \return The avg species_0.
   */
  su2double GetSurface_Species_0(unsigned short val_marker) const { return Surface_Species_0[val_marker]; }

  /*!
   * \brief Get the species variance at a boundary.
   * \param[in] val_index - Index corresponding to the boundary.
   * \return The species variance.
   */
  su2double GetSurface_Species_Variance(unsigned short val_marker) const { return Surface_Species_Variance[val_marker]; }

  /*!
   * \brief Get avg scalar_0 at a boundary.
   * \param[in] val_index - Index corresponding to the boundary.
   * \return The avg species_0.
   */
  su2double GetSurface_Scalar_00(unsigned short val_marker) const { return Surface_Scalar_00[val_marker]; }
  su2double GetSurface_Scalar_01(unsigned short val_marker) const { return Surface_Scalar_01[val_marker]; }
  su2double GetSurface_Scalar_02(unsigned short val_marker) const { return Surface_Scalar_02[val_marker]; }
  su2double GetSurface_Scalar_03(unsigned short val_marker) const { return Surface_Scalar_03[val_marker]; }
  su2double GetSurface_Scalar_04(unsigned short val_marker) const { return Surface_Scalar_04[val_marker]; }
  su2double GetSurface_Scalar_05(unsigned short val_marker) const { return Surface_Scalar_05[val_marker]; }
  su2double GetSurface_Scalar_06(unsigned short val_marker) const { return Surface_Scalar_06[val_marker]; }
  su2double GetSurface_Scalar_07(unsigned short val_marker) const { return Surface_Scalar_07[val_marker]; }
  su2double GetSurface_Scalar_08(unsigned short val_marker) const { return Surface_Scalar_08[val_marker]; }
  su2double GetSurface_Scalar_09(unsigned short val_marker) const { return Surface_Scalar_09[val_marker]; }

  /*!
   * \brief Get the back pressure (static) at an outlet boundary.
   * \param[in] val_index - Index corresponding to the outlet boundary.
   * \return The outlet pressure.
   */
  su2double GetSurface_IDC(unsigned short val_marker) const { return Surface_IDC[val_marker]; }

  /*!
   * \brief Get the back pressure (static) at an outlet boundary.
   * \param[in] val_index - Index corresponding to the outlet boundary.
   * \return The outlet pressure.
   */
  su2double GetSurface_IDC_Mach(unsigned short val_marker) const { return Surface_IDC_Mach[val_marker]; }

  /*!
   * \brief Get the back pressure (static) at an outlet boundary.
   * \param[in] val_index - Index corresponding to the outlet boundary.
   * \return The outlet pressure.
   */
  su2double GetSurface_IDR(unsigned short val_marker) const { return Surface_IDR[val_marker]; }

  /*!
   * \brief Get the back pressure (static) at an outlet boundary.
   * \param[in] val_index - Index corresponding to the outlet boundary.
   * \return The outlet pressure.
   */
  su2double GetActDiskOutlet_Pressure(string val_marker) const;

  /*!
   * \brief Get the back pressure (static) at an outlet boundary.
   * \param[in] val_index - Index corresponding to the outlet boundary.
   * \return The outlet pressure.
   */
  su2double GetActDiskOutlet_TotalPressure(string val_marker) const;

  /*!
   * \brief Get the back pressure (static) at an outlet boundary.
   * \param[in] val_index - Index corresponding to the outlet boundary.
   * \return The outlet pressure.
   */
  su2double GetActDiskOutlet_GrossThrust(string val_marker) const;

  /*!
   * \brief Get the back pressure (static) at an outlet boundary.
   * \param[in] val_index - Index corresponding to the outlet boundary.
   * \return The outlet pressure.
   */
  su2double GetActDiskOutlet_Force(string val_marker) const;

  /*!
   * \brief Get the back pressure (static) at an outlet boundary.
   * \param[in] val_index - Index corresponding to the outlet boundary.
   * \return The outlet pressure.
   */
  su2double GetActDiskOutlet_Power(string val_marker) const;

  /*!
   * \brief Get the back pressure (static) at an outlet boundary.
   * \param[in] val_index - Index corresponding to the outlet boundary.
   * \return The outlet pressure.
   */
  void SetActDiskOutlet_Pressure(unsigned short val_marker, su2double val_actdisk_press) { ActDiskOutlet_Pressure[val_marker] = val_actdisk_press; }

  /*!
   * \brief Get the back pressure (static) at an outlet boundary.
   * \param[in] val_index - Index corresponding to the outlet boundary.
   * \return The outlet pressure.
   */
  void SetActDiskOutlet_TotalPressure(unsigned short val_marker, su2double val_actdisk_totalpress) { ActDiskOutlet_TotalPressure[val_marker] = val_actdisk_totalpress; }

  /*!
   * \brief Get the back pressure (static) at an outlet boundary.
   * \param[in] val_index - Index corresponding to the outlet boundary.
   * \return The outlet pressure.
   */
  void SetActDiskOutlet_GrossThrust(unsigned short val_marker, su2double val_actdisk_grossthrust) { ActDiskOutlet_GrossThrust[val_marker] = val_actdisk_grossthrust; }

  /*!
   * \brief Get the back pressure (static) at an outlet boundary.
   * \param[in] val_index - Index corresponding to the outlet boundary.
   * \return The outlet pressure.
   */
  void SetActDiskOutlet_Force(unsigned short val_marker, su2double val_actdisk_force) { ActDiskOutlet_Force[val_marker] = val_actdisk_force; }

  /*!
   * \brief Get the back pressure (static) at an outlet boundary.
   * \param[in] val_index - Index corresponding to the outlet boundary.
   * \return The outlet pressure.
   */
  void SetActDiskOutlet_Power(unsigned short val_marker, su2double val_actdisk_power) { ActDiskOutlet_Power[val_marker] = val_actdisk_power; }

  /*!
   * \brief Get the displacement value at an displacement boundary.
   * \param[in] val_index - Index corresponding to the displacement boundary.
   * \return The displacement value.
   */
  su2double GetDispl_Value(string val_index) const;

  /*!
   * \brief Get the force value at an load boundary.
   * \param[in] val_index - Index corresponding to the load boundary.
   * \return The load value.
   */
  su2double GetLoad_Value(string val_index) const;

  /*!
   * \brief Get the constant value at a damper boundary.
   * \param[in] val_index - Index corresponding to the load boundary.
   * \return The damper constant.
   */
  su2double GetDamper_Constant(string val_index) const;

  /*!
   * \brief Get the force value at a load boundary defined in cartesian coordinates.
   * \param[in] val_index - Index corresponding to the load boundary.
   * \return The load value.
   */
  su2double GetLoad_Dir_Value(string val_index) const;

  /*!
   * \brief Get the force multiplier at a load boundary in cartesian coordinates.
   * \param[in] val_index - Index corresponding to the load boundary.
   * \return The load multiplier.
   */
  su2double GetLoad_Dir_Multiplier(string val_index) const;

  /*!
   * \brief Get the force value at a load boundary defined in cartesian coordinates.
   * \param[in] val_index - Index corresponding to the load boundary.
   * \return The load value.
   */
  su2double GetDisp_Dir_Value(string val_index) const;

  /*!
   * \brief Get the force multiplier at a load boundary in cartesian coordinates.
   * \param[in] val_index - Index corresponding to the load boundary.
   * \return The load multiplier.
   */
  su2double GetDisp_Dir_Multiplier(string val_index) const;

  /*!
   * \brief Get the force direction at a loaded boundary in cartesian coordinates.
   * \param[in] val_index - Index corresponding to the load boundary.
   * \return The load direction.
   */
  const su2double* GetLoad_Dir(string val_index) const;

  /*!
   * \brief Get the force direction at a loaded boundary in cartesian coordinates.
   * \param[in] val_index - Index corresponding to the load boundary.
   * \return The load direction.
   */
  const su2double* GetDisp_Dir(string val_index) const;

  /*!
   * \brief Get the amplitude of the sine-wave at a load boundary defined in cartesian coordinates.
   * \param[in] val_index - Index corresponding to the load boundary.
   * \return The load value.
   */
  su2double GetLoad_Sine_Amplitude(string val_index) const;

  /*!
   * \brief Get the frequency of the sine-wave at a load boundary in cartesian coordinates.
   * \param[in] val_index - Index corresponding to the load boundary.
   * \return The load frequency.
   */
  su2double GetLoad_Sine_Frequency(string val_index) const;

  /*!
   * \brief Get the force direction at a sine-wave loaded boundary in cartesian coordinates.
   * \param[in] val_index - Index corresponding to the load boundary.
   * \return The load direction.
   */
  const su2double* GetLoad_Sine_Dir(string val_index) const;

  /*!
   * \brief Get the force value at an load boundary.
   * \param[in] val_index - Index corresponding to the load boundary.
   * \return The load value.
   */
  su2double GetFlowLoad_Value(string val_index) const;

  /*!
   * \brief Cyclic pitch amplitude for rotor blades.
   * \return The specified cyclic pitch amplitude.
   */
  su2double GetCyclic_Pitch(void) const { return Cyclic_Pitch; }

  /*!
   * \brief Collective pitch setting for rotor blades.
   * \return The specified collective pitch setting.
   */
  su2double GetCollective_Pitch(void) const { return Collective_Pitch; }

  /*!
   * \brief Get name of the arbitrary mesh motion input file.
   * \return File name of the arbitrary mesh motion input file.
   */
  string GetDV_Filename(void) const { return DV_Filename; }

  /*!
   * \brief Get name of the unordered ASCII volume sensitivity file.
   * \return File name of the unordered ASCII volume sensitivity file.
   */
  string GetDV_Unordered_Sens_Filename(void) const { return DV_Unordered_Sens_Filename; }

  /*!
   * \brief Get name of the unordered ASCII surface sensitivity file.
   * \return File name of the unordered ASCII surface sensitivity file.
   */
  string GetDV_Sens_Filename(void) const { return DV_Sens_Filename; }

  /*!
   * \brief Set the config options.
   */
  void SetConfig_Options();

  /*!
   * \brief Set the config file parsing.
   */
  void SetConfig_Parsing(char case_filename[MAX_STRING_SIZE]);

  /*!
   * \brief Set the config file parsing.
   */
  void SetConfig_Parsing(istream &config_buffer);

  /*!
   * \brief Set the config file parsing.
   */
  bool SetRunTime_Parsing(char case_filename[MAX_STRING_SIZE]);

  /*!
   * \brief Config file postprocessing.
   */
  void SetPostprocessing(SU2_COMPONENT val_software, unsigned short val_izone, unsigned short val_nDim);

  /*!
   * \brief Config file markers processing.
   */
  void SetMarkers(SU2_COMPONENT val_software);

  /*!
   * \brief Config file output.
   */
  void SetOutput(SU2_COMPONENT val_software, unsigned short val_izone);

  /*!
   * \brief Value of Aeroelastic solution coordinate at time n+1.
   */
  vector<vector<su2double> > GetAeroelastic_np1(unsigned short iMarker) const { return Aeroelastic_np1[iMarker]; }

  /*!
   * \brief Value of Aeroelastic solution coordinate at time n.
   */
  vector<vector<su2double> > GetAeroelastic_n(unsigned short iMarker) const { return Aeroelastic_n[iMarker]; }

  /*!
   * \brief Value of Aeroelastic solution coordinate at time n-1.
   */
  vector<vector<su2double> > GetAeroelastic_n1(unsigned short iMarker) const { return Aeroelastic_n1[iMarker]; }

  /*!
   * \brief Value of Aeroelastic solution coordinate at time n+1.
   */
  void SetAeroelastic_np1(unsigned short iMarker, vector<vector<su2double> > solution) { Aeroelastic_np1[iMarker] = solution;}

  /*!
   * \brief Value of Aeroelastic solution coordinate at time n from time n+1.
   */
  void SetAeroelastic_n(void) { Aeroelastic_n = Aeroelastic_np1; }

  /*!
   * \brief Value of Aeroelastic solution coordinate at time n-1 from time n.
   */
  void SetAeroelastic_n1(void) { Aeroelastic_n1 = Aeroelastic_n; }

  /*!
   * \brief Aeroelastic Flutter Speed Index.
   */
  su2double GetAeroelastic_Flutter_Speed_Index(void) const { return FlutterSpeedIndex; }

  /*!
   * \brief Uncoupled Aeroelastic Frequency Plunge.
   */
  su2double GetAeroelastic_Frequency_Plunge(void) const { return PlungeNaturalFrequency; }

  /*!
   * \brief Uncoupled Aeroelastic Frequency Pitch.
   */
  su2double GetAeroelastic_Frequency_Pitch(void) const { return PitchNaturalFrequency; }

  /*!
   * \brief Aeroelastic Airfoil Mass Ratio.
   */
  su2double GetAeroelastic_Airfoil_Mass_Ratio(void) const { return AirfoilMassRatio; }

  /*!
   * \brief Aeroelastic center of gravity location.
   */
  su2double GetAeroelastic_CG_Location(void) const { return CG_Location; }

  /*!
   * \brief Aeroelastic radius of gyration squared.
   */
  su2double GetAeroelastic_Radius_Gyration_Squared(void) const { return RadiusGyrationSquared; }

  /*!
   * \brief Aeroelastic solve every x inner iteration.
   */
  unsigned short GetAeroelasticIter(void) const { return AeroelasticIter; }

  /*!
   * \brief Value of plunging coordinate.
   * \param[in] val_marker - the marker we are monitoring.
   * \return Value of plunging coordinate.
   */
  su2double GetAeroelastic_plunge(unsigned short val_marker) const { return Aeroelastic_plunge[val_marker]; }

  /*!
   * \brief Value of pitching coordinate.
   * \param[in] val_marker - the marker we are monitoring.
   * \return Value of pitching coordinate.
   */
  su2double GetAeroelastic_pitch(unsigned short val_marker) const { return Aeroelastic_pitch[val_marker]; }

  /*!
   * \brief Value of plunging coordinate.
   * \param[in] val_marker - the marker we are monitoring.
   * \param[in] val - value of plunging coordinate.
   */
  void SetAeroelastic_plunge(unsigned short val_marker, su2double val) { Aeroelastic_plunge[val_marker] = val; }

  /*!
   * \brief Value of pitching coordinate.
   * \param[in] val_marker - the marker we are monitoring.
   * \param[in] val - value of pitching coordinate.
   */
  void SetAeroelastic_pitch(unsigned short val_marker, su2double val) { Aeroelastic_pitch[val_marker] = val; }

  /*!
   * \brief Get information about the aeroelastic simulation.
   * \return <code>TRUE</code> if it is an aeroelastic case; otherwise <code>FALSE</code>.
   */
  bool GetAeroelastic_Simulation(void) const { return Aeroelastic_Simulation; }

  /*!
   * \brief Get information about the wind gust.
   * \return <code>TRUE</code> if there is a wind gust; otherwise <code>FALSE</code>.
   */
  bool GetWind_Gust(void) const { return Wind_Gust; }

  /*!
   * \brief Get the type of gust to simulate.
   * \return type of gust to use for the simulation.
   */
  unsigned short GetGust_Type(void) const { return Gust_Type; }

  /*!
   * \brief Get the gust direction.
   * \return the gust direction.
   */
  unsigned short GetGust_Dir(void) const { return Gust_Dir; }

  /*!
   * \brief Value of the gust wavelength.
   */
  su2double GetGust_WaveLength(void) const { return Gust_WaveLength; }

  /*!
   * \brief Value of the number of gust periods.
   */
  su2double GetGust_Periods(void) const { return Gust_Periods; }

  /*!
   * \brief Value of the gust amplitude.
   */
  su2double GetGust_Ampl(void) const { return Gust_Ampl; }

  /*!
   * \brief Value of the time at which to begin the gust.
   */
  su2double GetGust_Begin_Time(void) const { return Gust_Begin_Time; }

  /*!
   * \brief Value of the location ath which the gust begins.
   */
  su2double GetGust_Begin_Loc(void) const { return Gust_Begin_Loc; }

  /*!
   * \brief Get whether fixed values for turbulence quantities are applied.
   * \return <code>TRUE</code> if fixed values are applied; otherwise <code>FALSE</code>.
   */
  bool GetTurb_Fixed_Values(void) const { return Turb_Fixed_Values; }

  /*!
   * \brief Get shift of the upstream half-plane where fixed values for turbulence quantities are applied.
   * \details This half-plane is given by the condition that the dot product between the
   * coordinate vector and the normalized far-field velocity vector is less than what this
   * function returns.
   */
  su2double GetTurb_Fixed_Values_MaxScalarProd(void) const { return Turb_Fixed_Values_MaxScalarProd; }

  /*!
   * \brief Get the number of iterations to evaluate the parametric coordinates.
   * \return Number of iterations to evaluate the parametric coordinates.
   */
  unsigned short GetnFFD_Iter(void) const { return nFFD_Iter; }

  /*!
   * \brief Get the tolerance of the point inversion algorithm.
   * \return Tolerance of the point inversion algorithm.
   */
  su2double GetFFD_Tol(void) const { return FFD_Tol; }

  /*!
   * \brief Get information about whether to do a check on self-intersections within
      the FFD box based on value on the Jacobian determinant.
   * \param[out] FFD_IntPrev: <code>TRUE</code> if FFD intersection prevention is active; otherwise <code>FALSE</code>.
   * \param[out] FFD_IntPrev_MaxIter: Maximum number of iterations in the intersection prevention procedure.
   * \param[out] FFD_IntPrev_MaxDepth: Maximum recursion depth in the intersection prevention procedure.
   */
  tuple<bool, unsigned short, unsigned short> GetFFD_IntPrev(void) const {
    return make_tuple(FFD_IntPrev, FFD_IntPrev_MaxIter, FFD_IntPrev_MaxDepth);
  }

  /*!
   * \brief Get information about whether to do a check on convexity of the mesh elements.
   * \param[out] ConvexityCheck: <code>TRUE</code> if convexity check is active; otherwise <code>FALSE</code>.
   * \param[out] ConvexityCheck_MaxIter: Maximum number of iterations in the convexity check.
   * \param[out] ConvexityCheck_MaxDepth: Maximum recursion depth in the convexity check.
   */
  tuple<bool, unsigned short, unsigned short> GetConvexityCheck(void) const {
    return make_tuple(ConvexityCheck, ConvexityCheck_MaxIter, ConvexityCheck_MaxDepth);
  }

  /*!
   * \brief Get the scale factor for the line search.
   * \return Scale factor for the line search.
   */
  su2double GetOpt_RelaxFactor(void) const { return Opt_RelaxFactor; }

  /*!
   * \brief Get the bound for the line search.
   * \return Bound for the line search.
   */
  su2double GetOpt_LineSearch_Bound(void) const { return Opt_LineSearch_Bound; }

  /*!
   * \brief Set the scale factor for the line search.
   * \param[in] val_scale - scale of the deformation.
   */
  void SetOpt_RelaxFactor(su2double val_scale) { Opt_RelaxFactor = val_scale; }

  /*!
   * \brief Get the node number of the CV to visualize.
   * \return Node number of the CV to visualize.
   */
  long GetVisualize_CV(void) const { return Visualize_CV; }

  /*!
   * \brief Get information about whether to use fixed CL mode.
   * \return <code>TRUE</code> if fixed CL mode is active; otherwise <code>FALSE</code>.
   */
  bool GetFixed_CL_Mode(void) const { return Fixed_CL_Mode; }

  /*!
   * \brief Get information about whether to use fixed CL mode.
   * \return <code>TRUE</code> if fixed CL mode is active; otherwise <code>FALSE</code>.
   */
  bool GetEval_dOF_dCX(void) const { return Eval_dOF_dCX; }

  /*!
   * \brief Get information about whether to use fixed CL mode.
   * \return <code>TRUE</code> if fixed CL mode is active; otherwise <code>FALSE</code>.
   */
  bool GetDiscard_InFiles(void) const { return Discard_InFiles; }

  /*!
   * \brief Get the value specified for the target CL.
   * \return Value of the target CL.
   */
  su2double GetTarget_CL(void) const { return Target_CL; }

  /*!
   * \brief Get the value for the lift curve slope for fixed CL mode.
   * \return Lift curve slope for fixed CL mode.
   */
  su2double GetdCL_dAlpha(void) const { return dCL_dAlpha; }

  /*!
   * \brief Number of iterations to evaluate dCL_dAlpha.
   * \return Number of iterations.
   */
  unsigned long GetIter_dCL_dAlpha(void) const { return Iter_dCL_dAlpha; }

  /*!
   * \brief Get the value of the damping coefficient for fixed CL mode.
   * \return Damping coefficient for fixed CL mode.
   */
  su2double GetdCM_diH(void) const { return dCM_diH; }

  /*!
   * \brief Get the value of iterations to re-evaluate the angle of attack.
   * \return Number of iterations.
   */
  unsigned long GetIter_Fixed_NetThrust(void) const { return Iter_Fixed_NetThrust; }

  /*!
   * \brief Get the value of the damping coefficient for fixed CL mode.
   * \return Damping coefficient for fixed CL mode.
   */
  su2double GetdNetThrust_dBCThrust(void) const { return dNetThrust_dBCThrust; }

  /*!
   * \brief Get the value of iterations to re-evaluate the angle of attack.
   * \return Number of iterations.
   */
  unsigned long GetUpdate_BCThrust(void) const { return Update_BCThrust; }

  /*!
   * \brief Set the value of the boolean for updating AoA in fixed lift mode.
   * \param[in] val_update - the bool for whether to update the AoA.
   */
  void SetUpdate_BCThrust_Bool(bool val_update) { Update_BCThrust_Bool = val_update; }

  /*!
   * \brief Set the value of the boolean for updating AoA in fixed lift mode.
   * \param[in] val_update - the bool for whether to update the AoA.
   */
  void SetUpdate_AoA(bool val_update) { Update_AoA = val_update; }

  /*!
   * \brief Get information about whether to update the AoA for fixed lift mode.
   * \return <code>TRUE</code> if we should update the AoA for fixed lift mode; otherwise <code>FALSE</code>.
   */
  bool GetUpdate_BCThrust_Bool(void) const { return Update_BCThrust_Bool; }

  /*!
   * \brief Get information about whether to update the AoA for fixed lift mode.
   * \return <code>TRUE</code> if we should update the AoA for fixed lift mode; otherwise <code>FALSE</code>.
   */
  bool GetUpdate_AoA(void) const { return Update_AoA; }

  /*!
   * \brief Get the maximum number of iterations between AoA updates for fixed C_L mode
   * \return Number of maximum iterations between AoA updates
   */
  unsigned long GetUpdate_AoA_Iter_Limit(void) const { return Update_AoA_Iter_Limit; }

  /*!
   * \brief Get whether at the end of finite differencing (Fixed CL mode)
   * \return boolean indicating end of finite differencing mode (Fixed CL mode)
   */
  bool GetFinite_Difference_Mode(void) const { return Finite_Difference_Mode; }

  /*!
   * \brief Set whether at the end of finite differencing (Fixed CL mode)
   */
  void SetFinite_Difference_Mode(bool val_fd_mode) { Finite_Difference_Mode = val_fd_mode; }

  /*!
   * \brief Set the current number of non-physical nodes in the solution.
   * \param[in] val_nonphys_points - current number of non-physical points.
   */
  void SetNonphysical_Points(unsigned long val_nonphys_points) { Nonphys_Points = val_nonphys_points; }

  /*!
   * \brief Get the current number of non-physical nodes in the solution.
   * \return Current number of non-physical points.
   */
  unsigned long GetNonphysical_Points(void) const { return Nonphys_Points; }

  /*!
   * \brief Set the current number of non-physical reconstructions for 2nd-order upwinding.
   * \param[in] val_nonphys_reconstr - current number of non-physical reconstructions for 2nd-order upwinding.
   */
  void SetNonphysical_Reconstr(unsigned long val_nonphys_reconstr) { Nonphys_Reconstr = val_nonphys_reconstr; }

  /*!
   * \brief Get the current number of non-physical reconstructions for 2nd-order upwinding.
   * \return Current number of non-physical reconstructions for 2nd-order upwinding.
   */
  unsigned long GetNonphysical_Reconstr(void) const { return Nonphys_Reconstr; }

  /*!
   * \brief Start the timer for profiling subroutines.
   * \param[in] val_start_time - the value of the start time.
   */
  void Tick(double *val_start_time);

  /*!
   * \brief Stop the timer for profiling subroutines and store results.
   * \param[in] val_start_time - the value of the start time.
   * \param[in] val_function_name - string for the name of the profiled subroutine.
   * \param[in] val_group_id - string for the name of the profiled subroutine.
   */
  void Tock(double val_start_time, string val_function_name, int val_group_id);

  /*!
   * \brief Write a CSV file containing the results of the profiling.
   */
  void SetProfilingCSV(void);

  /*!
   * \brief Start the timer for profiling subroutines.
   * \param[in] val_start_time - the value of the start time.
   */
  void GEMM_Tick(double *val_start_time) const;

  /*!
   * \brief Stop the timer for the GEMM profiling and store results.
   * \param[in] val_start_time - The value of the start time.
   * \param[in] M, N, K        - Matrix size of the GEMM call.
   */
  void GEMM_Tock(double val_start_time, int M, int N, int K) const;

  /*!
   * \brief Write a CSV file containing the results of the profiling.
   */
  void GEMMProfilingCSV(void);

  /*!
   * \brief Set freestream turbonormal for initializing solution.
   */
  void SetFreeStreamTurboNormal(const su2double* turboNormal);

  /*!
   * \brief Set freestream turbonormal for initializing solution.
   */
  const su2double* GetFreeStreamTurboNormal(void) const { return FreeStreamTurboNormal; }

  /*!
   * \brief Set multizone properties.
   */
  void SetMultizone(const CConfig *driver_config, const CConfig* const* config_container);

  /*!
   * \brief Get the verbosity level of the console output.
   * \return Verbosity level for the console output.
   */
  unsigned short GetConsole_Output_Verb(void) const { return Console_Output_Verb; }

  /*!
   * \brief Get the kind of marker analyze marker (area-averaged, mass flux averaged, etc).
   * \return Kind of average.
   */
  unsigned short GetKind_Average(void) const { return Kind_Average; }

  /*!
   *
   * \brief Get the direct differentation method.
   * \return direct differentiation method.
   */
  unsigned short GetDirectDiff() const { return DirectDiff;}

  /*!
   * \brief Get the indicator whether we are solving an discrete adjoint problem.
   * \return the discrete adjoint indicator.
   */
  bool GetDiscrete_Adjoint(void) const { return DiscreteAdjoint; }

  /*!
   * \brief Get the number of subiterations while a ramp is applied.
   * \return Number of FSI subiters.
   */
  unsigned short GetnIterFSI_Ramp(void) const { return nIterFSI_Ramp; }

  /*!
   * \brief Get Aitken's relaxation parameter for static relaxation cases.
   * \return Aitken's relaxation parameters.
   */
  su2double GetAitkenStatRelax(void) const { return AitkenStatRelax; }

  /*!
   * \brief Get Aitken's maximum relaxation parameter for dynamic relaxation cases and first iteration.
   * \return Aitken's relaxation parameters.
   */
  su2double GetAitkenDynMaxInit(void) const { return AitkenDynMaxInit; }

  /*!
   * \brief Get Aitken's maximum relaxation parameter for dynamic relaxation cases and first iteration.
   * \return Aitken's relaxation parameters.
   */
  su2double GetAitkenDynMinInit(void) const { return AitkenDynMinInit; }

  /*!
   * \brief Decide whether to apply dead loads to the model.
   * \return <code>TRUE</code> if the dead loads are to be applied, <code>FALSE</code> otherwise.
   */
  bool GetDeadLoad(void) const { return DeadLoad; }

  /*!
   * \brief Identifies if the mesh is matching or not (temporary, while implementing interpolation procedures).
   * \return <code>TRUE</code> if the mesh is matching, <code>FALSE</code> otherwise.
   */
  bool GetPseudoStatic(void) const { return PseudoStatic; }

  /*!
   * \brief Identifies if we want to restart from a steady or an unsteady solution.
   * \return <code>TRUE</code> if we restart from steady state solution, <code>FALSE</code> otherwise.
   */
  bool GetSteadyRestart(void) const { return SteadyRestart; }

  /*!
   * \brief Provides information about the time integration of the structural analysis, and change the write in the output
   *        files information about the iteration.
   * \return The kind of time integration: Static or dynamic analysis
   */
  unsigned short GetDynamic_Analysis(void) const { return Dynamic_Analysis; }

  /*!
   * \brief If we are prforming an unsteady simulation, there is only
   *        one value of the time step for the complete simulation.
   * \return Value of the time step in an unsteady simulation (non dimensional).
   */
  su2double GetDelta_DynTime(void) const { return Delta_DynTime; }

  /*!
   * \brief If we are prforming an unsteady simulation, there is only
   *        one value of the time step for the complete simulation.
   * \return Value of the time step in an unsteady simulation (non dimensional).
   */
  su2double GetTotal_DynTime(void) const { return Total_DynTime; }

  /*!
   * \brief If we are prforming an unsteady simulation, there is only
   *        one value of the time step for the complete simulation.
   * \return Value of the time step in an unsteady simulation (non dimensional).
   */
  su2double GetCurrent_DynTime(void) const { return Current_DynTime; }

  /*!
   * \brief Get the current instance.
   * \return Current instance identifier.
   */
  unsigned short GetiInst(void) const { return iInst; }

  /*!
   * \brief Set the current instance.
   * \param[in] iInst - current instance identifier.
   */
  void SetiInst(unsigned short val_iInst) { iInst = val_iInst; }

  /*!
   * \brief Get Newmark alpha parameter.
   * \return Value of the Newmark alpha parameter.
   */
  su2double GetNewmark_beta(void) const { return Newmark_beta; }

  /*!
   * \brief Get Newmark delta parameter.
   * \return Value of the Newmark delta parameter.
   */
  su2double GetNewmark_gamma(void) const { return Newmark_gamma; }

  /*!
   * \brief Get the number of integration coefficients provided by the user.
   * \return Number of integration coefficients.
   */
  unsigned short GetnIntCoeffs(void) const { return nIntCoeffs; }

  /*!
   * \brief Get the number of different values for the elasticity modulus.
   * \return Number of different values for the elasticity modulus.
   */
  unsigned short GetnElasticityMod(void) const { return nElasticityMod; }

  /*!
   * \brief Get the number of different values for the Poisson ratio.
   * \return Number of different values for the Poisson ratio.
   */
  unsigned short GetnPoissonRatio(void) const { return nPoissonRatio; }

  /*!
   * \brief Get the number of different values for the Material density.
   * \return Number of different values for the Material density.
   */
  unsigned short GetnMaterialDensity(void) const { return nMaterialDensity; }

  /*!
   * \brief Get the integration coefficients for the Generalized Alpha - Newmark integration integration scheme.
   * \param[in] val_coeff - Index of the coefficient.
   * \return Alpha coefficient for the Runge-Kutta integration scheme.
   */
  su2double Get_Int_Coeffs(unsigned short val_coeff) const { return Int_Coeffs[val_coeff]; }

  /*!
   * \brief Get the number of different values for the modulus of the electric field.
   * \return Number of different values for the modulus of the electric field.
   */
  unsigned short GetnElectric_Field(void) const { return nElectric_Field; }

  /*!
   * \brief Get the dimensionality of the electric field.
   * \return Number of integration coefficients.
   */
  unsigned short GetnDim_Electric_Field(void) const { return nDim_Electric_Field; }

  /*!
   * \brief Get the values for the electric field modulus.
   * \param[in] val_coeff - Index of the coefficient.
   * \return Alpha coefficient for the Runge-Kutta integration scheme.
   */
  su2double Get_Electric_Field_Mod(unsigned short val_coeff) const { return Electric_Field_Mod[val_coeff]; }

  /*!
   * \brief Set the values for the electric field modulus.
   * \param[in] val_coeff - Index of the electric field.
   * \param[in] val_el_field - Value of the electric field.
   */
  void Set_Electric_Field_Mod(unsigned short val_coeff, su2double val_el_field) { Electric_Field_Mod[val_coeff] = val_el_field; }

  /*!
   * \brief Get the direction of the electric field in reference configuration.
   * \param[in] val_coeff - Index of the coefficient.
   * \return Alpha coefficient for the Runge-Kutta integration scheme.
   */
  const su2double* Get_Electric_Field_Dir(void) const { return Electric_Field_Dir; }

  /*!
   * \brief Check if the user wants to apply the load as a ramp.
   * \return    <code>TRUE</code> means that the load is to be applied as a ramp.
   */
  bool GetRamp_Load(void) const { return Ramp_Load; }

  /*!
   * \brief Get the maximum time of the ramp.
   * \return    Value of the max time while the load is linearly increased
   */
  su2double GetRamp_Time(void) const { return Ramp_Time; }

  /*!
   * \brief Check if the user wants to apply the load as a ramp.
   * \return  <code>TRUE</code> means that the load is to be applied as a ramp.
   */
  bool GetRampAndRelease_Load(void) const { return RampAndRelease; }

  /*!
   * \brief Check if the user wants to apply the load as a ramp.
   * \return  <code>TRUE</code> means that the load is to be applied as a ramp.
   */
  bool GetSine_Load(void) const { return Sine_Load; }

  /*!
   * \brief Get the sine load properties.
   * \param[in] val_index - Index corresponding to the load boundary.
   * \return The pointer to the sine load values.
   */
  const su2double* GetLoad_Sine(void) const { return sineload_coeff; }

  /*!
   * \brief Get the kind of load transfer method we want to use for dynamic problems
   * \note This value is obtained from the config file, and it is constant
   *       during the computation.
   * \return Kind of transfer method for multiphysics problems
   */
  unsigned short GetDynamic_LoadTransfer(void) const { return Dynamic_LoadTransfer; }

  /*!
   * \brief Get the penalty weight value for the objective function.
   * \return  Penalty weight value for the reference geometry objective function.
   */
  su2double GetRefGeom_Penalty(void) const { return RefGeom_Penalty; }

  /*!
   * \brief Get the penalty weight value for the objective function.
   * \return  Penalty weight value for the reference geometry objective function.
   */
  su2double GetTotalDV_Penalty(void) const { return DV_Penalty; }

  /*!
   * \brief Get the maximum allowed VM stress and KS exponent for the stress penalty objective function.
   */
  array<su2double,2> GetStressPenaltyParam(void) const { return StressPenaltyParam; }

  /*!
   * \brief Get whether a predictor is used for FSI applications.
   * \return Bool: determines if predictor is used or not
   */
  bool GetPredictor(void) const { return Predictor; }

  /*!
   * \brief Get the order of the predictor for FSI applications.
   * \return Order of predictor
   */
  unsigned short GetPredictorOrder(void) const { return Pred_Order; }

  /*!
   * \brief Get boolean for using Persson's shock capturing method in Euler flow DG-FEM
   * \return Boolean for using Persson's shock capturing method in Euler flow DG-FEM
   */
  bool GetEulerPersson(void) const { return EulerPersson; }

  /*!
   * \brief Set boolean for using Persson's shock capturing method in Euler flow DG-FEM
   * \param[in] val_EulerPersson - Boolean for using Persson's shock capturing method in Euler flow DG-FEM
   */
  void SetEulerPersson(bool val_EulerPersson) { EulerPersson = val_EulerPersson; }

  /*!
   * \brief Get whether a relaxation parameter is used for FSI applications.
   * \return Bool: determines if relaxation parameter  is used or not
   */
  bool GetRelaxation(void) const { return Relaxation; }

  /*!
   * \brief Check if the simulation we are running is a FSI simulation
   * \return Value of the physical time in an unsteady simulation.
   */
  bool GetFSI_Simulation(void) const { return FSI_Problem || (nMarker_Fluid_Load > 0); }

  /*!
   * \brief Set that the simulation we are running is a multizone simulation
   * \param[in] MZ_problem - boolean that determines is Multizone_Problem is true/false.
   */
  void SetMultizone_Problem(bool MZ_problem) { Multizone_Problem = MZ_problem; }

  /*!
   * \brief Get whether the simulation we are running is a multizone simulation
   * \return Multizone_Problem - boolean that determines is Multizone_Problem is true/false.
   */
  bool GetMultizone_Problem(void) const { return Multizone_Problem; }

  /*!
   * \brief Get the ID for the FEA region that we want to compute the gradient for using direct differentiation
   * \return ID
   */
  unsigned short GetnID_DV(void) const { return nID_DV; }

  /*!
   * \brief Check if we want to apply an incremental load to the nonlinear structural simulation
   * \return <code>TRUE</code> means that the load is to be applied in increments.
   */
  bool GetIncrementalLoad(void) const { return IncrementalLoad; }

  /*!
   * \brief Get the number of increments for an incremental load.
   * \return Number of increments.
   */
  unsigned long GetNumberIncrements(void) const { return IncLoad_Nincrements; }

  /*!
   * \brief Get the value of the criteria for applying incremental loading.
   * \return Value of the log10 of the residual.
   */
  su2double GetIncLoad_Criteria(unsigned short val_var) const { return inc_crit[val_var]; }

  /*!
   * \brief Get the relaxation method chosen for the simulation
   * \return Value of the relaxation method
   */
  BGS_RELAXATION GetRelaxation_Method_BGS(void) const { return Kind_BGS_RelaxMethod; }

  /*!
   * \brief Get the kind of Riemann solver for the DG method (FEM flow solver).
   * \note This value is obtained from the config file, and it is constant during the computation.
   * \return Kind of Riemann solver for the DG method (FEM flow solver).
   */
  UPWIND GetRiemann_Solver_FEM(void) const { return Riemann_Solver_FEM; }

  /*!
   * \brief Get the factor applied during quadrature of straight elements.
   * \return The specified straight element quadrature factor.
   */
  su2double GetQuadrature_Factor_Straight(void) const { return Quadrature_Factor_Straight; }

  /*!
   * \brief Get the factor applied during quadrature of curved elements.
   * \return The specified curved element quadrature factor.
   */
  su2double GetQuadrature_Factor_Curved(void) const { return Quadrature_Factor_Curved; }

  /*!
   * \brief Get the factor applied during time quadrature for ADER-DG.
   * \return The specified ADER-DG time quadrature factor.
   */
  su2double GetQuadrature_Factor_Time_ADER_DG(void) const { return Quadrature_Factor_Time_ADER_DG; }

  /*!
   * \brief Function to make available the multiplication factor theta of the
   *        symmetrizing terms in the DG discretization of the viscous terms.
   * \return The specified factor for the DG discretization.
   */
  su2double GetTheta_Interior_Penalty_DGFEM(void) const { return Theta_Interior_Penalty_DGFEM; }

  /*!
   * \brief Function to make available the matrix size in vectorization in
            order to optimize the gemm performance.
   * \return The matrix size in this direction.
   */
  unsigned short GetSizeMatMulPadding(void) const { return sizeMatMulPadding; }

  /*!
   * \brief Function to make available whether or not the entropy must be computed.
   * \return The boolean whether or not the entropy must be computed.
   */
  bool GetCompute_Entropy(void) const { return Compute_Entropy; }

  /*!
   * \brief Function to make available whether or not the lumped mass matrix
            must be used for steady computations.
   * \return The boolean whether or not to use the lumped mass matrix.
   */
  bool GetUse_Lumped_MassMatrix_DGFEM(void) const { return Use_Lumped_MassMatrix_DGFEM; }

  /*!
   * \brief Function to make available whether or not only the exact Jacobian
   *        of the spatial discretization must be computed.
   * \return The boolean whether or not the Jacobian must be computed.
   */
  bool GetJacobian_Spatial_Discretization_Only(void) const { return Jacobian_Spatial_Discretization_Only; }

  /*!
   * \brief Get the interpolation method used for matching between zones.
   */
  INTERFACE_INTERPOLATOR GetKindInterpolation(void) const { return Kind_Interpolation; }

  /*!
   * \brief Get option of whether to use conservative interpolation between zones.
   */
  bool GetConservativeInterpolation(void) const { return ConservativeInterpolation && GetStructuralProblem(); }

  /*!
   * \brief Get the basis function to use for radial basis function interpolation for FSI.
   */
  RADIAL_BASIS GetKindRadialBasisFunction(void) const { return Kind_RadialBasisFunction; }

  /*!
   * \brief Get option of whether to use polynomial terms in Radial Basis Function interpolation.
   */
  bool GetRadialBasisFunctionPolynomialOption(void) const { return RadialBasisFunction_PolynomialOption; }

  /*!
   * \brief Get the basis function radius to use for radial basis function interpolation for FSI.
   */
  su2double GetRadialBasisFunctionParameter(void) const { return RadialBasisFunction_Parameter; }

  /*!
   * \brief Get the tolerance used to prune the interpolation matrix (making it sparser).
   */
  su2double GetRadialBasisFunctionPruneTol(void) const { return RadialBasisFunction_PruneTol; }

  /*!
   * \brief Get the number of donor points to use in Nearest Neighbor interpolation.
   */
  unsigned short GetNumNearestNeighbors(void) const { return NumNearestNeighbors; }

  /*!
   * \brief Get the kind of inlet face interpolation function to use.
   */
  inline INLET_SPANWISE_INTERP GetKindInletInterpolationFunction(void) const { return Kind_InletInterpolationFunction; }

  /*!
   * \brief Get the kind of inlet face interpolation data type.
   */
  inline INLET_INTERP_TYPE GetKindInletInterpolationType (void) const  { return Kind_Inlet_InterpolationType; }

  /*!
   * \brief Get whether to print inlet interpolated data or not.
   */
  bool GetPrintInlet_InterpolatedData(void) const { return PrintInlet_InterpolatedData; }

  /*!
   * \brief Get the amount of eigenvalue perturbation to be done
   * \return Value of the uq_delta_b parameter
   */
  su2double GetUQ_Delta_B(void) const { return uq_delta_b; }

  /*!
   * \brief Get the kind of eigenspace perturbation to be done
   * \return Value of the eig_val_comp
   */
  unsigned short GetEig_Val_Comp(void) const { return eig_val_comp; }

  /*!
   * \brief Get the underelaxation factor
   * \return Value of the uq_urlx parameter
   */
  su2double GetUQ_URLX(void) const { return uq_urlx; }

  /*!
   * \brief Get information about eigenspace perturbation
   * \return <code>TRUE</code> means eigenspace perterturbation will be used
   */
  bool GetUQ_Permute(void) const { return uq_permute; }

  /*!
   * \brief Get information about whether to use wall functions.
   * \return <code>TRUE</code> if wall functions are on; otherwise <code>FALSE</code>.
   */
  bool GetWall_Functions(void) const { return Wall_Functions; }

  /*!
   * \brief Get the AD support.
   */
  bool GetAD_Mode(void) const { return AD_Mode;}

  /*!
   * \brief Set the maximum velocity^2 in the domain for the incompressible preconditioner.
   * \param[in] Value of the maximum velocity^2 in the domain for the incompressible preconditioner.
   */
  void SetMax_Vel2(su2double val_max_vel2) { Max_Vel2 = val_max_vel2; }

  /*!
   * \brief Get the maximum velocity^2 in the domain for the incompressible preconditioner.
   * \return Value of the maximum velocity^2 in the domain for the incompressible preconditioner.
   */
  su2double GetMax_Vel2(void) const { return Max_Vel2; }

  /*!
   * \brief Set the sum of the bandwidth for writing binary restarts (to be averaged later).
   * \param[in] Sum of the bandwidth for writing binary restarts.
   */
  void SetRestart_Bandwidth_Agg(su2double val_restart_bandwidth_sum) { Restart_Bandwidth_Agg = val_restart_bandwidth_sum; }

  /*!
   * \brief Set the sum of the bandwidth for writing binary restarts (to be averaged later).
   * \return Sum of the bandwidth for writing binary restarts.
   */
  su2double GetRestart_Bandwidth_Agg(void) const { return Restart_Bandwidth_Agg; }

  /*!
   * \brief Get the Kind of Hybrid RANS/LES.
   * \return Value of Hybrid RANS/LES method.
   */
  unsigned short GetKind_HybridRANSLES(void) const { return Kind_HybridRANSLES; }

  /*!
   * \brief Get the Kind of Roe Low Dissipation Scheme for Unsteady flows.
   * \return Value of Low dissipation approach.
   */
  unsigned short GetKind_RoeLowDiss(void) const { return Kind_RoeLowDiss; }

  /*!
   * \brief Get the DES Constant.
   * \return Value of DES constant.
   */
  su2double GetConst_DES(void) const { return Const_DES; }

  /*!
   * \brief Get if AD preaccumulation should be performed.
   */
  bool GetAD_Preaccumulation(void) const { return AD_Preaccumulation;}

  /*!
   * \brief Get the heat equation.
   * \return YES if weakly coupled heat equation for inc. flow is enabled.
   */
  bool GetWeakly_Coupled_Heat(void) const { return Weakly_Coupled_Heat; }

  /*!
   * \brief Get the CHT couling method.
   * \return Kind of the method.
   */
  CHT_COUPLING GetKind_CHT_Coupling() const { return Kind_CHT_Coupling; }

  /*!
   * \brief Check if values passed to the BC_HeatFlux-Routine are already integrated.
   * \return YES if the passed values is the integrated heat flux over the marker's surface.
   */
  bool GetIntegrated_HeatFlux() const { return Integrated_HeatFlux; }

  /*!
   * \brief Get Compute Average.
   * \return YES if start computing averages
   */
  bool GetCompute_Average(void) const { return Compute_Average;}

  /*!
   * \brief Get the verification solution.
   * \return The verification solution to be used.
   */
  VERIFICATION_SOLUTION GetVerification_Solution(void) const { return Kind_Verification_Solution;}

  /*!
   * \brief Get topology optimization.
   */
  bool GetTopology_Optimization(void) const { return topology_optimization; }

  /*!
   * \brief Get name of output file for topology optimization derivatives.
   */
  string GetTopology_Optim_FileName(void) const { return top_optim_output_file; }

  /*!
   * \brief Get exponent for density-based stiffness penalization.
   */
  su2double GetSIMP_Exponent(void) const { return simp_exponent; }

  /*!
   * \brief Get lower bound for density-based stiffness penalization.
   */
  su2double GetSIMP_MinStiffness(void) const { return simp_minimum_stiffness; }

  /*!
   * \brief Number of kernels to use in filtering the design density field.
   */
  unsigned short GetTopology_Optim_Num_Kernels(void) const { return top_optim_nKernel; }

  /*!
   * \brief Get the i'th kernel to use, its parameter, and the radius.
   */
  void GetTopology_Optim_Kernel(const unsigned short iKernel, ENUM_FILTER_KERNEL &type,
                                su2double &param, su2double &radius) const {
    type = top_optim_kernels[iKernel];
    param = top_optim_kernel_params[iKernel];
    radius = top_optim_filter_radius[iKernel];
  }

  /*!
   * \brief Get the maximum "logical radius" (degree of neighborhood) to consider in the neighbor search.
   */
  unsigned short GetTopology_Search_Limit(void) const { return top_optim_search_lim; }

  /*!
   * \brief Get the type and parameter for the projection function used in topology optimization
   */
  void GetTopology_Optim_Projection(ENUM_PROJECTION_FUNCTION &type, su2double &param) const {
    type = top_optim_proj_type;  param = top_optim_proj_param;
  }

  /*!
   * \brief Get the filenames of the individual config files
   * \return File name of the config file for zone "index"
   */
  string GetConfigFilename(unsigned short index) const { return Config_Filenames[index]; }

  /*!
   * \brief Get the number of config files
   * \return Number of config filenames in CONFIG_LIST
   */
  unsigned short GetnConfigFiles(void) const { return nConfig_Files; }

  /*!
   * \brief Check if the multizone problem is solved for time domain.
   * \return YES if time-domain is considered.
   */
  bool GetTime_Domain(void) const { return Time_Domain; }

  /*!
   * \brief Get the number of inner iterations
   * \return Number of inner iterations on each multizone block
   */
  unsigned long GetnInner_Iter(void) const { return nInnerIter; }

  /*!
   * \brief Get the number of outer iterations
   * \return Number of outer iterations for the multizone problem
   */
  unsigned long GetnOuter_Iter(void) const { return nOuterIter; }

  /*!
   * \brief Get the number of time iterations
   * \return Number of time steps run
   */
  unsigned long GetnTime_Iter(void) const { return nTimeIter; }

  /*!
   * \brief Set the number of time iterations
   * \param[in] val_iter - Number of time steps run
   */
  void SetnTime_Iter(unsigned long val_iter) { nTimeIter = val_iter; }

  /*!
   * \brief Get the number of pseudo-time iterations
   * \return Number of pseudo-time steps run for the single-zone problem
   */
  unsigned long GetnIter(void) const { return nIter; }

  /*!
   * \brief Get the restart iteration
   * \return Iteration for the restart of multizone problems
   */
  unsigned long GetRestart_Iter(void) const { return Restart_Iter; }

  /*!
   * \brief Get the time step for multizone problems
   * \return Time step for multizone problems, it is set on all the zones
   */
  su2double GetTime_Step(void) const { return Time_Step; }

  /*!
   * \brief Get the maximum simulation time for time-domain problems
   * \return Simulation time for multizone problems, it is set on all the zones
   */
  su2double GetMax_Time(void) const { return Max_Time; }

  /*!
   * \brief Get the level of MPI communications to be performed.
   * \return Level of MPI communications.
   */
  unsigned short GetComm_Level(void) const { return Comm_Level; }

  /*!
   * \brief Check if the mesh read supports multiple zones.
   * \return YES if multiple zones can be contained in the mesh file.
   */
  bool GetMultizone_Mesh(void) const { return Multizone_Mesh; }

  /*!
   * \brief Check if the mesh read supports multiple zones.
   * \return YES if multiple zones can be contained in the mesh file.
   */
  bool GetMultizone_Residual(void) const { return Multizone_Residual; }

  /*!
   * \brief Check if the (new) single-zone driver is to be used (temporary)
   * \return YES if the (new) single-zone driver is to be used.
   */
  bool GetSinglezone_Driver(void) const { return SinglezoneDriver; }

  /*!
   * \brief Get the Kind of Radiation model applied.
   * \return Kind of radiation model used.
   */
  RADIATION_MODEL GetKind_RadiationModel(void) const { return Kind_Radiation; }

  /*!
   * \brief Get the Kind of P1 initialization method applied.
   * \return Kind of P1 initialization method used.
   */
  P1_INIT GetKind_P1_Init(void) const { return Kind_P1_Init; }

  /*!
   * \brief Get the value of the absorption coefficient of the medium.
   * \return Value of the absorption coefficient of the medium.
   */
  su2double GetAbsorption_Coeff(void) const { return Absorption_Coeff; }

  /*!
   * \brief Get the value of the scattering coefficient of the medium.
   * \return Value of the scattering coefficient of the medium.
   */
  su2double GetScattering_Coeff(void) const { return Scattering_Coeff; }

  /*!
   * \brief Get the wall emissivity at a boundary.
   * \param[in] val_index - Index corresponding to the boundary.
   * \return The wall emissivity.
   */
  su2double GetWall_Emissivity(string val_index) const;

  /*!
   * \brief Get the value of the CFL condition for radiation solvers.
   * \return Value of the CFL condition for radiation solvers.
   */
  su2double GetCFL_Rad(void) const { return CFL_Rad; }

  /*!
   * \brief Determines if radiation needs to be incorporated to the analysis.
   * \return Radiation boolean
   */
  bool AddRadiation(void) const { return Radiation; }

  /*!
   * \brief Check if the convergence history of each individual zone is written to screen
   * \return YES if the zone convergence history of each individual zone must be written to screen
   */
  bool GetWrt_ZoneConv(void) const { return Wrt_ZoneConv; }

  /*!
   * \brief Check if the convergence history of each individual zone is written to file
   * \return YES if the zone convergence history of each individual zone must be written to file
   */
  bool GetWrt_ZoneHist(void) const { return Wrt_ZoneHist; }

  /*!
   * \brief Check if the special output is written
   * \return YES if the special output is written.
   */
  bool GetSpecial_Output(void) const { return SpecialOutput; }

  /*!
   * \brief Check if the forces breakdown file is written
   * \return YES if the forces breakdown file is written.
   */
  bool GetWrt_ForcesBreakdown(void) const { return Wrt_ForcesBreakdown; }

  /*!
   * \brief Get the number of grid points in the analytic RECTANGLE or BOX grid in the specified coordinate direction.
   * \return Number of grid points in the analytic RECTANGLE or BOX grid in the specified coordinate direction.
   */
  short GetMeshBoxSize(unsigned short val_iDim) const { return Mesh_Box_Size[val_iDim]; }

  /*!
   * \brief Get the length of the analytic RECTANGLE or BOX grid in the specified coordinate direction.
   * \return Length the analytic RECTANGLE or BOX grid in the specified coordinate direction.
   */
  su2double GetMeshBoxLength(unsigned short val_iDim) const { return mesh_box_length[val_iDim]; }

  /*!
   * \brief Get the offset from 0.0 of the analytic RECTANGLE or BOX grid in the specified coordinate direction.
   * \return Offset from 0.0 the analytic RECTANGLE or BOX grid in the specified coordinate direction.
   */
  su2double GetMeshBoxOffset(unsigned short val_iDim) const { return mesh_box_offset[val_iDim]; }

  /*!
   * \brief Get the number of screen output variables requested (maximum 6)
   */
  unsigned short GetnScreenOutput(void) const { return nScreenOutput; }

  /*!
   * \brief Get the screen output field iField
   */
  string GetScreenOutput_Field(unsigned short iField) const { return ScreenOutput[iField]; }

  /*!
   * \brief Get the number of history output variables requested
   */
  unsigned short GetnHistoryOutput(void) const { return nHistoryOutput; }

  /*!
   * \brief Get the history output field iField
   */
  string GetHistoryOutput_Field(unsigned short iField) const { return HistoryOutput[iField]; }

  /*!
   * \brief Get the number of history output variables requested
   */
  unsigned short GetnVolumeOutput(void) const { return nVolumeOutput; }

  /*!
   * \brief Get the history output field iField
   */
  string GetVolumeOutput_Field(unsigned short iField) const { return VolumeOutput[iField]; }

  /*!
  * \brief Get the convergence fields for monitoring
  * \param[in] iField - Index of the field
  * return Field name for monitoring convergence
  */
  string GetConv_Field(unsigned short iField) const { return ConvField[iField]; }

  /*!
   * \brief Get functional that is going to be used to evaluate the convergence of the windowed time average of the unsteady problem.
   * \param[in] iField - Index of the field
   * \return Field name for monitoring convergence
   */
  string GetWndConv_Field(unsigned short iField) const { return WndConvField[iField]; }

  /*!
   * \brief Get the number of iterations that are considered in the Cauchy convergence criteria for the windowed time average of the unsteady problem.
   * \return Number of elements in the Cauchy criteria windowed time average of the unsteady problem.
   */
  unsigned short GetWnd_Cauchy_Elems(void) const { return Wnd_Cauchy_Elems; }

  /*!
   * \brief Get the value of convergence criteria for the Cauchy method for the time averaged
   *        windowed objective functions for unsteady flows
   * \return Value of the convergence criteria.
   */
  su2double GetWnd_Cauchy_Eps(void) const { return Wnd_Cauchy_Eps; }

  /*!
   * \brief Get the number of iterations that are not considered in the convergence criteria for the windowed average output function
   * \return Number of iterations before starting with the convergence criteria for the windowed average output function.
   */
  unsigned long  GetWnd_StartConv_Iter(void) const { return Wnd_StartConv_Iter; }

  /*!
   * \brief Get the boolean value, whether the the Cauchy method for the time averaged
   *        windowed objective functions for unsteady flows is used or not.
   * \return Boolean value, if the criterion is used.
   */
  bool GetWnd_Cauchy_Crit(void) const { return Wnd_Cauchy_Crit; }

  /*!
  * \brief Get the number of convergence monitoring fields for time convergence monitoring.
  * return Number of convergence monitoring fields.
  */
  unsigned short GetnWndConv_Field() const { return nWndConvField; }

  /*!
  * \brief Get the number of convergence monitoring fields for inner convergence monitoring.
  * return Number of convergence monitoring fields.
  */
  unsigned short GetnConv_Field() const { return nConvField; }

  /*!
   * \brief Set the start time to track a phase of the code (preprocessing, compute, output).
   * \param[in] Value of the start time to track a phase of the code.
   */
  void Set_StartTime(su2double starttime) { StartTime = starttime; }

  /*!
   * \brief Get the start time to track a phase of the code (preprocessing, compute, output).
   * \return Value of the start time to track a phase of the code.
   */
  su2double Get_StartTime() const { return StartTime; }

  /*!
   * \brief GetHistory_Wrt_Freq_Inner
   * \return
   */
  unsigned long GetHistory_Wrt_Freq(unsigned short iter) const { return HistoryWrtFreq[iter];}

  /*!
   * \brief SetHistory_Wrt_Freq_Inner
   * \param[in] iter: index for Time (0), Outer (1), or Inner (2) iterations
   * \param[in] nIter: Number of iterations
   */
  void SetHistory_Wrt_Freq(unsigned short iter, unsigned long nIter) { HistoryWrtFreq[iter] = nIter;}

  /*!
   * \brief GetScreen_Wrt_Freq_Inner
   * \param[in] iter: index for Time (0), Outer (1), or Inner (2) iterations
   * \return
   */
  unsigned long GetScreen_Wrt_Freq(unsigned short iter) const { return ScreenWrtFreq[iter]; }

  /*!
   * \brief SetScreen_Wrt_Freq_Inner
   * \param[in] iter: index for Time (0), Outer (1), or Inner (2) iterations
   * \param[in] nIter: Number of iterations
   */
  void SetScreen_Wrt_Freq(unsigned short iter, unsigned long nIter) { ScreenWrtFreq[iter] = nIter; }

  /*!
   * \brief GetVolumeOutputFiles
   */
  const OUTPUT_TYPE* GetVolumeOutputFiles() const { return VolumeOutputFiles; }

  /*!
   * \brief GetnVolumeOutputFiles
   */
  unsigned short GetnVolumeOutputFiles() const { return nVolumeOutputFiles; }

  /*!
   * \brief GetVolumeOutputFrequency
   * \param[in] iFile: index of file number for which the writing frequency needs to be returned.
   */
  unsigned long GetVolumeOutputFrequency(unsigned short iFile) const { return VolumeOutputFrequencies[iFile]; }

  /*!
   * \brief Get the desired factorization frequency for PaStiX
   * \return Number of calls to 'Build' that trigger re-factorization.
   */
  unsigned long GetPastixFactFreq(void) const { return pastix_fact_freq; }

  /*!
   * \brief Get the desired level of verbosity for PaStiX
   * \return 0 - Quiet, 1 - During factorization and cleanup, 2 - Even more detail.
   */
  unsigned short GetPastixVerbLvl(void) const { return pastix_verb_lvl; }

  /*!
   * \brief Get the desired level of fill for the PaStiX ILU
   * \return Level of fill.
   */
  unsigned short GetPastixFillLvl(void) const { return pastix_fill_lvl; }

  /*!
   * \brief Check if an option is present in the config file
   * \param[in] - Name of the option
   * \return <TRUE> if option was set in the config file
   */
  bool OptionIsSet(string option) const { return all_options.find(option) == all_options.end(); }

  /*!
   * \brief Get the name of the current case
   * \return the case name
   */
  const string& GetCaseName() const { return caseName; }

  /*!
   * \brief Get the number of threads per rank to use for ILU and LU_SGS preconditioners.
   * \return Number of threads per rank.
   */
  unsigned long GetLinear_Solver_Prec_Threads(void) const { return Linear_Solver_Prec_Threads; }

  /*!
   * \brief Get the size of the edge groups colored for OpenMP parallelization of edge loops.
   */
  unsigned long GetEdgeColoringGroupSize(void) const { return edgeColorGroupSize; }

  /*!
   * \brief Get the ParMETIS load balancing tolerance.
   */
  passivedouble GetParMETIS_Tolerance() const { return SU2_TYPE::GetValue(ParMETIS_tolerance); }

  /*!
   * \brief Get the ParMETIS load balancing weight for points.
   */
  long GetParMETIS_PointWeight() const { return ParMETIS_pointWgt; }

  /*!
   * \brief Get the ParMETIS load balancing weight for edges
   */
  long GetParMETIS_EdgeWeight() const { return ParMETIS_edgeWgt; }

  /*!
   * \brief Find the marker index (if any) that is part of a given interface pair.
   * \param[in] iInterface - Number of the interface pair being tested, starting at 0.
   * \return -1 if (on this mpi rank) the zone defined by config is not part of the interface.
   */
  short FindInterfaceMarker(unsigned short iInterface) const;

  /*!
   * \brief Get whether or not to save solution data to libROM.
   * \return True if specified in config file.
   */
  bool GetSave_libROM(void) const {return libROM; }

  /*!
   * \brief Get the name of the file for libROM to save.
   * \return Filename prefix for libROM to save to (default: "su2").
   */
  string GetlibROMbase_FileName(void) const { return libROMbase_FileName; }

  /*!
   * \brief Static or incremental toggle for POD basis generation type.
   * \return Type of POD generation type
   */
  POD_KIND GetKind_PODBasis(void) const { return POD_Basis_Gen; }

  /*!
   * \brief Get maximum number of POD basis dimensions (default: 100).
   * \return Maximum number of POD basis vectors.
   */
  unsigned short GetMax_BasisDim(void) const { return maxBasisDim; }

  /*!
   * \brief Get frequency of unsteady time steps to save (default: 1).
   * \return Save frequency for unsteady time steps.
   */
  unsigned short GetRom_SaveFreq(void) const { return rom_save_freq; }

  /*!
   * \brief Check if the gradient smoothing is active
   * \return true means that smoothing is applied to the sensitivities
   */
  bool GetSmoothGradient(void) const {return SmoothGradient; }

  /*!
   * \brief Gets the factor epsilon in front of the Laplace term
   * \return epsilon
   */
  su2double GetSmoothingEps1(void) const { return SmoothingEps1; }

  /*!
   * \brief Gets the factor zeta in front of the identity term
   * \return zeta
   */
  su2double GetSmoothingEps2(void) const { return SmoothingEps2; }

  /*!
   * \brief Check if we split in the dimensions
   * \return true means that smoothing is for each dimension separate
   */
  bool GetSmoothSepDim(void) const { return SmoothSepDim; }

  /*!
   * \brief Check if we assemble the operator on the surface
   * \return true means that smoothing is done on the surface level
   */
  bool GetSmoothOnSurface(void) const { return SmoothOnSurface; }

  /*!
   * \brief Check if we use zero Dirichlet boundarys on the bound of the surface
   * \return true means that we use zero Dirichlet boundary
   */
  bool GetDirichletSurfaceBound(void) const { return SmoothDirichletSurfaceBound; }

  /*!
   * \brief The modus of operation for the Sobolev solver
   * \return returns on what level we operate
   */
  ENUM_SOBOLEV_MODUS GetSobMode(void) const { return SmoothNumMode; }

  /*!
   * \brief Get the name of the file with the hessian of the objective function.
   * \return Name of the file with the hessian of the objective function.
   */
  string GetObjFunc_Hess_FileName(void) const { return ObjFunc_Hess_FileName; }

  /*!
   * \brief Get min error of the linear solver for the gradient smoothing.
   * \return Min error of the linear solver for the gradient smoothing.
   */
  su2double GetGrad_Linear_Solver_Error(void) const { return Grad_Linear_Solver_Error; }

  /*!
   * \brief Get the kind of solver for the gradient smoothing.
   * \return Numerical solver for the gradient smoothing.
   */
  unsigned short GetKind_Grad_Linear_Solver(void) const { return Kind_Grad_Linear_Solver; }

  /*!
   * \brief Get the kind of preconditioner for the gradient smoothing.
   * \return Numerical preconditioner for the gradient smoothing.
   */
  unsigned short GetKind_Grad_Linear_Solver_Prec(void) const { return Kind_Grad_Linear_Solver_Prec; }

  /*!
   * \brief Get max number of iterations of the for the gradient smoothing.
   * \return Max number of iterations of the linear solver for the gradient smoothing.
   */
  unsigned long GetGrad_Linear_Solver_Iter(void) const { return Grad_Linear_Solver_Iter; }

  /*!
   * \brief Get parsed SST option data structure.
   * \return SST option data structure.
   */
  SST_ParsedOptions GetSSTParsedOptions() const { return sstParsedOptions; }

  /*!
   * \brief Get parsed SA option data structure.
   * \return SA option data structure.
   */
  SA_ParsedOptions GetSAParsedOptions() const { return saParsedOptions; }

  /*!
   * \brief Get parsed LM option data structure.
   * \return LM option data structure.
   */
  LM_ParsedOptions GetLMParsedOptions() const { return lmParsedOptions; }

};<|MERGE_RESOLUTION|>--- conflicted
+++ resolved
@@ -731,7 +731,6 @@
   *Marker_WallFunctions,              /*!< \brief Markers for which wall functions must be applied. */
   *Marker_SobolevBC;                  /*!< \brief Markers in the gradient solver */
 
-  bool initial_PyCustom;              /*!< \brief flag for using custom python boundary conditions */ 
   unsigned short nConfig_Files;       /*!< \brief Number of config files for multiphysics problems. */
   string *Config_Filenames;           /*!< \brief List of names for configuration files. */
   SST_OPTIONS *SST_Options;           /*!< \brief List of modifications/corrections/versions of SST turbulence model.*/
@@ -785,7 +784,6 @@
   unsigned short ActDisk_Jump;        /*!< \brief Format of the output files. */
   unsigned long StartWindowIteration; /*!< \brief Starting Iteration for long time Windowing apporach . */
   unsigned short nCFL_AdaptParam;     /*!< \brief Number of CFL parameters provided in config. */
-  bool Initial_All_PyCustom;          /*!< \brief Python customizable initial condition */    
   bool CFL_Adapt;        /*!< \brief Use adaptive CFL number. */
   bool HB_Precondition;  /*!< \brief Flag to turn on harmonic balance source term preconditioning */
   su2double RefArea,     /*!< \brief Reference area for coefficient computation. */
@@ -1235,42 +1233,19 @@
   su2double* Species_Init;         /*!< \brief Initial uniform value for scalar transport. */
   unsigned short nSpecies_Init;    /*!< \brief Number of entries of SPECIES_INIT */
 
-<<<<<<< HEAD
-  /*--- flamelet subsolver ---*/
-  FLAME_INIT_TYPE Kind_FlameInit;
-  su2double flame_thickness;
-  su2double flame_burnt_thickness;
-  su2double flame_offset[3];
-  su2double flame_normal[3];
-  su2double spark_location[3];
-  su2double spark_radius;
-  su2double spark_reaction_rate;
-  unsigned long spark_iteration_start;
-  unsigned long spark_duration;
-
-  /*--- lookup table ---*/
-  unsigned short n_scalars;             /* number of transported scalars for the flamelet LUT approach*/
-  unsigned short n_lookups;             /* number of lookud up variables */
-  unsigned short n_table_sources;       /* the number of transported scalar source terms for the LUT */
-  unsigned short n_user_scalars;
-  unsigned short n_user_sources;
-  unsigned short n_control_vars;
-
-  bool preferential_diffusion;
-  vector<string> table_scalar_names;    /*!< \brief vector to store names of scalar variables.   */
-  vector<string> table_source_names;    /*!< \brief vector to store names of scalar source variables.   */
-  string* table_lookup_names;           /*!< \brief vector to store names of look up variables.   */
-  //string file_name_lut;                 /*!< \brief file name of the look up table. */
-  string* user_scalar_names;
-  string* user_source_names;
-=======
   /*--- Additional flamelet solver options ---*/
-  su2double flame_thickness;       /*!< \brief Initial solution for flamelet solver: flame reaction zone thickness. */
-  su2double flame_burnt_thickness; /*!< \brief Initial solution for flamelet solver: burnt zone thickness. */
-  su2double flame_offset[3];       /*!< \brief Initial solution for flamelet solver: point on the plane separating
+  FLAME_INIT_TYPE Kind_FlameInit;   /*!< \brief flamelet solver initialization type: flame front or spark. */
+  su2double flame_thickness;        /*!< \brief Initial solution for flamelet solver: flame reaction zone thickness. */
+  su2double flame_burnt_thickness;  /*!< \brief Initial solution for flamelet solver: burnt zone thickness. */
+  su2double flame_offset[3];        /*!< \brief Initial solution for flamelet solver: point on the plane separating
                                                burnt from unburnt zone. */
-  su2double flame_normal[3];       /*!< \brief Initial solution for flamelet solver: normal of the plane separating
+  su2double flame_normal[3];        /*!< \brief Initial solution for flamelet solver: normal of the plane separating
                                                burnt from unburnt zone, pointing into direction of burnt. */
+  su2double spark_location[3];      /*!< \brief Cartesian coordinates of spark center. */
+  su2double spark_radius;           /*!< \brief Spark radius. */
+  su2double spark_reaction_rate;    /*!< \brief Reaction rate applied to progress variable solution within spark sphere. */
+  unsigned long spark_iteration_start;  /*!< \brief Iteration at which spark will initialize. */
+  unsigned long spark_duration;         /*!< \brief Number of iterations when spark will be active. */
 
   /*--- lookup table ---*/
   unsigned short n_scalars = 0;       /*!< \brief Number of transported scalars for flamelet LUT approach. */
@@ -1280,13 +1255,13 @@
   unsigned short n_user_sources = 0;  /*!< \brief Number of source terms for user defined (auxiliary) scalar transport equations. */
   unsigned short n_control_vars = 0;  /*!< \brief Number of controlling variables (independent variables) for the LUT. */
 
+  bool preferential_diffusion;        /*!< \brief Enable preferential diffusion. */
   vector<string> table_scalar_names;  /*!< \brief Names of transported scalar variables. */
   vector<string> table_source_names;  /*!< \brief Names of transported scalar source variables. */
   string* table_lookup_names;         /*!< \brief Names of LUT variables. */
   string file_name_lut;               /*!< \brief Filename of the LUT. */
   string* user_scalar_names;          /*!< \brief Names of the user defined (auxiliary) transported scalars .*/
   string* user_source_names;          /*!< \brief Names of the source terms for the user defined transported scalars. */
->>>>>>> 8d6af1be
 
   /*!
    * \brief Set the default values of config options not set in the config file using another config object.
@@ -2182,25 +2157,29 @@
   FLAME_INIT_TYPE GetKind_Flame_Init(void) const { return Kind_FlameInit; }
 
   /*!
-   * \brief Get the flame offset for flamelet model initialization
+   * \brief Get the flame offset (point on plane separating burnt and unburnt zone)
+            for flamelet model initialization.
    * \return flame offset for flamelet model initialization
    */
   su2double *GetFlameOffset(void) { return flame_offset; }
 
   /*!
-   * \brief Get the flame normal for flamelet model initialization
+   * \brief Get the flame normal (of the plane separating burnt and unburnt zone)
+            for flamelet model initialization. The normal points in the direction of the burnt zone.
    * \return flame offset for flamelet model initialization
    */
   su2double *GetFlameNormal(void) { return flame_normal; }
 
   /*!
-   * \brief Get the flame thickness for flamelet model initialization
+   * \brief Get the flame thickness (reaction zone) for flamelet model initialization.
+            This is the thickness of the transition layer from unburnt to burnt conditions.
    * \return flame thickness for flamelet model initialization
    */
   su2double GetFlameThickness(void) { return flame_thickness; }
 
   /*!
-   * \brief Get the burnt region thickness for flamelet mdoel initialization
+   * \brief Get the burnt region thickness for flamelet model initialization.
+            This is the thickness of the hot, burnt zone after the reaction zone.
    * \return flame thickness for flamelet model initialization
    */
   su2double GetFlameBurntThickness(void) { return flame_burnt_thickness; }
@@ -2252,6 +2231,9 @@
    */
   unsigned short GetNLookups(void) const { return n_lookups; }
 
+  /*!
+   * \brief Set the total number of LUT sources
+   */
   void SetNLUTSources(unsigned short n_table_sources) { this->n_table_sources = n_table_sources; }
 
   /*!
@@ -2295,117 +2277,6 @@
    * \brief Preferential diffusion combustion problem.
    */
   bool GetPreferentialDiffusion() const { return preferential_diffusion; }
-  /*!
-   * \brief Get the flame offset (point on plane separating burnt and unburnt zone)
-            for flamelet model initialization.
-   * \return flame offset for flamelet model initialization
-   */
-  su2double *GetFlameOffset(void) { return flame_offset; }
-
-  /*!
-   * \brief Get the flame normal (of the plane separating burnt and unburnt zone)
-            for flamelet model initialization. The normal points in the direction of the burnt zone.
-   * \return flame offset for flamelet model initialization
-   */
-  su2double *GetFlameNormal(void) { return flame_normal; }
-
-  /*!
-   * \brief Get the flame thickness (reaction zone) for flamelet model initialization.
-            This is the thickness of the transition layer from unburnt to burnt conditions.
-   * \return flame thickness for flamelet model initialization
-   */
-  su2double GetFlameThickness(void) { return flame_thickness; }
-
-  /*!
-   * \brief Get the burnt region thickness for flamelet model initialization.
-            This is the thickness of the hot, burnt zone after the reaction zone.
-   * \return flame thickness for flamelet model initialization
-   */
-  su2double GetFlameBurntThickness(void) { return flame_burnt_thickness; }
-
-  /*!
-   * \brief Set the number of scalars for flamelet model.
-   */
-  void SetNScalars(unsigned short n_scalars) { this->n_scalars = n_scalars; }
-
-  /*!
-   * \brief Set the number of controlling variables for flamelet model.
-   */
-  void SetNControlVars(unsigned short n_control_vars) { this->n_control_vars = n_control_vars; }
-
-  /*!
-   * \brief Get the number of control variables for flamelet model.
-   */
-  unsigned short GetNControlVars(void) const { return n_control_vars; }
-
-  /*!
-   * \brief Get the number of transported scalars for flamelet model.
-   */
-  unsigned short GetNScalars(void) const { return n_scalars; }
-
-  /*!
-   * \brief Get the number of user scalars for flamelet model.
-   */
-  unsigned short GetNUserScalars(void) const { return n_user_scalars; }
-
-  /*!
-   * \brief Get the name of the user scalar.
-   */
-  string GetUserScalarName(unsigned short i_user_scalar) const { if(n_user_scalars > 0) return user_scalar_names[i_user_scalar]; else return "NONE"; }
-
-  /*!
-   * \brief Get the name of the user scalar source term.
-   */
-  string GetUserSourceName(unsigned short i_user_source) const { if(n_user_sources > 0) return user_source_names[i_user_source]; else return "NONE"; }
-
-  /*!
-   * \brief Get the number of transported scalars for combustion
-   */
-  unsigned short GetNLookups(void) const { return n_lookups; }
-
-  /*!
-   * \brief Set the total number of LUT sources
-   */
-  void SetNLUTSources(unsigned short n_table_sources) { this->n_table_sources = n_table_sources; }
-
-  /*!
-   * \brief Get the number of transported scalars source terms for combustion
-   */
-  unsigned short GetNLUTSources(void) const { return n_table_sources; }
-
-  /*!
-   * \brief Store the names of scalar variables that are being solved
-   * \param[out] stores the names in vector table_scalar_names
-   */
-  inline void SetLUTScalarNames(vector<string> &table_scalar_names) { this->table_scalar_names = table_scalar_names; }
-
-  /*!
-   * \brief Get the name of the independent variable from the lookup table
-   */
-  string GetLUTScalarName(unsigned short i_scalar) const { return table_scalar_names[i_scalar]; }
-
-  /*!
-   * \brief Get the name of the variable that we want to retrieve from the lookup table
-   */
-  string GetLUTLookupName(unsigned short i_lookup) const { return table_lookup_names[i_lookup]; }
-
-  /*!
-   * \brief Store the names of scalar source term variables
-   * \param[out] stores the names in vector table_source_names
-   */
-  inline void SetLUTSourceNames(vector<string> &table_source_names) { this->table_source_names = table_source_names; }
-
-  /*!
-   * \brief Get the scalar source term name i_source
-   */
-  string GetLUTSourceName(unsigned short i_source) const { return table_source_names[i_source]; }
-
-  /*!
-   * \brief Get the file name of the look up table
-   * \return File name of the look up table
-   */
-  string GetFileNameLUT(void){ return file_name_lut; };
-
   /*!
    * \brief Get the Young's modulus of elasticity.
    * \return Value of the Young's modulus of elasticity.
@@ -3323,12 +3194,6 @@
   unsigned short GetnMarker_PyCustom(void) const { return nMarker_PyCustom; }
 
   /*!
-   * \brief Get Python customizable initial condition.
-   * \return true if customizable initial condition 
-   */
-  bool GetInitial_PyCustom(void) const { return initial_PyCustom; }
-
-  /*!
    * \brief Get the total number of moving markers.
    * \return Total number of moving markers.
    */
@@ -3721,13 +3586,6 @@
   void SetMarker_All_PyCustom(unsigned short val_marker, unsigned short val_PyCustom) { Marker_All_PyCustom[val_marker] = val_PyCustom; }
 
   /*!
-   * \brief Set if the initial condition is going to be customized in Python <i>val_PyCustom</i>
-   *        (read from the config file).
-   * \param[in] val_PyCustom - 0 or 1 depending if the the initial condition is going to be customized in Python.
-   */
-  void SetInitial_All_PyCustom(unsigned short val_PyCustom) { Initial_All_PyCustom = val_PyCustom; }
-
-  /*!
    * \brief Set if a marker <i>val_marker</i> is going to be periodic <i>val_perbound</i>
    *        (read from the config file).
    * \param[in] val_marker - Index of the marker in which we are interested.
@@ -3876,12 +3734,6 @@
    * \return 0 or 1 depending if the marker is going to be customized in Python.
    */
   unsigned short GetMarker_All_PyCustom(unsigned short val_marker) const { return Marker_All_PyCustom[val_marker];}
-
-  /*!
-   * \brief Get the Python customization for the initial condition
-   * \return 0 or 1 depending if the initial condition is going to be customized in Python.
-   */
-  unsigned short GetInitial_All_PyCustom(unsigned short val_initial) const { return Initial_All_PyCustom;}
 
   /*!
    * \brief Get the airfoil sections in the slicing process.
