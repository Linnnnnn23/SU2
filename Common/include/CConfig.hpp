/*!
 * \file CConfig.hpp
 * \brief All the information about the definition of the physical problem.
 *        The subroutines and functions are in the <i>CConfig.cpp</i> file.
 * \author F. Palacios, T. Economon, B. Tracey
 * \version 7.5.1 "Blackbird"
 *
 * SU2 Project Website: https://su2code.github.io
 *
 * The SU2 Project is maintained by the SU2 Foundation
 * (http://su2foundation.org)
 *
 * Copyright 2012-2023, SU2 Contributors (cf. AUTHORS.md)
 *
 * SU2 is free software; you can redistribute it and/or
 * modify it under the terms of the GNU Lesser General Public
 * License as published by the Free Software Foundation; either
 * version 2.1 of the License, or (at your option) any later version.
 *
 * SU2 is distributed in the hope that it will be useful,
 * but WITHOUT ANY WARRANTY; without even the implied warranty of
 * MERCHANTABILITY or FITNESS FOR A PARTICULAR PURPOSE. See the GNU
 * Lesser General Public License for more details.
 *
 * You should have received a copy of the GNU Lesser General Public
 * License along with SU2. If not, see <http://www.gnu.org/licenses/>.
 */

#pragma once

#include "parallelization/mpi_structure.hpp"

#include <iostream>
#include <cstdlib>
#include <fstream>
#include <sstream>
#include <string>
#include <cstring>
#include <vector>
#include <array>
#include <stdlib.h>
#include <cmath>
#include <map>
#include <assert.h>

#include "option_structure.hpp"
#include "containers/container_decorators.hpp"

#ifdef HAVE_CGNS
#include "cgnslib.h"
#endif

using namespace std;

/*!
 * \class CConfig
 * \brief Main class for defining the problem; basically this class reads the configuration file, and
 *        stores all the information.
 * \author F. Palacios
 */

class CConfig {
private:
  SU2_MPI::Comm SU2_Communicator; /*!< \brief MPI communicator of SU2.*/
  int rank, size;                 /*!< \brief MPI rank and size.*/
  bool base_config;
  SU2_COMPONENT Kind_SU2;        /*!< \brief Kind of SU2 software component.*/
  unsigned short Ref_NonDim;      /*!< \brief Kind of non dimensionalization.*/
  unsigned short Ref_Inc_NonDim;  /*!< \brief Kind of non dimensionalization.*/
  unsigned short Kind_AverageProcess;            /*!< \brief Kind of mixing process.*/
  unsigned short Kind_PerformanceAverageProcess; /*!< \brief Kind of mixing process.*/
  unsigned short Kind_MixingPlaneInterface;      /*!< \brief Kind of mixing process.*/
  unsigned short Kind_SpanWise;                  /*!< \brief Kind of span-wise section computation.*/
  unsigned short *Kind_TurboMachinery;           /*!< \brief Kind of turbomachynery architecture.*/
  unsigned short iZone, nZone;    /*!< \brief Number of zones in the mesh. */
  unsigned short nZoneSpecified;  /*!< \brief Number of zones that are specified in config file. */
  su2double Highlite_Area;        /*!< \brief Highlite area. */
  su2double Fan_Poly_Eff;         /*!< \brief Fan polytropic effeciency. */
  su2double MinLogResidual;       /*!< \brief Minimum value of the log residual. */
  su2double EA_ScaleFactor;       /*!< \brief Equivalent Area scaling factor */
  su2double AdjointLimit;         /*!< \brief Adjoint variable limit */
  string* ConvField;              /*!< \brief Field used for convergence check.*/
  string FluidName;              /*!< \brief name of the applied fluid. */

  string* WndConvField;              /*!< \brief Function where to apply the windowed convergence criteria for the time average of the unsteady (single zone) flow problem. */
  unsigned short nConvField;         /*!< \brief Number of fields used to monitor convergence.*/
  unsigned short nWndConvField;      /*!< \brief Number of fields used to monitor time convergence.*/
  unsigned short Wnd_Cauchy_Elems;   /*!< \brief Number of elements to evaluate in the time iteration  for convergence of the time average of the unsteady (single zone)´ flow problem.  */
  su2double Wnd_Cauchy_Eps;          /*!< \brief Epsilon used for the convergence of the time average of the unsteady (single zone)´ flow problem. */
  unsigned long Wnd_StartConv_Iter;  /*!< \brief Start convergence criteria at this iteration after Start_Iter_Wnd. */
  bool Wnd_Cauchy_Crit;              /*!< \brief True => Cauchy criterion is used for time average objective function in unsteady flows. */

  bool MG_AdjointFlow;              /*!< \brief MG with the adjoint flow problem */
  su2double *PressureLimits,
  *DensityLimits,
  *TemperatureLimits;             /*!< \brief Limits for the primitive variables */
  bool ActDisk_DoubleSurface;     /*!< \brief actuator disk double surface  */
  bool Engine_HalfModel;          /*!< \brief only half model is in the computational grid  */
  bool ActDisk_SU2_DEF;           /*!< \brief actuator disk double surface  */
  unsigned short nFFD_Iter;       /*!< \brief Iteration for the point inversion problem. */
  unsigned short FFD_Blending;    /*!< \brief Kind of FFD Blending function. */
  su2double FFD_Tol;              /*!< \brief Tolerance in the point inversion problem. */
  bool FFD_IntPrev;                       /*!< \brief Enables self-intersection prevention procedure within the FFD box. */
  unsigned short FFD_IntPrev_MaxIter;     /*!< \brief Amount of iterations for FFD box self-intersection prevention procedure. */
  unsigned short FFD_IntPrev_MaxDepth;    /*!< \brief Maximum recursion depth for FFD box self-intersection procedure. */
  bool ConvexityCheck;                    /*!< \brief Enables convexity check on all mesh elements. */
  unsigned short ConvexityCheck_MaxIter;  /*!< \brief Amount of iterations for convexity check in deformations. */
  unsigned short ConvexityCheck_MaxDepth; /*!< \brief Maximum recursion depth for convexity check in deformations.*/
  su2double Opt_RelaxFactor;              /*!< \brief Scale factor for the line search. */
  su2double Opt_LineSearch_Bound;         /*!< \brief Bounds for the line search. */
  su2double StartTime;
  unsigned short SmoothNumGrid;           /*!< \brief Smooth the numerical grid. */
  bool ContinuousAdjoint,   /*!< \brief Flag to know if the code is solving an adjoint problem. */
  Viscous,                  /*!< \brief Flag to know if the code is solving a viscous problem. */
  EquivArea,                /*!< \brief Flag to know if the code is going to compute and plot the equivalent area. */
  Engine,                   /*!< \brief Flag to know if the code is going to compute a problem with engine. */
  InvDesign_Cp,             /*!< \brief Flag to know if the code is going to compute and plot the inverse design. */
  InvDesign_HeatFlux,       /*!< \brief Flag to know if the code is going to compute and plot the inverse design. */
  Wind_Gust,                /*!< \brief Flag to know if there is a wind gust. */
  Turb_Fixed_Values,        /*!< \brief Flag to know if there are fixed values for turbulence quantities in one half-plane. */
  Aeroelastic_Simulation,   /*!< \brief Flag to know if there is an aeroelastic simulation. */
  Weakly_Coupled_Heat,      /*!< \brief Flag to know if a heat equation should be weakly coupled to the incompressible solver. */
  Rotating_Frame,           /*!< \brief Flag to know if there is a rotating frame. */
  PoissonSolver,            /*!< \brief Flag to know if we are solving  poisson forces  in plasma solver. */
  Low_Mach_Precon,          /*!< \brief Flag to know if we are using a low Mach number preconditioner. */
  Low_Mach_Corr,            /*!< \brief Flag to know if we are using a low Mach number correction. */
  GravityForce,             /*!< \brief Flag to know if the gravity force is incuded in the formulation. */
  VorticityConfinement,     /*!< \brief Flag to know if the Vorticity Confinement is included in the formulation. */
  SubsonicEngine,           /*!< \brief Engine intake subsonic region. */
  Frozen_Visc_Cont,         /*!< \brief Flag for cont. adjoint problem with/without frozen viscosity. */
  Frozen_Visc_Disc,         /*!< \brief Flag for disc. adjoint problem with/without frozen viscosity. */
  Frozen_Limiter_Disc,      /*!< \brief Flag for disc. adjoint problem with/without frozen limiter. */
  Inconsistent_Disc,        /*!< \brief Use an inconsistent (primal/dual) discrete adjoint formulation. */
  Sens_Remove_Sharp,        /*!< \brief Flag for removing or not the sharp edges from the sensitivity computation. */
  Hold_GridFixed,           /*!< \brief Flag hold fixed some part of the mesh during the deformation. */
  Axisymmetric,             /*!< \brief Flag for axisymmetric calculations */
  Integrated_HeatFlux;      /*!< \brief Flag for heat flux BC whether it deals with integrated values.*/
  su2double Buffet_k;       /*!< \brief Sharpness coefficient for buffet sensor.*/
  su2double Buffet_lambda;  /*!< \brief Offset parameter for buffet sensor.*/
  su2double Damp_Engine_Inflow;   /*!< \brief Damping factor for the engine inlet. */
  su2double Damp_Engine_Exhaust;  /*!< \brief Damping factor for the engine exhaust. */
  su2double Damp_Res_Restric,     /*!< \brief Damping factor for the residual restriction. */
  Damp_Correc_Prolong;            /*!< \brief Damping factor for the correction prolongation. */
  su2double Position_Plane;    /*!< \brief Position of the Near-Field (y coordinate 2D, and z coordinate 3D). */
  su2double WeightCd;          /*!< \brief Weight of the drag coefficient. */
  su2double dCD_dCL;           /*!< \brief Fixed Cl mode derivate . */
  su2double dCMx_dCL;          /*!< \brief Fixed Cl mode derivate. */
  su2double dCMy_dCL;          /*!< \brief Fixed Cl mode derivate. */
  su2double dCMz_dCL;          /*!< \brief Fixed Cl mode derivate. */
  su2double CL_Target;         /*!< \brief Fixed Cl mode Target Cl. */
  su2double Confinement_Param; /*!< \brief Confinement paramenter for Vorticity Confinement method. */
  TIME_MARCHING TimeMarching;        /*!< \brief Steady or unsteady (time stepping or dual time stepping) computation. */
  unsigned short Dynamic_Analysis;   /*!< \brief Static or dynamic structural analysis. */
  su2double FixAzimuthalLine;        /*!< \brief Fix an azimuthal line due to misalignments of the nearfield. */
  su2double **DV_Value;              /*!< \brief Previous value of the design variable. */
  su2double Venkat_LimiterCoeff;     /*!< \brief Limiter coefficient */
  unsigned long LimiterIter;         /*!< \brief Freeze the value of the limiter after a number of iterations */
  su2double AdjSharp_LimiterCoeff;   /*!< \brief Coefficient to identify the limit of a sharp edge. */
  unsigned short SystemMeasurements; /*!< \brief System of measurements. */
  ENUM_REGIME Kind_Regime;           /*!< \brief Kind of flow regime: in/compressible. */
  unsigned short *Kind_ObjFunc;      /*!< \brief Kind of objective function. */
  su2double *Weight_ObjFunc;         /*!< \brief Weight applied to objective function. */
  unsigned short Kind_SensSmooth;    /*!< \brief Kind of sensitivity smoothing technique. */
  unsigned short Continuous_Eqns;    /*!< \brief Which equations to treat continuously (Hybrid adjoint)*/
  unsigned short Discrete_Eqns;      /*!< \brief Which equations to treat discretely (Hybrid adjoint). */
  unsigned short *Design_Variable;   /*!< \brief Kind of design variable. */
  unsigned short nTimeInstances;     /*!< \brief Number of periodic time instances for  harmonic balance. */
  su2double HarmonicBalance_Period;  /*!< \brief Period of oscillation to be used with harmonic balance computations. */
  su2double Delta_UnstTime,          /*!< \brief Time step for unsteady computations. */
  Delta_UnstTimeND;                  /*!< \brief Time step for unsteady computations (non dimensional). */
  su2double Delta_DynTime,        /*!< \brief Time step for dynamic structural computations. */
  Total_DynTime,                  /*!< \brief Total time for dynamic structural computations. */
  Current_DynTime;                /*!< \brief Global time of the dynamic structural computations. */
  su2double Total_UnstTime,       /*!< \brief Total time for unsteady computations. */
  Total_UnstTimeND;               /*!< \brief Total time for unsteady computations (non dimensional). */
  su2double Current_UnstTime,     /*!< \brief Global time of the unsteady simulation. */
  Current_UnstTimeND;             /*!< \brief Global time of the unsteady simulation. */
  unsigned short nMarker_Euler,   /*!< \brief Number of Euler wall markers. */
  nMarker_FarField,               /*!< \brief Number of far-field markers. */
  nMarker_Custom,                 /*!< \brief Number of custom markers. */
  nMarker_SymWall,                /*!< \brief Number of symmetry wall markers. */
  nMarker_PerBound,               /*!< \brief Number of periodic boundary markers. */
  nMarker_MixingPlaneInterface,   /*!< \brief Number of mixing plane interface boundary markers. */
  nMarker_Turbomachinery,         /*!< \brief Number turbomachinery markers. */
  nMarker_TurboPerformance,       /*!< \brief Number of turboperformance markers. */
  nSpanWiseSections_User,         /*!< \brief Number of spanwise sections to compute 3D BC and Performance for turbomachinery   */
  nMarker_Shroud,                 /*!< \brief Number of shroud markers to set grid velocity to 0.*/
  nMarker_NearFieldBound,         /*!< \brief Number of near field boundary markers. */
  nMarker_ActDiskInlet,           /*!< \brief Number of actuator disk inlet markers. */
  nMarker_ActDiskOutlet,          /*!< \brief Number of actuator disk outlet markers. */
  nMarker_Deform_Mesh_Sym_Plane,  /*!< \brief Number of markers with symmetric deformation */
  nMarker_Deform_Mesh,            /*!< \brief Number of deformable markers at the boundary. */
  nMarker_Fluid_Load,             /*!< \brief Number of markers in which the flow load is computed/employed. */
  nMarker_Fluid_InterfaceBound,   /*!< \brief Number of fluid interface markers. */
  nMarker_CHTInterface,           /*!< \brief Number of conjugate heat transfer interface markers. */
  nMarker_Inlet,                  /*!< \brief Number of inlet flow markers. */
  nMarker_Inlet_Species,          /*!< \brief Number of inlet species markers. */
  nSpecies_per_Inlet,             /*!< \brief Number of species defined per inlet markers. */
  nMarker_Inlet_Turb,             /*!< \brief Number of inlet turbulent markers. */
  nTurb_Properties,               /*!< \brief Number of turbulent properties per inlet markers. */
  nMarker_Riemann,                /*!< \brief Number of Riemann flow markers. */
  nMarker_Giles,                  /*!< \brief Number of Giles flow markers. */
  nRelaxFactor_Giles,             /*!< \brief Number of relaxation factors for Giles markers. */
  nMarker_Supersonic_Inlet,       /*!< \brief Number of supersonic inlet flow markers. */
  nMarker_Supersonic_Outlet,      /*!< \brief Number of supersonic outlet flow markers. */
  nMarker_Outlet,                 /*!< \brief Number of outlet flow markers. */
  nMarker_Smoluchowski_Maxwell,   /*!< \brief Number of smoluchowski/maxwell wall boundaries. */
  nMarker_Isothermal,             /*!< \brief Number of isothermal wall boundaries. */
  nMarker_HeatFlux,               /*!< \brief Number of constant heat flux wall boundaries. */
  nMarker_HeatTransfer,           /*!< \brief Number of heat-transfer/convection wall boundaries. */
  nMarker_EngineExhaust,          /*!< \brief Number of nacelle exhaust flow markers. */
  nMarker_EngineInflow,           /*!< \brief Number of nacelle inflow flow markers. */
  nMarker_Clamped,                /*!< \brief Number of clamped markers in the FEM. */
  nMarker_Displacement,           /*!< \brief Number of displacement surface markers. */
  nMarker_Load,                   /*!< \brief Number of load surface markers. */
  nMarker_Damper,                 /*!< \brief Number of damper surface markers. */
  nMarker_Load_Dir,               /*!< \brief Number of load surface markers defined by magnitude and direction. */
  nMarker_Disp_Dir,               /*!< \brief Number of load surface markers defined by magnitude and direction. */
  nMarker_Load_Sine,              /*!< \brief Number of load surface markers defined by magnitude and direction. */
  nMarker_FlowLoad,               /*!< \brief Number of load surface markers. */
  nMarker_Internal,               /*!< \brief Number of internal flow markers. */
  nMarker_All,                    /*!< \brief Total number of markers using the grid information. */
  nMarker_Max,                    /*!< \brief Max number of number of markers using the grid information. */
  nMarker_CfgFile;                /*!< \brief Total number of markers using the config file (note that in
                                        parallel computations this number can be different from nMarker_All). */

  bool Inlet_From_File;         /*!< \brief True if the inlet profile is to be loaded from a file. */
  string Inlet_Filename;        /*!< \brief Filename specifying an inlet profile. */
  su2double Inlet_Matching_Tol; /*!< \brief Tolerance used when matching a point to a point from the inlet file. */
  string ActDisk_FileName;      /*!< \brief Filename specifying an actuator disk. */

  string *Marker_Euler,           /*!< \brief Euler wall markers. */
  *Marker_FarField,               /*!< \brief Far field markers. */
  *Marker_Custom,
  *Marker_SymWall,                /*!< \brief Symmetry wall markers. */
  *Marker_PerBound,               /*!< \brief Periodic boundary markers. */
  *Marker_PerDonor,               /*!< \brief Rotationally periodic boundary donor markers. */
  *Marker_MixingPlaneInterface,   /*!< \brief MixingPlane interface boundary markers. */
  *Marker_TurboBoundIn,           /*!< \brief Turbomachinery performance boundary markers. */
  *Marker_TurboBoundOut,          /*!< \brief Turbomachinery performance boundary donor markers. */
  *Marker_NearFieldBound,         /*!< \brief Near Field boundaries markers. */
  *Marker_Deform_Mesh,            /*!< \brief Deformable markers at the boundary. */
  *Marker_Deform_Mesh_Sym_Plane,  /*!< \brief Marker with symmetric deformation. */
  *Marker_Fluid_Load,             /*!< \brief Markers in which the flow load is computed/employed. */
  *Marker_Fluid_InterfaceBound,   /*!< \brief Fluid interface markers. */
  *Marker_CHTInterface,           /*!< \brief Conjugate heat transfer interface markers. */
  *Marker_ActDiskInlet,           /*!< \brief Actuator disk inlet markers. */
  *Marker_ActDiskOutlet,          /*!< \brief Actuator disk outlet markers. */
  *Marker_Inlet,                  /*!< \brief Inlet flow markers. */
  *Marker_Inlet_Species,          /*!< \brief Inlet species markers. */
  *Marker_Inlet_Turb,             /*!< \brief Inlet turbulent markers. */
  *Marker_Riemann,                /*!< \brief Riemann markers. */
  *Marker_Giles,                  /*!< \brief Giles markers. */
  *Marker_Shroud,                 /*!< \brief Shroud markers. */
  *Marker_Supersonic_Inlet,       /*!< \brief Supersonic inlet flow markers. */
  *Marker_Supersonic_Outlet,      /*!< \brief Supersonic outlet flow markers. */
  *Marker_Outlet,                 /*!< \brief Outlet flow markers. */
  *Marker_Smoluchowski_Maxwell,   /*!< \brief Smoluchowski/Maxwell wall markers. */
  *Marker_Isothermal,             /*!< \brief Isothermal wall markers. */
  *Marker_HeatFlux,               /*!< \brief Constant heat flux wall markers. */
  *Marker_HeatTransfer,           /*!< \brief Heat-transfer/convection markers. */
  *Marker_RoughWall,              /*!< \brief Constant heat flux wall markers. */
  *Marker_EngineInflow,           /*!< \brief Engine Inflow flow markers. */
  *Marker_EngineExhaust,          /*!< \brief Engine Exhaust flow markers. */
  *Marker_Clamped,                /*!< \brief Clamped markers. */
  *Marker_Displacement,           /*!< \brief Displacement markers. */
  *Marker_Load,                   /*!< \brief Load markers. */
  *Marker_Damper,                 /*!< \brief Damper markers. */
  *Marker_Load_Dir,               /*!< \brief Load markers defined in cartesian coordinates. */
  *Marker_Disp_Dir,               /*!< \brief Load markers defined in cartesian coordinates. */
  *Marker_Load_Sine,              /*!< \brief Sine-wave loaded markers defined in cartesian coordinates. */
  *Marker_FlowLoad,               /*!< \brief Flow Load markers. */
  *Marker_Internal,               /*!< \brief Internal flow markers. */
  *Marker_All_TagBound;           /*!< \brief Global index for markers using grid information. */

  su2double *Exhaust_Temperature_Target;     /*!< \brief Specified total temperatures for nacelle boundaries. */
  su2double *Exhaust_Pressure_Target;        /*!< \brief Specified total pressures for nacelle boundaries. */
  su2double *Inlet_Ttotal;                   /*!< \brief Specified total temperatures for inlet boundaries. */
  su2double *Riemann_Var1, *Riemann_Var2;    /*!< \brief Specified values for Riemann boundary. */
  su2double **Riemann_FlowDir;               /*!< \brief Specified flow direction vector (unit vector) for Riemann boundaries. */
  su2double *Giles_Var1, *Giles_Var2,
  *RelaxFactorAverage, *RelaxFactorFourier;  /*!< \brief Specified values for Giles BC. */
  su2double **Giles_FlowDir;                 /*!< \brief Specified flow direction vector (unit vector) for Giles BC. */
  su2double *Inlet_Ptotal;                   /*!< \brief Specified total pressures for inlet boundaries. */
  su2double **Inlet_FlowDir;                 /*!< \brief Specified flow direction vector (unit vector) for inlet boundaries. */
  su2double *Inlet_Temperature;              /*!< \brief Specified temperatures for a supersonic inlet boundaries. */
  su2double *Inlet_Pressure;                 /*!< \brief Specified static pressures for supersonic inlet boundaries. */
  su2double **Inlet_Velocity;                /*!< \brief Specified flow velocity vectors for supersonic inlet boundaries. */
  su2double **Inlet_SpeciesVal;              /*!< \brief Specified species vector for inlet boundaries. */
  su2double **Inlet_TurbVal;                 /*!< \brief Specified turbulent intensity and viscosity ratio for inlet boundaries. */
  su2double *EngineInflow_Target;            /*!< \brief Specified fan face targets for nacelle boundaries. */
  su2double *Inflow_Mach;                    /*!< \brief Specified fan face mach for nacelle boundaries. */
  su2double *Inflow_Pressure;                /*!< \brief Specified fan face pressure for nacelle boundaries. */
  su2double *Inflow_MassFlow;                /*!< \brief Specified fan face massflow for nacelle boundaries. */
  su2double *Inflow_ReverseMassFlow;         /*!< \brief Specified fan face reverse massflow for nacelle boundaries. */
  su2double *Inflow_TotalPressure;           /*!< \brief Specified fan face total pressure for nacelle boundaries. */
  su2double *Inflow_Temperature;             /*!< \brief Specified fan face temperature for nacelle boundaries. */
  su2double *Inflow_TotalTemperature;        /*!< \brief Specified fan face total temperature for nacelle boundaries. */
  su2double *Inflow_RamDrag;                 /*!< \brief Specified fan face ram drag for nacelle boundaries. */
  su2double *Inflow_Force;                   /*!< \brief Specified force for nacelle boundaries. */
  su2double *Inflow_Power;                   /*!< \brief Specified power for nacelle boundaries. */
  su2double *Exhaust_Pressure;               /*!< \brief Specified exhaust pressure for nacelle boundaries. */
  su2double *Exhaust_Temperature;            /*!< \brief Specified exhaust temperature for nacelle boundaries. */
  su2double *Exhaust_MassFlow;               /*!< \brief Specified exhaust mass flow for nacelle boundaries. */
  su2double *Exhaust_TotalPressure;          /*!< \brief Specified exhaust total pressure for nacelle boundaries. */
  su2double *Exhaust_TotalTemperature;       /*!< \brief Specified exhaust total temperature for nacelle boundaries. */
  su2double *Exhaust_GrossThrust;            /*!< \brief Specified exhaust gross thrust for nacelle boundaries. */
  su2double *Exhaust_Force;                  /*!< \brief Specified exhaust force for nacelle boundaries. */
  su2double *Exhaust_Power;                  /*!< \brief Specified exhaust power for nacelle boundaries. */
  su2double *Engine_Power;                   /*!< \brief Specified engine power for nacelle boundaries. */
  su2double *Engine_Mach;                    /*!< \brief Specified engine mach for nacelle boundaries. */
  su2double *Engine_Force;                   /*!< \brief Specified engine force for nacelle boundaries. */
  su2double *Engine_NetThrust;               /*!< \brief Specified engine net thrust for nacelle boundaries. */
  su2double *Engine_GrossThrust;             /*!< \brief Specified engine gross thrust for nacelle boundaries. */
  su2double *Engine_Area;                    /*!< \brief Specified engine area for nacelle boundaries. */
  su2double *Outlet_Pressure;                /*!< \brief Specified back pressures (static) for outlet boundaries. */
  su2double *Isothermal_Temperature;         /*!< \brief Specified isothermal wall temperatures (static). */
  su2double *HeatTransfer_Coeff;             /*!< \brief Specified heat transfer coefficients. */
  su2double *HeatTransfer_WallTemp;          /*!< \brief Specified temperatures at infinity alongside heat transfer coefficients. */
  su2double *Heat_Flux;                      /*!< \brief Specified wall heat fluxes. */
  su2double *Roughness_Height;               /*!< \brief Equivalent sand grain roughness for the marker according to config file. */
  su2double *Displ_Value;                    /*!< \brief Specified displacement for displacement boundaries. */
  su2double *Load_Value;                     /*!< \brief Specified force for load boundaries. */
  su2double *Damper_Constant;                /*!< \brief Specified constant for damper boundaries. */
  su2double *Load_Dir_Value;                 /*!< \brief Specified force for load boundaries defined in cartesian coordinates. */
  su2double *Load_Dir_Multiplier;            /*!< \brief Specified multiplier for load boundaries defined in cartesian coordinates. */
  su2double *Disp_Dir_Value;                 /*!< \brief Specified force for load boundaries defined in cartesian coordinates. */
  su2double *Disp_Dir_Multiplier;            /*!< \brief Specified multiplier for load boundaries defined in cartesian coordinates. */
  su2double **Load_Dir;                      /*!< \brief Specified flow direction vector (unit vector) for inlet boundaries. */
  su2double **Disp_Dir;                      /*!< \brief Specified structural displacement direction (unit vector). */
  su2double *Load_Sine_Amplitude;            /*!< \brief Specified amplitude for a sine-wave load. */
  su2double *Load_Sine_Frequency;            /*!< \brief Specified multiplier for load boundaries defined in cartesian coordinates. */
  su2double **Load_Sine_Dir;                 /*!< \brief Specified flow direction vector (unit vector) for inlet boundaries. */
  su2double *FlowLoad_Value;                 /*!< \brief Specified force for flow load boundaries. */
  su2double *ActDiskInlet_MassFlow;          /*!< \brief Specified inlet mass flow for actuator disk. */
  su2double *ActDiskInlet_Temperature;       /*!< \brief Specified inlet temperature for actuator disk. */
  su2double *ActDiskInlet_TotalTemperature;  /*!< \brief Specified inlet total temperature for actuator disk. */
  su2double *ActDiskInlet_Pressure;          /*!< \brief Specified inlet pressure for actuator disk. */
  su2double *ActDiskInlet_TotalPressure;     /*!< \brief Specified inlet total pressure for actuator disk. */
  su2double *ActDiskInlet_RamDrag;           /*!< \brief Specified inlet ram drag for actuator disk. */
  su2double *ActDiskInlet_Force;             /*!< \brief Specified inlet force for actuator disk. */
  su2double *ActDiskInlet_Power;             /*!< \brief Specified inlet power for actuator disk. */
  su2double *ActDiskOutlet_MassFlow;         /*!< \brief Specified outlet mass flow for actuator disk. */
  su2double *ActDiskOutlet_Temperature;      /*!< \brief Specified outlet temperature for actuator disk. */
  su2double *ActDiskOutlet_TotalTemperature; /*!< \brief Specified outlet total temperatur for actuator disk. */
  su2double *ActDiskOutlet_Pressure;         /*!< \brief Specified outlet pressure for actuator disk. */
  su2double *ActDiskOutlet_TotalPressure;    /*!< \brief Specified outlet total pressure for actuator disk. */
  su2double *ActDiskOutlet_GrossThrust;      /*!< \brief Specified outlet gross thrust for actuator disk. */
  su2double *ActDiskOutlet_Force;            /*!< \brief Specified outlet force for actuator disk. */
  su2double *ActDiskOutlet_Power;            /*!< \brief Specified outlet power for actuator disk. */
  su2double **ActDisk_PressJump,
  **ActDisk_TempJump,  **ActDisk_Omega;      /*!< \brief Specified deltas for actuator disk.*/
  su2double *ActDisk_DeltaPress;             /*!< \brief Specified pressure delta for actuator disk. */
  su2double *ActDisk_DeltaTemp;              /*!< \brief Specified temperature delta for actuator disk. */
  su2double *ActDisk_TotalPressRatio;        /*!< \brief Specified tot. pres. ratio for actuator disk. */
  su2double *ActDisk_TotalTempRatio;         /*!< \brief Specified tot. temp. ratio for actuator disk. */
  su2double *ActDisk_StaticPressRatio;       /*!< \brief Specified press. ratio for actuator disk. */
  su2double *ActDisk_StaticTempRatio;        /*!< \brief Specified temp. ratio for actuator disk. */
  su2double *ActDisk_Power;                  /*!< \brief Specified power for actuator disk. */
  su2double *ActDisk_MassFlow;               /*!< \brief Specified mass flow for actuator disk. */
  su2double *ActDisk_Mach;                   /*!< \brief Specified mach for actuator disk. */
  su2double *ActDisk_Force;                  /*!< \brief Specified force for actuator disk. */
  su2double *Outlet_MassFlow;                /*!< \brief Mass flow for outlet boundaries. */
  su2double *Outlet_Density;                 /*!< \brief Avg. density for outlet boundaries. */
  su2double *Outlet_Area;                    /*!< \brief Area for outlet boundaries. */
  su2double *Surface_MassFlow;               /*!< \brief Massflow at the boundaries. */
  su2double *Surface_Mach;                   /*!< \brief Mach number at the boundaries. */
  su2double *Surface_Temperature;            /*!< \brief Temperature at the boundaries. */
  su2double *Surface_Pressure;               /*!< \brief Pressure at the boundaries. */
  su2double *Surface_Density;                /*!< \brief Density at the boundaries. */
  su2double *Surface_Enthalpy;               /*!< \brief Enthalpy at the boundaries. */
  su2double *Surface_NormalVelocity;         /*!< \brief Normal velocity at the boundaries. */
  su2double *Surface_Uniformity;             /*!< \brief Integral measure of the streamwise uniformity (absolute) at the boundaries (non-dim). */
  su2double *Surface_SecondaryStrength;      /*!< \brief Integral measure of the strength of secondary flows (absolute) at the boundaries (non-dim). */
  su2double *Surface_SecondOverUniform;      /*!< \brief Integral measure of the strength of secondary flows (relative to streamwise) at the boundaries (non-dim). */
  su2double *Surface_MomentumDistortion;     /*!< \brief Integral measure of the streamwise uniformity (relative to plug flow) at the boundaries (non-dim). */
  su2double *Surface_TotalTemperature;       /*!< \brief Total temperature at the boundaries. */
  su2double *Surface_TotalPressure;          /*!< \brief Total pressure at the boundaries. */
  su2double *Surface_PressureDrop;           /*!< \brief Pressure drop between boundaries. */
  su2double* Surface_Species_0;              /*!< \brief Average Species_0 at the boundaries. */
  su2double* Surface_Species_Variance;       /*!< \brief Species Variance at the boundaries. */
  su2double* Surface_Scalar_00;              /*!< \brief Average of scalar 0 at the boundaries. */
  su2double* Surface_Scalar_01;              /*!< \brief Average of scalar 1 at the boundaries. */
  su2double* Surface_Scalar_02;              /*!< \brief Average of scalar 2 at the boundaries. */
  su2double* Surface_Scalar_03;              /*!< \brief Average of scalar 3 at the boundaries. */
  su2double* Surface_Scalar_04;              /*!< \brief Average of scalar 4 at the boundaries. */
  su2double* Surface_Scalar_05;              /*!< \brief Average of scalar 5 at the boundaries. */
  su2double* Surface_Scalar_06;              /*!< \brief Average of scalar 6 at the boundaries. */
  su2double* Surface_Scalar_07;              /*!< \brief Average of scalar 7 at the boundaries. */
  su2double* Surface_Scalar_08;              /*!< \brief Average of scalar 8 at the boundaries. */
  su2double* Surface_Scalar_09;              /*!< \brief Average of scalar 9 at the boundaries. */
  su2double *Surface_DC60;                   /*!< \brief Specified surface DC60 for nacelle boundaries. */
  su2double *Surface_IDC;                    /*!< \brief Specified IDC for nacelle boundaries. */
  su2double *Surface_IDC_Mach;               /*!< \brief Specified IDC mach for nacelle boundaries. */
  su2double *Surface_IDR;                    /*!< \brief Specified surface IDR for nacelle boundaries. */
  su2double *ActDisk_NetThrust;              /*!< \brief Specified net thrust for nacelle boundaries. */
  su2double *ActDisk_BCThrust;               /*!< \brief Specified bc thrust for nacelle boundaries. */
  su2double *ActDisk_BCThrust_Old;           /*!< \brief Specified old bc thrust for nacelle boundaries. */
  su2double *ActDisk_GrossThrust;            /*!< \brief Specified gross thrust for nacelle boundaries. */
  su2double *ActDisk_Area;                   /*!< \brief Specified area for nacelle boundaries. */
  su2double *ActDisk_ReverseMassFlow;        /*!< \brief Specified fan face mach for nacelle boundaries. */
  su2double **Periodic_RotCenter;            /*!< \brief Rotational center for each periodic boundary. */
  su2double **Periodic_RotAngles;            /*!< \brief Rotation angles for each periodic boundary. */
  su2double **Periodic_Translation;          /*!< \brief Translation vector for each periodic boundary. */
  string *Marker_CfgFile_TagBound;           /*!< \brief Global index for markers using config file. */
  unsigned short *Marker_All_KindBC,         /*!< \brief Global index for boundaries using grid information. */
  *Marker_CfgFile_KindBC;                    /*!< \brief Global index for boundaries using config file. */
  short *Marker_All_SendRecv;                /*!< \brief Information about if the boundary is sended (+), received (-). */
  short *Marker_All_PerBound;                /*!< \brief Global index for periodic bc using the grid information. */

  unsigned long ExtIter;            /*!< \brief Current external iteration number. */
  unsigned long ExtIter_OffSet;     /*!< \brief External iteration number offset. */
  unsigned long IntIter;            /*!< \brief Current internal iteration number. */
  unsigned long OuterIter;          /*!< \brief Current Outer iterations for multizone problems. */
  unsigned long InnerIter;          /*!< \brief Current inner iterations for multizone problems. */
  unsigned long TimeIter;           /*!< \brief Current time iterations for multizone problems. */
  long Unst_AdjointIter;            /*!< \brief Iteration number to begin the reverse time integration in the direct solver for the unsteady adjoint. */
  long Iter_Avg_Objective;          /*!< \brief Iteration the number of time steps to be averaged, counting from the back */
  su2double PhysicalTime;           /*!< \brief Physical time at the current iteration in the solver for unsteady problems. */

  unsigned short nLevels_TimeAccurateLTS;   /*!< \brief Number of time levels for time accurate local time stepping. */
  unsigned short nTimeDOFsADER_DG;          /*!< \brief Number of time DOFs used in the predictor step of ADER-DG. */
  su2double *TimeDOFsADER_DG;               /*!< \brief The location of the ADER-DG time DOFs on the interval [-1,1]. */
  unsigned short nTimeIntegrationADER_DG;   /*!< \brief Number of time integration points ADER-DG. */
  su2double *TimeIntegrationADER_DG;        /*!< \brief The location of the ADER-DG time integration points on the interval [-1,1]. */
  su2double *WeightsIntegrationADER_DG;     /*!< \brief The weights of the ADER-DG time integration points on the interval [-1,1]. */
  unsigned short nRKStep;                   /*!< \brief Number of steps of the explicit Runge-Kutta method. */
  su2double *RK_Alpha_Step;                 /*!< \brief Runge-Kutta beta coefficients. */

  unsigned short nQuasiNewtonSamples;  /*!< \brief Number of samples used in quasi-Newton solution methods. */
  bool UseVectorization;       /*!< \brief Whether to use vectorized numerics schemes. */
  bool NewtonKrylov;           /*!< \brief Use a coupled Newton method to solve the flow equations. */
  array<unsigned short,3> NK_IntParam{{20, 3, 2}}; /*!< \brief Integer parameters for NK method. */
  array<su2double,4> NK_DblParam{{-2.0, 0.1, -3.0, 1e-4}}; /*!< \brief Floating-point parameters for NK method. */

  unsigned short nMGLevels;    /*!< \brief Number of multigrid levels (coarse levels). */
  unsigned short nCFL;         /*!< \brief Number of CFL, one for each multigrid level. */
  su2double
  CFLRedCoeff_Turb,            /*!< \brief CFL reduction coefficient on the LevelSet problem. */
  CFLRedCoeff_AdjFlow,         /*!< \brief CFL reduction coefficient for the adjoint problem. */
  CFLRedCoeff_AdjTurb,         /*!< \brief CFL reduction coefficient for the adjoint turbulent problem. */
  CFLRedCoeff_Species,         /*!< \brief CFL reduction coefficient on the species problem. */
  CFLFineGrid,                 /*!< \brief CFL of the finest grid. */
  Max_DeltaTime,               /*!< \brief Max delta time. */
  Unst_CFL;                    /*!< \brief Unsteady CFL number. */

  /* Gradient smoothing options */
  su2double SmoothingEps1;          /*!< \brief Parameter for the identity part in gradient smoothing. */
  su2double SmoothingEps2;          /*!< \brief Parameter for the Laplace part in gradient smoothing. */
  bool SmoothGradient;              /*!< \brief Flag for enabling gradient smoothing. */
  bool SmoothSepDim;                /*!< \brief Flag for enabling separated calculation for every dimension. */
  bool SmoothOnSurface;             /*!< \brief Flag for assembling the system only on the surface. */
  bool SmoothDirichletSurfaceBound; /*!< \brief Flag for using zero Dirichlet boundary in the surface case. */
  ENUM_SOBOLEV_MODUS SmoothNumMode; /*!< \brief The mode in which the Sobolev smoothing solver is applied. */

  unsigned short  Kind_Grad_Linear_Solver,  /*!< Numerical method to smooth the gradient */
  Kind_Grad_Linear_Solver_Prec;             /*!< \brief Preconditioner of the linear solver. */
  su2double Grad_Linear_Solver_Error;       /*!< \brief Min error of the linear solver for the gradient smoothing. */
  unsigned long Grad_Linear_Solver_Iter; /*!< \brief Max iterations of the linear solver for the gradient smoothing. */

  bool ReorientElements;       /*!< \brief Flag for enabling element reorientation. */
  string CustomObjFunc;        /*!< \brief User-defined objective function. */
  string CustomOutputs;        /*!< \brief User-defined functions for outputs. */
  unsigned short nDV,                  /*!< \brief Number of design variables. */
  nObj, nObjW;                         /*! \brief Number of objective functions. */
  unsigned short* nDV_Value;           /*!< \brief Number of values for each design variable (might be different than 1 if we allow arbitrary movement). */
  unsigned short nFFDBox;              /*!< \brief Number of ffd boxes. */
  unsigned short nTurboMachineryKind;  /*!< \brief Number turbomachinery types specified. */
  unsigned short nParamDV;             /*!< \brief Number of parameters of the design variable. */
  string DV_Filename;                  /*!< \brief Filename for providing surface positions from an external parameterization. */
  string DV_Unordered_Sens_Filename;   /*!< \brief Filename of volume sensitivities in an unordered ASCII format. */
  string DV_Sens_Filename;             /*!< \brief Filename of surface sensitivities written to an unordered ASCII format. */
  unsigned short
  Sensitivity_FileFormat;             /*!< \brief Format of the input volume sensitivity files (SU2_DOT). */
  su2double **ParamDV;                /*!< \brief Parameters of the design variable. */
  su2double **CoordFFDBox;            /*!< \brief Coordinates of the FFD boxes. */
  unsigned short **DegreeFFDBox;      /*!< \brief Degree of the FFD boxes. */
  string *FFDTag;                     /*!< \brief Parameters of the design variable. */
  string *TagFFDBox;                  /*!< \brief Tag of the FFD box. */
  unsigned short GeometryMode;        /*!< \brief Gemoetry mode (analysis or gradient computation). */
  unsigned short MGCycle;             /*!< \brief Kind of multigrid cycle. */
  unsigned short FinestMesh;          /*!< \brief Finest mesh for the full multigrid approach. */
  unsigned short nFFD_Fix_IDir,
  nFFD_Fix_JDir, nFFD_Fix_KDir;       /*!< \brief Number of planes fixed in the FFD. */
  unsigned short nMG_PreSmooth,       /*!< \brief Number of MG pre-smooth parameters found in config file. */
  nMG_PostSmooth,                     /*!< \brief Number of MG post-smooth parameters found in config file. */
  nMG_CorrecSmooth;                   /*!< \brief Number of MG correct-smooth parameters found in config file. */
  short *FFD_Fix_IDir,
  *FFD_Fix_JDir, *FFD_Fix_KDir;       /*!< \brief Exact sections. */
  unsigned short *MG_PreSmooth,       /*!< \brief Multigrid Pre smoothing. */
  *MG_PostSmooth,                     /*!< \brief Multigrid Post smoothing. */
  *MG_CorrecSmooth;                   /*!< \brief Multigrid Jacobi implicit smoothing of the correction. */
  su2double *LocationStations;        /*!< \brief Airfoil sections in wing slicing subroutine. */

  ENUM_MULTIZONE Kind_MZSolver;    /*!< \brief Kind of multizone solver.  */
  INC_DENSITYMODEL Kind_DensityModel; /*!< \brief Kind of the density model for incompressible flows. */
  CHT_COUPLING Kind_CHT_Coupling;  /*!< \brief Kind of coupling method used at CHT interfaces. */
  VISCOSITYMODEL Kind_ViscosityModel; /*!< \brief Kind of the Viscosity Model*/
  MIXINGVISCOSITYMODEL Kind_MixingViscosityModel; /*!< \brief Kind of the mixing Viscosity Model*/
  CONDUCTIVITYMODEL Kind_ConductivityModel; /*!< \brief Kind of the Thermal Conductivity Model */
  CONDUCTIVITYMODEL_TURB Kind_ConductivityModel_Turb; /*!< \brief Kind of the Turbulent Thermal Conductivity Model */
  DIFFUSIVITYMODEL Kind_Diffusivity_Model; /*!< \brief Kind of the mass diffusivity Model */
  FREESTREAM_OPTION Kind_FreeStreamOption; /*!< \brief Kind of free stream option to choose if initializing with density or temperature  */
  MAIN_SOLVER Kind_Solver;         /*!< \brief Kind of solver: Euler, NS, Continuous adjoint, etc.  */
  LIMITER Kind_SlopeLimit,    /*!< \brief Global slope limiter. */
  Kind_SlopeLimit_Flow,         /*!< \brief Slope limiter for flow equations.*/
  Kind_SlopeLimit_Turb,         /*!< \brief Slope limiter for the turbulence equation.*/
  Kind_SlopeLimit_AdjTurb,      /*!< \brief Slope limiter for the adjoint turbulent equation.*/
  Kind_SlopeLimit_AdjFlow,      /*!< \brief Slope limiter for the adjoint equation.*/
  Kind_SlopeLimit_Heat,         /*!< \brief Slope limiter for the adjoint equation.*/
  Kind_SlopeLimit_Species;      /*!< \brief Slope limiter for the species equation.*/
  unsigned short Kind_FluidModel,  /*!< \brief Kind of the Fluid Model: Ideal, van der Waals, etc. */
  Kind_InitOption,                 /*!< \brief Kind of Init option to choose if initializing with Reynolds number or with thermodynamic conditions   */
  Kind_GridMovement,               /*!< \brief Kind of the static mesh movement. */
  *Kind_SurfaceMovement,           /*!< \brief Kind of the static mesh movement. */
  nKind_SurfaceMovement,           /*!< \brief Kind of the dynamic mesh movement. */
  Kind_Gradient_Method,            /*!< \brief Numerical method for computation of spatial gradients. */
  Kind_Gradient_Method_Recon,      /*!< \brief Numerical method for computation of spatial gradients used for upwind reconstruction. */
  Kind_Deform_Linear_Solver,             /*!< Numerical method to deform the grid */
  Kind_Deform_Linear_Solver_Prec,        /*!< \brief Preconditioner of the linear solver. */
  Kind_Linear_Solver,                    /*!< \brief Numerical solver for the implicit scheme. */
  Kind_Linear_Solver_Prec,               /*!< \brief Preconditioner of the linear solver. */
  Kind_AdjTurb_Linear_Solver,            /*!< \brief Numerical solver for the turbulent adjoint implicit scheme. */
  Kind_AdjTurb_Linear_Prec,              /*!< \brief Preconditioner of the turbulent adjoint linear solver. */
  Kind_DiscAdj_Linear_Solver,            /*!< \brief Linear solver for the discrete adjoint system. */
  Kind_DiscAdj_Linear_Prec,              /*!< \brief Preconditioner of the discrete adjoint linear solver. */
  Kind_TimeNumScheme,           /*!< \brief Global explicit or implicit time integration. */
  Kind_TimeIntScheme_Flow,      /*!< \brief Time integration for the flow equations. */
  Kind_TimeIntScheme_FEM_Flow,  /*!< \brief Time integration for the flow equations. */
  Kind_ADER_Predictor,          /*!< \brief Predictor step of the ADER-DG time integration scheme. */
  Kind_TimeIntScheme_AdjFlow,   /*!< \brief Time integration for the adjoint flow equations. */
  Kind_TimeIntScheme_Turb,      /*!< \brief Time integration for the turbulence model. */
  Kind_TimeIntScheme_AdjTurb,   /*!< \brief Time integration for the adjoint turbulence model. */
  Kind_TimeIntScheme_Species,   /*!< \brief Time integration for the species model. */
  Kind_TimeIntScheme_Heat,      /*!< \brief Time integration for the wave equations. */
  Kind_TimeStep_Heat,           /*!< \brief Time stepping method for the (fvm) heat equation. */
  Kind_DataDriven_Method,       /*!< \brief Method used for datset regression in datadriven fluid models. */
  n_Datadriven_files;

  su2double DataDriven_Relaxation_Factor, /*!< \brief Relaxation factor for Newton solvers in datadriven fluid models. */
            DataDriven_initial_density,   /*!< \brief Initial density value for Newton solvers in datadriven fluid models. */
            DataDriven_initial_energy;    /*!< \brief Initial static energy value for Newton solvers in datadriven fluid models. */

  STRUCT_TIME_INT Kind_TimeIntScheme_FEA;    /*!< \brief Time integration for the FEA equations. */
  STRUCT_SPACE_ITE Kind_SpaceIteScheme_FEA;  /*!< \brief Iterative scheme for nonlinear structural analysis. */
  unsigned short
  Kind_TimeIntScheme_Radiation, /*!< \brief Time integration for the Radiation equations. */
  Kind_ConvNumScheme,           /*!< \brief Global definition of the convective term. */
  Kind_ConvNumScheme_Flow,      /*!< \brief Centered or upwind scheme for the flow equations. */
  Kind_ConvNumScheme_FEM_Flow,  /*!< \brief Finite element scheme for the flow equations. */
  Kind_ConvNumScheme_Heat,      /*!< \brief Centered or upwind scheme for the flow equations. */
  Kind_ConvNumScheme_AdjFlow,   /*!< \brief Centered or upwind scheme for the adjoint flow equations. */
  Kind_ConvNumScheme_Turb,      /*!< \brief Centered or upwind scheme for the turbulence model. */
  Kind_ConvNumScheme_AdjTurb,   /*!< \brief Centered or upwind scheme for the adjoint turbulence model. */
  Kind_ConvNumScheme_Species,   /*!< \brief Centered or upwind scheme for the species model. */
  Kind_ConvNumScheme_Template,  /*!< \brief Centered or upwind scheme for the level set equation. */
  Kind_FEM,                     /*!< \brief Finite element scheme for the flow equations. */
  Kind_FEM_Flow,                /*!< \brief Finite element scheme for the flow equations. */
  Kind_Matrix_Coloring;         /*!< \brief Type of matrix coloring for sparse Jacobian computation. */

  CENTERED
  Kind_Centered,                /*!< \brief Centered scheme. */
  Kind_Centered_Flow,           /*!< \brief Centered scheme for the flow equations. */
  Kind_Centered_AdjFlow,        /*!< \brief Centered scheme for the adjoint flow equations. */
  Kind_Centered_Turb,           /*!< \brief Centered scheme for the turbulence model. */
  Kind_Centered_AdjTurb,        /*!< \brief Centered scheme for the adjoint turbulence model. */
  Kind_Centered_Species,        /*!< \brief Centered scheme for the species model. */
  Kind_Centered_Heat,           /*!< \brief Centered scheme for the heat transfer model. */
  Kind_Centered_Template;       /*!< \brief Centered scheme for the template model. */


  FEM_SHOCK_CAPTURING_DG Kind_FEM_Shock_Capturing_DG; /*!< \brief Shock capturing method for the FEM DG solver. */
  BGS_RELAXATION Kind_BGS_RelaxMethod; /*!< \brief Kind of relaxation method for Block Gauss Seidel method in FSI problems. */
  bool ReconstructionGradientRequired; /*!< \brief Enable or disable a second gradient calculation for upwind reconstruction only. */
  bool LeastSquaresRequired;    /*!< \brief Enable or disable memory allocation for least-squares gradient methods. */
  bool Energy_Equation;         /*!< \brief Solve the energy equation for incompressible flows. */

  UPWIND
  Kind_Upwind,                  /*!< \brief Upwind scheme. */
  Kind_Upwind_Flow,             /*!< \brief Upwind scheme for the flow equations. */
  Kind_Upwind_AdjFlow,          /*!< \brief Upwind scheme for the adjoint flow equations. */
  Kind_Upwind_Turb,             /*!< \brief Upwind scheme for the turbulence model. */
  Kind_Upwind_AdjTurb,          /*!< \brief Upwind scheme for the adjoint turbulence model. */
  Kind_Upwind_Species,          /*!< \brief Upwind scheme for the species model. */
  Kind_Upwind_Heat,             /*!< \brief Upwind scheme for the heat transfer model. */
  Kind_Upwind_Template;         /*!< \brief Upwind scheme for the template model. */

  bool MUSCL,              /*!< \brief MUSCL scheme .*/
  MUSCL_Flow,              /*!< \brief MUSCL scheme for the flow equations.*/
  MUSCL_Turb,              /*!< \brief MUSCL scheme for the turbulence equations.*/
  MUSCL_Heat,              /*!< \brief MUSCL scheme for the (fvm) heat equation.*/
  MUSCL_AdjFlow,           /*!< \brief MUSCL scheme for the adj flow equations.*/
  MUSCL_AdjTurb;           /*!< \brief MUSCL scheme for the adj turbulence equations.*/
  bool MUSCL_Species;      /*!< \brief MUSCL scheme for the species equations.*/
  bool Use_Accurate_Jacobians;  /*!< \brief Use numerically computed Jacobians for AUSM+up(2) and SLAU(2). */
  bool EulerPersson;       /*!< \brief Boolean to determine whether this is an Euler simulation with Persson shock capturing. */
  bool FSI_Problem = false,/*!< \brief Boolean to determine whether the simulation is FSI or not. */
  Multizone_Problem;       /*!< \brief Boolean to determine whether we are solving a multizone problem. */
  unsigned short nID_DV;   /*!< \brief ID for the region of FEM when computed using direct differentiation. */

  bool AD_Mode;             /*!< \brief Algorithmic Differentiation support. */
  bool AD_Preaccumulation;  /*!< \brief Enable or disable preaccumulation in the AD mode. */
  STRUCT_COMPRESS Kind_Material_Compress;  /*!< \brief Determines if the material is compressible or incompressible (structural analysis). */
  STRUCT_MODEL Kind_Material;              /*!< \brief Determines the material model to be used (structural analysis). */
  STRUCT_DEFORMATION Kind_Struct_Solver;   /*!< \brief Determines the geometric condition (small or large deformations) for structural analysis. */
  unsigned short Kind_DV_FEA;              /*!< \brief Kind of Design Variable for FEA problems.*/

  unsigned short nTurbVar;          /*!< \brief Number of Turbulence variables, i.e. 1 for SA-types, 2 for SST. */
  TURB_MODEL Kind_Turb_Model;       /*!< \brief Turbulent model definition. */
  SPECIES_MODEL Kind_Species_Model; /*!< \brief Species model definition. */
  TURB_SGS_MODEL Kind_SGS_Model;    /*!< \brief LES SGS model definition. */
  TURB_TRANS_MODEL Kind_Trans_Model;  /*!< \brief Transition model definition. */
  TURB_TRANS_CORRELATION Kind_Trans_Correlation;  /*!< \brief Transition correlation model definition. */
  su2double hRoughness;             /*!< \brief RMS roughness for Transition model. */
  unsigned short Kind_ActDisk, Kind_Engine_Inflow,
  *Kind_Data_Riemann,
  *Kind_Data_Giles;                /*!< \brief Kind of inlet boundary treatment. */
  INLET_TYPE Kind_Inlet;
  INLET_TYPE *Kind_Inc_Inlet;
  INC_OUTLET_TYPE *Kind_Inc_Outlet;
  unsigned short nWall_Types;      /*!< \brief Number of wall treatment types listed. */
  unsigned short nInc_Inlet;       /*!< \brief Number of inlet boundary treatment types listed. */
  unsigned short nInc_Outlet;      /*!< \brief Number of inlet boundary treatment types listed. */
  su2double Inc_Inlet_Damping;     /*!< \brief Damping factor applied to the iterative updates to the velocity at a pressure inlet in incompressible flow. */
  su2double Inc_Outlet_Damping;    /*!< \brief Damping factor applied to the iterative updates to the pressure at a mass flow outlet in incompressible flow. */
  bool Inc_Inlet_UseNormal;        /*!< \brief Flag for whether to use the local normal as the flow direction for an incompressible pressure inlet. */
  su2double Linear_Solver_Error;   /*!< \brief Min error of the linear solver for the implicit formulation. */
  su2double Deform_Linear_Solver_Error;          /*!< \brief Min error of the linear solver for the implicit formulation. */
  su2double Linear_Solver_Smoother_Relaxation;   /*!< \brief Relaxation factor for iterative linear smoothers. */
  unsigned long Linear_Solver_Iter;              /*!< \brief Max iterations of the linear solver for the implicit formulation. */
  unsigned long Deform_Linear_Solver_Iter;       /*!< \brief Max iterations of the linear solver for the implicit formulation. */
  unsigned long Linear_Solver_Restart_Frequency; /*!< \brief Restart frequency of the linear solver for the implicit formulation. */
  unsigned long Linear_Solver_Prec_Threads;      /*!< \brief Number of threads per rank for ILU and LU_SGS preconditioners. */
  unsigned short Linear_Solver_ILU_n;            /*!< \brief ILU fill=in level. */
  su2double SemiSpan;                   /*!< \brief Wing Semi span. */
  su2double Roe_Kappa;                  /*!< \brief Relaxation of the Roe scheme. */
  su2double Relaxation_Factor_Adjoint;  /*!< \brief Relaxation coefficient for variable updates of adjoint solvers. */
  su2double Relaxation_Factor_CHT;      /*!< \brief Relaxation coefficient for the update of conjugate heat variables. */
  su2double AdjTurb_Linear_Error;       /*!< \brief Min error of the turbulent adjoint linear solver for the implicit formulation. */
  su2double EntropyFix_Coeff;           /*!< \brief Entropy fix coefficient. */
  unsigned short AdjTurb_Linear_Iter;   /*!< \brief Min error of the turbulent adjoint linear solver for the implicit formulation. */
  unsigned short nLocationStations,     /*!< \brief Number of section cuts to make when outputting mesh and cp . */
  nWingStations;                        /*!< \brief Number of section cuts to make when calculating internal volume. */
  su2double Kappa_1st_AdjFlow,  /*!< \brief Lax 1st order dissipation coefficient for adjoint flow equations (coarse multigrid levels). */
  Kappa_2nd_AdjFlow,            /*!< \brief JST 2nd order dissipation coefficient for adjoint flow equations. */
  Kappa_4th_AdjFlow,            /*!< \brief JST 4th order dissipation coefficient for adjoint flow equations. */
  Kappa_1st_Flow,           /*!< \brief Lax 1st order dissipation coefficient for flow equations (coarse multigrid levels). */
  Kappa_2nd_Flow,           /*!< \brief JST 2nd order dissipation coefficient for flow equations. */
  Kappa_4th_Flow,           /*!< \brief JST 4th order dissipation coefficient for flow equations. */
  Cent_Jac_Fix_Factor,              /*!< \brief Multiply the dissipation contribution to the Jacobian of central schemes
                                                by this factor to make the global matrix more diagonal dominant. */
  Cent_Inc_Jac_Fix_Factor;          /*!< \brief Multiply the dissipation contribution to the Jacobian of incompressible central schemes */
  su2double Geo_Waterline_Location; /*!< \brief Location of the waterline. */

  su2double Min_Beta_RoeTurkel,     /*!< \brief Minimum value of Beta for the Roe-Turkel low Mach preconditioner. */
  Max_Beta_RoeTurkel;               /*!< \brief Maximum value of Beta for the Roe-Turkel low Mach preconditioner. */
  unsigned long GridDef_Nonlinear_Iter;  /*!< \brief Number of nonlinear increments for grid deformation. */
  unsigned short Deform_StiffnessType;   /*!< \brief Type of element stiffness imposed for FEA mesh deformation. */
  bool Deform_Mesh;                      /*!< \brief Determines whether the mesh will be deformed. */
  bool Deform_Output;                    /*!< \brief Print the residuals during mesh deformation to the console. */
  su2double Deform_Tol_Factor;       /*!< \brief Factor to multiply smallest volume for deform tolerance (0.001 default) */
  su2double Deform_Coeff;            /*!< \brief Deform coeffienct */
  su2double Deform_Limit;            /*!< \brief Deform limit */
  unsigned short FFD_Continuity;     /*!< \brief Surface continuity at the intersection with the FFD */
  unsigned short FFD_CoordSystem;    /*!< \brief Define the coordinates system */
  su2double Deform_ElasticityMod,    /*!< \brief Young's modulus for volume deformation stiffness model */
  Deform_PoissonRatio,               /*!< \brief Poisson's ratio for volume deformation stiffness model */
  Deform_StiffLayerSize;             /*!< \brief Size of the layer of highest stiffness for wall distance-based mesh stiffness */
  bool FFD_Symmetry_Plane;           /*!< \brief FFD symmetry plane. */

  su2double Mach;             /*!< \brief Mach number. */
  su2double Reynolds;         /*!< \brief Reynolds number. */
  su2double Froude;           /*!< \brief Froude number. */
  su2double Length_Reynolds;  /*!< \brief Reynolds length (dimensional). */
  su2double AoA,              /*!< \brief Angle of attack (just external flow). */
  iH, AoS, AoA_Offset,
  AoS_Offset, AoA_Sens;       /*!< \brief Angle of sideSlip (just external flow). */
  bool Fixed_CL_Mode;         /*!< \brief Activate fixed CL mode (external flow only). */
  bool Eval_dOF_dCX;          /*!< \brief Activate fixed CL mode (external flow only). */
  bool Discard_InFiles;       /*!< \brief Discard angle of attack in solution and geometry files. */
  su2double Target_CL;        /*!< \brief Specify a target CL instead of AoA (external flow only). */
  su2double Total_CM;         /*!< \brief Specify a Total CM instead of AoA (external flow only). */
  su2double Total_CD;         /*!< \brief Specify a target CD instead of AoA (external flow only). */
  su2double dCL_dAlpha;       /*!< \brief value of dCl/dAlpha. */
  su2double dCM_diH;          /*!< \brief value of dCM/dHi. */
  unsigned long Iter_Fixed_CM;          /*!< \brief Iterations to re-evaluate the angle of attack (external flow only). */
  unsigned long Iter_Fixed_NetThrust;   /*!< \brief Iterations to re-evaluate the angle of attack (external flow only). */
  unsigned long Iter_dCL_dAlpha;        /*!< \brief Number of iterations to evaluate dCL_dAlpha. */
  unsigned long Update_Alpha;           /*!< \brief Iterations to re-evaluate the angle of attack (external flow only). */
  unsigned long Update_iH;              /*!< \brief Iterations to re-evaluate the angle of attack (external flow only). */
  unsigned long Update_BCThrust;        /*!< \brief Iterations to re-evaluate the angle of attack (external flow only). */
  su2double dNetThrust_dBCThrust;       /*!< \brief value of dNetThrust/dBCThrust. */
  bool Update_BCThrust_Bool;            /*!< \brief Boolean flag for whether to update the AoA for fixed lift mode on a given iteration. */
  bool Update_AoA;                      /*!< \brief Boolean flag for whether to update the AoA for fixed lift mode on a given iteration. */
  unsigned long Update_AoA_Iter_Limit;  /*!< \brief Limit on number of iterations between AoA updates for fixed lift mode. */
  bool Finite_Difference_Mode;        /*!< \brief Flag to run the finite difference mode in fixed Cl mode. */
  su2double ChargeCoeff;              /*!< \brief Charge coefficient (just for poisson problems). */
  unsigned short Cauchy_Func_Flow,    /*!< \brief Function where to apply the convergence criteria in the flow problem. */
  Cauchy_Func_AdjFlow,                /*!< \brief Function where to apply the convergence criteria in the adjoint problem. */
  Cauchy_Elems;                       /*!< \brief Number of elements to evaluate. */
  unsigned short Residual_Func_Flow;  /*!< \brief Equation to apply residual convergence to. */
  unsigned short Res_FEM_CRIT;        /*!< \brief Criteria to apply to the FEM convergence (absolute/relative). */
  unsigned long StartConv_Iter;       /*!< \brief Start convergence criteria at iteration. */
  su2double Cauchy_Eps;               /*!< \brief Epsilon used for the convergence. */
  bool Restart,                       /*!< \brief Restart solution (for direct, adjoint, and linearized problems).*/
  Read_Binary_Restart,                /*!< \brief Read binary SU2 native restart files.*/
  Wrt_Restart_Overwrite,              /*!< \brief Overwrite restart files or append iteration number.*/
  Wrt_Surface_Overwrite,              /*!< \brief Overwrite surface output files or append iteration number.*/
  Wrt_Volume_Overwrite,               /*!< \brief Overwrite volume output files or append iteration number.*/
  Restart_Flow;                       /*!< \brief Restart flow solution for adjoint and linearized problems. */
  unsigned short nMarker_Monitoring,  /*!< \brief Number of markers to monitor. */
  nMarker_Designing,                  /*!< \brief Number of markers for the objective function. */
  nMarker_GeoEval,                    /*!< \brief Number of markers for the objective function. */
  nMarker_ZoneInterface,              /*!< \brief Number of markers in the zone interface. */
  nMarker_Plotting,                   /*!< \brief Number of markers to plot. */
  nMarker_Analyze,                    /*!< \brief Number of markers to analyze. */
  nMarker_Moving,                     /*!< \brief Number of markers in motion (DEFORMING, MOVING_WALL). */
  nMarker_PyCustom,                   /*!< \brief Number of markers that are customizable in Python. */
  nMarker_DV,                         /*!< \brief Number of markers affected by the design variables. */
  nMarker_WallFunctions,              /*!< \brief Number of markers for which wall functions must be applied. */
  nMarker_SobolevBC;                  /*!< \brief Number of markers treaded in the gradient problem. */
  string *Marker_Monitoring,          /*!< \brief Markers to monitor. */
  *Marker_Designing,                  /*!< \brief Markers to design. */
  *Marker_GeoEval,                    /*!< \brief Markers to evaluate geometry. */
  *Marker_Plotting,                   /*!< \brief Markers to plot. */
  *Marker_Analyze,                    /*!< \brief Markers to analyze. */
  *Marker_ZoneInterface,              /*!< \brief Markers in the FSI interface. */
  *Marker_Moving,                     /*!< \brief Markers in motion (DEFORMING, MOVING_WALL). */
  *Marker_PyCustom,                   /*!< \brief Markers that are customizable in Python. */
  *Marker_DV,                         /*!< \brief Markers affected by the design variables. */
  *Marker_WallFunctions,              /*!< \brief Markers for which wall functions must be applied. */
  *Marker_SobolevBC;                  /*!< \brief Markers in the gradient solver */

  bool initial_PyCustom;              /*!< \brief flag for using custom python boundary conditions */ 
  unsigned short nConfig_Files;       /*!< \brief Number of config files for multiphysics problems. */
  string *Config_Filenames;           /*!< \brief List of names for configuration files. */
  SST_OPTIONS *SST_Options;           /*!< \brief List of modifications/corrections/versions of SST turbulence model.*/
  SA_OPTIONS *SA_Options;             /*!< \brief List of modifications/corrections/versions of SA turbulence model.*/
  LM_OPTIONS *LM_Options;             /*!< \brief List of modifications/corrections/versions of SA turbulence model.*/
  unsigned short nSST_Options;        /*!< \brief Number of SST options specified. */
  unsigned short nSA_Options;         /*!< \brief Number of SA options specified. */
  unsigned short nLM_Options;         /*!< \brief Number of SA options specified. */
  WALL_FUNCTIONS  *Kind_WallFunctions;        /*!< \brief The kind of wall function to use for the corresponding markers. */
  unsigned short  **IntInfo_WallFunctions;    /*!< \brief Additional integer information for the wall function markers. */
  su2double       **DoubleInfo_WallFunctions; /*!< \brief Additional double information for the wall function markers. */
  unsigned short  *Marker_All_Monitoring,     /*!< \brief Global index for monitoring using the grid information. */
  *Marker_All_GeoEval,               /*!< \brief Global index for geometrical evaluation. */
  *Marker_All_Plotting,              /*!< \brief Global index for plotting using the grid information. */
  *Marker_All_Analyze,               /*!< \brief Global index for plotting using the grid information. */
  *Marker_All_ZoneInterface,         /*!< \brief Global index for FSI interface markers using the grid information. */
  *Marker_All_Turbomachinery,        /*!< \brief Global index for Turbomachinery markers using the grid information. */
  *Marker_All_TurbomachineryFlag,    /*!< \brief Global index for Turbomachinery markers flag using the grid information. */
  *Marker_All_MixingPlaneInterface,  /*!< \brief Global index for MixingPlane interface markers using the grid information. */
  *Marker_All_DV,                    /*!< \brief Global index for design variable markers using the grid information. */
  *Marker_All_Moving,                /*!< \brief Global index for moving surfaces using the grid information. */
  *Marker_All_Deform_Mesh,           /*!< \brief Global index for deformable markers at the boundary. */
  *Marker_All_Deform_Mesh_Sym_Plane, /*!< \brief Global index for markers with symmetric deformations. */
  *Marker_All_Fluid_Load,            /*!< \brief Global index for markers in which the flow load is computed/employed. */
  *Marker_All_PyCustom,              /*!< \brief Global index for Python customizable surfaces using the grid information. */
  *Marker_All_Designing,             /*!< \brief Global index for moving using the grid information. */
  *Marker_All_SobolevBC,             /*!< \brief Global index for boundary condition applied to gradient smoothing. */
  *Marker_CfgFile_Monitoring,            /*!< \brief Global index for monitoring using the config information. */
  *Marker_CfgFile_Designing,             /*!< \brief Global index for monitoring using the config information. */
  *Marker_CfgFile_GeoEval,               /*!< \brief Global index for monitoring using the config information. */
  *Marker_CfgFile_Plotting,              /*!< \brief Global index for plotting using the config information. */
  *Marker_CfgFile_Analyze,               /*!< \brief Global index for plotting using the config information. */
  *Marker_CfgFile_ZoneInterface,         /*!< \brief Global index for FSI interface using the config information. */
  *Marker_CfgFile_Turbomachinery,        /*!< \brief Global index for Turbomachinery  using the config information. */
  *Marker_CfgFile_TurbomachineryFlag,    /*!< \brief Global index for Turbomachinery flag using the config information. */
  *Marker_CfgFile_MixingPlaneInterface,  /*!< \brief Global index for MixingPlane interface using the config information. */
  *Marker_CfgFile_Moving,             /*!< \brief Global index for moving surfaces using the config information. */
  *Marker_CfgFile_Deform_Mesh,        /*!< \brief Global index for deformable markers at the boundary. */
  *Marker_CfgFile_Deform_Mesh_Sym_Plane, /*!< \brief Global index for markers with symmetric deformations. */
  *Marker_CfgFile_Fluid_Load,         /*!< \brief Global index for markers in which the flow load is computed/employed. */
  *Marker_CfgFile_PyCustom,           /*!< \brief Global index for Python customizable surfaces using the config information. */
  *Marker_CfgFile_DV,                 /*!< \brief Global index for design variable markers using the config information. */
  *Marker_CfgFile_PerBound,           /*!< \brief Global index for periodic boundaries using the config information. */
  *Marker_CfgFile_SobolevBC;          /*!< \brief Global index for boundary condition applied to gradient smoothing using the config information. */
  string *PlaneTag;                   /*!< \brief Global index for the plane adaptation (upper, lower). */
  su2double *nBlades;                 /*!< \brief number of blades for turbomachinery computation. */
  unsigned short Geo_Description;     /*!< \brief Description of the geometry. */
  unsigned short Mesh_FileFormat;     /*!< \brief Mesh input format. */
  TAB_OUTPUT Tab_FileFormat;          /*!< \brief Format of the output files. */
  unsigned short output_precision;    /*!< \brief <ofstream>.precision(value) for SU2_DOT and HISTORY output */
  unsigned short ActDisk_Jump;        /*!< \brief Format of the output files. */
  unsigned long StartWindowIteration; /*!< \brief Starting Iteration for long time Windowing apporach . */
  unsigned short nCFL_AdaptParam;     /*!< \brief Number of CFL parameters provided in config. */
  bool Initial_All_PyCustom;          /*!< \brief Python customizable initial condition */    
  bool CFL_Adapt;        /*!< \brief Use adaptive CFL number. */
  bool HB_Precondition;  /*!< \brief Flag to turn on harmonic balance source term preconditioning */
  su2double RefArea,     /*!< \brief Reference area for coefficient computation. */
  RefElemLength,         /*!< \brief Reference element length for computing the slope limiting epsilon. */
  RefSharpEdges,         /*!< \brief Reference coefficient for detecting sharp edges. */
  RefLength,             /*!< \brief Reference length for moment computation. */
  *RefOriginMoment_X,    /*!< \brief X Origin for moment computation. */
  *RefOriginMoment_Y,    /*!< \brief Y Origin for moment computation. */
  *RefOriginMoment_Z,    /*!< \brief Z Origin for moment computation. */
  *CFL_AdaptParam,       /*!< \brief Information about the CFL ramp. */
  *RelaxFactor_Giles,    /*!< \brief Information about the under relaxation factor for Giles BC. */
  *CFL,                  /*!< \brief CFL number. */
  DomainVolume;          /*!< \brief Volume of the computational grid. */
  unsigned short
  nRefOriginMoment_X,      /*!< \brief Number of X-coordinate moment computation origins. */
  nRefOriginMoment_Y,      /*!< \brief Number of Y-coordinate moment computation origins. */
  nRefOriginMoment_Z;      /*!< \brief Number of Z-coordinate moment computation origins. */
  unsigned short nMesh_Box_Size;
  short *Mesh_Box_Size;          /*!< \brief Array containing the number of grid points in the x-, y-, and z-directions for the analytic RECTANGLE and BOX grid formats. */
  string Mesh_FileName,          /*!< \brief Mesh input file. */
  Mesh_Out_FileName,             /*!< \brief Mesh output file. */
  Solution_FileName,             /*!< \brief Flow solution input file. */
  Solution_AdjFileName,          /*!< \brief Adjoint solution input file for drag functional. */
  Volume_FileName,               /*!< \brief Flow variables output file. */
  Conv_FileName,                 /*!< \brief Convergence history output file. */
  Breakdown_FileName,            /*!< \brief Breakdown output file. */
  Restart_FileName,              /*!< \brief Restart file for flow variables. */
  Restart_AdjFileName,           /*!< \brief Restart file for adjoint variables, drag functional. */
  Adj_FileName,                  /*!< \brief Output file with the adjoint variables. */
  ObjFunc_Grad_FileName,         /*!< \brief Gradient of the objective function. */
  ObjFunc_Value_FileName,        /*!< \brief Objective function. */
  SurfCoeff_FileName,            /*!< \brief Output file with the flow variables on the surface. */
  SurfAdjCoeff_FileName,         /*!< \brief Output file with the adjoint variables on the surface. */
  SurfSens_FileName,             /*!< \brief Output file for the sensitivity on the surface (discrete adjoint). */
  VolSens_FileName,              /*!< \brief Output file for the sensitivity in the volume (discrete adjoint). */
  ObjFunc_Hess_FileName,         /*!< \brief Hessian approximation obtained by the Sobolev smoothing solver. */
  *DataDriven_Method_FileNames;    /*!< \brief Dataset information for datadriven fluid models. */

  bool
  Wrt_Performance,           /*!< \brief Write the performance summary at the end of a calculation.  */
  Wrt_AD_Statistics,         /*!< \brief Write the tape statistics (discrete adjoint).  */
  Wrt_MeshQuality,           /*!< \brief Write the mesh quality statistics to the visualization files.  */
  Wrt_MultiGrid,             /*!< \brief Write the coarse grids to the visualization files.  */
  Wrt_Projected_Sensitivity, /*!< \brief Write projected sensitivities (dJ/dx) on surfaces to ASCII file. */
  Plot_Section_Forces;       /*!< \brief Write sectional forces for specified markers. */
  unsigned short
  Console_Output_Verb,  /*!< \brief Level of verbosity for console output */
  Kind_Average;         /*!< \brief Particular average for the marker analyze. */
  su2double Gamma,      /*!< \brief Ratio of specific heats of the gas. */
  Bulk_Modulus,         /*!< \brief Value of the bulk modulus for incompressible flows. */
  Beta_Factor,          /*!< \brief Value of the epsilon^2 multiplier for Beta for the incompressible preconditioner. */
  Gas_Constant,         /*!< \brief Specific gas constant. */
  Gas_ConstantND,       /*!< \brief Non-dimensional specific gas constant. */
  *Molecular_Weight;    /*!< \brief Molecular weight of an incompressible ideal gas (g/mol). */
  unsigned short nMolecular_Weight, /*!< \brief Number of species molecular weights. */
  nSpecific_Heat_Cp;              /*!< \brief Number of species specific heat constants at constant pressure. */
  su2double *Specific_Heat_Cp, /*!< \brief Specific heat at constant pressure. */
  Thermal_Expansion_Coeff,    /*!< \brief Thermal expansion coefficient. */
  Thermal_Expansion_CoeffND,  /*!< \brief Non-dimensional thermal expansion coefficient. */
  Inc_Density_Ref,       /*!< \brief Reference density for custom incompressible non-dim. */
  Inc_Velocity_Ref,      /*!< \brief Reference velocity for custom incompressible non-dim. */
  Inc_Temperature_Ref,   /*!< \brief Reference temperature for custom incompressible non-dim. */
  Inc_Density_Init,      /*!< \brief Initial density for incompressible flows. */
  Inc_Temperature_Init,  /*!< \brief Initial temperature for incompressible flows w/ heat transfer. */
  Heat_Flux_Ref,         /*!< \brief Reference heat flux for non-dim. */
  Gas_Constant_Ref,      /*!< \brief Reference specific gas constant. */
  Temperature_Critical,  /*!< \brief Critical Temperature for real fluid model.  */
  Pressure_Critical,     /*!< \brief Critical Pressure for real fluid model.  */
  Density_Critical,      /*!< \brief Critical Density for real fluid model.  */
  Acentric_Factor,       /*!< \brief Acentric Factor for real fluid model.  */
  *Mu_Constant,           /*!< \brief Constant viscosity for ConstantViscosity model.  */
  *Thermal_Conductivity_Constant,  /*!< \brief Constant thermal conductivity for ConstantConductivity model.  */
  *Mu_Ref,                /*!< \brief Reference viscosity for Sutherland model.  */
  *Mu_Temperature_Ref,    /*!< \brief Reference temperature for Sutherland model.  */
  *Mu_S;                  /*!< \brief Reference S for Sutherland model.  */
  unsigned short nMu_Constant,   /*!< \brief Number of species constant viscosities. */
  nMu_Ref,                       /*!< \brief Number of species reference constants for Sutherland model. */
  nMu_Temperature_Ref,           /*!< \brief Number of species reference temperature for Sutherland model. */
  nMu_S,                         /*!< \brief Number of species reference S for Sutherland model. */
  nThermal_Conductivity_Constant,/*!< \brief Number of species constant thermal conductivity. */
  nPrandtl_Lam,                  /*!< \brief Number of species laminar Prandtl number. */
  nPrandtl_Turb,                 /*!< \brief Number of species turbulent Prandtl number. */
  nConstant_Lewis_Number;       /*!< \brief Number of species Lewis Number. */
  su2double Diffusivity_Constant;   /*!< \brief Constant mass diffusivity for scalar transport.  */
  su2double Diffusivity_ConstantND; /*!< \brief Non-dim. constant mass diffusivity for scalar transport.  */
  su2double Schmidt_Number_Laminar;   /*!< \brief Laminar Schmidt number for mass diffusion.  */
  su2double Schmidt_Number_Turbulent; /*!< \brief Turbulent Schmidt number for mass diffusion.  */
  su2double *Constant_Lewis_Number;   /*!< \brief Different Lewis number for mass diffusion.  */
  array<su2double, N_POLY_COEFFS> CpPolyCoefficientsND{{0.0}};  /*!< \brief Definition of the non-dimensional temperature polynomial coefficients for specific heat Cp. */
  array<su2double, N_POLY_COEFFS> MuPolyCoefficientsND{{0.0}};  /*!< \brief Definition of the non-dimensional temperature polynomial coefficients for viscosity. */
  array<su2double, N_POLY_COEFFS> KtPolyCoefficientsND{{0.0}};  /*!< \brief Definition of the non-dimensional temperature polynomial coefficients for thermal conductivity. */
  su2double TurbIntensityAndViscRatioFreeStream[2]; /*!< \brief Freestream turbulent intensity and viscosity ratio for turbulence and transition models. */
  su2double Energy_FreeStream,     /*!< \brief Free-stream total energy of the fluid.  */
  ModVel_FreeStream,               /*!< \brief Magnitude of the free-stream velocity of the fluid.  */
  ModVel_FreeStreamND,             /*!< \brief Non-dimensional magnitude of the free-stream velocity of the fluid.  */
  Density_FreeStream,              /*!< \brief Free-stream density of the fluid. */
  Viscosity_FreeStream,            /*!< \brief Free-stream viscosity of the fluid.  */
  Tke_FreeStream,                  /*!< \brief Total turbulent kinetic energy of the fluid.  */
  Intermittency_FreeStream,        /*!< \brief Freestream intermittency (for sagt transition model) of the fluid.  */
  ReThetaT_FreeStream,             /*!< \brief Freestream Transition Momentum Thickness Reynolds Number (for LM transition model) of the fluid.  */
  NuFactor_FreeStream,             /*!< \brief Ratio of turbulent to laminar viscosity. */
  NuFactor_Engine,                 /*!< \brief Ratio of turbulent to laminar viscosity at the engine. */
  SecondaryFlow_ActDisk,           /*!< \brief Ratio of turbulent to laminar viscosity at the actuator disk. */
  Initial_BCThrust,                /*!< \brief Ratio of turbulent to laminar viscosity at the actuator disk. */
  Pressure_FreeStream,             /*!< \brief Total pressure of the fluid. */
  Pressure_Thermodynamic,          /*!< \brief Thermodynamic pressure of the fluid. */
  Temperature_FreeStream,          /*!< \brief Total temperature of the fluid.  */
  Temperature_ve_FreeStream;       /*!< \brief Total vibrational-electronic temperature of the fluid.  */
  unsigned short wallModel_MaxIter; /*!< \brief maximum number of iterations for the Newton method for the wall model */
  su2double wallModel_Kappa,        /*!< \brief von Karman constant kappa for turbulence wall modeling */
  wallModel_B,                      /*!< \brief constant B for turbulence wall modeling */
  wallModel_RelFac,                 /*!< \brief relaxation factor for the Newton method used in the wall model */
  wallModel_MinYplus;               /*!< \brief minimum Y+ value, below which the wall model is not used anymore */
  su2double *Prandtl_Lam,      /*!< \brief Laminar Prandtl number for the gas.  */
  *Prandtl_Turb,               /*!< \brief Turbulent Prandtl number for the gas.  */
  Length_Ref,                 /*!< \brief Reference length for non-dimensionalization. */
  Pressure_Ref,               /*!< \brief Reference pressure for non-dimensionalization.  */
  Temperature_Ref,            /*!< \brief Reference temperature for non-dimensionalization.*/
  Temperature_ve_Ref,         /*!< \brief Reference vibrational-electronic temperature for non-dimensionalization.*/
  Density_Ref,                /*!< \brief Reference density for non-dimensionalization.*/
  Velocity_Ref,               /*!< \brief Reference velocity for non-dimensionalization.*/
  Time_Ref,                   /*!< \brief Reference time for non-dimensionalization. */
  Viscosity_Ref,              /*!< \brief Reference viscosity for non-dimensionalization. */
  Thermal_Conductivity_Ref,   /*!< \brief Reference conductivity for non-dimensionalization. */
  Energy_Ref,                 /*!< \brief Reference viscosity for non-dimensionalization. */
  Wall_Temperature,           /*!< \brief Temperature at an isotropic wall in Kelvin. */
  Omega_Ref,                  /*!< \brief Reference angular velocity for non-dimensionalization. */
  Force_Ref,                  /*!< \brief Reference body force for non-dimensionalization. */
  Pressure_FreeStreamND,      /*!< \brief Farfield pressure value (external flow). */
  Pressure_ThermodynamicND,   /*!< \brief Farfield thermodynamic pressure value. */
  Temperature_FreeStreamND,   /*!< \brief Farfield temperature value (external flow). */
  Temperature_ve_FreeStreamND,/*!< \brief Farfield vibrational-electronic temperature value (external flow). */
  Density_FreeStreamND,       /*!< \brief Farfield density value (external flow). */
  Velocity_FreeStreamND[3],   /*!< \brief Farfield velocity values (external flow). */
  Energy_FreeStreamND,        /*!< \brief Farfield energy value (external flow). */
  Viscosity_FreeStreamND,     /*!< \brief Farfield viscosity value (external flow). */
  Tke_FreeStreamND,           /*!< \brief Farfield kinetic energy (external flow). */
  Omega_FreeStreamND,         /*!< \brief Specific dissipation (external flow). */
  Omega_FreeStream;           /*!< \brief Specific dissipation (external flow). */
  unsigned short nElectric_Constant;    /*!< \brief Number of different electric constants. */
  su2double *Electric_Constant;         /*!< \brief Dielectric constant modulus. */
  su2double Knowles_B,                  /*!< \brief Knowles material model constant B. */
  Knowles_N;                            /*!< \brief Knowles material model constant N. */
  bool DE_Effects;                      /*!< Application of DE effects to FE analysis */
  bool RefGeom, RefGeomSurf;            /*!< Read a reference geometry for optimization purposes. */
  unsigned long refNodeID;              /*!< \brief Global ID for the reference node (optimization). */
  string RefGeom_FEMFileName;           /*!< \brief File name for reference geometry. */
  unsigned short RefGeom_FileFormat;    /*!< \brief Mesh input format. */
  STRUCT_2DFORM Kind_2DElasForm;        /*!< \brief Kind of bidimensional elasticity solver. */
  unsigned short nIterFSI_Ramp;         /*!< \brief Number of FSI subiterations during which a ramp is applied. */
  unsigned short iInst;                 /*!< \brief Current instance value */
  su2double AitkenStatRelax;      /*!< \brief Aitken's relaxation factor (if set as static) */
  su2double AitkenDynMaxInit;     /*!< \brief Aitken's maximum dynamic relaxation factor for the first iteration */
  su2double AitkenDynMinInit;     /*!< \brief Aitken's minimum dynamic relaxation factor for the first iteration */
  bool RampAndRelease;            /*!< \brief option for ramp load and release */
  bool Sine_Load;                 /*!< \brief option for sine load */
  su2double Thermal_Diffusivity;  /*!< \brief Thermal diffusivity used in the heat solver. */
  su2double Cyclic_Pitch,         /*!< \brief Cyclic pitch for rotorcraft simulations. */
  Collective_Pitch;               /*!< \brief Collective pitch for rotorcraft simulations. */
  su2double Mach_Motion;          /*!< \brief Mach number based on mesh velocity and freestream quantities. */

  su2double Motion_Origin[3] = {0.0}, /*!< \brief Mesh motion origin. */
  Translation_Rate[3] = {0.0},        /*!< \brief Translational velocity of the mesh. */
  Rotation_Rate[3] = {0.0},           /*!< \brief Angular velocity of the mesh . */
  Pitching_Omega[3] = {0.0},          /*!< \brief Angular frequency of the mesh pitching. */
  Pitching_Ampl[3] = {0.0},           /*!< \brief Pitching amplitude. */
  Pitching_Phase[3] = {0.0},          /*!< \brief Pitching phase offset. */
  Plunging_Omega[3] = {0.0},          /*!< \brief Angular frequency of the mesh plunging. */
  Plunging_Ampl[3] = {0.0};           /*!< \brief Plunging amplitude. */
  su2double *MarkerMotion_Origin, /*!< \brief Mesh motion origin of marker. */
  *MarkerTranslation_Rate,        /*!< \brief Translational velocity of marker. */
  *MarkerRotation_Rate,           /*!< \brief Angular velocity of marker. */
  *MarkerPitching_Omega,          /*!< \brief Angular frequency of marker. */
  *MarkerPitching_Ampl,           /*!< \brief Pitching amplitude of marker. */
  *MarkerPitching_Phase,          /*!< \brief Pitching phase offset of marker. */
  *MarkerPlunging_Omega,          /*!< \brief Angular frequency of marker.. */
  *MarkerPlunging_Ampl;           /*!< \brief Plunging amplitude of marker. */

  unsigned short
  nMarkerMotion_Origin,           /*!< \brief Number of values provided for mesh motion origin of marker. */
  nMarkerTranslation,             /*!< \brief Number of values provided for translational velocity of marker. */
  nMarkerRotation_Rate,           /*!< \brief Number of values provided for angular velocity of marker. */
  nMarkerPitching_Omega,          /*!< \brief Number of values provided for angular frequency of marker. */
  nMarkerPitching_Ampl,           /*!< \brief Number of values provided for pitching amplitude of marker. */
  nMarkerPitching_Phase,          /*!< \brief Number of values provided for pitching phase offset of marker. */
  nMarkerPlunging_Omega,          /*!< \brief Number of values provided for angular frequency of marker. */
  nMarkerPlunging_Ampl,           /*!< \brief Number of values provided for plunging amplitude of marker. */
  nRough_Wall;                    /*!< \brief Number of rough walls. */
  su2double  *Omega_HB;           /*!< \brief Frequency for Harmonic Balance Operator (in rad/s). */
  unsigned short
  nOmega_HB,                      /*!< \brief Number of frequencies in Harmonic Balance Operator. */
  nMoveMotion_Origin,             /*!< \brief Number of motion origins. */
  *MoveMotion_Origin;             /*!< \brief Keeps track if we should move moment origin. */
  vector<vector<vector<su2double> > > Aeroelastic_np1, /*!< \brief Aeroelastic solution at time level n+1. */
  Aeroelastic_n,                  /*!< \brief Aeroelastic solution at time level n. */
  Aeroelastic_n1;                 /*!< \brief Aeroelastic solution at time level n-1. */
  su2double FlutterSpeedIndex,    /*!< \brief The flutter speed index. */
  PlungeNaturalFrequency,         /*!< \brief Plunging natural frequency for Aeroelastic. */
  PitchNaturalFrequency,          /*!< \brief Pitch natural frequency for Aeroelastic. */
  AirfoilMassRatio,               /*!< \brief The airfoil mass ratio for Aeroelastic. */
  CG_Location,                    /*!< \brief Center of gravity location for Aeroelastic. */
  RadiusGyrationSquared;          /*!< \brief The radius of gyration squared for Aeroelastic. */
  su2double *Aeroelastic_plunge,  /*!< \brief Value of plunging coordinate at the end of an external iteration. */
  *Aeroelastic_pitch;             /*!< \brief Value of pitching coordinate at the end of an external iteration. */
  unsigned short AeroelasticIter; /*!< \brief Solve the aeroelastic equations every given number of internal iterations. */
  unsigned short Gust_Type,   /*!< \brief Type of Gust. */
  Gust_Dir;                   /*!< \brief Direction of the gust */
  su2double Gust_WaveLength,  /*!< \brief The gust wavelength. */
  Gust_Periods,               /*!< \brief Number of gust periods. */
  Gust_Ampl,                  /*!< \brief Gust amplitude. */
  Gust_Begin_Time,            /*!< \brief Time at which to begin the gust. */
  Gust_Begin_Loc;             /*!< \brief Location at which the gust begins. */
  /*! \brief Maximal scalar product of the normed far-field velocity vector and a space coordinate where fixed turbulence quantities are set. */
  su2double Turb_Fixed_Values_MaxScalarProd;
  long Visualize_CV;          /*!< \brief Node number for the CV to be visualized */
  bool ExtraOutput;           /*!< \brief Check if extra output need. */
  bool Wall_Functions;           /*!< \brief Use wall functions with the turbulence model */
  long ExtraHeatOutputZone;      /*!< \brief Heat solver zone with extra screen output */
  bool DeadLoad;                 /*!< \brief Application of dead loads to the FE analysis */
  bool PseudoStatic;             /*!< \brief Application of dead loads to the FE analysis */
  bool SteadyRestart;            /*!< \brief Restart from a steady state for FSI problems. */
  su2double Newmark_beta,        /*!< \brief Parameter alpha for Newmark method. */
  Newmark_gamma;                 /*!< \brief Parameter delta for Newmark method. */
  unsigned short nIntCoeffs;     /*!< \brief Number of integration coeffs for structural calculations. */
  su2double *Int_Coeffs;         /*!< \brief Time integration coefficients for structural method. */
  unsigned short nElasticityMod, /*!< \brief Number of different values for the elasticity modulus. */
  nPoissonRatio,                    /*!< \brief Number of different values for the Poisson ratio modulus. */
  nMaterialDensity;                 /*!< \brief Number of different values for the Material density. */
  su2double *ElasticityMod,         /*!< \brief Value of the elasticity moduli. */
  *PoissonRatio,                    /*!< \brief Value of the Poisson ratios. */
  *MaterialDensity;                 /*!< \brief Value of the Material densities. */
  unsigned short nElectric_Field,   /*!< \brief Number of different values for the electric field in the membrane. */
  nDim_Electric_Field;              /*!< \brief Dimensionality of the problem. */
  unsigned short nDim_RefNode;      /*!< \brief Dimensionality of the vector . */
  su2double *Electric_Field_Mod,    /*!< \brief Values of the modulus of the electric field. */
  *Electric_Field_Dir;              /*!< \brief Direction of the electric field. */
  su2double *RefNode_Displacement;  /*!< \brief Displacement of the reference node. */
  bool Ramp_Load;                         /*!< \brief Apply the load with linear increases. */
  unsigned short Dynamic_LoadTransfer;    /*!< \brief Method for dynamic load transferring. */
  bool IncrementalLoad;                   /*!< \brief Apply the load in increments (for nonlinear structural analysis). */
  unsigned long IncLoad_Nincrements;      /*!< \brief Number of increments. */
  su2double Ramp_Time;                    /*!< \brief Time until the maximum load is applied. */
  bool Predictor,                         /*!< \brief Determines whether a predictor step is used. */
  Relaxation;                             /*!< \brief Determines whether a relaxation step is used. */
  unsigned short Pred_Order;              /*!< \brief Order of the predictor for FSI applications. */
  INTERFACE_INTERPOLATOR Kind_Interpolation; /*!< \brief type of interpolation to use for FSI applications. */
  bool ConservativeInterpolation;            /*!< \brief Conservative approach for non matching mesh interpolation. */
  unsigned short NumNearestNeighbors;        /*!< \brief Number of neighbors used for Nearest Neighbor interpolation. */
  RADIAL_BASIS Kind_RadialBasisFunction;     /*!< \brief type of radial basis function to use for radial basis FSI. */
  bool RadialBasisFunction_PolynomialOption; /*!< \brief Option of whether to include polynomial terms in Radial Basis Function Interpolation or not. */
  su2double RadialBasisFunction_Parameter;   /*!< \brief Radial basis function parameter (radius). */
  su2double RadialBasisFunction_PruneTol;    /*!< \brief Tolerance to prune the RBF interpolation matrix. */
  bool Prestretch;                           /*!< \brief Read a reference geometry for optimization purposes. */
  string Prestretch_FEMFileName;             /*!< \brief File name for reference geometry. */
  string FEA_FileName;              /*!< \brief File name for element-based properties. */
  bool FEAAdvancedMode;             /*!< \brief Determine if advanced features are used from the element-based FEA analysis (experimental). */
  su2double RefGeom_Penalty,        /*!< \brief Penalty weight value for the reference geometry objective function. */
  RefNode_Penalty,                  /*!< \brief Penalty weight value for the reference node objective function. */
  DV_Penalty;                       /*!< \brief Penalty weight to add a constraint to the total amount of stiffness. */
  array<su2double,2> StressPenaltyParam = {{1.0, 20.0}}; /*!< \brief Allowed stress and KS aggregation exponent. */
  unsigned long Nonphys_Points,     /*!< \brief Current number of non-physical points in the solution. */
  Nonphys_Reconstr;                 /*!< \brief Current number of non-physical reconstructions for 2nd-order upwinding. */
  su2double ParMETIS_tolerance;     /*!< \brief Load balancing tolerance for ParMETIS. */
  long ParMETIS_pointWgt;           /*!< \brief Load balancing weight given to points. */
  long ParMETIS_edgeWgt;            /*!< \brief Load balancing weight given to edges. */
  unsigned short DirectDiff;        /*!< \brief Direct Differentation mode. */
  bool DiscreteAdjoint;                /*!< \brief AD-based discrete adjoint mode. */
  su2double Const_DES;                 /*!< \brief Detached Eddy Simulation Constant. */
  WINDOW_FUNCTION Kind_WindowFct;      /*!< \brief Type of window (weight) function for objective functional. */
  unsigned short Kind_HybridRANSLES;   /*!< \brief Kind of Hybrid RANS/LES. */
  unsigned short Kind_RoeLowDiss;      /*!< \brief Kind of Roe scheme with low dissipation for unsteady flows. */

  unsigned short nSpanWiseSections; /*!< \brief number of span-wise sections */
  unsigned short nSpanMaxAllZones;  /*!< \brief number of maximum span-wise sections for all zones */
  unsigned short *nSpan_iZones;     /*!< \brief number of span-wise sections for each zones */
  bool turbMixingPlane;             /*!< \brief option for turbulent mixingplane */
  bool SpatialFourier;              /*!< \brief option for computing the fourier transforms for subsonic non-reflecting BC. */
  bool RampRotatingFrame;           /*!< \brief option for ramping up or down the Rotating Frame values */
  bool RampOutletPressure;          /*!< \brief option for ramping up or down the outlet pressure */
  su2double AverageMachLimit;           /*!< \brief option for turbulent mixingplane */
  su2double FinalRotation_Rate_Z;       /*!< \brief Final rotation rate Z if Ramp rotating frame is activated. */
  su2double FinalOutletPressure;        /*!< \brief Final outlet pressure if Ramp outlet pressure is activated. */
  su2double MonitorOutletPressure;      /*!< \brief Monitor outlet pressure if Ramp outlet pressure is activated. */
  array<su2double, N_POLY_COEFFS> cp_polycoeffs{{0.0}};  /*!< \brief Array for specific heat polynomial coefficients. */
  array<su2double, N_POLY_COEFFS> mu_polycoeffs{{0.0}};  /*!< \brief Array for viscosity polynomial coefficients. */
  array<su2double, N_POLY_COEFFS> kt_polycoeffs{{0.0}};  /*!< \brief Array for thermal conductivity polynomial coefficients. */
  bool Body_Force;                      /*!< \brief Flag to know if a body force is included in the formulation. */

  ENUM_STREAMWISE_PERIODIC Kind_Streamwise_Periodic; /*!< \brief Kind of Streamwise periodic flow (pressure drop or massflow) */
  bool Streamwise_Periodic_Temperature;              /*!< \brief Use real periodicity for Energy equation or otherwise outlet source term. */
  su2double Streamwise_Periodic_PressureDrop;        /*!< \brief Value of prescribed pressure drop [Pa] which results in an artificial body force vector. */
  su2double Streamwise_Periodic_TargetMassFlow;      /*!< \brief Value of prescribed massflow [kg/s] which results in an delta p and therefore an artificial body force vector. */
  su2double Streamwise_Periodic_OutletHeat;          /*!< /brief Heatflux boundary [W/m^2] imposed at streamwise periodic outlet. */

  su2double *FreeStreamTurboNormal;     /*!< \brief Direction to initialize the flow in turbomachinery computation */
  su2double Restart_Bandwidth_Agg;      /*!< \brief The aggregate of the bandwidth for writing binary restarts (to be averaged later). */
  su2double Max_Vel2;                   /*!< \brief The maximum velocity^2 in the domain for the incompressible preconditioner. */
  bool topology_optimization;           /*!< \brief If the structural solver should consider a variable density field to penalize element stiffness. */
  string top_optim_output_file;         /*!< \brief File to where the derivatives w.r.t. element densities will be written to. */
  su2double simp_exponent;              /*!< \brief Exponent for the density-based stiffness penalization of the SIMP method. */
  su2double simp_minimum_stiffness;     /*!< \brief Lower bound for the stiffness penalization of the SIMP method. */
  ENUM_FILTER_KERNEL* top_optim_kernels;   /*!< \brief The kernels to use. */
  unsigned short top_optim_nKernel;        /*!< \brief Number of kernels specified. */
  unsigned short top_optim_nKernelParams;  /*!< \brief Number of kernel parameters specified. */
  unsigned short top_optim_nRadius;        /*!< \brief Number of radius values specified. */
  unsigned short top_optim_search_lim;     /*!< \brief Limit the maximum "logical radius" considered during filtering. */
  su2double *top_optim_kernel_params;  /*!< \brief The kernel parameters. */
  su2double *top_optim_filter_radius;  /*!< \brief Radius of the filter(s) used on the design density for topology optimization. */
  ENUM_PROJECTION_FUNCTION top_optim_proj_type;  /*!< \brief The projection function used in topology optimization. */
  su2double top_optim_proj_param;      /*!< \brief The value of the parameter for the projection function. */
  bool HeatSource;                     /*!< \brief Flag to know if there is a volumetric heat source on the flow. */
  su2double ValHeatSource;             /*!< \brief Value of the volumetric heat source on the flow (W/m3). */
  su2double Heat_Source_Rot_Z;         /*!< \brief Rotation of the volumetric heat source on the Z axis. */
  RADIATION_MODEL Kind_Radiation;      /*!< \brief Kind of radiation model used. */
  P1_INIT Kind_P1_Init;                /*!< \brief Kind of initialization used in the P1 model. */
  su2double Absorption_Coeff,          /*!< \brief Absorption coefficient of the medium (radiation). */
  Scattering_Coeff;                    /*!< \brief Scattering coefficient of the medium (radiation). */
  unsigned short nMarker_Emissivity;   /*!< \brief Number of markers for which the emissivity is defined. */
  string *Marker_Emissivity;           /*!< \brief Wall markers with defined emissivity. */
  su2double *Wall_Emissivity;          /*!< \brief Emissivity of the wall. */
  bool Radiation;                      /*!< \brief Determines if a radiation model is incorporated. */
  su2double CFL_Rad;                   /*!< \brief CFL Number for the radiation solver. */

  array<su2double,5> default_cfl_adapt;  /*!< \brief Default CFL adapt param array for the COption class. */
  su2double vel_init[3], /*!< \brief initial velocity array for the COption class. */
  vel_inf[3],            /*!< \brief freestream velocity array for the COption class. */
  eng_cyl[7],            /*!< \brief engine box array for the COption class. */
  eng_val[5],            /*!< \brief engine box array values for the COption class. */
  jst_coeff[2],          /*!< \brief artificial dissipation (flow) array for the COption class. */
  ffd_coeff[3],          /*!< \brief artificial dissipation (flow) array for the COption class. */
  mixedout_coeff[3],     /*!< \brief default mixedout algorithm coefficients for the COption class. */
  rampRotFrame_coeff[3], /*!< \brief ramp rotating frame coefficients for the COption class. */
  rampOutPres_coeff[3],  /*!< \brief ramp outlet pressure coefficients for the COption class. */
  jst_adj_coeff[2],      /*!< \brief artificial dissipation (adjoint) array for the COption class. */
  mesh_box_length[3],    /*!< \brief mesh box length for the COption class. */
  mesh_box_offset[3],    /*!< \brief mesh box offset for the COption class. */
  geo_loc[2],            /*!< \brief SU2_GEO section locations array for the COption class. */
  distortion[2],         /*!< \brief SU2_GEO section locations array for the COption class. */
  ea_lim[3],             /*!< \brief equivalent area limit array for the COption class. */
  grid_fix[6],           /*!< \brief fixed grid (non-deforming region) array for the COption class. */
  htp_axis[2],           /*!< \brief HTP axis for the COption class. */
  ffd_axis[3],           /*!< \brief FFD axis for the COption class. */
  inc_crit[3],           /*!< \brief incremental criteria array for the COption class. */
  extrarelfac[2],        /*!< \brief extra relaxation factor for Giles BC in the COption class. */
  sineload_coeff[3],     /*!< \brief values for a sine load. */
  body_force[3],         /*!< \brief body force vector for the COption class. */
  nacelle_location[5],   /*!< \brief Location of the nacelle. */
  hs_axes[3],            /*!< \brief principal axes (x, y, z) of the ellipsoid containing the heat source. */
  hs_center[3];          /*!< \brief position of the center of the heat source. */

  UPWIND Riemann_Solver_FEM;         /*!< \brief Riemann solver chosen for the DG method. */
  su2double Quadrature_Factor_Straight;      /*!< \brief Factor applied during quadrature of elements with a constant Jacobian. */
  su2double Quadrature_Factor_Curved;        /*!< \brief Factor applied during quadrature of elements with a non-constant Jacobian. */
  su2double Quadrature_Factor_Time_ADER_DG;  /*!< \brief Factor applied during quadrature in time for ADER-DG. */
  su2double Theta_Interior_Penalty_DGFEM;    /*!< \brief Factor for the symmetrizing terms in the DG discretization of the viscous fluxes. */
  unsigned short byteAlignmentMatMul;        /*!< \brief Number of bytes in the vectorization direction for the matrix multiplication. Multipe of 64. */
  unsigned short sizeMatMulPadding;          /*!< \brief The matrix size in the vectorization direction padded to a multiple of 8. Computed from byteAlignmentMatMul. */
  bool Compute_Entropy;                      /*!< \brief Whether or not to compute the entropy in the fluid model. */
  bool Use_Lumped_MassMatrix_DGFEM;          /*!< \brief Whether or not to use the lumped mass matrix for DGFEM. */
  bool Jacobian_Spatial_Discretization_Only; /*!< \brief Flag to know if only the exact Jacobian of the spatial discretization must be computed. */
  bool Compute_Average;                      /*!< \brief Whether or not to compute averages for unsteady simulations in FV or DG solver. */
  unsigned short Comm_Level;                 /*!< \brief Level of MPI communications to be performed. */
  VERIFICATION_SOLUTION Kind_Verification_Solution; /*!< \brief Verification solution for accuracy assessment. */

  bool Time_Domain;              /*!< \brief Determines if the multizone problem is solved in time-domain */
  unsigned long nOuterIter,      /*!< \brief Determines the number of outer iterations in the multizone problem */
  nInnerIter,                    /*!< \brief Determines the number of inner iterations in each multizone block */
  nTimeIter,                     /*!< \brief Determines the number of time iterations in the multizone problem */
  nIter,                         /*!< \brief Determines the number of pseudo-time iterations in a single-zone problem */
  Restart_Iter;                  /*!< \brief Determines the restart iteration in the multizone problem */
  su2double Time_Step;           /*!< \brief Determines the time step for the multizone problem */
  su2double Max_Time;            /*!< \brief Determines the maximum time for the time-domain problems */

  unsigned long HistoryWrtFreq[3],    /*!< \brief Array containing history writing frequencies for timer iter, outer iter, inner iter */
                ScreenWrtFreq[3];     /*!< \brief Array containing screen writing frequencies for timer iter, outer iter, inner iter */
  OUTPUT_TYPE* VolumeOutputFiles;     /*!< \brief File formats to output */
  unsigned short nVolumeOutputFiles=0;/*!< \brief Number of File formats to output */
  unsigned short nVolumeOutputFrequencies; /*!< \brief Number of frequencies for the volume outputs */
  unsigned long *VolumeOutputFrequencies; /*!< \brief list containing the writing frequencies */

  bool Multizone_Mesh;            /*!< \brief Determines if the mesh contains multiple zones. */
  bool SinglezoneDriver;          /*!< \brief Determines if the single-zone driver is used. (TEMPORARY) */
  bool Wrt_ZoneConv;              /*!< \brief Write the convergence history of each individual zone to screen. */
  bool Wrt_ZoneHist;              /*!< \brief Write the convergence history of each individual zone to file. */
  bool SpecialOutput,             /*!< \brief Determines if the special output is written. */
  Wrt_ForcesBreakdown;            /*!< \brief Determines if the forces breakdown file is written. */
  string *ScreenOutput,           /*!< \brief Kind of the screen output. */
  *HistoryOutput, *VolumeOutput;  /*!< \brief Kind of the output printed to the history file. */
  unsigned short nScreenOutput,   /*!< \brief Number of screen output variables (max: 6). */
  nHistoryOutput, nVolumeOutput;  /*!< \brief Number of variables printed to the history file. */
  bool Multizone_Residual;        /*!< \brief Determines if memory should be allocated for the multizone residual. */
  SST_ParsedOptions sstParsedOptions; /*!< \brief Additional parameters for the SST turbulence model. */
  SA_ParsedOptions saParsedOptions;   /*!< \brief Additional parameters for the SA turbulence model. */
  LM_ParsedOptions lmParsedOptions;   /*!< \brief Additional parameters for the LM transition model. */
  su2double uq_delta_b;         /*!< \brief Parameter used to perturb eigenvalues of Reynolds Stress Matrix */
  unsigned short eig_val_comp;  /*!< \brief Parameter used to determine type of eigenvalue perturbation */
  su2double uq_urlx;            /*!< \brief Under-relaxation factor */
  bool uq_permute;              /*!< \brief Permutation of eigenvectors */

  unsigned long pastix_fact_freq;  /*!< \brief (Re-)Factorization frequency for PaStiX */
  unsigned short pastix_verb_lvl;  /*!< \brief Verbosity level for PaStiX */
  unsigned short pastix_fill_lvl;  /*!< \brief Fill level for PaStiX ILU */

  string caseName;                 /*!< \brief Name of the current case */

  unsigned long edgeColorGroupSize; /*!< \brief Size of the edge groups colored for OpenMP parallelization of edge loops. */

  INLET_SPANWISE_INTERP Kind_InletInterpolationFunction; /*!brief type of spanwise interpolation function to use for the inlet face. */
  INLET_INTERP_TYPE Kind_Inlet_InterpolationType;    /*!brief type of spanwise interpolation data to use for the inlet face. */
  bool PrintInlet_InterpolatedData;               /*!brief option for printing the interpolated data file. */

  /*--- libROM configure options ---*/
  bool libROM;                              /*!< \brief Toggle saving to libROM. */
  string libROMbase_FileName;               /*!< \brief Base filename for libROM file saving. */
  POD_KIND POD_Basis_Gen;                   /*!< \brief Type of POD basis generation (static or incremental). */
  unsigned short maxBasisDim,               /*!< \brief Maximum number of POD basis dimensions. */
  rom_save_freq;                            /*!< \brief Frequency of unsteady time steps to save. */

  unsigned short nSpecies;                  /*!< \brief Number of transported species equations (for NEMO and species transport)*/

  /* other NEMO configure options*/
  unsigned short nSpecies_Cat_Wall,         /*!< \brief No. of species for a catalytic wall. */
  nSpecies_inlet,                           /*!< \brief No. of species for NEMO inlet. */
  iWall_Catalytic,                          /*!< \brief Iterator over catalytic walls. */
  nWall_Catalytic;                          /*!< \brief No. of catalytic walls. */
  su2double *Gas_Composition,               /*!< \brief Initial mass fractions of flow [dimensionless]. */
  *Supercatalytic_Wall_Composition,         /*!< \brief Supercatalytic wall mass fractions [dimensionless]. */
  pnorm_heat;                               /*!< \brief pnorm for heat-flux. */
  bool frozen,                              /*!< \brief Flag for determining if mixture is frozen. */
  ionization,                               /*!< \brief Flag for determining if free electron gas is in the mixture. */
  vt_transfer_res_limit,                    /*!< \brief Flag for determining if residual limiting for source term VT-transfer is used. */
  monoatomic,                               /*!< \brief Flag for monoatomic mixture. */
  Supercatalytic_Wall;                      /*!< \brief Flag for supercatalytic wall. */
  string GasModel,                          /*!< \brief Gas Model. */
  *Wall_Catalytic;                          /*!< \brief Pointer to catalytic walls. */
  TRANSCOEFFMODEL   Kind_TransCoeffModel;   /*!< \brief Transport coefficient Model for NEMO solver. */
  su2double CatalyticEfficiency;            /*!< \brief Wall catalytic efficiency. */
  su2double *Inlet_MassFrac;                /*!< \brief Specified Mass fraction vectors for NEMO inlet boundaries. */
  su2double Inlet_Temperature_ve;           /*!< \brief Specified Tve for supersonic inlet boundaries (NEMO solver). */

  /*--- Additional species solver options ---*/
  bool Species_Clipping;           /*!< \brief Boolean that activates solution clipping for scalar transport. */
  su2double* Species_Clipping_Max; /*!< \brief Maximum value of clipping for scalar transport. */
  su2double* Species_Clipping_Min; /*!< \brief Minimum value of clipping for scalar transport. */
  unsigned short nSpecies_Clipping_Max, nSpecies_Clipping_Min; /*!< \brief Number of entries of SPECIES_CLIPPING_MIN/MAX */
  bool Species_StrongBC;           /*!< \brief Boolean whether strong BC's are used for in- outlet of the species solver. */
  su2double* Species_Init;         /*!< \brief Initial uniform value for scalar transport. */
  unsigned short nSpecies_Init;    /*!< \brief Number of entries of SPECIES_INIT */

  /*--- flamelet subsolver ---*/
<<<<<<< HEAD
  FLAME_INIT_TYPE Kind_FlameInit;
=======
>>>>>>> 89b2cda7
  su2double flame_thickness;
  su2double flame_burnt_thickness;
  su2double flame_offset[3];
  su2double flame_normal[3];
<<<<<<< HEAD
  su2double spark_location[3];
  su2double spark_radius;
  su2double spark_reaction_rate;
  unsigned long spark_iteration_start;
  unsigned long spark_duration;
=======
>>>>>>> 89b2cda7

  /*--- lookup table ---*/
  unsigned short n_scalars;             /* number of transported scalars for the flamelet LUT approach*/
  unsigned short n_lookups;             /* number of lookud up variables */
  unsigned short n_table_sources;       /* the number of transported scalar source terms for the LUT */
  unsigned short n_user_scalars;
  unsigned short n_user_sources;
<<<<<<< HEAD
  unsigned short n_controlling_variables;

  bool preferential_diffusion;
  vector<string> table_scalar_names;    /*!< \brief vector to store names of scalar variables.   */
  vector<string> table_source_names;    /*!< \brief vector to store names of scalar source variables.   */
  string* table_lookup_names;           /*!< \brief vector to store names of look up variables.   */
  //string file_name_lut;                 /*!< \brief file name of the look up table. */
=======
  unsigned short n_control_vars;

  vector<string> table_scalar_names;    /*!< \brief vector to store names of scalar variables.   */
  vector<string> table_source_names;    /*!< \brief vector to store names of scalar source variables.   */
  string* table_lookup_names;           /*!< \brief vector to store names of look up variables.   */
  string file_name_lut;                 /*!< \brief file name of the look up table. */
>>>>>>> 89b2cda7
  string* user_scalar_names;
  string* user_source_names;

  /*!
   * \brief Set the default values of config options not set in the config file using another config object.
   * \param config - Config object to use the default values from.
   */
  void SetDefaultFromConfig(CConfig *config);

  /*!
   * \brief Set default values for all options not yet set.
   */
  void SetDefault();

  /*--- all_options is a map containing all of the options. This is used during config file parsing
   to track the options which have not been set (so the default values can be used). Without this map
   there would be no list of all the config file options. ---*/

  map<string, bool> all_options;

  /*--- brief param is a map from the option name (config file string) to its decoder (the specific child
   class of COptionBase that turns the string into a value) ---*/

  map<string, COptionBase*> option_map;


  // All of the addXxxOptions take in the name of the option, and a reference to the field of that option
  // in the option structure. Depending on the specific type, it may take in a default value, and may
  // take in extra options. The addXxxOptions mostly follow the same pattern, so please see addDoubleOption
  // for detailed comments.
  //
  // List options are those that can be an unknown number of elements, and also take in a reference to
  // an integer. This integer will be populated with the number of elements of that type unmarshaled.
  //
  // Array options are those with a fixed number of elements.
  //
  // List and Array options should also be able to be specified with the string "NONE" indicating that there
  // are no elements. This allows the option to be present in a config file but left blank.

  /*!< \brief addDoubleOption creates a config file parser for an option with the given name whose
   value can be represented by a su2double.*/

  void addDoubleOption(const string name, su2double & option_field, su2double default_value);

  void addStringOption(const string name, string & option_field, string default_value);

  void addIntegerOption(const string name, int & option_field, int default_value);

  void addUnsignedLongOption(const string name, unsigned long & option_field, unsigned long default_value);

  void addUnsignedShortOption(const string name, unsigned short & option_field, unsigned short default_value);

  void addLongOption(const string name, long & option_field, long default_value);

  void addBoolOption(const string name, bool & option_field, bool default_value);

  // enum types work differently than all of the others because there are a small number of valid
  // string entries for the type. One must also provide a list of all the valid strings of that type.
  template <class Tenum, class Tfield>
  void addEnumOption(const string name, Tfield& option_field, const map<string,Tenum>& enum_map, Tenum default_value);

  // input_size is the number of options read in from the config file
  template <class Tenum, class Tfield>
  void addEnumListOption(const string name, unsigned short& input_size, Tfield*& option_field, const map<string,Tenum>& enum_map);

  void addDoubleArrayOption(const string name, const int size, su2double* option_field);

  void addUShortArrayOption(const string name, const int size, unsigned short* option_field);

  void addDoubleListOption(const string name, unsigned short & size, su2double * & option_field);

  void addShortListOption(const string name, unsigned short & size, short * & option_field);

  void addUShortListOption(const string name, unsigned short & size, unsigned short * & option_field);

  void addULongListOption(const string name, unsigned short & size, unsigned long * & option_field);

  void addStringListOption(const string name, unsigned short & num_marker, string* & option_field);

  void addConvectOption(const string name, unsigned short & space_field, CENTERED & centered_field, UPWIND & upwind_field);

  void addConvectFEMOption(const string name, unsigned short & space_field, unsigned short & fem_field);

  void addMathProblemOption(const string name, bool & ContinuousAdjoint, const bool & ContinuousAdjoint_default,
                            bool & DiscreteAdjoint, const bool & DiscreteAdjoint_default,
                            bool & Restart_Flow, const bool & Restart_Flow_default);

  void addDVParamOption(const string name, unsigned short & nDV_field, su2double** & paramDV, string* & FFDTag,
                        unsigned short* & design_variable);

  void addDVValueOption(const string name, unsigned short* & nDVValue_field, su2double** & valueDV, unsigned short & nDV_field,  su2double** & paramDV,
                        unsigned short* & design_variable);

  void addFFDDefOption(const string name, unsigned short & nFFD_field, su2double** & coordFFD, string* & FFDTag);

  void addFFDDegreeOption(const string name, unsigned short & nFFD_field, unsigned short** & degreeFFD);

  void addStringDoubleListOption(const string name, unsigned short & list_size, string * & string_field,
                                 su2double* & double_field);

  void addInletOption(const string name, unsigned short & nMarker_Inlet, string * & Marker_Inlet,
                      su2double* & Ttotal, su2double* & Ptotal, su2double** & FlowDir);

  void addInletSpeciesOption(const string name, unsigned short & nMarker_Inlet_Species, string * & Marker_Inlet_Species,
                             su2double** & inlet_species_val, unsigned short & nSpecies_per_Inlet);

  void addInletTurbOption(const string name, unsigned short& nMarker_Inlet_Turb, string*& Marker_Inlet_Turb,
                          su2double** & Turb_Properties, unsigned short & nTurb_Properties);

  template <class Tenum>
  void addRiemannOption(const string name, unsigned short & nMarker_Riemann, string * & Marker_Riemann, unsigned short* & option_field, const map<string, Tenum> & enum_map,
                        su2double* & var1, su2double* & var2, su2double** & FlowDir);

  template <class Tenum>
  void addGilesOption(const string name, unsigned short & nMarker_Giles, string * & Marker_Giles, unsigned short* & option_field, const map<string, Tenum> & enum_map,
                     su2double* & var1, su2double* & var2, su2double** & FlowDir, su2double* & relaxfactor1, su2double* & relaxfactor2);

  void addExhaustOption(const string name, unsigned short & nMarker_Exhaust, string * & Marker_Exhaust,
                        su2double* & Ttotal, su2double* & Ptotal);

  void addPeriodicOption(const string & name, unsigned short & nMarker_PerBound,
                         string* & Marker_PerBound, string* & Marker_PerDonor,
                         su2double** & RotCenter, su2double** & RotAngles, su2double** & Translation);

  void addTurboPerfOption(const string & name, unsigned short & nMarker_TurboPerf,
                          string* & Marker_TurboBoundIn, string* & Marker_TurboBoundOut);

  void addActDiskOption(const string & name,
                        unsigned short & nMarker_ActDiskInlet, unsigned short & nMarker_ActDiskOutlet, string* & Marker_ActDiskInlet, string* & Marker_ActDiskOutlet,
                        su2double** & ActDisk_PressJump, su2double** & ActDisk_TempJump, su2double** & ActDisk_Omega);

  void addWallFunctionOption(const string &name,               unsigned short &list_size,
                             string* &string_field,            WALL_FUNCTIONS* &val_Kind_WF,
                             unsigned short** &val_IntInfo_WF, su2double** &val_DoubleInfo_WF);

  void addPythonOption(const string name);

public:

  /*!
   * \brief Tags for the different fields in a restart file.
   */
  vector<string> fields;

  /*!
   * \brief Constructor of the class which reads the input file.
   */
  CConfig(char case_filename[MAX_STRING_SIZE], SU2_COMPONENT val_software, bool verb_high);

  /*!
   * \brief Constructor of the class which takes an istream buffer containing the config options.
   */
  CConfig(istream &case_buffer, SU2_COMPONENT val_software, bool verb_high);

  /*!
   * \brief Constructor of the class which reads the input file and uses default options from another config.
   */
  CConfig(CConfig * config, char case_filename[MAX_STRING_SIZE], SU2_COMPONENT val_software, unsigned short val_iZone, unsigned short val_nZone, bool verb_high);

  /*!
   * \brief Constructor of the class which reads the input file.
   */
  CConfig(char case_filename[MAX_STRING_SIZE], SU2_COMPONENT val_software);

  /*!
   * \brief Constructor of the class which reads the input file.
   */
  CConfig(char case_filename[MAX_STRING_SIZE], CConfig *config);

  /*!
   * \brief Destructor of the class.
   */
  ~CConfig(void);

  /*!
  * \brief Initialize common fields of the config structure.
  */
  void Init();

  /*!
  * \brief Set the number of zones
  */
  void SetnZone();

  /*!
  * \brief Set the physical dimension of the problem
  */
  void SetnDim();

  /*!
  * \brief Print the header to screen
  * \param val_software - Kind of software component
  */
  void SetHeader(SU2_COMPONENT val_software) const;

  /*!
   * \brief Get the MPI communicator of SU2.
   * \return MPI communicator of SU2.
   */
  SU2_MPI::Comm GetMPICommunicator() const;

  /*!
   * \brief Set the MPI communicator for SU2.
   * \param[in] Communicator - MPI communicator for SU2.
   */
  void SetMPICommunicator(SU2_MPI::Comm Communicator);

  /*!
   * \brief Gets the number of zones in the mesh file.
   * \param[in] val_mesh_filename - Name of the file with the grid information.
   * \param[in] val_format - Format of the file with the grid information.
   * \return Total number of zones in the grid file.
   */
  static unsigned short GetnZone(string val_mesh_filename, unsigned short val_format);

  /*!
   * \brief Gets the number of dimensions in the mesh file
   * \param[in] val_mesh_filename - Name of the file with the grid information.
   * \param[in] val_format - Format of the file with the grid information.
   * \return Total number of domains in the grid file.
   */
  static unsigned short GetnDim(string val_mesh_filename, unsigned short val_format);

  /*!
   * \brief Initializes pointers to null
   */
  void SetPointersNull(void);

  /*!
   * \brief breaks an input line from the config file into a set of tokens
   * \param[in] str - the input line string
   * \param[out] option_name - the name of the option found at the beginning of the line
   * \param[out] option_value - the tokens found after the "=" sign on the line
   * \return false if the line is empty or a commment, true otherwise
   */
  bool TokenizeString(string & str, string & option_name, vector<string> & option_value);

  /*!
   * \brief Get reference origin for moment computation.
   * \param[in] val_marker - the marker we are monitoring.
   * \return Reference origin (in cartesians coordinates) for moment computation.
   */
  std::array<su2double,3> GetRefOriginMoment(unsigned short val_marker) const {
    std::array<su2double,3> RefOriginMoment{{0.0}};
    if(val_marker < nMarker_Monitoring) {
      RefOriginMoment[0] = RefOriginMoment_X[val_marker];
      RefOriginMoment[1] = RefOriginMoment_Y[val_marker];
      RefOriginMoment[2] = RefOriginMoment_Z[val_marker];
    }
    return RefOriginMoment;
  }

  /*!
   * \brief Get reference origin x-coordinate for moment computation.
   * \param[in] val_marker - the marker we are monitoring.
   * \return Reference origin x-coordinate (in cartesians coordinates) for moment computation.
   */
  su2double GetRefOriginMoment_X(unsigned short val_marker) const { return RefOriginMoment_X[val_marker]; }

  /*!
   * \brief Get reference origin y-coordinate for moment computation.
   * \param[in] val_marker - the marker we are monitoring.
   * \return Reference origin y-coordinate (in cartesians coordinates) for moment computation.
   */
  su2double GetRefOriginMoment_Y(unsigned short val_marker) const { return RefOriginMoment_Y[val_marker]; }

  /*!
   * \brief Get reference origin z-coordinate for moment computation.
   * \param[in] val_marker - the marker we are monitoring.
   * \return Reference origin z-coordinate (in cartesians coordinates) for moment computation.
   */
  su2double GetRefOriginMoment_Z(unsigned short val_marker) const { return RefOriginMoment_Z[val_marker]; }

  /*!
   * \brief Set reference origin x-coordinate for moment computation.
   * \param[in] val_marker - the marker we are monitoring.
   * \param[in] val_origin - New x-coordinate of the mesh motion origin.
   */
  void SetRefOriginMoment_X(unsigned short val_marker, su2double val_origin) { RefOriginMoment_X[val_marker] = val_origin; }

  /*!
   * \brief Set reference origin y-coordinate for moment computation.
   * \param[in] val_marker - the marker we are monitoring.
   * \param[in] val_origin - New y-coordinate of the mesh motion origin.
   */
  void SetRefOriginMoment_Y(unsigned short val_marker, su2double val_origin) { RefOriginMoment_Y[val_marker] = val_origin; }

  /*!
   * \brief Set reference origin z-coordinate for moment computation.
   * \param[in] val_marker - the marker we are monitoring.
   * \param[in] val_origin - New z-coordinate of the mesh motion origin.
   */
  void SetRefOriginMoment_Z(unsigned short val_marker, su2double val_origin) { RefOriginMoment_Z[val_marker] = val_origin; }

  /*!
   * \brief Get index of the upper and lower horizontal plane.
   * \param[in] index - 0 means upper surface, and 1 means lower surface.
   * \return Index of the upper and lower surface.
   */
  string GetPlaneTag(unsigned short index) const { return PlaneTag[index]; }

  /*!
   * \brief Get the integration limits for the equivalent area computation.
   * \param[in] index - 0 means x_min, and 1 means x_max.
   * \return Integration limits for the equivalent area computation.
   */
  su2double GetEA_IntLimit(unsigned short index) const { return ea_lim[index]; }

  /*!
   * \brief Get the integration limits for the equivalent area computation.
   * \param[in] index - 0 means x_min, and 1 means x_max.
   * \return Integration limits for the equivalent area computation.
   */
  su2double GetEA_ScaleFactor(void) const { return EA_ScaleFactor; }

  /*!
   * \brief Get the limit value for the adjoint variables.
   * \return Limit value for the adjoint variables.
   */
  su2double GetAdjointLimit(void) const { return AdjointLimit; }

  /*!
   * \brief Get the coordinates where of the box where the grid is going to be deformed.
   * \return Coordinates where of the box where the grid is going to be deformed.
   */
  const su2double *GetHold_GridFixed_Coord(void) const { return grid_fix; }

  /*!
   * \brief Get the values of subsonic engine.
   * \return Values of subsonic engine.
   */
  const su2double *GetSubsonicEngine_Values(void) const { return eng_val; }

  /*!
   * \brief Get the cycle of a subsonic engine.
   * \return Cyl of a subsonic engine.
   */
  const su2double *GetSubsonicEngine_Cyl(void) const { return eng_cyl; }

  /*!
   * \brief Get the distortion rack.
   * \return Distortion rack.
   */
  const su2double *GetDistortionRack(void) const { return distortion; }

  /*!
   * \brief Get Description of the geometry to be analyzed
   */
  unsigned short GetGeo_Description(void) const { return Geo_Description; }

  /*!
   * \brief Creates a tecplot file to visualize the partition made by the DDC software.
   * \return <code>TRUE</code> if the partition is going to be plotted; otherwise <code>FALSE</code>.
   */
  bool GetExtraOutput(void) const { return ExtraOutput; }

  /*!
   * \brief Heat solver zone with extra screen output.
   * \return Heat solver zone with extra screen output.
   */
  long GetExtraHeatOutputZone(void) const { return ExtraHeatOutputZone; }

  /*!
   * \brief Get the value of the Mach number (velocity divided by speed of sound).
   * \return Value of the Mach number.
   */
  su2double GetMach(void) const { return Mach; }

  /*!
   * \brief Get the value of the Gamma of fluid (ratio of specific heats).
   * \return Value of the constant: Gamma
   */
  su2double GetGamma(void) const { return Gamma; }

  /*!
   * \brief Get the value of the Confinement Parameter.
   * \return Value of the constant: Confinement Parameter
   */
  su2double GetConfinement_Param(void) const { return Confinement_Param; }

  /*!
   * \brief Get the values of the CFL adaption parameters.
   * \return Value of CFL adaption parameter
   */
  su2double GetCFL_AdaptParam(unsigned short val_index) const { return CFL_AdaptParam[val_index]; }

  /*!
   * \brief Get the value of the CFL adaption flag.
   * \return <code>TRUE</code> if CFL adaption is active; otherwise <code>FALSE</code>.
   */
  bool GetCFL_Adapt(void) const { return CFL_Adapt; }

  /*!
   * \brief Get the value of the limits for the sections.
   * \return Value of the limits for the sections.
   */
  su2double GetStations_Bounds(unsigned short val_var) const { return geo_loc[val_var]; }

  /*!
   * \brief Get the value of the vector that connects the cartesian axis with a sherical or cylindrical one.
   * \return Coordinate of the Axis.
   */
  su2double GetFFD_Axis(unsigned short val_var) const { return ffd_axis[val_var]; }

  /*!
   * \brief Get the value of the bulk modulus.
   * \return Value of the bulk modulus.
   */
  su2double GetBulk_Modulus(void) const { return Bulk_Modulus; }

  /*!
   * \brief Get the epsilon^2 multiplier for Beta in the incompressible preconditioner.
   * \return Value of the epsilon^2 multiplier for Beta in the incompressible preconditioner.
   */
  su2double GetBeta_Factor(void) const { return Beta_Factor; }

  /*!
   * \brief Get the value of specific gas constant.
   * \return Value of the constant: Gamma
   */
  su2double GetGas_Constant(void) const { return Gas_Constant; }

  /*!
   * \brief Get the value of specific gas constant.
   * \return Value of the constant: Gamma
   */
  su2double GetGas_ConstantND(void) const { return Gas_ConstantND; }

  /*!
   * \brief Get the value of the molecular weight for an incompressible ideal gas (g/mol).
   * \return Value of the molecular weight for an incompressible ideal gas (g/mol).
   */
  su2double GetMolecular_Weight(unsigned short val_index = 0) const { return Molecular_Weight[val_index]; }

  /*!
   * \brief Get the value of specific heat at constant pressure.
   * \return Value of the constant: Cp
   */
  su2double GetSpecific_Heat_Cp(unsigned short val_index = 0) const { return Specific_Heat_Cp[val_index]; }

  /*!
   * \brief Get the non-dimensional value of specific heat at constant pressure.
   * \return Value of the non-dim. constant: Cp
   */
  su2double GetSpecific_Heat_CpND(unsigned short val_index = 0) const { return Specific_Heat_Cp[val_index] / Gas_Constant_Ref; }

  /*!
   * \brief Get the value of wall temperature.
   * \return Value of the constant: Temperature
   */
  su2double GetWallTemperature(void) const { return Wall_Temperature; }

    /*!
   * \brief Get the p-norm for heat-flux objective functions (adjoint problem).
   * \return Value of the heat flux p-norm
   */
  su2double GetPnormHeat(void) const { return pnorm_heat; }

  /*!
   * \brief Get the reference value for the specific gas constant.
   * \return Reference value for the specific gas constant.
   */
  su2double GetGas_Constant_Ref(void) const { return Gas_Constant_Ref; }

  /*!
   * \brief Get the reference value for the heat flux.
   * \return Reference value for the heat flux.
   */
  su2double GetHeat_Flux_Ref(void) const { return Heat_Flux_Ref; }

  /*!
   * \brief Get the value of the freestream temperature.
   * \return Freestream temperature.
   */
  su2double GetTemperature_FreeStream(void) const { return Temperature_FreeStream; }
  /*!
   * \brief Get the value of the freestream vibrational-electronic temperature.
   * \return Freestream vibe-el temperature.
   */
  su2double GetTemperature_ve_FreeStream(void) const { return Temperature_ve_FreeStream; }

  /*!
   * \brief Get the value of the freestream energy.
   * \return Freestream energy.
   */
  su2double GetEnergy_FreeStream(void) const { return Energy_FreeStream; }

  /*!
   * \brief Get the value of the freestream viscosity.
   * \return Freestream viscosity.
   */
  su2double GetViscosity_FreeStream(void) const { return Viscosity_FreeStream; }

  /*!
   * \brief Get the value of the freestream density.
   * \return Freestream density.
   */
  su2double GetDensity_FreeStream(void) const { return Density_FreeStream; }

  /*!
   * \brief Get the magnitude of the free-stream velocity of the fluid.
   * \return Magnitude of the free-stream velocity.
   */
  su2double GetModVel_FreeStream(void) const { return ModVel_FreeStream; }

  /*!
   * \brief Get the non-dimensional magnitude of the free-stream velocity of the fluid.
   * \return Non-dimensional magnitude of the free-stream velocity.
   */
  su2double GetModVel_FreeStreamND(void) const { return ModVel_FreeStreamND; }

  /*!
   * \brief Get the value of the laminar Prandtl number.
   * \return Laminar Prandtl number.
   */
  su2double GetPrandtl_Lam(unsigned short val_index = 0) const { return Prandtl_Lam[val_index]; }

  /*!
   * \brief Get the value of the turbulent Prandtl number.
   * \return Turbulent Prandtl number.
   */
  su2double GetPrandtl_Turb(unsigned short val_index = 0) const { return Prandtl_Turb[val_index]; }

  /*!
   * \brief Get the value of the von Karman constant kappa for turbulence wall modeling.
   * \return von Karman constant.
   */
  su2double GetwallModel_Kappa() const { return wallModel_Kappa; }

  /*!
   * \brief Get the value of the max. number of Newton iterations for turbulence wall modeling.
   * \return Max number of iterations.
   */
  unsigned short GetwallModel_MaxIter() const { return wallModel_MaxIter; }

  /*!
   * \brief Get the value of the relaxation factor for turbulence wall modeling.
   * \return Relaxation factor.
   */
  su2double GetwallModel_RelFac() const { return wallModel_RelFac; }

  /*!
   * \brief Get the value of the minimum Y+ value below which the wall function is deactivated.
   * \return Minimum Y+ value.
   */
  su2double GetwallModel_MinYPlus() const { return wallModel_MinYplus; }

  /*!
   * \brief Get the value of the wall model constant B for turbulence wall modeling.
   * \return Wall model constant B.
   */
  su2double GetwallModel_B() const { return wallModel_B; }

  /*!
   * \brief Get the value of the thermal diffusivity for solids.
   * \return Thermal conductivity (solid).
   */
  su2double GetThermalDiffusivity(void) const { return Thermal_Diffusivity; }

  /*!
   * \brief Get the value of the reference length for non-dimensionalization.
   *        This value should always be 1 internally, and is not user-specified.
   * \return Reference length for non-dimensionalization.
   */
  su2double GetLength_Ref(void) const { return Length_Ref; }

  /*!
   * \brief Get the value of the reference pressure for non-dimensionalization.
   * \return Reference pressure for non-dimensionalization.
   */
  su2double GetPressure_Ref(void) const { return Pressure_Ref; }

  /*!
   * \brief Get the value of the reference energy for non-dimensionalization.
   * \return Reference energy for non-dimensionalization.
   */
  su2double GetEnergy_Ref(void) const { return Energy_Ref; }

  /*!
   * \brief Get the value of the reference temperature for non-dimensionalization.
   * \return Reference temperature for non-dimensionalization.
   */
  su2double GetTemperature_Ref(void) const { return Temperature_Ref; }

  /*!
   * \brief Get the value of the reference temperature for non-dimensionalization.
   * \return Reference temperature for non-dimensionalization.
   */
  su2double GetTemperature_ve_Ref(void) const { return Temperature_ve_Ref; }

  /*!
   * \brief Get the value of the reference density for non-dimensionalization.
   * \return Reference density for non-dimensionalization.
   */
  su2double GetDensity_Ref(void) const { return Density_Ref; }

  /*!
   * \brief Get the value of the reference velocity for non-dimensionalization.
   * \return Reference velocity for non-dimensionalization.
   */
  su2double GetVelocity_Ref(void) const { return Velocity_Ref; }

  /*!
   * \brief Get the value of the reference time for non-dimensionalization.
   * \return Reference time for non-dimensionalization.
   */
  su2double GetTime_Ref(void) const { return Time_Ref; }

  /*!
   * \brief Get the value of the reference viscosity for non-dimensionalization.
   * \return Reference viscosity for non-dimensionalization.
   */
  su2double GetViscosity_Ref(void) const { return Viscosity_Ref; }

  /*!
   * \brief Get the value of the reference viscosity for non-dimensionalization.
   * \return Reference viscosity for non-dimensionalization.
   */
  su2double GetHighlite_Area(void) const { return Highlite_Area; }

  /*!
   * \brief Get the value of the reference viscosity for non-dimensionalization.
   * \return Reference viscosity for non-dimensionalization.
   */
  su2double GetFan_Poly_Eff(void) const { return Fan_Poly_Eff; }

  /*!
   * \brief Get the value of the reference thermal conductivity for non-dimensionalization.
   * \return Reference thermal conductivity for non-dimensionalization.
   */
  su2double GetThermal_Conductivity_Ref(void) const { return Thermal_Conductivity_Ref; }

  /*!
   * \brief Get the value of the reference angular velocity for non-dimensionalization.
   * \return Reference angular velocity for non-dimensionalization.
   */
  su2double GetOmega_Ref(void) const { return Omega_Ref; }

  /*!
   * \brief Get the value of the reference force for non-dimensionalization.
   * \return Reference force for non-dimensionalization.
   */
  su2double GetForce_Ref(void) const { return Force_Ref; }

  /*!
   * \brief Get the value of the non-dimensionalized freestream pressure.
   * \return Non-dimensionalized freestream pressure.
   */
  su2double GetPressure_FreeStream(void) const { return Pressure_FreeStream; }

  /*!
   * \brief Get the value of the non-dimensionalized freestream pressure.
   * \return Non-dimensionalized freestream pressure.
   */
  su2double GetPressure_FreeStreamND(void) const { return Pressure_FreeStreamND; }

  /*!
   * \brief Get the value of the thermodynamic pressure.
   * \return Thermodynamic pressure.
   */
  su2double GetPressure_Thermodynamic(void) const { return Pressure_Thermodynamic; }

  /*!
   * \brief Get the value of the non-dimensionalized thermodynamic pressure.
   * \return Non-dimensionalized thermodynamic pressure.
   */
  su2double GetPressure_ThermodynamicND(void) const { return Pressure_ThermodynamicND; }

  /*!
   * \brief Get the vector of the dimensionalized freestream velocity.
   * \return Dimensionalized freestream velocity vector.
   */
  su2double* GetVelocity_FreeStream(void) { return vel_inf; }
  const su2double* GetVelocity_FreeStream(void) const { return vel_inf; }

  /*!
   * \brief Get the value of the non-dimensionalized freestream temperature.
   * \return Non-dimensionalized freestream temperature.
   */
  su2double GetTemperature_FreeStreamND(void) const { return Temperature_FreeStreamND; }

  /*!
   * \brief Get the value of the non-dimensionalized vibrational-electronic freestream temperature.
   * \return Non-dimensionalized vibrational-electronic freestream temperature.
   */
  su2double GetTemperature_ve_FreeStreamND(void) const { return Temperature_ve_FreeStreamND; }

  /*!
   * \brief Get the value of the non-dimensionalized freestream density.
   * \return Non-dimensionalized freestream density.
   */
  su2double GetDensity_FreeStreamND(void) const { return Density_FreeStreamND; }

  /*!
   * \brief Get the vector of the non-dimensionalized freestream velocity.
   * \return Non-dimensionalized freestream velocity vector.
   */
  su2double* GetVelocity_FreeStreamND(void) { return Velocity_FreeStreamND; }
  const su2double* GetVelocity_FreeStreamND(void) const { return Velocity_FreeStreamND; }

  /*!
   * \brief Get the value of the non-dimensionalized freestream energy.
   * \return Non-dimensionalized freestream energy.
   */
  su2double GetEnergy_FreeStreamND(void) const { return Energy_FreeStreamND; }

  /*!
   * \brief Get the value of the non-dimensionalized freestream viscosity.
   * \return Non-dimensionalized freestream viscosity.
   */
  su2double GetViscosity_FreeStreamND(void) const { return Viscosity_FreeStreamND; }

  /*!
   * \brief Get the value of the non-dimensionalized freestream viscosity.
   * \return Non-dimensionalized freestream viscosity.
   */
  su2double GetTke_FreeStreamND(void) const { return Tke_FreeStreamND; }

  /*!
   * \brief Get the value of the non-dimensionalized freestream viscosity.
   * \return Non-dimensionalized freestream viscosity.
   */
  su2double GetOmega_FreeStreamND(void) const { return Omega_FreeStreamND; }

  /*!
   * \brief Get the value of the non-dimensionalized freestream viscosity.
   * \return Non-dimensionalized freestream viscosity.
   */
  su2double GetTke_FreeStream(void) const { return Tke_FreeStream; }

  /*!
   * \brief Get the value of the non-dimensionalized freestream viscosity.
   * \return Non-dimensionalized freestream viscosity.
   */
  su2double GetOmega_FreeStream(void) const { return Omega_FreeStream; }

  /*!
   * \brief Get the value of the non-dimensionalized freestream intermittency.
   * \return Non-dimensionalized freestream intermittency.
   */
  su2double GetIntermittency_FreeStream(void) const { return Intermittency_FreeStream; }

  /*!
   * \brief Get the value of the freestream momentum thickness Reynolds number.
   * \return Freestream momentum thickness Reynolds number.
   */
  su2double GetReThetaT_FreeStream() const { return ReThetaT_FreeStream; }

  /*!
   * \brief Get the value of the non-dimensionalized freestream turbulence intensity.
   * \return Non-dimensionalized freestream intensity.
   */
  su2double GetTurbulenceIntensity_FreeStream(void) const { return TurbIntensityAndViscRatioFreeStream[0]; }

  /*!
   * \brief Get the value of the non-dimensionalized freestream turbulence intensity.
   * \return Non-dimensionalized freestream intensity.
   */
  su2double GetNuFactor_FreeStream(void) const { return NuFactor_FreeStream; }

  /*!
   * \brief Get the value of the non-dimensionalized engine turbulence intensity.
   * \return Non-dimensionalized engine intensity.
   */
  su2double GetNuFactor_Engine(void) const { return NuFactor_Engine; }

  /*!
   * \brief Get the value of the non-dimensionalized actuator disk turbulence intensity.
   * \return Non-dimensionalized actuator disk intensity.
   */
  su2double GetSecondaryFlow_ActDisk(void) const { return SecondaryFlow_ActDisk; }

  /*!
   * \brief Get the value of the non-dimensionalized actuator disk turbulence intensity.
   * \return Non-dimensionalized actuator disk intensity.
   */
  su2double GetInitial_BCThrust(void) const { return Initial_BCThrust; }

  /*!
   * \brief Get the value of the non-dimensionalized actuator disk turbulence intensity.
   * \return Non-dimensionalized actuator disk intensity.
   */
  void SetInitial_BCThrust(su2double val_bcthrust) { Initial_BCThrust = val_bcthrust; }

  /*!
   * \brief Get the value of the turbulent to laminar viscosity ratio.
   * \return Ratio of turbulent to laminar viscosity ratio.
   */
  su2double GetTurb2LamViscRatio_FreeStream(void) const { return TurbIntensityAndViscRatioFreeStream[1]; }

  /*!
   * \brief Get the value of the Reynolds length.
   * \return Reynolds length.
   */
  su2double GetLength_Reynolds(void) const { return Length_Reynolds; }

  /*!
   * \brief Get the reference area for non dimensional coefficient computation. If the value from the
   *        is 0 then, the code will compute the reference area using the projection of the shape into
   *        the z plane (3D) or the x plane (2D).
   * \return Value of the reference area for coefficient computation.
   */
  su2double GetRefArea(void) const { return RefArea; }

  /*!
   * \brief Get the thermal expansion coefficient.
   * \return Value of the thermal expansion coefficient.
   */
  su2double GetThermal_Expansion_Coeff(void) const { return Thermal_Expansion_Coeff; }

  /*!
   * \brief Get the non-dim. thermal expansion coefficient.
   * \return Value of the non-dim. thermal expansion coefficient.
   */
  su2double GetThermal_Expansion_CoeffND(void) const { return Thermal_Expansion_CoeffND; }

  /*!
   * \brief Set the thermal expansion coefficient.
   * \param[in] val_thermal_expansion - thermal expansion coefficient
   */
  void SetThermal_Expansion_Coeff(su2double val_thermal_expansion) { Thermal_Expansion_Coeff = val_thermal_expansion; }

  /*!
   * \brief Set the non-dim. thermal expansion coefficient.
   * \param[in] val_thermal_expansion - non-dim. thermal expansion coefficient
   */
  void SetThermal_Expansion_CoeffND(su2double val_thermal_expansionnd) { Thermal_Expansion_CoeffND = val_thermal_expansionnd; }

  /*!
   * \brief Get the value of the reference density for custom incompressible non-dimensionalization.
   * \return Reference density for custom incompressible non-dimensionalization.
   */
  su2double GetInc_Density_Ref(void) const { return Inc_Density_Ref; }

  /*!
   * \brief Get the value of the reference velocity for custom incompressible non-dimensionalization.
   * \return Reference velocity for custom incompressible non-dimensionalization.
   */
  su2double GetInc_Velocity_Ref(void) const { return Inc_Velocity_Ref; }

  /*!
   * \brief Get the value of the reference temperature for custom incompressible non-dimensionalization.
   * \return Reference temperature for custom incompressible non-dimensionalization.
   */
  su2double GetInc_Temperature_Ref(void) const { return Inc_Temperature_Ref; }

  /*!
   * \brief Get the value of the initial density for incompressible flows.
   * \return Initial density for incompressible flows.
   */
  su2double GetInc_Density_Init(void) const { return Inc_Density_Init; }

  /*!
   * \brief Get the value of the initial velocity for incompressible flows.
   * \return Initial velocity for incompressible flows.
   */
  const su2double* GetInc_Velocity_Init(void) const { return vel_init; }

  /*!
   * \brief Get the value of the initial temperature for incompressible flows.
   * \return Initial temperature for incompressible flows.
   */
  su2double GetInc_Temperature_Init(void) const { return Inc_Temperature_Init; }

  /*!
   * \brief Get the flag for activating species transport clipping.
   * \return Flag for species clipping.
   */
  bool GetSpecies_Clipping() const { return Species_Clipping; }

  /*!
   * \brief Get the maximum bound for scalar transport clipping
   * \return Maximum value for scalar clipping
   */
  su2double GetSpecies_Clipping_Max(unsigned short iVar) const { return Species_Clipping_Max[iVar]; }

  /*!
   * \brief Get the minimum bound for scalar transport clipping
   * \return Minimum value for scalar clipping
   */
  su2double GetSpecies_Clipping_Min(unsigned short iVar) const { return Species_Clipping_Min[iVar]; }

  /*!
   * \brief Get initial species value/concentration in the range [0,1].
   * \return Initial species value/concentration
   */
  const su2double* GetSpecies_Init() const { return Species_Init; }

  /*!
   * \brief Get the flag for using strong BC's for in- and outlets in the species solver.
   * \return Flag for strong BC's.
   */
  bool GetSpecies_StrongBC() const { return Species_StrongBC; }

  FLAME_INIT_TYPE GetKind_Flame_Init(void) const { return Kind_FlameInit; }

  /*!
   * \brief Get the flame offset for flamelet model initialization
   * \return flame offset for flamelet model initialization
   */
  su2double *GetFlameOffset(void) { return flame_offset; }

  /*!
   * \brief Get the flame normal for flamelet model initialization
   * \return flame offset for flamelet model initialization
   */
  su2double *GetFlameNormal(void) { return flame_normal; }

    /*!
   * \brief Get the flame thickness for flamelet model initialization
   * \return flame thickness for flamelet model initialization
   */
  su2double GetFlameThickness(void) { return flame_thickness; }

    /*!
   * \brief Get the burnt region thickness for flamelet mdoel initialization
   * \return flame thickness for flamelet model initialization
   */
  su2double GetFlameBurntThickness(void) { return flame_burnt_thickness; }

  su2double GetSparkLocation(unsigned short iDim) const { return spark_location[iDim]; }

  su2double GetSparkRadius(void) const { return spark_radius; }

  su2double GetSparkReactionRate(void) const { return spark_reaction_rate; }

  unsigned long GetSparkIteration_Start(void) const { return spark_iteration_start; }

  unsigned long GetSparkDuration(void) const { return spark_duration; }
  
  void SetNScalars(unsigned short n_scalars) { this->n_scalars = n_scalars; }

  /*!
   * \brief Set the number of controllign variables for the combustion problem.
   */
  void SetNControllingVars(unsigned short n_CV) { this->n_controlling_variables = n_CV; }

  unsigned short GetNControllingVars(void) const { return n_controlling_variables; }

  /*!
   * \brief Get the number of transported scalars for combustion
   */
  unsigned short GetNScalars(void) const { return n_scalars; }

  /*!
   * \brief Get the number of user scalars in combustion simulation  
   */
  unsigned short GetNUserScalars(void) const { return n_user_scalars; }

  /*!
   * \brief Get the name of the user scalar.
   */
  string GetUserScalarName(unsigned short i_user_scalar) const { if(n_user_scalars > 0) return user_scalar_names[i_user_scalar]; else return "NONE"; }

/*!
   * \brief Get the name of the user scalar source term.
   */
  string GetUserSourceName(unsigned short i_user_source) const { if(n_user_sources > 0) return user_source_names[i_user_source]; else return "NONE"; }

  /*!
   * \brief Get the number of transported scalars for combustion
   */
  unsigned short GetNLookups(void) const { return n_lookups; }

  void SetNLUTSources(unsigned short n_table_sources) { this->n_table_sources = n_table_sources; }

  /*!
   * \brief Get the number of transported scalars source terms for combustion
   */
  unsigned short GetNLUTSources(void) const { return n_table_sources; }

  /*!
   * \brief Store the names of scalar variables that are being solved
   * \param[out] stores the names in vector table_scalar_names
   */
  inline void SetLUTScalarNames(vector<string> &table_scalar_names) { this->table_scalar_names = table_scalar_names; }

  /*!
   * \brief Get the name of the independent variable from the lookup table
   */
  string GetLUTScalarName(unsigned short i_scalar) const { return table_scalar_names[i_scalar]; }

  /*!
   * \brief Get the name of the variable that we want to retrieve from the lookup table
   */
  string GetLUTLookupName(unsigned short i_lookup) const { return table_lookup_names[i_lookup]; }

  /*!
   * \brief Store the names of scalar source term variables
   * \param[out] stores the names in vector table_source_names
   */
  inline void SetLUTSourceNames(vector<string> &table_source_names) { this->table_source_names = table_source_names; }

  /*!
   * \brief Get the scalar source term name i_source
   */
  string GetLUTSourceName(unsigned short i_source) const { return table_source_names[i_source]; }

  /*!
   * \brief Get the file name of the look up table
   * \return File name of the look up table
   */
  //string GetFileNameLUT(void){ return file_name_lut; };
  /*!
   * \brief Preferential diffusion combustion problem.
   */
  bool GetPreferentialDiffusion() const { return preferential_diffusion; }
  /*!
   * \brief Get the flame offset for flamelet model initialization
   * \return flame offset for flamelet model initialization
   */
  su2double *GetFlameOffset(void) { return flame_offset; }

  /*!
   * \brief Get the flame normal for flamelet model initialization
   * \return flame offset for flamelet model initialization
   */
  su2double *GetFlameNormal(void) { return flame_normal; }

  /*!
   * \brief Get the flame thickness for flamelet model initialization
   * \return flame thickness for flamelet model initialization
   */
  su2double GetFlameThickness(void) { return flame_thickness; }

  /*!
   * \brief Get the burnt region thickness for flamelet mdoel initialization
   * \return flame thickness for flamelet model initialization
   */
  su2double GetFlameBurntThickness(void) { return flame_burnt_thickness; }

  /*!
   * \brief Set the number of scalars for flamelet model.
   */
  void SetNScalars(unsigned short n_scalars) { this->n_scalars = n_scalars; }

  /*!
   * \brief Set the number of controlling variables for flamelet model.
   */
  void SetNControlVars(unsigned short n_control_vars) { this->n_control_vars = n_control_vars; }

  /*!
   * \brief Get the number of control variables for flamelet model.
   */
  unsigned short GetNControlVars(void) const { return n_control_vars; }

  /*!
   * \brief Get the number of transported scalars for flamelet model.
   */
  unsigned short GetNScalars(void) const { return n_scalars; }

  /*!
   * \brief Get the number of user scalars for flamelet model.
   */
  unsigned short GetNUserScalars(void) const { return n_user_scalars; }

  /*!
   * \brief Get the name of the user scalar.
   */
  string GetUserScalarName(unsigned short i_user_scalar) const { if(n_user_scalars > 0) return user_scalar_names[i_user_scalar]; else return "NONE"; }

  /*!
   * \brief Get the name of the user scalar source term.
   */
  string GetUserSourceName(unsigned short i_user_source) const { if(n_user_sources > 0) return user_source_names[i_user_source]; else return "NONE"; }

  /*!
   * \brief Get the number of transported scalars for combustion
   */
  unsigned short GetNLookups(void) const { return n_lookups; }

  void SetNLUTSources(unsigned short n_table_sources) { this->n_table_sources = n_table_sources; }

  /*!
   * \brief Get the number of transported scalars source terms for combustion
   */
  unsigned short GetNLUTSources(void) const { return n_table_sources; }

  /*!
   * \brief Store the names of scalar variables that are being solved
   * \param[out] stores the names in vector table_scalar_names
   */
  inline void SetLUTScalarNames(vector<string> &table_scalar_names) { this->table_scalar_names = table_scalar_names; }

  /*!
   * \brief Get the name of the independent variable from the lookup table
   */
  string GetLUTScalarName(unsigned short i_scalar) const { return table_scalar_names[i_scalar]; }

  /*!
   * \brief Get the name of the variable that we want to retrieve from the lookup table
   */
  string GetLUTLookupName(unsigned short i_lookup) const { return table_lookup_names[i_lookup]; }

  /*!
   * \brief Store the names of scalar source term variables
   * \param[out] stores the names in vector table_source_names
   */
  inline void SetLUTSourceNames(vector<string> &table_source_names) { this->table_source_names = table_source_names; }

  /*!
   * \brief Get the scalar source term name i_source
   */
  string GetLUTSourceName(unsigned short i_source) const { return table_source_names[i_source]; }

  /*!
   * \brief Get the file name of the look up table
   * \return File name of the look up table
   */
  string GetFileNameLUT(void){ return file_name_lut; };

  /*!
   * \brief Get the Young's modulus of elasticity.
   * \return Value of the Young's modulus of elasticity.
   */
  su2double GetElasticyMod(unsigned short id_val) const { return ElasticityMod[id_val]; }

  /*!
   * \brief Decide whether to apply DE effects to the model.
   * \return <code>TRUE</code> if the DE effects are to be applied, <code>FALSE</code> otherwise.
   */
  bool GetDE_Effects(void) const { return DE_Effects; }

  /*!
   * \brief Decide whether to predict the DE effects for the next time step.
   * \return <code>TRUE</code> if the DE effects are to be applied, <code>FALSE</code> otherwise.
   */
   bool GetDE_Predicted(void);

  /*!
   * \brief Get the number of different electric constants.
   * \return Value of the DE modulus.
   */
  unsigned short GetnElectric_Constant(void) const { return nElectric_Constant; }

  /*!
   * \brief Get the value of the DE modulus.
   * \return Value of the DE modulus.
   */
  su2double GetElectric_Constant(unsigned short iVar) const { return Electric_Constant[iVar]; }

  /*!
   * \brief Get the value of the B constant in the Knowles material model.
   * \return Value of the B constant in the Knowles material model.
   */
  su2double GetKnowles_B(void) const { return Knowles_B; }

  /*!
   * \brief Get the value of the N constant in the Knowles material model.
   * \return Value of the N constant in the Knowles material model.
   */
  su2double GetKnowles_N(void) const { return Knowles_N; }

  /*!
   * \brief Get the kind of design variable for FEA.
   * \return Value of the DE voltage.
   */
  unsigned short GetDV_FEA(void) const { return Kind_DV_FEA; }

  /*!
   * \brief Get the ID of the reference node.
   * \return Number of FSI subiters.
   */
  unsigned long GetRefNode_ID(void) const { return refNodeID; }

  /*!
   * \brief Get the values for the reference node displacement.
   * \param[in] val_coeff - Index of the displacement.
   */
  su2double GetRefNode_Displacement(unsigned short val_coeff) const { return RefNode_Displacement[val_coeff]; }

  /*!
   * \brief Get the penalty weight value for the objective function.
   * \return  Penalty weight value for the reference geometry objective function.
   */
  su2double GetRefNode_Penalty(void) const { return RefNode_Penalty; }

  /*!
   * \brief Decide whether it's necessary to read a reference geometry.
   */
  bool GetRefGeom(void) const { return RefGeom; }

  /*!
   * \brief Consider only the surface of the reference geometry.
   */
  bool GetRefGeomSurf(void) const { return RefGeomSurf; }

  /*!
   * \brief Get the name of the file with the reference geometry of the structural problem.
   * \return Name of the file with the reference geometry of the structural problem.
   */
  string GetRefGeom_FEMFileName(void) const { return RefGeom_FEMFileName; }

  /*!
   * \brief Get the format of the reference geometry file.
   * \return Format of the reference geometry file.
   */
  unsigned short GetRefGeom_FileFormat(void) const { return RefGeom_FileFormat; }

  /*!
   * \brief Formulation for 2D elasticity (plane stress - strain)
   * \return Flag to 2D elasticity model.
   */
  STRUCT_2DFORM GetElas2D_Formulation() const { return Kind_2DElasForm; }

  /*!
   * \brief Decide whether it's necessary to read a reference geometry.
   * \return <code>TRUE</code> if it's necessary to read a reference geometry, <code>FALSE</code> otherwise.
   */
  bool GetPrestretch(void) const { return Prestretch; }

  /*!
   * \brief Get the name of the file with the element properties for structural problems.
   * \return Name of the file with the element properties of the structural problem.
   */
  string GetFEA_FileName(void) const { return FEA_FileName; }

  /*!
   * \brief Determine if advanced features are used from the element-based FEA analysis (experimental feature).
   * \return <code>TRUE</code> is experimental, <code>FALSE</code> is the default behaviour.
   */
  inline bool GetAdvanced_FEAElementBased(void) const { return FEAAdvancedMode; }

  /*!
   * \brief Get the name of the file with the reference geometry of the structural problem.
   * \return Name of the file with the reference geometry of the structural problem.
   */
  string GetPrestretch_FEMFileName(void) const { return Prestretch_FEMFileName; }

  /*!
   * \brief Get the Poisson's ratio.
   * \return Value of the Poisson's ratio.
   */
  su2double GetPoissonRatio(unsigned short id_val) const { return PoissonRatio[id_val]; }

  /*!
   * \brief Get the Material Density.
   * \return Value of the Material Density.
   */
  su2double GetMaterialDensity(unsigned short id_val) const { return MaterialDensity[id_val]; }

  /*!
   * \brief Compressibility/incompressibility of the solids analysed using the structural solver.
   * \return Compressible or incompressible.
   */
  STRUCT_COMPRESS GetMaterialCompressibility(void) const { return Kind_Material_Compress; }

  /*!
   * \brief Compressibility/incompressibility of the solids analysed using the structural solver.
   * \return Compressible or incompressible.
   */
  STRUCT_MODEL GetMaterialModel(void) const { return Kind_Material; }

  /*!
   * \brief Geometric conditions for the structural solver.
   * \return Small or large deformation structural analysis.
   */
  STRUCT_DEFORMATION GetGeometricConditions(void) const { return Kind_Struct_Solver; }

  /*!
   * \brief Get the reference length for computing moment (the default value is 1).
   * \return Reference length for moment computation.
   */
  su2double GetRefLength(void) const { return RefLength; }

  /*!
   * \brief Get the reference element length for computing the slope limiting epsilon.
   * \return Reference element length for slope limiting epsilon.
   */
  su2double GetRefElemLength(void) const { return RefElemLength; }

  /*!
   * \brief Get the reference coefficient for detecting sharp edges.
   * \return Reference coefficient for detecting sharp edges.
   */
  su2double GetRefSharpEdges(void) const { return RefSharpEdges; }

  /*!
   * \brief Get the volume of the whole domain using the fine grid, this value is common for all the grids
   *        in the multigrid method.
   * \return Volume of the whole domain.
   */
  su2double GetDomainVolume(void) const { return DomainVolume; }

  /*!
   * \brief In case the <i>RefArea</i> is equal to 0 then, it is necessary to compute a reference area,
   *        with this function we set the value of the reference area.
   * \param[in] val_area - Value of the reference area for non dimensional coefficient computation.
   */
  void SetRefArea(su2double val_area) { RefArea = val_area; }

  /*!
   * \brief In case the <i>SemiSpan</i> is equal to 0 then, it is necessary to compute the max y distance,
   *        with this function we set the value of the semi span.
   * \param[in] val_semispan - Value of the semispan.
   */
  void SetSemiSpan(su2double val_semispan) { SemiSpan = val_semispan; }

  /*!
   * \brief Set the value of the domain volume computed on the finest grid.
   * \note This volume do not include the volume of the body that is being simulated.
   * \param[in] val_volume - Value of the domain volume computed on the finest grid.
   */
  void SetDomainVolume(su2double val_volume) { DomainVolume = val_volume; }

  /*!
   * \brief Set the finest mesh in a multigrid strategy.
   * \note If we are using a Full Multigrid Strategy or a start up with finest grid, it is necessary
   *       to change several times the finest grid.
   * \param[in] val_finestmesh - Index of the finest grid.
   */
  void SetFinestMesh(unsigned short val_finestmesh) { FinestMesh = val_finestmesh; }

  /*!
   * \brief Set the kind of time integration scheme.
   * \note If we are solving different equations it will be necessary to change several
   *       times the kind of time integration, to choose the right scheme.
   * \param[in] val_kind_timeintscheme - Kind of time integration scheme.
   */
  void SetKind_TimeIntScheme(unsigned short val_kind_timeintscheme) { Kind_TimeNumScheme = val_kind_timeintscheme; }

  /*!
   * \brief Set the parameters of the convective numerical scheme.
   * \note The parameters will change because we are solving different kind of equations.
   * \param[in] val_kind_convnumscheme - Center or upwind scheme.
   * \param[in] val_kind_centered - If centered scheme, kind of centered scheme (JST, etc.).
   * \param[in] val_kind_upwind - If upwind scheme, kind of upwind scheme (Roe, etc.).
   * \param[in] val_kind_slopelimit - If upwind scheme, kind of slope limit.
   * \param[in] val_muscl - Define if we apply a MUSCL scheme or not.
   * \param[in] val_kind_fem - If FEM, what kind of FEM discretization.
   */
  void SetKind_ConvNumScheme(unsigned short val_kind_convnumscheme, CENTERED val_kind_centered,
                             UPWIND val_kind_upwind, LIMITER val_kind_slopelimit,
                             bool val_muscl,  unsigned short val_kind_fem);

  /*!
   * \brief Get the value of limiter coefficient.
   * \return Value of the limiter coefficient.
   */
  su2double GetVenkat_LimiterCoeff(void) const { return Venkat_LimiterCoeff; }

  /*!
   * \brief Freeze the value of the limiter after a number of iterations.
   * \return Number of iterations.
   */
  unsigned long GetLimiterIter(void) const { return LimiterIter; }

  /*!
   * \brief Get the value of sharp edge limiter.
   * \return Value of the sharp edge limiter coefficient.
   */
  su2double GetAdjSharp_LimiterCoeff(void) const { return AdjSharp_LimiterCoeff; }

  /*!
   * \brief Get the Reynolds number. Dimensionless number that gives a measure of the ratio of inertial forces
   *        to viscous forces and consequently quantifies the relative importance of these two types of forces
   *        for given flow condition.
   * \return Value of the Reynolds number.
   */
  su2double GetReynolds(void) const { return Reynolds; }

  /*!
   * \brief Get the Froude number for free surface problems.
   * \return Value of the Froude number.
   */
  su2double GetFroude(void) const { return Froude; }

  /*!
   * \brief Set the Froude number for free surface problems.
   * \param[in] val_froude - Value of the Froude number.
   */
  void SetFroude(su2double val_froude) { Froude = val_froude; }

  /*!
   * \brief Set the Mach number.
   * \param[in] val_mach - Value of the Mach number.
   */
  void SetMach(su2double val_mach) { Mach = val_mach; }

  /*!
   * \brief Set the Reynolds number.
   * \param[in] val_reynolds - Value of the Reynolds number.
   */
  void SetReynolds(su2double val_reynolds) { Reynolds = val_reynolds; }

  /*!
   * \brief Set the reference length for nondimensionalization.
   * \param[in] val_length_ref - Value of the reference length.
   */
  void SetLength_Ref(su2double val_length_ref) { Length_Ref = val_length_ref; }

  /*!
   * \brief Set the reference velocity for nondimensionalization.
   * \param[in] val_velocity_ref - Value of the reference velocity.
   */
  void SetVelocity_Ref(su2double val_velocity_ref) { Velocity_Ref = val_velocity_ref; }

  /*!
   * \brief Set the reference pressure for nondimensionalization.
   * \param[in] val_pressure_ref - Value of the reference pressure.
   */
  void SetPressure_Ref(su2double val_pressure_ref) { Pressure_Ref = val_pressure_ref; }

  /*!
   * \brief Set the reference pressure for nondimensionalization.
   * \param[in] val_density_ref - Value of the reference pressure.
   */
  void SetDensity_Ref(su2double val_density_ref) { Density_Ref = val_density_ref; }

  /*!
   * \brief Set the reference temperature for nondimensionalization.
   * \param[in] val_temperature_ref - Value of the reference temperature.
   */
  void SetTemperature_Ref(su2double val_temperature_ref) { Temperature_Ref = val_temperature_ref; }

  /*!
   * \brief Set the reference temperature.
   * \param[in] val_temperature_ve_ref - Value of the reference temperature.
   */
  void SetTemperature_ve_Ref(su2double val_temperature_ve_ref) { Temperature_ve_Ref = val_temperature_ve_ref; }

  /*!
   * \brief Set the reference time for nondimensionalization.
   * \param[in] val_time_ref - Value of the reference time.
   */
  void SetTime_Ref(su2double val_time_ref) { Time_Ref = val_time_ref; }

  /*!
   * \brief Set the reference energy for nondimensionalization.
   * \param[in] val_energy_ref - Value of the reference energy.
   */
  void SetEnergy_Ref(su2double val_energy_ref) { Energy_Ref = val_energy_ref; }

  /*!
   * \brief Set the reference Omega for nondimensionalization.
   * \param[in] val_omega_ref - Value of the reference omega.
   */
  void SetOmega_Ref(su2double val_omega_ref) { Omega_Ref = val_omega_ref; }

  /*!
   * \brief Set the reference Force for nondimensionalization.
   * \param[in] val_force_ref - Value of the reference Force.
   */
  void SetForce_Ref(su2double val_force_ref) { Force_Ref = val_force_ref; }

  /*!
   * \brief Set the reference gas-constant for nondimensionalization.
   * \param[in] val_gas_constant_ref - Value of the reference gas-constant.
   */
  void SetGas_Constant_Ref(su2double val_gas_constant_ref) { Gas_Constant_Ref = val_gas_constant_ref; }

  /*!
   * \brief Set the gas-constant.
   * \param[in] val_gas_constant - Value of the gas-constant.
   */
  void SetGas_Constant(su2double val_gas_constant) { Gas_Constant = val_gas_constant; }

  /*!
   * \brief Set the heat flux reference value.
   * \return Value of the reference heat flux.
   */
  void SetHeat_Flux_Ref(su2double val_heat_flux_ref) { Heat_Flux_Ref = val_heat_flux_ref; }

  /*!
   * \brief Set the reference viscosity for nondimensionalization.
   * \param[in] val_viscosity_ref - Value of the reference viscosity.
   */
  void SetViscosity_Ref(su2double val_viscosity_ref) { Viscosity_Ref = val_viscosity_ref; }

  /*!
   * \brief Set the reference conductivity for nondimensionalization.
   * \param[in] val_conductivity_ref - Value of the reference conductivity.
   */
  void SetConductivity_Ref(su2double val_conductivity_ref) { Thermal_Conductivity_Ref = val_conductivity_ref; }

  /*!
   * \brief Set the nondimensionalized freestream pressure.
   * \param[in] val_pressure_freestreamnd - Value of the nondimensionalized freestream pressure.
   */
  void SetPressure_FreeStreamND(su2double val_pressure_freestreamnd) { Pressure_FreeStreamND = val_pressure_freestreamnd; }

  /*!
   * \brief Set the freestream pressure.
   * \param[in] val_pressure_freestream - Value of the freestream pressure.
   */
  void SetPressure_FreeStream(su2double val_pressure_freestream) { Pressure_FreeStream = val_pressure_freestream; }

  /*!
   * \brief Set the non-dimensionalized thermodynamic pressure for low Mach problems.
   * \return Value of the non-dimensionalized thermodynamic pressure.
   */
  void SetPressure_ThermodynamicND(su2double val_pressure_thermodynamicnd) { Pressure_ThermodynamicND = val_pressure_thermodynamicnd; }

  /*!
   * \brief Set the thermodynamic pressure for low Mach problems.
   * \return Value of the thermodynamic pressure.
   */
  void SetPressure_Thermodynamic(su2double val_pressure_thermodynamic) { Pressure_Thermodynamic = val_pressure_thermodynamic; }

  /*!
   * \brief Set the nondimensionalized freestream density.
   * \param[in] val_density_freestreamnd - Value of the nondimensionalized freestream density.
   */
  void SetDensity_FreeStreamND(su2double val_density_freestreamnd) { Density_FreeStreamND = val_density_freestreamnd; }

  /*!
   * \brief Set the freestream density.
   * \param[in] val_density_freestream - Value of the freestream density.
   */
  void SetDensity_FreeStream(su2double val_density_freestream) { Density_FreeStream = val_density_freestream; }

  /*!
   * \brief Set the freestream viscosity.
   * \param[in] val_viscosity_freestream - Value of the freestream viscosity.
   */
  void SetViscosity_FreeStream(su2double val_viscosity_freestream) { Viscosity_FreeStream = val_viscosity_freestream; }

  /*!
   * \brief Set the magnitude of the free-stream velocity.
   * \param[in] val_modvel_freestream - Magnitude of the free-stream velocity.
   */
  void SetModVel_FreeStream(su2double val_modvel_freestream) { ModVel_FreeStream = val_modvel_freestream; }

  /*!
   * \brief Set the non-dimensional magnitude of the free-stream velocity.
   * \param[in] val_modvel_freestreamnd - Non-dimensional magnitude of the free-stream velocity.
   */
  void SetModVel_FreeStreamND(su2double val_modvel_freestreamnd) { ModVel_FreeStreamND = val_modvel_freestreamnd; }

  /*!
   * \brief Set the freestream temperature.
   * \param[in] val_temperature_freestream - Value of the freestream temperature.
   */
  void SetTemperature_FreeStream(su2double val_temperature_freestream) { Temperature_FreeStream = val_temperature_freestream; }

  /*!
   * \brief Set the non-dimensional freestream temperature.
   * \param[in] val_temperature_freestreamnd - Value of the non-dimensional freestream temperature.
   */
  void SetTemperature_FreeStreamND(su2double val_temperature_freestreamnd) { Temperature_FreeStreamND = val_temperature_freestreamnd; }

  /*!
   * \brief Set the freestream vibrational-electronic temperature.
   * \param[in] val_temperature_ve_freestream - Value of the freestream vibrational-electronic temperature.
   */
  void SetTemperature_ve_FreeStream(su2double val_temperature_ve_freestream) { Temperature_ve_FreeStream = val_temperature_ve_freestream; }

  /*!
   * \brief Set the non-dimensional freestream vibrational-electronic temperature.
   * \param[in] val_temperature_ve_freestreamnd - Value of the non-dimensional freestream vibrational-electronic temperature.
   */
  void SetTemperature_ve_FreeStreamND(su2double val_temperature_ve_freestreamnd) { Temperature_ve_FreeStreamND = val_temperature_ve_freestreamnd; }

  /*!
   * \brief Set the non-dimensional gas-constant.
   * \param[in] val_gas_constantnd - Value of the non-dimensional gas-constant.
   */
  void SetGas_ConstantND(su2double val_gas_constantnd) { Gas_ConstantND = val_gas_constantnd; }

  /*!
   * \brief Set the free-stream velocity.
   * \param[in] val_velocity_freestream - Value of the free-stream velocity component.
   * \param[in] val_dim - Value of the current dimension.
   */
  void SetVelocity_FreeStream(su2double val_velocity_freestream, unsigned short val_dim) { vel_inf[val_dim] = val_velocity_freestream; }

  /*!
   * \brief Set the non-dimensional free-stream velocity.
   * \param[in] val_velocity_freestreamnd - Value of the non-dimensional free-stream velocity component.
   * \param[in] val_dim - Value of the current dimension.
   */
  void SetVelocity_FreeStreamND(su2double val_velocity_freestreamnd, unsigned short val_dim) { Velocity_FreeStreamND[val_dim] = val_velocity_freestreamnd; }

  /*!
   * \brief Set the non-dimensional free-stream viscosity.
   * \param[in] val_viscosity_freestreamnd - Value of the non-dimensional free-stream viscosity.
   */
  void SetViscosity_FreeStreamND(su2double val_viscosity_freestreamnd) { Viscosity_FreeStreamND = val_viscosity_freestreamnd; }

  /*!
   * \brief Set the non-dimensional freestream turbulent kinetic energy.
   * \param[in] val_tke_freestreamnd - Value of the non-dimensional freestream turbulent kinetic energy.
   */
  void SetTke_FreeStreamND(su2double val_tke_freestreamnd) { Tke_FreeStreamND = val_tke_freestreamnd; }

  /*!
   * \brief Set the non-dimensional freestream specific dissipation rate omega.
   * \param[in] val_omega_freestreamnd - Value of the non-dimensional freestream specific dissipation rate omega.
   */
  void SetOmega_FreeStreamND(su2double val_omega_freestreamnd) { Omega_FreeStreamND = val_omega_freestreamnd; }

  /*!
   * \brief Set the freestream turbulent kinetic energy.
   * \param[in] val_tke_freestream - Value of the freestream turbulent kinetic energy.
   */
  void SetTke_FreeStream(su2double val_tke_freestream) { Tke_FreeStream = val_tke_freestream; }

  /*!
   * \brief Set the freestream specific dissipation rate omega.
   * \param[in] val_omega_freestream - Value of the freestream specific dissipation rate omega.
   */
  void SetOmega_FreeStream(su2double val_omega_freestream) { Omega_FreeStream = val_omega_freestream; }

  /*!
   * \brief Set the freestream momentum thickness Reynolds number.
   * \param[in] val_ReThetaT_freestream - Value of the freestream momentum thickness Reynolds number.
   */
  void SetReThetaT_FreeStream(su2double val_ReThetaT_freestream) { ReThetaT_FreeStream = val_ReThetaT_freestream; }

  /*!
   * \brief Set the non-dimensional freestream energy.
   * \param[in] val_energy_freestreamnd - Value of the non-dimensional freestream energy.
   */
  void SetEnergy_FreeStreamND(su2double val_energy_freestreamnd) { Energy_FreeStreamND = val_energy_freestreamnd; }

  /*!
   * \brief Set the freestream energy.
   * \param[in] val_energy_freestream - Value of the freestream energy.
   */
  void SetEnergy_FreeStream(su2double val_energy_freestream) { Energy_FreeStream = val_energy_freestream; }

  /*!
   * \brief Set the thermal diffusivity for solids.
   * \param[in] val_thermal_diffusivity - Value of the thermal diffusivity.
   */
  void SetThermalDiffusivity(su2double val_thermal_diffusivity) { Thermal_Diffusivity = val_thermal_diffusivity; }

  /*!
   * \brief Set the non-dimensional total time for unsteady simulations.
   * \param[in] val_total_unsttimend - Value of the non-dimensional total time.
   */
  void SetTotal_UnstTimeND(su2double val_total_unsttimend) { Total_UnstTimeND = val_total_unsttimend; }

  /*!
   * \brief Get the angle of attack of the body. This is the angle between a reference line on a lifting body
   *        (often the chord line of an airfoil) and the vector representing the relative motion between the
   *        lifting body and the fluid through which it is moving.
   * \return Value of the angle of attack.
   */
  su2double GetAoA(void) const { return AoA; }

  /*!
   * \brief Get the off set angle of attack of the body. The solution and the geometry
   *        file are able to modifity the angle of attack in the config file
   * \return Value of the off set angle of attack.
   */
  su2double GetAoA_Offset(void) const { return AoA_Offset; }

  /*!
   * \brief Get the off set sideslip angle of the body. The solution and the geometry
   *        file are able to modifity the angle of attack in the config file
   * \return Value of the off set sideslip angle.
   */
  su2double GetAoS_Offset(void) const { return AoS_Offset; }

  /*!
   * \brief Get the functional sensitivity with respect to changes in the angle of attack.
   * \return Value of the angle of attack.
   */
  su2double GetAoA_Sens(void) const { return AoA_Sens; }

  /*!
   * \brief Set the angle of attack.
   * \param[in] val_AoA - Value of the angle of attack.
   */
  void SetAoA(su2double val_AoA) { AoA = val_AoA; }

  /*!
   * \brief Set the off set angle of attack.
   * \param[in] val_AoA - Value of the angle of attack.
   */
  void SetAoA_Offset(su2double val_AoA_offset) { AoA_Offset = val_AoA_offset; }

  /*!
   * \brief Set the off set sideslip angle.
   * \param[in] val_AoA - Value of the off set sideslip angle.
   */
  void SetAoS_Offset(su2double val_AoS_offset) { AoS_Offset = val_AoS_offset; }

  /*!
   * \brief Set the angle of attack.
   * \param[in] val_AoA - Value of the angle of attack.
   */
  void SetAoA_Sens(su2double val_AoA_sens) { AoA_Sens = val_AoA_sens; }

  /*!
   * \brief Set the angle of attack.
   * \param[in] val_AoA - Value of the angle of attack.
   */
  void SetAoS(su2double val_AoS) { AoS = val_AoS; }

  /*!
   * \brief Get the angle of sideslip of the body. It relates to the rotation of the aircraft centerline from
   *        the relative wind.
   * \return Value of the angle of sideslip.
   */
  su2double GetAoS(void) const { return AoS; }

  /*!
   * \brief Get the charge coefficient that is used in the poissonal potential simulation.
   * \return Value of the charge coefficient.
   */
  su2double GetChargeCoeff(void) const { return ChargeCoeff; }

  /*!
   * \brief Get the number of multigrid levels.
   * \return Number of multigrid levels (without including the original grid).
   */
  unsigned short GetnMGLevels(void) const { return nMGLevels; }

  /*!
   * \brief Set the number of multigrid levels.
   * \param[in] val_nMGLevels - Index of the mesh were the CFL is applied
   */
  void SetMGLevels(unsigned short val_nMGLevels) {
    nMGLevels = val_nMGLevels;
    if (MGCycle == FULLMG_CYCLE) {
      SetFinestMesh(val_nMGLevels);
    }
  }

  /*!
   * \brief Get the index of the finest grid.
   * \return Index of the finest grid in a multigrid strategy, this is 0 unless we are
   performing a Full multigrid.
   */
  unsigned short GetFinestMesh(void) const { return FinestMesh; }

  /*!
   * \brief Get the kind of multigrid (V or W).
   * \note This variable is used in a recursive way to perform the different kind of cycles
   * \return 0 or 1 depending of we are dealing with a V or W cycle.
   */
  unsigned short GetMGCycle(void) const { return MGCycle; }

  /*!
   * \brief Get the king of evaluation in the geometrical module.
   * \return 0 or 1 depending of we are dealing with a V or W cycle.
   */
  unsigned short GetGeometryMode(void) const { return GeometryMode; }

  /*!
   * \brief Get the Courant Friedrich Levi number for each grid.
   * \param[in] val_mesh - Index of the mesh were the CFL is applied.
   * \return CFL number for each grid.
   */
  su2double GetCFL(unsigned short val_mesh) const { return CFL[val_mesh]; }

  /*!
   * \brief Get the Courant Friedrich Levi number for each grid.
   * \param[in] val_mesh - Index of the mesh were the CFL is applied.
   * \return CFL number for each grid.
   */
  void SetCFL(unsigned short val_mesh, su2double val_cfl) { CFL[val_mesh] = val_cfl; }

  /*!
   * \brief Get the Courant Friedrich Levi number for unsteady simulations.
   * \return CFL number for unsteady simulations.
   */
  su2double GetUnst_CFL(void) const { return Unst_CFL; }

  /*!
   * \brief Get information about element reorientation
   * \return    <code>TRUE</code> means that elements can be reoriented if suspected unhealthy
   */
  bool GetReorientElements(void) const { return ReorientElements; }

  /*!
   * \brief Get the Courant Friedrich Levi number for unsteady simulations.
   * \return CFL number for unsteady simulations.
   */
  su2double GetMax_DeltaTime(void) const { return Max_DeltaTime; }

  /*!
   * \brief Get a parameter of the particular design variable.
   * \param[in] val_dv - Number of the design variable that we want to read.
   * \param[in] val_param - Index of the parameter that we want to read.
   * \return Design variable parameter.
   */
  su2double GetParamDV(unsigned short val_dv, unsigned short val_param) const { return ParamDV[val_dv][val_param]; }

  /*!
   * \brief Get the coordinates of the FFD corner points.
   * \param[in] val_ffd - Index of the FFD box.
   * \param[in] val_coord - Index of the coordinate that we want to read.
   * \return Value of the coordinate.
   */
  su2double GetCoordFFDBox(unsigned short val_ffd, unsigned short val_index) const { return CoordFFDBox[val_ffd][val_index]; }

  /*!
   * \brief Get the degree of the FFD corner points.
   * \param[in] val_ffd - Index of the FFD box.
   * \param[in] val_degree - Index (I,J,K) to obtain the degree.
   * \return Value of the degree in a particular direction.
   */
  unsigned short GetDegreeFFDBox(unsigned short val_ffd, unsigned short val_index) const { return DegreeFFDBox[val_ffd][val_index]; }

  /*!
   * \brief Get the FFD Tag of a particular design variable.
   * \param[in] val_dv - Number of the design variable that we want to read.
   * \return Name of the FFD box.
   */
  string GetFFDTag(unsigned short val_dv) const { return FFDTag[val_dv]; }

  /*!
   * \brief Get the FFD Tag of a particular FFD box.
   * \param[in] val_ffd - Number of the FFD box that we want to read.
   * \return Name of the FFD box.
   */
  string GetTagFFDBox(unsigned short val_ffd) const { return TagFFDBox[val_ffd]; }

  /*!
   * \brief Get the number of design variables.
   * \return Number of the design variables.
   */
  unsigned short GetnDV(void) const { return nDV; }

  /*!
   * \brief Get the number of design variables.
   * \return Number of the design variables.
   */
  unsigned short GetnDV_Value(unsigned short iDV) const { return nDV_Value[iDV]; }

  /*!
   * \brief Get the total number of design variables.
   */
  unsigned short GetnDV_Total(void) const {
    if (!nDV_Value) return 0;
    unsigned short sum = 0;
    for (unsigned short iDV = 0; iDV < nDV; iDV++) {
      sum += nDV_Value[iDV];
    }
    return sum;
  }

  /*!
   * \brief Get the number of FFD boxes.
   * \return Number of FFD boxes.
   */
  unsigned short GetnFFDBox(void) const { return nFFDBox; }

  /*!
   * \brief Get the required continuity level at the surface intersection with the FFD
   * \return Continuity level at the surface intersection.
   */
  unsigned short GetFFD_Continuity(void) const { return FFD_Continuity; }

  /*!
   * \brief Get the coordinate system that we are going to use to define the FFD
   * \return Coordinate system (cartesian, spherical, etc).
   */
  unsigned short GetFFD_CoordSystem(void) const { return FFD_CoordSystem; }

  /*!
   * \brief Get the kind of FFD Blending function.
   * \return Kind of FFD Blending function.
   */
  unsigned short GetFFD_Blending(void) const { return FFD_Blending;}

  /*!
   * \brief Get the kind BSpline Order in i,j,k direction.
   * \return The kind BSpline Order in i,j,k direction.
   */
  const su2double* GetFFD_BSplineOrder() const { return ffd_coeff;}

  /*!
   * \brief Get the number of Runge-Kutta steps.
   * \return Number of Runge-Kutta steps.
   */
  unsigned short GetnRKStep(void) const { return nRKStep; }

  /*!
   * \brief Get the number of time levels for time accurate local time stepping.
   * \return Number of time levels.
   */
  unsigned short GetnLevels_TimeAccurateLTS(void) const { return nLevels_TimeAccurateLTS; }

  /*!
   * \brief Set the number of time levels for time accurate local time stepping.
   * \param[in] val_nLevels - The number of time levels to be set.
   */
  void SetnLevels_TimeAccurateLTS(unsigned short val_nLevels) { nLevels_TimeAccurateLTS = val_nLevels;}

  /*!
   * \brief Get the number time DOFs for ADER-DG.
   * \return Number of time DOFs used in ADER-DG.
   */
  unsigned short GetnTimeDOFsADER_DG(void) const { return nTimeDOFsADER_DG; }

  /*!
   * \brief Get the location of the time DOFs for ADER-DG on the interval [-1..1].
   * \return The location of the time DOFs used in ADER-DG.
   */
  const su2double *GetTimeDOFsADER_DG(void) const { return TimeDOFsADER_DG; }

  /*!
   * \brief Get the number time integration points for ADER-DG.
   * \return Number of time integration points used in ADER-DG.
   */
  unsigned short GetnTimeIntegrationADER_DG(void) const { return nTimeIntegrationADER_DG; }

  /*!
   * \brief Get the location of the time integration points for ADER-DG on the interval [-1..1].
   * \return The location of the time integration points used in ADER-DG.
   */
  const su2double *GetTimeIntegrationADER_DG(void) const { return TimeIntegrationADER_DG; }

  /*!
   * \brief Get the weights of the time integration points for ADER-DG.
   * \return The weights of the time integration points used in ADER-DG.
   */
  const su2double *GetWeightsIntegrationADER_DG(void) const { return WeightsIntegrationADER_DG; }

  /*!
   * \brief Get the total number of boundary markers of the local process including send/receive domains.
   * \return Total number of boundary markers.
   */
  unsigned short GetnMarker_All(void) const { return nMarker_All; }

  /*!
   * \brief Get the total number of boundary markers in the config file.
   * \return Total number of boundary markers.
   */
  unsigned short GetnMarker_CfgFile(void) const { return nMarker_CfgFile; }

  /*!
   * \brief Get the number of Euler boundary markers.
   * \return Number of Euler boundary markers.
   */
  unsigned short GetnMarker_Euler(void) const { return nMarker_Euler; }

  /*!
   * \brief Get the number of symmetry boundary markers.
   * \return Number of symmetry boundary markers.
   */
  unsigned short GetnMarker_SymWall(void) const { return nMarker_SymWall; }

  /*!
   * \brief Get the total number of boundary markers in the cfg plus the possible send/receive domains.
   * \return Total number of boundary markers.
   */
  unsigned short GetnMarker_Max(void) const { return nMarker_Max; }

  /*!
   * \brief Get the total number of boundary markers.
   * \return Total number of boundary markers.
   */
  unsigned short GetnMarker_EngineInflow(void) const { return nMarker_EngineInflow; }

  /*!
   * \brief Get the total number of boundary markers.
   * \return Total number of boundary markers.
   */
  unsigned short GetnMarker_EngineExhaust(void) const { return nMarker_EngineExhaust; }

  /*!
   * \brief Get the total number of boundary markers.
   * \return Total number of boundary markers.
   */
  unsigned short GetnMarker_NearFieldBound(void) const { return nMarker_NearFieldBound; }

  /*!
   * \brief Get the total number of deformable markers at the boundary.
   * \return Total number of deformable markers at the boundary.
   */
  unsigned short GetnMarker_Deform_Mesh(void) const { return nMarker_Deform_Mesh; }

  /*!
   * \brief Get the total number of markers in which the flow load is computed/employed.
   * \return Total number of markers in which the flow load is computed/employed.
   */
  unsigned short GetnMarker_Fluid_Load(void) const { return nMarker_Fluid_Load; }

  /*!
   * \brief Get the total number of boundary markers.
   * \return Total number of boundary markers.
   */
  unsigned short GetnMarker_Fluid_InterfaceBound(void) const { return nMarker_Fluid_InterfaceBound; }

  /*!
   * \brief Get the total number of boundary markers.
   * \return Total number of boundary markers.
   */
  unsigned short GetnMarker_ActDiskInlet(void) const { return nMarker_ActDiskInlet; }

  /*!
   * \brief Get the total number of boundary markers.
   * \return Total number of boundary markers.
   */
  unsigned short GetnMarker_ActDiskOutlet(void) const { return nMarker_ActDiskOutlet; }

  /*!
   * \brief Get the total number of boundary markers.
   * \return Total number of boundary markers.
   */
  unsigned short GetnMarker_Outlet(void) const { return nMarker_Outlet; }

  /*!
   * \brief Get the total number of monitoring markers.
   * \return Total number of monitoring markers.
   */
  unsigned short GetnMarker_Monitoring(void) const { return nMarker_Monitoring; }

  /*!
   * \brief Get the total number of DV markers.
   * \return Total number of DV markers.
   */
  unsigned short GetnMarker_DV(void) const { return nMarker_DV; }

  /*!
   * \brief Get the total number of moving markers.
   * \return Total number of moving markers.
   */
  unsigned short GetnMarker_Moving(void) const { return nMarker_Moving; }

  /*!
   * \brief Get the total number of markers for gradient treatment.
   * \return Total number of markers for gradient treatment.
   */
  unsigned short GetnMarker_SobolevBC(void) const { return nMarker_SobolevBC; }

  /*!
   * \brief Get the total number of Python customizable markers.
   * \return Total number of Python customizable markers.
   */
  unsigned short GetnMarker_PyCustom(void) const { return nMarker_PyCustom; }

  /*!
   * \brief Get Python customizable initial condition.
   * \return true if customizable initial condition 
   */
  bool GetInitial_PyCustom(void) const { return initial_PyCustom; }

  /*!
   * \brief Get the total number of moving markers.
   * \return Total number of moving markers.
   */
  unsigned short GetnMarker_Analyze(void) const { return nMarker_Analyze; }

  /*!
   * \brief Get the total number of periodic markers.
   * \return Total number of periodic markers.
   */
  unsigned short GetnMarker_Periodic(void) const { return nMarker_PerBound; }

  /*!
   * \brief Get the total (local) number of heat flux markers.
   * \return Total number of heat flux markers.
   */
  unsigned short GetnMarker_HeatFlux(void) const { return nMarker_HeatFlux; }

  /*!
   * \brief Get the total number of rough markers.
   * \return Total number of heat flux markers.
   */
  unsigned short GetnRoughWall(void) const { return nRough_Wall; }

  /*!
   * \brief Get the total number of objectives in kind_objective list
   * \return Total number of objectives in kind_objective list
   */
  unsigned short GetnObj(void) const { return nObj;}

  /*!
   * \brief Stores the number of marker in the simulation.
   * \param[in] val_nmarker - Number of markers of the problem.
   */
  void SetnMarker_All(unsigned short val_nmarker) { nMarker_All = val_nmarker; }

  /*!
   * \brief Get the starting direct iteration number for the unsteady adjoint (reverse time integration).
   * \return Starting direct iteration number for the unsteady adjoint.
   */
  long GetUnst_AdjointIter(void) const { return Unst_AdjointIter; }

  /*!
   * \brief Number of iterations to average (reverse time integration).
   * \return Starting direct iteration number for the unsteady adjoint.
   */
  unsigned long GetIter_Avg_Objective(void) const { return Iter_Avg_Objective ; }

  /*!
   * \brief Retrieves the number of periodic time instances for Harmonic Balance.
   * \return Number of periodic time instances for Harmonic Balance.
   */
  unsigned short GetnTimeInstances(void) const { return nTimeInstances; }

  /*!
   * \brief Retrieves the period of oscillations to be used with Harmonic Balance.
   * \return Period for Harmonic Balance.
   */
  su2double GetHarmonicBalance_Period(void) const { return HarmonicBalance_Period; }

  /*!
   * \brief Set the current external iteration number.
   * \param[in] val_iter - Current external iteration number.
   */
  void SetExtIter_OffSet(unsigned long val_iter) { ExtIter_OffSet = val_iter; }

  /*!
   * \brief Set the current FSI iteration number.
   * \param[in] val_iter - Current FSI iteration number.
   */
  void SetOuterIter(unsigned long val_iter) { OuterIter = val_iter; }

  /*!
   * \brief Set the current FSI iteration number.
   * \param[in] val_iter - Current FSI iteration number.
   */
  void SetInnerIter(unsigned long val_iter) { InnerIter = val_iter; }

  /*!
   * \brief Set the current time iteration number.
   * \param[in] val_iter - Current FSI iteration number.
   */
  void SetTimeIter(unsigned long val_iter) { TimeIter = val_iter; }

  /*!
   * \brief Get the current time iteration number.
   * \param[in] val_iter - Current time iterationnumber.
   */
  unsigned long GetTimeIter() const { return TimeIter; }

  /*!
   * \brief Get the current internal iteration number.
   * \return Current external iteration.
   */
  unsigned long GetExtIter_OffSet(void) const { return ExtIter_OffSet; }

  /*!
   * \brief Get the current FSI iteration number.
   * \return Current FSI iteration.
   */
  unsigned long GetOuterIter(void) const { return OuterIter; }

  /*!
   * \brief Get the current FSI iteration number.
   * \return Current FSI iteration.
   */
  unsigned long GetInnerIter(void) const { return InnerIter; }

  /*!
   * \brief Set the current physical time.
   * \param[in] val_t - Current physical time.
   */
  void SetPhysicalTime(su2double val_t) { PhysicalTime = val_t; }

  /*!
   * \brief Get the current physical time.
   * \return Current physical time.
   */
  su2double GetPhysicalTime(void) const { return PhysicalTime; }

  /*!
   * \brief Get information about writing the performance summary at the end of a calculation.
   * \return <code>TRUE</code> means that the performance summary will be written at the end of a calculation.
   */
  bool GetWrt_Performance(void) const { return Wrt_Performance; }

  /*!
   * \brief Get information about the computational graph (e.g. memory usage) when using AD in reverse mode.
   * \return <code>TRUE</code> means that the tape statistics will be written after each recording.
   */
  bool GetWrt_AD_Statistics(void) const { return Wrt_AD_Statistics; }

  /*!
   * \brief Get information about writing the mesh quality metrics to the visualization files.
   * \return <code>TRUE</code> means that the mesh quality metrics will be written to the visualization files.
   */
  bool GetWrt_MeshQuality(void) const { return Wrt_MeshQuality; }

  /*!
   * \brief Write coarse grids to the visualization files.
   */
  bool GetWrt_MultiGrid(void) const { return Wrt_MultiGrid; }

  /*!
   * \brief Get information about writing projected sensitivities on surfaces to an ASCII file with rows as x, y, z, dJ/dx, dJ/dy, dJ/dz for each vertex.
   * \return <code>TRUE</code> means that projected sensitivities on surfaces in an ASCII file with rows as x, y, z, dJ/dx, dJ/dy, dJ/dz for each vertex will be written.
   */
  bool GetWrt_Projected_Sensitivity(void) const { return Wrt_Projected_Sensitivity; }

  /*!
   * \brief Get information about the format for the input volume sensitvities.
   * \return Format of the input volume sensitivities.
   */
  unsigned short GetSensitivity_Format(void) const { return Sensitivity_FileFormat; }

  /*!
   * \brief Get information about writing sectional force files.
   * \return <code>TRUE</code> means that sectional force files will be written for specified markers.
   */
  bool GetPlot_Section_Forces(void) const { return Plot_Section_Forces; }

  /*!
   * \brief Get the alpha (convective) coefficients for the Runge-Kutta integration scheme.
   * \param[in] val_step - Index of the step.
   * \return Alpha coefficient for the Runge-Kutta integration scheme.
   */
  su2double Get_Alpha_RKStep(unsigned short val_step) const { return RK_Alpha_Step[val_step]; }

  /*!
   * \brief Get the index of the surface defined in the geometry file.
   * \param[in] val_marker - Value of the marker in which we are interested.
   * \return Value of the index that is in the geometry file for the surface that
   *         has the marker <i>val_marker</i>.
   */
  string GetMarker_All_TagBound(unsigned short val_marker) const { return Marker_All_TagBound[val_marker]; }

  /*!
   * \brief Get the index of the surface defined in the geometry file.
   * \param[in] val_marker - Value of the marker in which we are interested.
   * \return Value of the index that is in the geometry file for the surface that
   *         has the marker <i>val_marker</i>.
   */
  string GetMarker_ActDiskInlet_TagBound(unsigned short val_marker) const { return Marker_ActDiskInlet[val_marker]; }

  /*!
   * \brief Get the index of the surface defined in the geometry file.
   * \param[in] val_marker - Value of the marker in which we are interested.
   * \return Value of the index that is in the geometry file for the surface that
   *         has the marker <i>val_marker</i>.
   */
  string GetMarker_ActDiskOutlet_TagBound(unsigned short val_marker) const { return Marker_ActDiskOutlet[val_marker]; }

  /*!
   * \brief Get the index of the surface defined in the geometry file.
   * \param[in] val_marker - Value of the marker in which we are interested.
   * \return Value of the index that is in the geometry file for the surface that
   *         has the marker <i>val_marker</i>.
   */
  string GetMarker_Outlet_TagBound(unsigned short val_marker) const { return Marker_Outlet[val_marker]; }

  /*!
   * \brief Get the index of the surface defined in the geometry file.
   * \param[in] val_marker - Value of the marker in which we are interested.
   * \return Value of the index that is in the geometry file for the surface that
   *         has the marker <i>val_marker</i>.
   */
  string GetMarker_EngineInflow_TagBound(unsigned short val_marker) const { return Marker_EngineInflow[val_marker]; }

  /*!
   * \brief Get the index of the surface defined in the geometry file.
   * \param[in] val_marker - Value of the marker in which we are interested.
   * \return Value of the index that is in the geometry file for the surface that
   *         has the marker <i>val_marker</i>.
   */
  string GetMarker_EngineExhaust_TagBound(unsigned short val_marker) const { return Marker_EngineExhaust[val_marker]; }

  /*!
   * \brief Get the name of the surface defined in the geometry file.
   * \param[in] val_marker - Value of the marker in which we are interested.
   * \return Name that is in the geometry file for the surface that
   *         has the marker <i>val_marker</i>.
   */
  string GetMarker_Monitoring_TagBound(unsigned short val_marker) const { return Marker_Monitoring[val_marker]; }

  /*!
   * \brief Get the name of the surface defined in the geometry file.
   * \param[in] val_marker - Value of the marker in which we are interested.
   * \return Name that is in the geometry file for the surface that
   *         has the marker <i>val_marker</i>.
   */
  string GetMarker_HeatFlux_TagBound(unsigned short val_marker) const { return Marker_HeatFlux[val_marker]; }

  /*!
   * \brief Get the tag if the iMarker defined in the geometry file.
   * \param[in] val_tag - Value of the tag in which we are interested.
   * \return Value of the marker <i>val_marker</i> that is in the geometry file
   *         for the surface that has the tag.
   */
  short GetMarker_All_TagBound(string val_tag)  {
    for (unsigned short iMarker = 0; iMarker < nMarker_All; iMarker++) {
      if (val_tag == Marker_All_TagBound[iMarker]) return iMarker;
    }
    return -1;
  }

  /*!
   * \brief Get the kind of boundary for each marker.
   * \param[in] val_marker - Index of the marker in which we are interested.
   * \return Kind of boundary for the marker <i>val_marker</i>.
   */
  unsigned short GetMarker_All_KindBC(unsigned short val_marker) const { return Marker_All_KindBC[val_marker]; }

  /*!
   * \brief Set the value of the boundary <i>val_boundary</i> (read from the config file)
   *        for the marker <i>val_marker</i>.
   * \param[in] val_marker - Index of the marker in which we are interested.
   * \param[in] val_boundary - Kind of boundary read from config file.
   */
  void SetMarker_All_KindBC(unsigned short val_marker, unsigned short val_boundary) { Marker_All_KindBC[val_marker] = val_boundary; }

  /*!
   * \brief Set the value of the index <i>val_index</i> (read from the geometry file) for
   *        the marker <i>val_marker</i>.
   * \param[in] val_marker - Index of the marker in which we are interested.
   * \param[in] val_index - Index of the surface read from geometry file.
   */
  void SetMarker_All_TagBound(unsigned short val_marker, string val_index) { Marker_All_TagBound[val_marker] = val_index; }

  /*!
   * \brief Set if a marker <i>val_marker</i> is going to be monitored <i>val_monitoring</i>
   *        (read from the config file).
   * \note This is important for non dimensional coefficient computation.
   * \param[in] val_marker - Index of the marker in which we are interested.
   * \param[in] val_monitoring - 0 or 1 depending if the the marker is going to be monitored.
   */
  void SetMarker_All_Monitoring(unsigned short val_marker, unsigned short val_monitoring) { Marker_All_Monitoring[val_marker] = val_monitoring; }

  /*!
   * \brief Set if a marker <i>val_marker</i> is going to be monitored <i>val_monitoring</i>
   *        (read from the config file).
   * \note This is important for non dimensional coefficient computation.
   * \param[in] val_marker - Index of the marker in which we are interested.
   * \param[in] val_monitoring - 0 or 1 depending if the the marker is going to be monitored.
   */
  void SetMarker_All_GeoEval(unsigned short val_marker, unsigned short val_geoeval) { Marker_All_GeoEval[val_marker] = val_geoeval; }

  /*!
   * \brief Set if a marker <i>val_marker</i> is going to be designed <i>val_designing</i>
   *        (read from the config file).
   * \note This is important for non dimensional coefficient computation.
   * \param[in] val_marker - Index of the marker in which we are interested.
   * \param[in] val_monitoring - 0 or 1 depending if the the marker is going to be designed.
   */
  void SetMarker_All_Designing(unsigned short val_marker, unsigned short val_designing) { Marker_All_Designing[val_marker] = val_designing; }

  /*!
   * \brief Set if a marker <i>val_marker</i> is going to be plot <i>val_plotting</i>
   *        (read from the config file).
   * \param[in] val_marker - Index of the marker in which we are interested.
   * \param[in] val_plotting - 0 or 1 depending if the the marker is going to be plot.
   */
  void SetMarker_All_Plotting(unsigned short val_marker, unsigned short val_plotting) { Marker_All_Plotting[val_marker] = val_plotting; }

  /*!
   * \brief Set if a marker <i>val_marker</i> is going to be plot <i>val_plotting</i>
   *        (read from the config file).
   * \param[in] val_marker - Index of the marker in which we are interested.
   * \param[in] val_plotting - 0 or 1 depending if the the marker is going to be plot.
   */
  void SetMarker_All_Analyze(unsigned short val_marker, unsigned short val_analyze) { Marker_All_Analyze[val_marker] = val_analyze; }

  /*!
   * \brief Set if a marker <i>val_marker</i> is part of the FSI interface <i>val_plotting</i>
   *        (read from the config file).
   * \param[in] val_marker - Index of the marker in which we are interested.
   * \param[in] val_plotting - 0 or 1 depending if the the marker is part of the FSI interface.
   */
  void SetMarker_All_ZoneInterface(unsigned short val_marker, unsigned short val_fsiinterface) { Marker_All_ZoneInterface[val_marker] = val_fsiinterface; }

  /*!
   * \brief Set if a marker <i>val_marker</i> is part of the Turbomachinery (read from the config file).
   * \param[in] val_marker - Index of the marker in which we are interested.
   * \param[in] val_turboperf - 0 if not part of Turbomachinery or greater than 1 if it is part.
   */
  void SetMarker_All_Turbomachinery(unsigned short val_marker, unsigned short val_turbo) { Marker_All_Turbomachinery[val_marker] = val_turbo; }

  /*!
   * \brief Set a flag to the marker <i>val_marker</i> part of the Turbomachinery (read from the config file).
   * \param[in] val_marker - Index of the marker in which we are interested.
   * \param[in] val_turboperflag - 0 if is not part of the Turbomachinery, flag INFLOW or OUTFLOW if it is part.
   */
  void SetMarker_All_TurbomachineryFlag(unsigned short val_marker, unsigned short val_turboflag) { Marker_All_TurbomachineryFlag[val_marker] = val_turboflag; }

  /*!
   * \brief Set if a marker <i>val_marker</i> is part of the MixingPlane interface (read from the config file).
   * \param[in] val_marker - Index of the marker in which we are interested.
   * \param[in] val_turboperf - 0 if not part of the MixingPlane interface or greater than 1 if it is part.
   */
  void SetMarker_All_MixingPlaneInterface(unsigned short val_marker, unsigned short val_mixpla_interface) { Marker_All_MixingPlaneInterface[val_marker] = val_mixpla_interface; }

  /*!
   * \brief Set if a marker <i>val_marker</i> is going to be affected by design variables <i>val_moving</i>
   *        (read from the config file).
   * \param[in] val_marker - Index of the marker in which we are interested.
   * \param[in] val_DV - 0 or 1 depending if the the marker is affected by design variables.
   */
  void SetMarker_All_DV(unsigned short val_marker, unsigned short val_DV) { Marker_All_DV[val_marker] = val_DV; }

  /*!
   * \brief Set if a marker <i>val_marker</i> is going to be moved <i>val_moving</i>
   *        (read from the config file).
   * \param[in] val_marker - Index of the marker in which we are interested.
   * \param[in] val_moving - 0 or 1 depending if the the marker is going to be moved.
   */
  void SetMarker_All_Moving(unsigned short val_marker, unsigned short val_moving) { Marker_All_Moving[val_marker] = val_moving; }

  /*!
   * \brief Set if a marker how <i>val_marker</i> is going to be applied in gradient treatment.
   * \param[in] val_marker - Index of the marker in which we are interested.
   * \param[in] val_sobolev - 0 or 1 depending if the marker is selected.
   */
  void SetMarker_All_SobolevBC(unsigned short val_marker, unsigned short val_sobolev) { Marker_All_SobolevBC[val_marker] = val_sobolev; }

  /*!
   * \brief Set if a marker <i>val_marker</i> allows deformation at the boundary.
   * \param[in] val_marker - Index of the marker in which we are interested.
   * \param[in] val_interface - 0 or 1 depending if the the marker is or not a DEFORM_MESH marker.
   */
  void SetMarker_All_Deform_Mesh(unsigned short val_marker, unsigned short val_deform) { Marker_All_Deform_Mesh[val_marker] = val_deform; }

  /*!
   * \brief Set if a marker <i>val_marker</i> allows deformation at the boundary.
   * \param[in] val_marker - Index of the marker in which we are interested.
   * \param[in] val_interface - 0 or 1 depending if the the marker is or not a DEFORM_MESH_SYM_PLANE marker.
   */
  void SetMarker_All_Deform_Mesh_Sym_Plane(unsigned short val_marker, unsigned short val_deform) { Marker_All_Deform_Mesh_Sym_Plane[val_marker] = val_deform; }

  /*!
   * \brief Set if a in marker <i>val_marker</i> the flow load will be computed/employed.
   * \param[in] val_marker - Index of the marker in which we are interested.
   * \param[in] val_interface - 0 or 1 depending if the the marker is or not a Fluid_Load marker.
   */
  void SetMarker_All_Fluid_Load(unsigned short val_marker, unsigned short val_interface) { Marker_All_Fluid_Load[val_marker] = val_interface; }

  /*!
   * \brief Set if a marker <i>val_marker</i> is going to be customized in Python <i>val_PyCustom</i>
   *        (read from the config file).
   * \param[in] val_marker - Index of the marker in which we are interested.
   * \param[in] val_PyCustom - 0 or 1 depending if the the marker is going to be customized in Python.
   */
  void SetMarker_All_PyCustom(unsigned short val_marker, unsigned short val_PyCustom) { Marker_All_PyCustom[val_marker] = val_PyCustom; }

  /*!
   * \brief Set if the initial condition is going to be customized in Python <i>val_PyCustom</i>
   *        (read from the config file).
   * \param[in] val_PyCustom - 0 or 1 depending if the the initial condition is going to be customized in Python.
   */
  void SetInitial_All_PyCustom(unsigned short val_PyCustom) { Initial_All_PyCustom = val_PyCustom; }

  /*!
   * \brief Set if a marker <i>val_marker</i> is going to be periodic <i>val_perbound</i>
   *        (read from the config file).
   * \param[in] val_marker - Index of the marker in which we are interested.
   * \param[in] val_perbound - Index of the surface with the periodic boundary.
   */
  void SetMarker_All_PerBound(unsigned short val_marker, short val_perbound) { Marker_All_PerBound[val_marker] = val_perbound; }

  /*!
   * \brief Set if a marker <i>val_marker</i> is going to be sent or receive <i>val_index</i>
   *        from another domain.
   * \param[in] val_marker - 0 or 1 depending if the the marker is going to be moved.
   * \param[in] val_index - Index of the surface read from geometry file.
   */
  void SetMarker_All_SendRecv(unsigned short val_marker, short val_index) { Marker_All_SendRecv[val_marker] = val_index; }

  /*!
   * \brief Get the send-receive information for a marker <i>val_marker</i>.
   * \param[in] val_marker - 0 or 1 depending if the the marker is going to be moved.
   * \return If positive, the information is sended to that domain, in case negative
   *         the information is receive from that domain.
   */
  short GetMarker_All_SendRecv(unsigned short val_marker) const { return Marker_All_SendRecv[val_marker]; }

  /*!
   * \brief Get an internal index that identify the periodic boundary conditions.
   * \param[in] val_marker - Value of the marker that correspond with the periodic boundary.
   * \return The internal index of the periodic boundary condition.
   */
  short GetMarker_All_PerBound(unsigned short val_marker) const { return Marker_All_PerBound[val_marker]; }

  /*!
   * \brief Get the monitoring information for a marker <i>val_marker</i>.
   * \param[in] val_marker - 0 or 1 depending if the the marker is going to be monitored.
   * \return 0 or 1 depending if the marker is going to be monitored.
   */
  unsigned short GetMarker_All_Monitoring(unsigned short val_marker) const { return Marker_All_Monitoring[val_marker]; }

  /*!
   * \brief Get the monitoring information for a marker <i>val_marker</i>.
   * \param[in] val_marker - 0 or 1 depending if the the marker is going to be monitored.
   * \return 0 or 1 depending if the marker is going to be monitored.
   */
  unsigned short GetMarker_All_GeoEval(unsigned short val_marker) const { return Marker_All_GeoEval[val_marker]; }

  /*!
   * \brief Get the design information for a marker <i>val_marker</i>.
   * \param[in] val_marker - 0 or 1 depending if the the marker is going to be monitored.
   * \return 0 or 1 depending if the marker is going to be monitored.
   */
  unsigned short GetMarker_All_Designing(unsigned short val_marker) const { return Marker_All_Designing[val_marker]; }

  /*!
   * \brief Get the plotting information for a marker <i>val_marker</i>.
   * \param[in] val_marker - 0 or 1 depending if the the marker is going to be moved.
   * \return 0 or 1 depending if the marker is going to be plotted.
   */
  unsigned short GetMarker_All_Plotting(unsigned short val_marker) const { return Marker_All_Plotting[val_marker]; }

  /*!
   * \brief Get the plotting information for a marker <i>val_marker</i>.
   * \param[in] val_marker - 0 or 1 depending if the the marker is going to be moved.
   * \return 0 or 1 depending if the marker is going to be plotted.
   */
  unsigned short GetMarker_All_Analyze(unsigned short val_marker) const { return Marker_All_Analyze[val_marker]; }

  /*!
   * \brief Get the FSI interface information for a marker <i>val_marker</i>.
   * \param[in] val_marker - 0 or 1 depending if the the marker is going to be moved.
   * \return 0 or 1 depending if the marker is part of the FSI interface.
   */
  unsigned short GetMarker_All_ZoneInterface(unsigned short val_marker) const { return Marker_All_ZoneInterface[val_marker]; }

  /*!
   * \brief Get the MixingPlane interface information for a marker <i>val_marker</i>.
   * \param[in] val_marker value of the marker on the grid.
   * \return 0 if is not part of the MixingPlane Interface and greater than 1 if it is part.
   */
  unsigned short GetMarker_All_MixingPlaneInterface(unsigned short val_marker) const { return Marker_All_MixingPlaneInterface[val_marker]; }

  /*!
   * \brief Get the Turbomachinery information for a marker <i>val_marker</i>.
   * \param[in] val_marker value of the marker on the grid.
   * \return 0 if is not part of the Turbomachinery and greater than 1 if it is part.
   */
  unsigned short GetMarker_All_Turbomachinery(unsigned short val_marker) const { return Marker_All_Turbomachinery[val_marker]; }

  /*!
   * \brief Get the Turbomachinery flag information for a marker <i>val_marker</i>.
   * \param[in] val_marker value of the marker on the grid.
   * \return 0 if is not part of the Turbomachinery, flag INFLOW or OUTFLOW if it is part.
   */
  unsigned short GetMarker_All_TurbomachineryFlag(unsigned short val_marker) const { return Marker_All_TurbomachineryFlag[val_marker]; }

  /*!
   * \brief Get the number of FSI interface markers <i>val_marker</i>.
   * \param[in] void.
   * \return Number of markers belonging to the FSI interface.
   */
  unsigned short GetMarker_n_ZoneInterface(void) const { return nMarker_ZoneInterface; }

  /*!
   * \brief Get the DV information for a marker <i>val_marker</i>.
   * \param[in] val_marker - 0 or 1 depending if the the marker is going to be affected by design variables.
   * \return 0 or 1 depending if the marker is going to be affected by design variables.
   */
  unsigned short GetMarker_All_DV(unsigned short val_marker) const { return Marker_All_DV[val_marker]; }

  /*!
   * \brief Get the motion information for a marker <i>val_marker</i>.
   * \param[in] val_marker - 0 or 1 depending if the the marker is going to be moved.
   * \return 0 or 1 depending if the marker is going to be moved.
   */
  unsigned short GetMarker_All_Moving(unsigned short val_marker) const { return Marker_All_Moving[val_marker]; }

  /*!
   * \brief Get the information if gradient treatment uses a marker <i>val_marker</i>.
   * \param[in] val_marker
   * \return 0 or 1 depending if the marker is going to be selected.
   */
  unsigned short GetMarker_All_SobolevBC(unsigned short val_marker) const { return Marker_All_SobolevBC[val_marker]; }

  /*!
   * \brief Get whether marker <i>val_marker</i> is a DEFORM_MESH marker
   * \param[in] val_marker - 0 or 1 depending if the the marker belongs to the DEFORM_MESH subset.
   * \return 0 or 1 depending if the marker belongs to the DEFORM_MESH subset.
   */
  unsigned short GetMarker_All_Deform_Mesh(unsigned short val_marker) const { return Marker_All_Deform_Mesh[val_marker]; }

  /*!
   * \brief Get whether marker <i>val_marker</i> is a DEFORM_MESH_SYM_PLANE marker
   * \param[in] val_marker - 0 or 1 depending if the the marker belongs to the DEFORM_MESH_SYM_PLANE subset.
   * \return 0 or 1 depending if the marker belongs to the DEFORM_MESH_SYM_PLANE subset.
   */
  unsigned short GetMarker_All_Deform_Mesh_Sym_Plane(unsigned short val_marker) const { return Marker_All_Deform_Mesh_Sym_Plane[val_marker]; }

  /*!
   * \brief Get whether marker <i>val_marker</i> is a Fluid_Load marker
   * \param[in] val_marker - 0 or 1 depending if the the marker belongs to the Fluid_Load subset.
   * \return 0 or 1 depending if the marker belongs to the Fluid_Load subset.
   */
  unsigned short GetMarker_All_Fluid_Load(unsigned short val_marker) const { return Marker_All_Fluid_Load[val_marker]; }

  /*!
   * \brief Get the Python customization for a marker <i>val_marker</i>.
   * \param[in] val_marker - Index of the marker in which we are interested.
   * \return 0 or 1 depending if the marker is going to be customized in Python.
   */
  unsigned short GetMarker_All_PyCustom(unsigned short val_marker) const { return Marker_All_PyCustom[val_marker];}

  /*!
   * \brief Get the Python customization for the initial condition
   * \return 0 or 1 depending if the initial condition is going to be customized in Python.
   */
  unsigned short GetInitial_All_PyCustom(unsigned short val_initial) const { return Initial_All_PyCustom;}

  /*!
   * \brief Get the airfoil sections in the slicing process.
   * \param[in] val_section - Index of the section.
   * \return Coordinate of the airfoil to slice.
   */
  su2double GetLocationStations(unsigned short val_section) const { return LocationStations[val_section]; }

  /*!
   * \brief Get the defintion of the nacelle location.
   * \param[in] val_index - Index of the section.
   * \return Coordinate of the nacelle location.
   */
  su2double GetNacelleLocation(unsigned short val_index) const { return nacelle_location[val_index]; }

  /*!
   * \brief Get the number of pre-smoothings in a multigrid strategy.
   * \param[in] val_mesh - Index of the grid.
   * \return Number of smoothing iterations.
   */
  unsigned short GetMG_PreSmooth(unsigned short val_mesh) const {
    if (nMG_PreSmooth == 0) return 1;
    return MG_PreSmooth[val_mesh];
  }

  /*!
   * \brief Get the number of post-smoothings in a multigrid strategy.
   * \param[in] val_mesh - Index of the grid.
   * \return Number of smoothing iterations.
   */
  unsigned short GetMG_PostSmooth(unsigned short val_mesh) const {
    if (nMG_PostSmooth == 0) return 0;
    return MG_PostSmooth[val_mesh];
  }

  /*!
   * \brief Get the number of implicit Jacobi smoothings of the correction in a multigrid strategy.
   * \param[in] val_mesh - Index of the grid.
   * \return Number of implicit smoothing iterations.
   */
  unsigned short GetMG_CorrecSmooth(unsigned short val_mesh) const {
    if (nMG_CorrecSmooth == 0) return 0;
    return MG_CorrecSmooth[val_mesh];
  }

  /*!
   * \brief plane of the FFD (I axis) that should be fixed.
   * \param[in] val_index - Index of the arrray with all the planes in the I direction that should be fixed.
   * \return Index of the plane that is going to be freeze.
   */
  short GetFFD_Fix_IDir(unsigned short val_index) const { return FFD_Fix_IDir[val_index]; }

  /*!
   * \brief plane of the FFD (J axis) that should be fixed.
   * \param[in] val_index - Index of the arrray with all the planes in the J direction that should be fixed.
   * \return Index of the plane that is going to be freeze.
   */
  short GetFFD_Fix_JDir(unsigned short val_index) const { return FFD_Fix_JDir[val_index]; }

  /*!
   * \brief plane of the FFD (K axis) that should be fixed.
   * \param[in] val_index - Index of the arrray with all the planes in the K direction that should be fixed.
   * \return Index of the plane that is going to be freeze.
   */
  short GetFFD_Fix_KDir(unsigned short val_index) const { return FFD_Fix_KDir[val_index]; }

  /*!
   * \brief Get the number of planes to fix in the I direction.
   * \return Number of planes to fix in the I direction.
   */
  unsigned short GetnFFD_Fix_IDir(void) const { return nFFD_Fix_IDir; }

  /*!
   * \brief Get the number of planes to fix in the J direction.
   * \return Number of planes to fix in the J direction.
   */
  unsigned short GetnFFD_Fix_JDir(void) const { return nFFD_Fix_JDir; }

  /*!
   * \brief Get the number of planes to fix in the K direction.
   * \return Number of planes to fix in the K direction.
   */
  unsigned short GetnFFD_Fix_KDir(void) const { return nFFD_Fix_KDir; }

  /*!
   * \brief Governing equations of the flow (it can be different from the run time equation).
   * \param[in] val_zone - Zone where the soler is applied.
   * \return Governing equation that we are solving.
   */
  MAIN_SOLVER GetKind_Solver(void) const { return Kind_Solver; }

  /*!
   * \brief Return true if a fluid solver is in use.
   */
  bool GetFluidProblem(void) const {
    switch (Kind_Solver) {
      case MAIN_SOLVER::EULER : case MAIN_SOLVER::NAVIER_STOKES: case MAIN_SOLVER::RANS:
      case MAIN_SOLVER::INC_EULER : case MAIN_SOLVER::INC_NAVIER_STOKES: case MAIN_SOLVER::INC_RANS:
      case MAIN_SOLVER::NEMO_EULER : case MAIN_SOLVER::NEMO_NAVIER_STOKES:
      case MAIN_SOLVER::DISC_ADJ_INC_EULER: case MAIN_SOLVER::DISC_ADJ_INC_NAVIER_STOKES: case MAIN_SOLVER::DISC_ADJ_INC_RANS:
      case MAIN_SOLVER::DISC_ADJ_EULER: case MAIN_SOLVER::DISC_ADJ_NAVIER_STOKES: case MAIN_SOLVER::DISC_ADJ_RANS:
        return true;
      default:
        return false;
    }
  }

  /*!
   * \brief Return true if a structural solver is in use.
   */
  bool GetStructuralProblem(void) const {
    return (Kind_Solver == MAIN_SOLVER::FEM_ELASTICITY) || (Kind_Solver == MAIN_SOLVER::DISC_ADJ_FEM);
  }

  /*!
   * \brief Return true if a heat solver is in use.
   */
  bool GetHeatProblem(void) const {
    return (Kind_Solver == MAIN_SOLVER::HEAT_EQUATION) || (Kind_Solver == MAIN_SOLVER::DISC_ADJ_HEAT);
  }

  /*!
   * \brief Return true if a high order FEM solver is in use.
   */
  bool GetFEMSolver(void) const {
    switch (Kind_Solver) {
      case MAIN_SOLVER::FEM_EULER: case MAIN_SOLVER::FEM_NAVIER_STOKES: case MAIN_SOLVER::FEM_RANS: case MAIN_SOLVER::FEM_LES:
      case MAIN_SOLVER::DISC_ADJ_FEM_EULER: case MAIN_SOLVER::DISC_ADJ_FEM_NS: case MAIN_SOLVER::DISC_ADJ_FEM_RANS:
        return true;
      default:
        return false;
    }
  }

  /*!
   * \brief Return true if a NEMO solver is in use.
   */
  bool GetNEMOProblem(void) const {
    switch (Kind_Solver) {
      case MAIN_SOLVER::NEMO_EULER : case MAIN_SOLVER::NEMO_NAVIER_STOKES:
        return true;
      default:
        return false;
    }
  }

   /*!
   * \brief Return true if an AUSM method is in use.
   */
  bool GetAUSMMethod(void) const {
    switch (Kind_Upwind_Flow) {
      case UPWIND::AUSM : case UPWIND::AUSMPLUSUP: case UPWIND::AUSMPLUSUP2: case UPWIND::AUSMPLUSM:
        return true;
      default:
        return false;
    }
  }

  /*!
   * \brief Kind of Multizone Solver.
   * \return Governing equation that we are solving.
   */
  ENUM_MULTIZONE GetKind_MZSolver(void) const { return Kind_MZSolver; }

  /*!
   * \brief Governing equations of the flow (it can be different from the run time equation).
   * \param[in] val_zone - Zone where the soler is applied.
   * \return Governing equation that we are solving.
   */
  ENUM_REGIME GetKind_Regime(void) const { return Kind_Regime; }

  /*!
   * \brief Governing equations of the flow (it can be different from the run time equation).
   * \param[in] val_zone - Zone where the soler is applied.
   * \return Governing equation that we are solving.
   */
  unsigned short GetSystemMeasurements(void) const { return SystemMeasurements; }

  /*!
   * \brief Gas model that we are using.
   * \return Gas model that we are using.
   */
  string GetGasModel(void) const {return GasModel;}

  /*!
   * \brief Get the transport coefficient model.
   * \return Index of transport coefficient model.
   */
  TRANSCOEFFMODEL GetKind_TransCoeffModel(void) const { return Kind_TransCoeffModel; }

  /*!
   * \brief Get the total number of heat flux markers.
   * \return Total number of heat flux markers.
   */
  unsigned short GetnWall_Catalytic(void) const { return nWall_Catalytic; }

  /*!
   * \brief Get the name of the surface defined in the geometry file.
   * \param[in] val_marker - Value of the marker in which we are interested.
   * \return Name that is in the geometry file for the surface that
   *         has the marker <i>val_marker</i>.
   */
  string GetWall_Catalytic_TagBound(unsigned short val_marker) const { return Wall_Catalytic[val_marker]; }

  /*!
   * \brief Get wall catalytic efficiency.
   * \return wall catalytic efficiency value.
   */
  su2double GetCatalytic_Efficiency(void) const { return CatalyticEfficiency; }

  /*!
   * \brief Fluid model that we are using.
   * \return Fluid model that we are using.
   */
  unsigned short GetKind_FluidModel(void) const { return Kind_FluidModel; }

  /*!
   * \brief Datadriven method for EoS evaluation.
   */
  unsigned short GetKind_DataDriven_Method(void) const { return Kind_DataDriven_Method; }

  /*!
   * \brief Get name of the input file for the data-driven fluid model interpolation method.
   * \return Name of the input file for the interpolation method.
   */
  string GetDataDriven_Filename(unsigned short i_file=0) const { return DataDriven_Method_FileNames[i_file]; }

  string* GetDataDriven_FileNames(void) const { return DataDriven_Method_FileNames; }

  /*!
   * \brief Get number of listed look-up table or multi-layer perceptron input files.
   * \return Number of listed datadriven method input files.
   */
  unsigned short GetNDataDriven_Files(void) const { return n_Datadriven_files; }

  /*!
   * \brief Get Newton solver relaxation factor for data-driven fluid models.
   * \return Newton solver relaxation factor.
   */
  su2double GetRelaxation_DataDriven(void) const { return DataDriven_Relaxation_Factor; }

  /*!
   * \brief Get initial value for the density in the Newton solvers in the data-driven fluid model.
   * \return Initial density value.
   */
  su2double GetDensity_Init_DataDriven(void) const { return DataDriven_initial_density; }
  /*!
   * \brief Get initial value for the static energy in the Newton solvers in the data-driven fluid model.
   * \return Initial dstatic energy value.
   */
  su2double GetEnergy_Init_DataDriven(void) const { return DataDriven_initial_energy; }

  /*!
   * \brief Returns the name of the fluid we are using in CoolProp.
   */
  string GetFluid_Name(void) const { return FluidName; }

  /*!
   * \brief Option to define the density model for incompressible flows.
   * \return Density model option
   */
  INC_DENSITYMODEL GetKind_DensityModel() const { return Kind_DensityModel; }

  /*!
   * \brief Flag for whether to solve the energy equation for incompressible flows.
   * \return Flag for energy equation
   */
  bool GetEnergy_Equation(void) const { return Energy_Equation; }

  /*!
   * \brief free stream option to initialize the solution
   * \return free stream option
   */
  FREESTREAM_OPTION GetKind_FreeStreamOption() const { return Kind_FreeStreamOption; }

  /*!
   * \brief free stream option to initialize the solution
   * \return free stream option
   */
  unsigned short GetKind_InitOption(void) const { return Kind_InitOption; }
  /*!
   * \brief Get the value of the critical pressure.
   * \return Critical pressure.
   */
  su2double GetPressure_Critical(void) const { return Pressure_Critical; }

  /*!
   * \brief Get the value of the critical temperature.
   * \return Critical temperature.
   */
  su2double GetTemperature_Critical(void) const { return Temperature_Critical; }

  /*!
   * \brief Get the value of the critical pressure.
   * \return Critical pressure.
   */
  su2double GetAcentric_Factor(void) const { return Acentric_Factor; }

  /*!
   * \brief Get the value of the viscosity model.
   * \return Viscosity model.
   */
  VISCOSITYMODEL GetKind_ViscosityModel() const { return Kind_ViscosityModel; }

  /*!
   * \brief Get the value of the mixing model for viscosity.
   * \return Mixing Viscosity model.
   */
  MIXINGVISCOSITYMODEL GetKind_MixingViscosityModel() const { return Kind_MixingViscosityModel; }

  /*!
   * \brief Get the value of the thermal conductivity model.
   * \return Conductivity model.
   */
  CONDUCTIVITYMODEL GetKind_ConductivityModel() const { return Kind_ConductivityModel; }

  /*!
   * \brief Get the value of the turbulent thermal conductivity model.
   * \return Turbulent conductivity model.
   */
  CONDUCTIVITYMODEL_TURB GetKind_ConductivityModel_Turb() const { return Kind_ConductivityModel_Turb; }

  /*!
   * \brief Get the value of the mass diffusivity model.
   * \return Mass diffusivity model.
   */
  DIFFUSIVITYMODEL GetKind_Diffusivity_Model(void) const { return Kind_Diffusivity_Model; }

  /*!
   * \brief Get the value of the constant viscosity.
   * \return Constant viscosity.
   */
  su2double GetMu_Constant(unsigned short val_index = 0) const { return Mu_Constant[val_index]; }

  /*!
   * \brief Get the value of the non-dimensional constant viscosity.
   * \return Non-dimensional constant viscosity.
   */
  su2double GetMu_ConstantND(unsigned short val_index = 0) const { return Mu_Constant[val_index] / Viscosity_Ref; }

  /*!
   * \brief Get the value of the thermal conductivity.
   * \return Thermal conductivity.
   */
  su2double GetThermal_Conductivity_Constant(unsigned short val_index = 0) const {
    return Thermal_Conductivity_Constant[val_index];
  }

  /*!
   * \brief Get the value of the non-dimensional thermal conductivity.
   * \return Non-dimensional thermal conductivity.
   */
  su2double GetThermal_Conductivity_ConstantND(unsigned short val_index = 0) const {
    return Thermal_Conductivity_Constant[val_index] / Thermal_Conductivity_Ref;
  }

  /*!
   * \brief Get the value of the constant mass diffusivity for scalar transport.
   * \return Constant mass diffusivity.
   */
  su2double GetDiffusivity_Constant(void) const { return Diffusivity_Constant; }

  /*!
   * \brief Get the value of the non-dimensional constant mass diffusivity.
   * \return Non-dimensional constant mass diffusivity.
   */
  su2double GetDiffusivity_ConstantND(void) const { return Diffusivity_ConstantND; }

  /*!
   * \brief Get the value of the laminar Schmidt number for scalar transport.
   * \return Laminar Schmidt number for scalar transport.
   */
  su2double GetSchmidt_Number_Laminar(void) const { return Schmidt_Number_Laminar; }

  /*!
   * \brief Get the value of the turbulent Schmidt number for scalar transport.
   * \return Turbulent Schmidt number for scalar transport.
   */
  su2double GetSchmidt_Number_Turbulent(void) const { return Schmidt_Number_Turbulent; }

  /*!
   * \brief Get the value of the Lewis number for each species.
   * \return Lewis Number.
   */
  su2double GetConstant_Lewis_Number(unsigned short val_index = 0) const { return Constant_Lewis_Number[val_index]; }

  /*!
   * \brief Get the value of the reference viscosity for Sutherland model.
   * \return The reference viscosity.
   */
  su2double GetMu_Ref(unsigned short val_index = 0) const { return Mu_Ref[val_index]; }

  /*!
   * \brief Get the value of the non-dimensional reference viscosity for Sutherland model.
   * \return The non-dimensional reference viscosity.
   */
  su2double GetMu_RefND(unsigned short val_index = 0) const { return Mu_Ref[val_index] / Viscosity_Ref; }

  /*!
   * \brief Get the value of the reference temperature for Sutherland model.
   * \return The reference temperature.
   */
  su2double GetMu_Temperature_Ref(unsigned short val_index = 0) const { return Mu_Temperature_Ref[val_index]; }

  /*!
   * \brief Get the value of the non-dimensional reference temperature for Sutherland model.
   * \return The non-dimensional reference temperature.
   */
  su2double GetMu_Temperature_RefND(unsigned short val_index = 0) const {
    return Mu_Temperature_Ref[val_index] / Temperature_Ref;
  }

  /*!
   * \brief Get the value of the reference S for Sutherland model.
   * \return The reference S.
   */
  su2double GetMu_S(unsigned short val_index = 0) const { return Mu_S[val_index]; }

  /*!
   * \brief Get the value of the non-dimensional reference S for Sutherland model.
   * \return The non-dimensional reference S.
   */
  su2double GetMu_SND(unsigned short val_index = 0) const { return Mu_S[val_index] / Temperature_Ref; }

  /*!
   * \brief Get the number of coefficients in the temperature polynomial models.
   * \return The the number of coefficients in the temperature polynomial models.
   */
  unsigned short GetnPolyCoeffs(void) const { return N_POLY_COEFFS; }

  /*!
   * \brief Get the temperature polynomial coefficient for specific heat Cp.
   * \param[in] val_index - Index of the array with all polynomial coefficients.
   * \return Temperature polynomial coefficient for specific heat Cp.
   */
  su2double GetCp_PolyCoeff(unsigned short val_index) const { return cp_polycoeffs[val_index]; }

  /*!
   * \brief Get the temperature polynomial coefficient for specific heat Cp.
   * \param[in] val_index - Index of the array with all polynomial coefficients.
   * \return Temperature polynomial coefficient for specific heat Cp.
   */
  su2double GetCp_PolyCoeffND(unsigned short val_index) const { return CpPolyCoefficientsND[val_index]; }

  /*!
   * \brief Get the temperature polynomial coefficient for viscosity.
   * \param[in] val_index - Index of the array with all polynomial coefficients.
   * \return Temperature polynomial coefficient for viscosity.
   */
  su2double GetMu_PolyCoeff(unsigned short val_index) const { return mu_polycoeffs[val_index]; }

  /*!
   * \brief Get the temperature polynomial coefficient for viscosity.
   * \param[in] val_index - Index of the array with all polynomial coefficients.
   * \return Non-dimensional temperature polynomial coefficient for viscosity.
   */
  su2double GetMu_PolyCoeffND(unsigned short val_index) const { return MuPolyCoefficientsND[val_index]; }

  /*!
   * \brief Get the temperature polynomial coefficients for viscosity.
   * \return Non-dimensional temperature polynomial coefficients for viscosity.
   */
  const su2double* GetMu_PolyCoeffND(void) const { return MuPolyCoefficientsND.data(); }

  /*!
   * \brief Get the temperature polynomial coefficient for thermal conductivity.
   * \param[in] val_index - Index of the array with all polynomial coefficients.
   * \return Temperature polynomial coefficient for thermal conductivity.
   */
  su2double GetKt_PolyCoeff(unsigned short val_index) const { return kt_polycoeffs[val_index]; }

  /*!
   * \brief Get the temperature polynomial coefficient for thermal conductivity.
   * \param[in] val_index - Index of the array with all polynomial coefficients.
   * \return Non-dimensional temperature polynomial coefficient for thermal conductivity.
   */
  su2double GetKt_PolyCoeffND(unsigned short val_index) const { return KtPolyCoefficientsND[val_index]; }

  /*!
   * \brief Get the temperature polynomial coefficients for thermal conductivity.
   * \return Non-dimensional temperature polynomial coefficients for thermal conductivity.
   */
  const su2double* GetKt_PolyCoeffND(void) const { return KtPolyCoefficientsND.data(); }

  /*!
   * \brief Set the temperature polynomial coefficient for specific heat Cp.
   * \param[in] val_coeff - Temperature polynomial coefficient for specific heat Cp.
   * \param[in] val_index - Index of the array with all polynomial coefficients.
   */
  void SetCp_PolyCoeffND(su2double val_coeff, unsigned short val_index) { CpPolyCoefficientsND[val_index] = val_coeff; }

  /*!
   * \brief Set the temperature polynomial coefficient for viscosity.
   * \param[in] val_coeff - Non-dimensional temperature polynomial coefficient for viscosity.
   * \param[in] val_index - Index of the array with all polynomial coefficients.
   */
  void SetMu_PolyCoeffND(su2double val_coeff, unsigned short val_index) { MuPolyCoefficientsND[val_index] = val_coeff; }

  /*!
   * \brief Set the temperature polynomial coefficient for thermal conductivity.
   * \param[in] val_coeff - Non-dimensional temperature polynomial coefficient for thermal conductivity.
   * \param[in] val_index - Index of the array with all polynomial coefficients.
   */
  void SetKt_PolyCoeffND(su2double val_coeff, unsigned short val_index) { KtPolyCoefficientsND[val_index] = val_coeff; }

  /*!
   * \brief Set the value of the non-dimensional constant mass diffusivity.
   */
  void SetDiffusivity_ConstantND(su2double diffusivity_const) { Diffusivity_ConstantND = diffusivity_const; }

  /*!
   * \brief Get the kind of method for computation of spatial gradients used for viscous and source terms.
   * \return Numerical method for computation of spatial gradients used for viscous and source terms.
   */
  unsigned short GetKind_Gradient_Method(void) const { return Kind_Gradient_Method; }

  /*!
   * \brief Get the kind of method for computation of spatial gradients used for upwind reconstruction.
   * \return Numerical method for computation of spatial gradients used for upwind reconstruction.
   */
  unsigned short GetKind_Gradient_Method_Recon(void) const { return Kind_Gradient_Method_Recon; }

  /*!
   * \brief Get flag for whether a second gradient calculation is required for upwind reconstruction alone.
   * \return <code>TRUE</code> means that a second gradient will be calculated for upwind reconstruction.
   */
  bool GetReconstructionGradientRequired(void) const { return ReconstructionGradientRequired; }

  /*!
   * \brief Get flag for whether a least-squares gradient method is being applied.
   * \return <code>TRUE</code> means that a least-squares gradient method is being applied.
   */
  bool GetLeastSquaresRequired(void) const { return LeastSquaresRequired; }

  /*!
   * \brief Get the kind of solver for the implicit solver.
   * \return Numerical solver for implicit formulation (solving the linear system).
   */
  unsigned short GetKind_Linear_Solver(void) const { return Kind_Linear_Solver; }


  /*!
   * \brief Get the kind of preconditioner for the implicit solver.
   * \return Numerical preconditioner for implicit formulation (solving the linear system).
   */
  unsigned short GetKind_Linear_Solver_Prec(void) const { return Kind_Linear_Solver_Prec; }

  /*!
   * \brief Get the kind of solver for the implicit solver.
   * \return Numerical solver for implicit formulation (solving the linear system).
   */
  unsigned short GetKind_Deform_Linear_Solver(void) const { return Kind_Deform_Linear_Solver; }

  /*!
   * \brief Get min error of the linear solver for the implicit formulation.
   * \return Min error of the linear solver for the implicit formulation.
   */
  su2double GetLinear_Solver_Error(void) const { return Linear_Solver_Error; }

  /*!
   * \brief Get min error of the linear solver for the implicit formulation.
   * \return Min error of the linear solver for the implicit formulation.
   */
  su2double GetDeform_Linear_Solver_Error(void) const { return Deform_Linear_Solver_Error; }

  /*!
   * \brief Get max number of iterations of the linear solver for the implicit formulation.
   * \return Max number of iterations of the linear solver for the implicit formulation.
   */
  unsigned long GetLinear_Solver_Iter(void) const { return Linear_Solver_Iter; }

  /*!
   * \brief Get max number of iterations of the linear solver for the implicit formulation.
   * \return Max number of iterations of the linear solver for the implicit formulation.
   */
  unsigned long GetDeform_Linear_Solver_Iter(void) const { return Deform_Linear_Solver_Iter; }

  /*!
   * \brief Get the ILU fill-in level for the linear solver.
   * \return Fill in level of the ILU preconditioner for the linear solver.
   */
  unsigned short GetLinear_Solver_ILU_n(void) const { return Linear_Solver_ILU_n; }

  /*!
   * \brief Get restart frequency of the linear solver for the implicit formulation.
   * \return Restart frequency of the linear solver for the implicit formulation.
   */
  unsigned long GetLinear_Solver_Restart_Frequency(void) const { return Linear_Solver_Restart_Frequency; }

  /*!
   * \brief Get the relaxation factor for iterative linear smoothers.
   * \return Relaxation factor.
   */
  su2double GetLinear_Solver_Smoother_Relaxation(void) const { return Linear_Solver_Smoother_Relaxation; }

  /*!
   * \brief Get the relaxation factor for solution updates of adjoint solvers.
   */
  su2double GetRelaxation_Factor_Adjoint(void) const { return Relaxation_Factor_Adjoint; }

  /*!
   * \brief Get the relaxation coefficient of the CHT coupling.
   * \return relaxation coefficient of the CHT coupling.
   */
  su2double GetRelaxation_Factor_CHT(void) const { return Relaxation_Factor_CHT; }

  /*!
   * \brief Get the number of samples used in quasi-Newton methods.
   */
  unsigned short GetnQuasiNewtonSamples(void) const { return nQuasiNewtonSamples; }

  /*!
   * \brief Get whether to use vectorized numerics (if available).
   */
  bool GetUseVectorization(void) const { return UseVectorization; }

  /*!
   * \brief Get whether to use a Newton-Krylov method.
   */
  bool GetNewtonKrylov(void) const { return NewtonKrylov; }

  /*!
   * \brief Get Newton-Krylov integer parameters.
   */
  array<unsigned short,3> GetNewtonKrylovIntParam(void) const { return NK_IntParam; }

  /*!
   * \brief Get Newton-Krylov floating-point parameters.
   */
  array<su2double,4> GetNewtonKrylovDblParam(void) const { return NK_DblParam; }

  /*!
   * \brief Get the relaxation coefficient of the linear solver for the implicit formulation.
   * \return relaxation coefficient of the linear solver for the implicit formulation.
   */
  su2double GetRoe_Kappa(void) const { return Roe_Kappa; }

  /*!
   * \brief Get the wing semi span.
   * \return value of the wing semi span.
   */
  su2double GetSemiSpan(void) const { return SemiSpan; }

  /*!
   * \brief Get the kind of solver for the implicit solver.
   * \return Numerical solver for implicit formulation (solving the linear system).
   */
  unsigned short GetKind_AdjTurb_Linear_Solver(void) const { return Kind_AdjTurb_Linear_Solver; }

  /*!
   * \brief Get the kind of preconditioner for the implicit solver.
   * \return Numerical preconditioner for implicit formulation (solving the linear system).
   */
  unsigned short GetKind_AdjTurb_Linear_Prec(void) const { return Kind_AdjTurb_Linear_Prec; }

  /*!
   * \brief Get the kind of solver for the implicit solver.
   * \return Numerical solver for implicit formulation (solving the linear system).
   */
  unsigned short GetKind_DiscAdj_Linear_Solver(void) const { return Kind_DiscAdj_Linear_Solver; }

  /*!
   * \brief Get the kind of preconditioner for the implicit solver.
   * \return Numerical preconditioner for implicit formulation (solving the linear system).
   */
  unsigned short GetKind_DiscAdj_Linear_Prec(void) const { return Kind_DiscAdj_Linear_Prec; }

  /*!
   * \brief Get the kind of preconditioner for the implicit solver.
   * \return Numerical preconditioner for implicit formulation (solving the linear system).
   */
  unsigned short GetKind_Deform_Linear_Solver_Prec(void) const { return Kind_Deform_Linear_Solver_Prec; }

  /*!
   * \brief Set the kind of preconditioner for the implicit solver.
   * \return Numerical preconditioner for implicit formulation (solving the linear system).
   */
  void SetKind_AdjTurb_Linear_Prec(unsigned short val_kind_prec) { Kind_AdjTurb_Linear_Prec = val_kind_prec; }

  /*!
   * \brief Get min error of the linear solver for the implicit formulation.
   * \return Min error of the linear solver for the implicit formulation.
   */
  su2double GetAdjTurb_Linear_Error(void) const { return AdjTurb_Linear_Error; }

  /*!
   * \brief Get the entropy fix.
   * \return Vaule of the entropy fix.
   */
  su2double GetEntropyFix_Coeff(void) const { return EntropyFix_Coeff; }

  /*!
   * \brief Get max number of iterations of the linear solver for the implicit formulation.
   * \return Max number of iterations of the linear solver for the implicit formulation.
   */
  unsigned short GetAdjTurb_Linear_Iter(void) const { return AdjTurb_Linear_Iter; }

  /*!
   * \brief Get CFL reduction factor for adjoint turbulence model.
   * \return CFL reduction factor.
   */
  su2double GetCFLRedCoeff_AdjTurb(void) const { return CFLRedCoeff_AdjTurb; }

  /*!
   * \brief Get the number of nonlinear increments for mesh deformation.
   * \return Number of nonlinear increments for mesh deformation.
   */
  unsigned long GetGridDef_Nonlinear_Iter(void) const { return GridDef_Nonlinear_Iter; }

  /*!
   * \brief Get information about whether the mesh will be deformed using pseudo linear elasticity.
   * \return <code>TRUE</code> means that grid deformation is active.
   */
  bool GetDeform_Mesh(void) const { return Deform_Mesh; }

  /*!
   * \brief Get information about writing grid deformation residuals to the console.
   * \return <code>TRUE</code> means that grid deformation residuals will be written to the console.
   */
  bool GetDeform_Output(void) const { return Deform_Output; }

  /*!
   * \brief Get factor to multiply smallest volume for deform tolerance.
   * \return Factor to multiply smallest volume for deform tolerance.
   */
  su2double GetDeform_Coeff(void) const { return Deform_Coeff; }

  /*!
   * \brief Get limit for the volumetric deformation.
   * \return Distance to the surface to be deformed.
   */
  su2double GetDeform_Limit(void) const { return Deform_Limit; }

  /*!
   * \brief Get Young's modulus for deformation (constant stiffness deformation)
   */
  su2double GetDeform_ElasticityMod(void) const { return Deform_ElasticityMod; }

  /*!
   * \brief Get Poisson's ratio for deformation (constant stiffness deformation)
   * \
   */
  su2double GetDeform_PoissonRatio(void) const { return Deform_PoissonRatio; }

  /*!
   * \brief Get the type of stiffness to impose for FEA mesh deformation.
   * \return type of stiffness to impose for FEA mesh deformation.
   */
  unsigned short GetDeform_Stiffness_Type(void) const { return Deform_StiffnessType; }

  /*!
   * \brief Get the size of the layer of highest stiffness for wall distance-based mesh stiffness.
   */
  su2double GetDeform_StiffLayerSize(void) const { return Deform_StiffLayerSize; }

  /*!
   * \brief Define the FFD box with a symetry plane.
   * \return <code>TRUE</code> if there is a symmetry plane in the FFD; otherwise <code>FALSE</code>.
   */
  bool GetFFD_Symmetry_Plane(void) const { return FFD_Symmetry_Plane; }

  /*!
   * \brief Get the kind of SU2 software component.
   * \return Kind of the SU2 software component.
   */
  SU2_COMPONENT GetKind_SU2(void) const { return Kind_SU2; }

  /*!
   * \brief Get the kind of non-dimensionalization.
   * \return Kind of non-dimensionalization.
   */
  unsigned short GetRef_NonDim(void) const { return Ref_NonDim; }

  /*!
   * \brief Get the kind of incompressible non-dimensionalization.
   * \return Kind of incompressible non-dimensionalization.
   */
  unsigned short GetRef_Inc_NonDim(void) const { return Ref_Inc_NonDim; }

  /*!
   * \brief Set the kind of SU2 software component.
   * \return Kind of the SU2 software component.
   */
  void SetKind_SU2(SU2_COMPONENT val_kind_su2) { Kind_SU2 = val_kind_su2 ; }

  /*!
   * \brief Get the number of Turbulence Variables.
   * \return Number of Turbulence Variables.
   */
  unsigned short GetnTurbVar(void) const { return nTurbVar; }

  /*!
   * \brief Get the kind of the turbulence model.
   * \return Kind of the turbulence model.
   */
  TURB_MODEL GetKind_Turb_Model(void) const { return Kind_Turb_Model; }

  /*!
   * \brief Get the kind of the transition model.
   * \return Kind of the transion model.
   */
  TURB_TRANS_MODEL GetKind_Trans_Model(void) const { return Kind_Trans_Model; }

  /*!
   * \brief Get the kind of the transition correlations.
   * \return Kind of the transition correlation.
   */
  TURB_TRANS_CORRELATION GetKind_Trans_Correlation(void) const { return Kind_Trans_Correlation; }

  /*!
   * \brief Get RMS roughness for Transtion model from config
   * \return Value of roughness.
   */
  su2double GethRoughness(void) const { return hRoughness; }

  /*!
   * \brief Get the kind of the species model.
   * \return Kind of the species model.
   */
  SPECIES_MODEL GetKind_Species_Model(void) const { return Kind_Species_Model; }

  /*!
   * \brief Get the kind of the subgrid scale model.
   * \return Kind of the subgrid scale model.
   */
  TURB_SGS_MODEL GetKind_SGS_Model(void) const { return Kind_SGS_Model; }

  /*!
   * \brief Get the kind of time integration method.
   * \note This is the information that the code will use, the method will
   *       change in runtime depending of the specific equation (direct, adjoint,
   *       linearized) that is being solved.
   * \return Kind of time integration method.
   */
  unsigned short GetKind_TimeIntScheme(void) const { return Kind_TimeNumScheme; }

  /*!
   * \brief Get the kind of convective numerical scheme.
   * \note This is the information that the code will use, the method will
   *       change in runtime depending of the specific equation (direct, adjoint,
   *       linearized) that is being solved.
   * \return Kind of the convective scheme.
   */
  unsigned short GetKind_ConvNumScheme(void) const { return Kind_ConvNumScheme; }

  /*!
   * \brief Get kind of center scheme for the convective terms.
   * \note This is the information that the code will use, the method will
   *       change in runtime depending of the specific equation (direct, adjoint,
   *       linearized) that is being solved.
   * \return Kind of center scheme for the convective terms.
   */
  CENTERED GetKind_Centered(void) const { return Kind_Centered; }

  /*!
   * \brief Get kind of upwind scheme for the convective terms.
   * \note This is the information that the code will use, the method will
   *       change in runtime depending of the specific equation (direct, adjoint,
   *       linearized) that is being solved.
   * \return Kind of upwind scheme for the convective terms.
   */
  UPWIND GetKind_Upwind(void) const { return Kind_Upwind; }

  /*!
   * \brief Get if the upwind scheme used MUSCL or not.
   * \note This is the information that the code will use, the method will
   *       change in runtime depending of the specific equation (direct, adjoint,
   *       linearized) that is being solved.
   * \return MUSCL scheme.
   */
  bool GetMUSCL(void) const { return MUSCL; }

  /*!
   * \brief Get if the upwind scheme used MUSCL or not.
   * \note This is the information that the code will use, the method will
   *       change in runtime depending of the specific equation (direct, adjoint,
   *       linearized) that is being solved.
   * \return MUSCL scheme.
   */
  bool GetMUSCL_Flow(void) const { return MUSCL_Flow; }

  /*!
   * \brief Get if the upwind scheme used MUSCL or not.
   * \note This is the information that the code will use, the method will
   *       change in runtime depending of the specific equation (direct, adjoint,
   *       linearized) that is being solved.
   * \return MUSCL scheme.
   */
  bool GetMUSCL_Heat(void) const { return MUSCL_Heat; }

  /*!
   * \brief Get if the upwind scheme used MUSCL or not.
   * \note This is the information that the code will use, the method will
   *       change in runtime depending of the specific equation (direct, adjoint,
   *       linearized) that is being solved.
   * \return MUSCL scheme.
   */
  bool GetMUSCL_Turb(void) const { return MUSCL_Turb; }

  /*!
   * \brief Get if the upwind scheme used MUSCL or not.
   * \return MUSCL scheme.
   */
  bool GetMUSCL_Species(void) const { return MUSCL_Species; }

  /*!
   * \brief Get if the upwind scheme used MUSCL or not.
   * \note This is the information that the code will use, the method will
   *       change in runtime depending of the specific equation (direct, adjoint,
   *       linearized) that is being solved.
   * \return MUSCL scheme.
   */
  bool GetMUSCL_AdjFlow(void) const { return MUSCL_AdjFlow; }

  /*!
   * \brief Get if the upwind scheme used MUSCL or not.
   * \note This is the information that the code will use, the method will
   *       change in runtime depending of the specific equation (direct, adjoint,
   *       linearized) that is being solved.
   * \return MUSCL scheme.
   */
  bool GetMUSCL_AdjTurb(void) const { return MUSCL_AdjTurb; }

  /*!
   * \brief Get whether to "Use Accurate Jacobians" for AUSM+up(2) and SLAU(2).
   * \return yes/no.
   */
  bool GetUse_Accurate_Jacobians(void) const { return Use_Accurate_Jacobians; }

  /*!
   * \brief Get the kind of integration scheme (explicit or implicit)
   *        for the flow equations.
   * \note This value is obtained from the config file, and it is constant
   *       during the computation.
   * \return Kind of integration scheme for the flow equations.
   */
  unsigned short GetKind_TimeIntScheme_Flow(void) const { return Kind_TimeIntScheme_Flow; }

  /*!
   * \brief Get the kind of scheme (aliased or non-aliased) to be used in the
   *        predictor step of ADER-DG.
   * \return Kind of scheme used in the predictor step of ADER-DG.
   */
  unsigned short GetKind_ADER_Predictor(void) const { return Kind_ADER_Predictor; }

  /*!
   * \brief Get the kind of integration scheme (explicit or implicit)
   *        for the flow equations.
   * \note This value is obtained from the config file, and it is constant
   *       during the computation.
   * \return Kind of integration scheme for the plasma equations.
   */
  unsigned short GetKind_TimeIntScheme_Heat(void) const { return Kind_TimeIntScheme_Heat; }

  /*!
   * \brief Get the kind of time stepping
   *        for the heat equation.
   * \note This value is obtained from the config file, and it is constant
   *       during the computation.
   * \return Kind of time stepping for the heat equation.
   */
  unsigned short GetKind_TimeStep_Heat(void) const { return Kind_TimeStep_Heat; }

  /*!
   * \brief Get the kind of integration scheme (explicit or implicit)
   *        for the flow equations.
   * \note This value is obtained from the config file, and it is constant
   *       during the computation.
   * \return Kind of integration scheme for the plasma equations.
   */
  STRUCT_TIME_INT GetKind_TimeIntScheme_FEA(void) const { return Kind_TimeIntScheme_FEA; }

  /*!
   * \brief Get the kind of integration scheme (explicit or implicit)
   *        for the radiation equations.
   * \note This value is obtained from the config file, and it is constant
   *       during the computation.
   * \return Kind of integration scheme for the radiation equations.
   */
  unsigned short GetKind_TimeIntScheme_Radiation(void) const { return Kind_TimeIntScheme_Radiation; }

  /*!
   * \brief Get the kind of integration scheme (explicit or implicit)
   *        for the template equations.
   * \note This value is obtained from the config file, and it is constant
   *       during the computation.
   * \return Kind of integration scheme for the plasma equations.
   */
  unsigned short GetKind_TimeIntScheme_Template(void);

  /*!
   * \brief Get the kind of integration scheme (explicit or implicit)
   *        for the flow equations.
   * \note This value is obtained from the config file, and it is constant
   *       during the computation.
   * \return Kind of integration scheme for the plasma equations.
   */
  STRUCT_SPACE_ITE GetKind_SpaceIteScheme_FEA(void) const { return Kind_SpaceIteScheme_FEA; }

  /*!
   * \brief Get the kind of convective numerical scheme for the flow
   *        equations (centered or upwind).
   * \note This value is obtained from the config file, and it is constant
   *       during the computation.
   * \return Kind of convective numerical scheme for the flow equations.
   */
  unsigned short GetKind_ConvNumScheme_Flow(void) const { return Kind_ConvNumScheme_Flow; }

  /*!
   * \brief Get the kind of convective numerical scheme for the flow
   *        equations (finite element).
   * \note This value is obtained from the config file, and it is constant
   *       during the computation.
   * \return Kind of convective numerical scheme for the flow equations.
   */
  unsigned short GetKind_ConvNumScheme_FEM_Flow(void) const { return Kind_ConvNumScheme_FEM_Flow; }

  /*!
   * \brief Get the kind of convective numerical scheme for the template
   *        equations (centered or upwind).
   * \note This value is obtained from the config file, and it is constant
   *       during the computation.
   * \return Kind of convective numerical scheme for the flow equations.
   */
  unsigned short GetKind_ConvNumScheme_Template(void) const { return Kind_ConvNumScheme_Template; }

  /*!
   * \brief Get the kind of center convective numerical scheme for the flow equations.
   * \note This value is obtained from the config file, and it is constant
   *       during the computation.
   * \return Kind of center convective numerical scheme for the flow equations.
   */
  CENTERED GetKind_Centered_Flow(void) const { return Kind_Centered_Flow; }

  /*!
   * \brief Get the kind of center convective numerical scheme for the plasma equations.
   * \note This value is obtained from the config file, and it is constant
   *       during the computation.
   * \return Kind of center convective numerical scheme for the flow equations.
   */
  unsigned short GetKind_Centered_Template(void);

  /*!
   * \brief Get the kind of upwind convective numerical scheme for the flow equations.
   * \note This value is obtained from the config file, and it is constant
   *       during the computation.
   * \return Kind of upwind convective numerical scheme for the flow equations.
   */
  UPWIND GetKind_Upwind_Flow(void) const { return Kind_Upwind_Flow; }

  /*!
   * \brief Get the kind of finite element convective numerical scheme for the flow equations.
   * \note This value is obtained from the config file, and it is constant
   *       during the computation.
   * \return Kind of finite element convective numerical scheme for the flow equations.
   */
  unsigned short GetKind_FEM_Flow(void) const { return Kind_FEM_Flow; }

  /*!
   * \brief Get the kind of shock capturing method in FEM DG solver.
   * \note This value is obtained from the config file, and it is constant
   *       during the computation.
   * \return Kind of shock capturing method in FEM DG solver.
   */
  FEM_SHOCK_CAPTURING_DG GetKind_FEM_DG_Shock(void) const { return Kind_FEM_Shock_Capturing_DG; }

  /*!
   * \brief Get the kind of matrix coloring used for the sparse Jacobian computation.
   * \note This value is obtained from the config file, and it is constant
   *       during the computation.
   * \return Kind of matrix coloring used.
   */
  unsigned short GetKind_Matrix_Coloring(void) const { return Kind_Matrix_Coloring; }

  /*!
   * \brief Get the method for limiting the spatial gradients.
   * \return Method for limiting the spatial gradients.
   */
  LIMITER GetKind_SlopeLimit(void) const { return Kind_SlopeLimit; }

  /*!
   * \brief Get the method for limiting the spatial gradients.
   * \return Method for limiting the spatial gradients solving the flow equations.
   */
  LIMITER GetKind_SlopeLimit_Flow(void) const { return Kind_SlopeLimit_Flow; }

  /*!
   * \brief Get the method for limiting the spatial gradients.
   * \return Method for limiting the spatial gradients solving the turbulent equation.
   */
  LIMITER GetKind_SlopeLimit_Turb(void) const { return Kind_SlopeLimit_Turb; }

  /*!
   * \brief Get the method for limiting the spatial gradients.
   * \return Method for limiting the spatial gradients solving the species equation.
   */
  LIMITER GetKind_SlopeLimit_Species() const { return Kind_SlopeLimit_Species; }

  /*!
   * \brief Get the method for limiting the spatial gradients.
   * \return Method for limiting the spatial gradients solving the adjoint turbulent equation.
   */
  LIMITER GetKind_SlopeLimit_AdjTurb(void) const { return Kind_SlopeLimit_AdjTurb; }

  /*!
   * \brief Get the method for limiting the spatial gradients.
   * \return Method for limiting the spatial gradients solving the adjoint flow equation.
   */
  LIMITER GetKind_SlopeLimit_AdjFlow(void) const { return Kind_SlopeLimit_AdjFlow; }

  /*!
   * \brief Value of the calibrated constant for the Lax method (center scheme).
   * \note This constant is used in coarse levels and with first order methods.
   * \return Calibrated constant for the Lax method.
   */
  su2double GetKappa_1st_Flow(void) const { return Kappa_1st_Flow; }

  /*!
   * \brief Value of the calibrated constant for the JST method (center scheme).
   * \return Calibrated constant for the JST method for the flow equations.
   */
  su2double GetKappa_2nd_Flow(void) const { return Kappa_2nd_Flow; }

  /*!
   * \brief Value of the calibrated constant for the JST method (center scheme).
   * \return Calibrated constant for the JST method for the flow equations.
   */
  su2double GetKappa_4th_Flow(void) const { return Kappa_4th_Flow; }

  /*!
   * \brief Factor by which to multiply the dissipation contribution to Jacobians of central schemes.
   * \return The factor.
   */
  su2double GetCent_Jac_Fix_Factor(void) const { return Cent_Jac_Fix_Factor; }

  /*!
   * \brief Factor by which to multiply the dissipation contribution to Jacobians of incompressible central schemes.
   * \return The factor.
   */
  su2double GetCent_Inc_Jac_Fix_Factor(void) const { return Cent_Inc_Jac_Fix_Factor; }

  /*!
   * \brief Get the kind of integration scheme (explicit or implicit)
   *        for the adjoint flow equations.
   * \note This value is obtained from the config file, and it is constant
   *       during the computation.
   * \return Kind of integration scheme for the adjoint flow equations.
   */
  unsigned short GetKind_TimeIntScheme_AdjFlow(void) const { return Kind_TimeIntScheme_AdjFlow; }

  /*!
   * \brief Get the kind of convective numerical scheme for the adjoint flow
   *        equations (centered or upwind).
   * \note This value is obtained from the config file, and it is constant
   *       during the computation.
   * \return Kind of convective numerical scheme for the adjoint flow equations.
   */
  unsigned short GetKind_ConvNumScheme_AdjFlow(void) const { return Kind_ConvNumScheme_AdjFlow; }

  /*!
   * \brief Get the kind of center convective numerical scheme for the adjoint flow equations.
   * \note This value is obtained from the config file, and it is constant
   *       during the computation.
   * \return Kind of center convective numerical scheme for the adjoint flow equations.
   */
  CENTERED GetKind_Centered_AdjFlow(void) const { return Kind_Centered_AdjFlow; }

  /*!
   * \brief Get the kind of upwind convective numerical scheme for the adjoint flow equations.
   * \note This value is obtained from the config file, and it is constant
   *       during the computation.
   * \return Kind of upwind convective numerical scheme for the adjoint flow equations.
   */
  UPWIND GetKind_Upwind_AdjFlow(void) const { return Kind_Upwind_AdjFlow; }

  /*!
   * \brief Value of the calibrated constant for the high order method (center scheme).
   * \return Calibrated constant for the high order center method for the adjoint flow equations.
   */
  su2double GetKappa_2nd_AdjFlow(void) const { return Kappa_2nd_AdjFlow; }

  /*!
   * \brief Value of the calibrated constant for the high order method (center scheme).
   * \return Calibrated constant for the high order center method for the adjoint flow equations.
   */
  su2double GetKappa_4th_AdjFlow(void) const { return Kappa_4th_AdjFlow; }

  /*!
   * \brief Value of the calibrated constant for the low order method (center scheme).
   * \return Calibrated constant for the low order center method for the adjoint flow equations.
   */
  su2double GetKappa_1st_AdjFlow(void) const { return Kappa_1st_AdjFlow; }

  /*!
   * \brief Get the kind of integration scheme (implicit)
   *        for the turbulence equations.
   * \note This value is obtained from the config file, and it is constant
   *       during the computation.
   * \return Kind of integration scheme for the turbulence equations.
   */
  unsigned short GetKind_TimeIntScheme_Turb(void) const { return Kind_TimeIntScheme_Turb; }

  /*!
   * \brief Get the kind of convective numerical scheme for the turbulence
   *        equations (upwind).
   * \note This value is obtained from the config file, and it is constant
   *       during the computation.
   * \return Kind of convective numerical scheme for the turbulence equations.
   */
  unsigned short GetKind_ConvNumScheme_Turb(void) const { return Kind_ConvNumScheme_Turb; }

  /*!
   * \brief Get the kind of center convective numerical scheme for the turbulence equations.
   * \note This value is obtained from the config file, and it is constant
   *       during the computation.
   * \return Kind of center convective numerical scheme for the turbulence equations.
   */
  CENTERED GetKind_Centered_Turb(void) const { return Kind_Centered_Turb; }

  /*!
   * \brief Get the kind of upwind convective numerical scheme for the turbulence equations.
   * \note This value is obtained from the config file, and it is constant
   *       during the computation.
   * \return Kind of upwind convective numerical scheme for the turbulence equations.
   */
  UPWIND GetKind_Upwind_Turb(void) const { return Kind_Upwind_Turb; }

  /*!
   * \brief Get the kind of integration scheme (explicit or implicit)
   *        for the adjoint turbulence equations.
   * \note This value is obtained from the config file, and it is constant
   *       during the computation.
   * \return Kind of integration scheme for the adjoint turbulence equations.
   */
  unsigned short GetKind_TimeIntScheme_AdjTurb(void) const { return Kind_TimeIntScheme_AdjTurb; }

  /*!
   * \brief Get the kind of convective numerical scheme for the adjoint turbulence
   *        equations (centered or upwind).
   * \note This value is obtained from the config file, and it is constant
   *       during the computation.
   * \return Kind of convective numerical scheme for the adjoint turbulence equations.
   */
  unsigned short GetKind_ConvNumScheme_AdjTurb(void) const { return Kind_ConvNumScheme_AdjTurb; }

  /*!
   * \brief Get the kind of integration scheme (implicit)
   *        for the Species equations.
   * \note This value is obtained from the config file, and it is constant
   *       during the computation.
   * \return Kind of integration scheme for the Species equations.
   */
  unsigned short GetKind_TimeIntScheme_Species() const { return Kind_TimeIntScheme_Species; }

  /*!
   * \brief Get the kind of convective numerical scheme for the Species
   *        equations (upwind).
   * \note This value is obtained from the config file, and it is constant
   *       during the computation.
   * \return Kind of convective numerical scheme for the Species equations.
   */
  unsigned short GetKind_ConvNumScheme_Species() const { return Kind_ConvNumScheme_Species; }

  /*!
   * \brief Get the kind of center convective numerical scheme for the Species equations.
   * \note This value is obtained from the config file, and it is constant
   *       during the computation.
   * \return Kind of center convective numerical scheme for the Species equations.
   */
  CENTERED GetKind_Centered_Species() const { return Kind_Centered_Species; }

  /*!
   * \brief Get the kind of upwind convective numerical scheme for the Species equations.
   * \note This value is obtained from the config file, and it is constant
   *       during the computation.
   * \return Kind of upwind convective numerical scheme for the Species equations.
   */
  UPWIND GetKind_Upwind_Species() const { return Kind_Upwind_Species; }

  /*!
   * \brief Returns true if bounded scalar mode is on for species transport.
   */
  bool GetBounded_Species() const { return (Kind_Upwind_Species == UPWIND::BOUNDED_SCALAR); }

  /*!
   * \brief Returns true if bounded scalar mode is on for turbulence transport.
   */
  bool GetBounded_Turb() const { return (Kind_Upwind_Turb == UPWIND::BOUNDED_SCALAR); }

  /*!
   * \brief Returns true if bounded scalar mode is used for any equation.
   */
  bool GetBounded_Scalar() const { return GetBounded_Species() || GetBounded_Turb(); }

  /*!
   * \brief Get the kind of convective numerical scheme for the heat equation.
   * \note This value is obtained from the config file, and it is constant
   *       during the computation.
   * \return Kind of convective numerical scheme for the heat equation.
   */
  unsigned short GetKind_ConvNumScheme_Heat(void) const { return Kind_ConvNumScheme_Heat; }

  /*!
   * \brief Get the kind of center convective numerical scheme for the adjoint turbulence equations.
   * \note This value is obtained from the config file, and it is constant
   *       during the computation.
   * \return Kind of center convective numerical scheme for the adjoint turbulence equations.
   */
  CENTERED GetKind_Centered_AdjTurb(void) const { return Kind_Centered_AdjTurb; }

  /*!
   * \brief Get the kind of upwind convective numerical scheme for the adjoint turbulence equations.
   * \note This value is obtained from the config file, and it is constant
   *       during the computation.
   * \return Kind of upwind convective numerical scheme for the adjoint turbulence equations.
   */
  UPWIND GetKind_Upwind_AdjTurb(void) const { return Kind_Upwind_AdjTurb; }

  /*!
   * \brief Provides information about the way in which the turbulence will be treated by the
   *        cont. adjoint method.
   * \return <code>FALSE</code> means that the adjoint turbulence equations will be used.
   */
  bool GetFrozen_Visc_Cont(void) const { return Frozen_Visc_Cont; }

  /*!
   * \brief Provides information about the way in which the turbulence will be treated by the
   *        disc. adjoint method.
   * \return <code>FALSE</code> means that the adjoint turbulence equations will be used.
   */
  bool GetFrozen_Visc_Disc(void) const { return Frozen_Visc_Disc; }

  /*!
   * \brief Provides information about using an inconsistent (primal/dual) discrete adjoint formulation
   * \return <code>FALSE</code> means that the adjoint use the same numerical methods than the primal problem.
   */
  bool GetInconsistent_Disc(void) const { return Inconsistent_Disc; }

  /*!
   * \brief Provides information about the way in which the limiter will be treated by the
   *        disc. adjoint method.
   * \return <code>FALSE</code> means that the limiter computation is included.
   */
  bool GetFrozen_Limiter_Disc(void) const { return Frozen_Limiter_Disc; }

  /*!
   * \brief Provides information about if the sharp edges are going to be removed from the sensitivity.
   * \return <code>FALSE</code> means that the sharp edges will be removed from the sensitivity.
   */
  bool GetSens_Remove_Sharp(void) const { return Sens_Remove_Sharp; }

  /*!
   * \brief Get the kind of inlet boundary condition treatment (total conditions or mass flow).
   * \return Kind of inlet boundary condition.
   */
  INLET_TYPE GetKind_Inlet(void) const { return Kind_Inlet; }

  /*!
   * \brief Check if the inlet profile(s) are specified in an input file
   * \return True if an input file is to be used for the inlet profile(s)
   */
  bool GetInlet_Profile_From_File(void) const { return Inlet_From_File; }

  /*!
   * \brief Get name of the input file for the specified inlet profile.
   * \return Name of the input file for the specified inlet profile.
   */
  string GetInlet_FileName(void) const { return Inlet_Filename; }

  /*!
   * \brief Get name of the input file for the specified actuator disk.
   * \return Name of the input file for the specified actuator disk.
   */
  string GetActDisk_FileName(void) const { return ActDisk_FileName; }

  /*!
   * \brief Get the tolerance used for matching two points on a specified inlet
   * \return Tolerance used for matching a point to a specified inlet
   */
  su2double GetInlet_Profile_Matching_Tolerance(void) const { return Inlet_Matching_Tol; }

  /*!
   * \brief Get the type of incompressible inlet from the list.
   * \return Kind of the incompressible inlet.
   */
  INLET_TYPE GetKind_Inc_Inlet(string val_marker) const;

  /*!
   * \brief Get the total number of types in Kind_Inc_Inlet list
   * \return Total number of types in Kind_Inc_Inlet list
   */
  unsigned short GetnInc_Inlet(void) const { return nInc_Inlet;}

  /*!
   * \brief Flag for whether the local boundary normal is used as the flow direction for an incompressible pressure inlet.
   * \return <code>FALSE</code> means the prescribed flow direction is used.
   */
  bool GetInc_Inlet_UseNormal(void) const { return Inc_Inlet_UseNormal;}

  /*!
   * \brief Get the type of incompressible outlet from the list.
   * \return Kind of the incompressible outlet.
   */
  INC_OUTLET_TYPE GetKind_Inc_Outlet(string val_marker) const;

  /*!
   * \brief Get the damping factor applied to velocity updates at incompressible pressure inlets.
   * \return Damping factor applied to velocity updates at incompressible pressure inlets.
   */
  su2double GetInc_Inlet_Damping(void) const { return Inc_Inlet_Damping; }

  /*!
   * \brief Get the damping factor applied to pressure updates at incompressible mass flow outlet.
   * \return Damping factor applied to pressure updates at incompressible mass flow outlet.
   */
  su2double GetInc_Outlet_Damping(void) const { return Inc_Outlet_Damping; }

  /*!
   * \brief Get the kind of mixing process for averaging quantities at the boundaries.
   * \return Kind of mixing process.
   */
  unsigned short GetKind_AverageProcess(void) const { return Kind_AverageProcess; }

  /*!
   * \brief Get the kind of mixing process for averaging quantities at the boundaries.
   * \return Kind of mixing process.
   */
  unsigned short GetKind_PerformanceAverageProcess(void) const { return Kind_PerformanceAverageProcess; }

  /*!
   * \brief Set the kind of mixing process for averaging quantities at the boundaries.
   * \return Kind of mixing process.
   */
  void SetKind_AverageProcess(unsigned short new_AverageProcess) { Kind_AverageProcess = new_AverageProcess; }

  /*!
   * \brief Set the kind of mixing process for averaging quantities at the boundaries.
   * \return Kind of mixing process.
   */
  void SetKind_PerformanceAverageProcess(unsigned short new_AverageProcess) { Kind_PerformanceAverageProcess = new_AverageProcess; }

  /*!
   * \brief Get coeff for Rotating Frame Ramp.
   * \return coeff Ramp Rotating Frame.
   */
  su2double GetRampRotatingFrame_Coeff(unsigned short iCoeff) const { return rampRotFrame_coeff[iCoeff];}

  /*!
   * \brief Get Rotating Frame Ramp option.
   * \return Ramp Rotating Frame option.
   */
  bool GetRampRotatingFrame(void) const { return RampRotatingFrame;}

  /*!
   * \brief Get coeff for Outlet Pressure Ramp.
   * \return coeff Ramp Outlet Pressure.
   */
  su2double GetRampOutletPressure_Coeff(unsigned short iCoeff) const { return rampOutPres_coeff[iCoeff];}

  /*!
   * \brief Get final Outlet Pressure value for the ramp.
   * \return final Outlet Pressure value.
   */
  su2double GetFinalOutletPressure(void) const { return  FinalOutletPressure; }

  /*!
   * \brief Get final Outlet Pressure value for the ramp.
   * \return Monitor Outlet Pressure value.
   */
  su2double GetMonitorOutletPressure(void) const { return MonitorOutletPressure; }

  /*!
   * \brief Set Monitor Outlet Pressure value for the ramp.
   */
  void SetMonitotOutletPressure(su2double newMonPres) { MonitorOutletPressure = newMonPres;}

  /*!
   * \brief Get Outlet Pressure Ramp option.
   * \return Ramp Outlet pressure option.
   */
  bool GetRampOutletPressure(void) const { return RampOutletPressure;}

  /*!
   * \brief Get mixedout coefficients.
   * \return mixedout coefficient.
   */
  su2double GetMixedout_Coeff(unsigned short iCoeff) const { return mixedout_coeff[iCoeff];}

  /*!
   * \brief Get extra relaxation factor coefficients for the Giels BC.
   * \return mixedout coefficient.
   */
  su2double GetExtraRelFacGiles(unsigned short iCoeff) const { return extrarelfac[iCoeff];}

  /*!
   * \brief Get mach limit for average massflow-based procedure .
   * \return mach limit.
   */
  su2double GetAverageMachLimit(void) const { return AverageMachLimit;}

  /*!
   * \brief Get the kind of mixing process for averaging quantities at the boundaries.
   * \return Kind of mixing process.
   */
  unsigned short GetKind_MixingPlaneInterface(void) const { return Kind_MixingPlaneInterface;}

  /*!
   * \brief Get the kind of turbomachinery architecture.
   * \return Kind of turbomachinery architecture.
   */
  unsigned short GetKind_TurboMachinery(unsigned short val_iZone) const { return Kind_TurboMachinery[val_iZone]; }

  /*!
   * \brief Get the kind of turbomachinery architecture.
   * \return Kind of turbomachinery architecture.
   */
  unsigned short GetKind_SpanWise(void) const { return Kind_SpanWise; }

  /*!
   * \brief Verify if there is mixing plane interface specified from config file.
   * \return boolean.
   */
  bool GetBoolMixingPlaneInterface(void) const { return (nMarker_MixingPlaneInterface !=0);}

  /*!
   * \brief Verify if there is mixing plane interface specified from config file.
   * \return boolean.
   */
  bool GetBoolTurbMixingPlane(void) const { return turbMixingPlane;}

  /*!
   * \brief Verify if there is mixing plane interface specified from config file.
   * \return boolean.
   */
  bool GetSpatialFourier(void) const { return SpatialFourier;}

  /*!
   * \brief number mixing plane interface specified from config file.
   * \return number of bound.
   */
  unsigned short GetnMarker_MixingPlaneInterface(void) const { return nMarker_MixingPlaneInterface;}

  /*!
   * \brief Verify if there is Turbomachinery performance option specified from config file.
   * \return boolean.
   */
  bool GetBoolTurbomachinery(void) const { return (nMarker_Turbomachinery !=0);}

  /*!
   * \brief number Turbomachinery blades computed using the pitch information.
   * \return nBlades.
   */
  su2double GetnBlades(unsigned short val_iZone) const { return nBlades[val_iZone];}

  /*!
   * \brief number Turbomachinery blades computed using the pitch information.
   * \return nBlades.
   */
  void SetnBlades(unsigned short val_iZone, su2double nblades) { nBlades[val_iZone] = nblades;}

  /*!
   * \brief Verify if there is any Giles Boundary Condition option specified from config file.
   * \return boolean.
   */
  bool GetBoolGiles(void) const { return (nMarker_Giles!=0);}

  /*!
   * \brief Verify if there is any Riemann Boundary Condition option specified from config file.
   * \return boolean.
   */
  bool GetBoolRiemann(void) const { return (nMarker_Riemann!=0);}

  /*!
   * \brief number Turbomachinery performance option specified from config file.
   * \return number of bound.
   */
  unsigned short GetnMarker_Turbomachinery(void) const { return nMarker_Turbomachinery;}

  /*!
   * \brief Get number of shroud markers.
   * \return number of marker shroud.
   */
  unsigned short GetnMarker_Shroud(void) const { return nMarker_Shroud;}

  /*!
   * \brief Get the marker shroud.
   * \return marker shroud.
   */
  string GetMarker_Shroud(unsigned short val_marker) const { return Marker_Shroud[val_marker];}

  /*!
   * \brief number Turbomachinery performance option specified from config file.
   * \return number of bound.
   */
  unsigned short GetnMarker_TurboPerformance(void) const { return nMarker_TurboPerformance;}

  /*!
   * \brief number span-wise sections to compute 3D BC and performance for turbomachinery specified by the user.
   * \return number of span-wise sections.
   */
  unsigned short Get_nSpanWiseSections_User(void) const { return nSpanWiseSections_User;}

  /*!
   * \brief number span-wise sections to compute 3D BC and performance for turbomachinery.
   * \return number of span-wise sections.
   */
  unsigned short GetnSpanWiseSections(void) const { return nSpanWiseSections;}

  /*!
   * \brief set number of maximum span-wise sections among all zones .
   */
  void SetnSpanMaxAllZones(unsigned short val_nSpna_max) { nSpanMaxAllZones = val_nSpna_max;}

  /*!
   * \brief number span-wise sections to compute performance for turbomachinery.
   * \return number of max span-wise sections.
   */
  unsigned short GetnSpanMaxAllZones(void) const { return nSpanMaxAllZones;}

  /*!
   * \brief set number span-wise sections to compute 3D BC and performance for turbomachinery.
   */
  void SetnSpanWiseSections(unsigned short nSpan) { nSpanWiseSections = nSpan;}

  /*!
   * \brief set number span-wise sections to compute 3D BC and performance for turbomachinery.
   */
  unsigned short GetnSpan_iZones(unsigned short iZone) const { return nSpan_iZones[iZone];}

  /*!
   * \brief set number span-wise sections to compute 3D BC and performance for turbomachinery.
   */
  void SetnSpan_iZones(unsigned short nSpan, unsigned short iZone) { nSpan_iZones[iZone] = nSpan;}

  /*!
   * \brief get inlet bounds name for Turbomachinery performance calculation.
   * \return name of the bound.
   */
  string GetMarker_TurboPerf_BoundIn(unsigned short index) const { return Marker_TurboBoundIn[index];}

  /*!
   * \brief get outlet bounds name for Turbomachinery performance calculation.
   * \return name of the bound.
   */
  string GetMarker_TurboPerf_BoundOut(unsigned short index) const { return Marker_TurboBoundOut[index];}

  /*!
   * \brief get marker kind for Turbomachinery performance calculation.
   * \return kind index.
   */
  unsigned short GetKind_TurboPerf(unsigned short index);

  /*!
   * \brief get outlet bounds name for Turbomachinery performance calculation.
   * \return name of the bound.
   */
  string GetMarker_PerBound(unsigned short val_marker) const { return Marker_PerBound[val_marker];}

  /*!
   * \brief Get the kind of inlet boundary condition treatment (total conditions or mass flow).
   * \return Kind of inlet boundary condition.
   */
  unsigned short GetKind_Engine_Inflow(void) const { return Kind_Engine_Inflow; }

  /*!
   * \brief Get the kind of inlet boundary condition treatment (total conditions or mass flow).
   * \return Kind of inlet boundary condition.
   */
  unsigned short GetKind_ActDisk(void) const { return Kind_ActDisk; }

  /*!
   * \brief Set the kind of wall - rough or smooth.
   */
  void SetKindWall(string val_marker, unsigned short val_kindwall);

  /*!
   * \brief Get the number of sections.
   * \return Number of sections
   */
  unsigned short GetnLocationStations(void) const { return nLocationStations; }

  /*!
   * \brief Get the number of sections for computing internal volume.
   * \return Number of sections for computing internal volume.
   */
  unsigned short GetnWingStations(void) const { return nWingStations; }

  /*!
   * \brief Get the location of the waterline.
   * \return Z location of the waterline.
   */
  su2double GetGeo_Waterline_Location(void) const { return Geo_Waterline_Location; }

  /*!
   * \brief Provides information about the the nodes that are going to be moved on a deformation
   *        volumetric grid deformation.
   * \return <code>TRUE</code> means that only the points on the FFD box will be moved.
   */
  bool GetHold_GridFixed(void) const { return Hold_GridFixed; }

  /*!
   * \author H. Kline
   * \brief Get the kind of objective function. There are several options: Drag coefficient,
   *        Lift coefficient, efficiency, etc.
   * \note The objective function will determine the boundary condition of the adjoint problem.
   * \param[in] val_obj
   * \return Kind of objective function.
   */
  unsigned short GetKind_ObjFunc(unsigned short val_obj = 0) const { return Kind_ObjFunc[val_obj]; }

  /*!
   * \author H. Kline
   * \brief Get the weight of objective function. There are several options: Drag coefficient,
   *        Lift coefficient, efficiency, etc.
   * \note The objective function will determine the boundary condition of the adjoint problem.
   * \return Weight of objective function.
   */
  su2double GetWeight_ObjFunc(unsigned short val_obj) const { return Weight_ObjFunc[val_obj]; }

  /*!
   * \author H. Kline
   * \brief Set the weight of objective function. There are several options: Drag coefficient,
   *        Lift coefficient, efficiency, etc.
   * \note The objective function will determine the boundary condition of the adjoint problem.
   * \return Weight of objective function.
   */
  void SetWeight_ObjFunc(unsigned short val_obj, su2double val) { Weight_ObjFunc[val_obj] = val; }

  /*!
   * \brief Get the user expression for the custom objective function.
   */
  const string& GetCustomObjFunc() const { return CustomObjFunc; }

  /*!
   * \brief Get the user expressions for custom outputs.
   */
  const string& GetCustomOutputs() const { return CustomOutputs; }

  /*!
   * \brief Get the kind of sensitivity smoothing technique.
   * \return Kind of sensitivity smoothing technique.
   */
  unsigned short GetKind_SensSmooth(void) const { return Kind_SensSmooth; }

  /*!
   * \brief Provides information about the time integration, and change the write in the output
   *        files information about the iteration.
   * \return The kind of time integration: Steady state, time stepping method (unsteady) or
   *         dual time stepping method (unsteady).
   */
  TIME_MARCHING GetTime_Marching() const { return TimeMarching; }

  /*!
   * \brief Provides the number of species present in the gas mixture.
   * \return The number of species present in the gas mixture.
   */
  unsigned short GetnSpecies() const { return nSpecies; }

  /*!
   * \brief Provides the gas mass fractions of the flow.
   * \return Gas Mass fractions.
   */
  const su2double *GetGas_Composition(void) const { return Gas_Composition; }

  /*!
   * \brief Provides the gas mass fractions at the wall for supercat wall.
   * \return Supercat wall gas mass fractions.
   */
  const su2double *GetSupercatalytic_Wall_Composition(void) const { return Supercatalytic_Wall_Composition; }

  /*!
   * \brief Provides the restart information.
   * \return Restart information, if <code>TRUE</code> then the code will use the solution as restart.
   */
  bool GetRestart(void) const { return Restart; }

  /*!
   * \brief Flag for whether binary SU2 native restart files are read.
   * \return Flag for whether binary SU2 native restart files are read, if <code>TRUE</code> then the code will load binary restart files.
   */
  bool GetRead_Binary_Restart(void) const { return Read_Binary_Restart; }

  /*!
   * \brief Flag for whether restart solution files are overwritten.
   * \return Flag for overwriting. If Flag=false, iteration nr is appended to filename
   */
  bool GetWrt_Restart_Overwrite(void) const { return Wrt_Restart_Overwrite; }

    /*!
   * \brief Flag for whether visualization files are overwritten.
   * \return Flag for overwriting. If Flag=false, iteration nr is appended to filename
   */
  bool GetWrt_Surface_Overwrite(void) const { return Wrt_Surface_Overwrite; }

   /*!
   * \brief Flag for whether visualization files are overwritten.
   * \return Flag for overwriting. If Flag=false, iteration nr is appended to filename
   */
  bool GetWrt_Volume_Overwrite(void) const { return Wrt_Volume_Overwrite; }

  /*!
   * \brief Provides the number of varaibles.
   * \return Number of variables.
   */
  unsigned short GetnVar(void);

  /*!
   * \brief Provides the number of varaibles.
   * \return Number of variables.
   */
  unsigned short GetnZone(void) const { return nZone; }

  /*!
   * \brief Provides the number of varaibles.
   * \return Number of variables.
   */
  unsigned short GetiZone(void) const { return iZone; }

  /*!
   * \brief For some problems like adjoint or the linearized equations it
   *          is necessary to restart the flow solution.
   * \return Flow restart information, if <code>TRUE</code> then the code will restart the flow solution.
   */

  bool GetRestart_Flow(void) const { return Restart_Flow; }

  /*!
   * \brief Indicates whether the flow is frozen (chemistry deactivated).
   */
  bool GetFrozen(void) const { return frozen; }

  /*!
   * \brief Indicates whether electron gas is present in the gas mixture.
   */
  bool GetIonization(void) const { return ionization; }

  /*!
   * \brief Indicates whether the VT source residual is limited.
   */
  bool GetVTTransferResidualLimiting(void) const { return vt_transfer_res_limit; }

  /*!
   * \brief Indicates if mixture is monoatomic.
   */
  bool GetMonoatomic(void) const { return monoatomic; }

  /*!
   * \brief Indicates whether supercatalytic wall is used.
   */
  bool GetSupercatalytic_Wall(void) const { return Supercatalytic_Wall; }

  /*!
   * \brief Information about computing and plotting the equivalent area distribution.
   * \return <code>TRUE</code> or <code>FALSE</code>  depending if we are computing the equivalent area.
   */
  bool GetEquivArea(void) const { return EquivArea; }

  /*!
   * \brief Information about computing and plotting the equivalent area distribution.
   * \return <code>TRUE</code> or <code>FALSE</code>  depending if we are computing the equivalent area.
   */
  bool GetInvDesign_Cp(void) const { return InvDesign_Cp; }

  /*!
   * \brief Information about computing and plotting the equivalent area distribution.
   * \return <code>TRUE</code> or <code>FALSE</code>  depending if we are computing the equivalent area.
   */
  bool GetInvDesign_HeatFlux(void) const { return InvDesign_HeatFlux; }

  /*!
   * \brief Get name of the input grid.
   * \return File name of the input grid.
   */
  string GetMesh_FileName(void) const { return Mesh_FileName; }

  /*!
   * \brief Get name of the output grid, this parameter is important for grid
   *        adaptation and deformation.
   * \return File name of the output grid.
   */
  string GetMesh_Out_FileName(void) const { return Mesh_Out_FileName; }

  /*!
   * \brief Get the name of the file with the solution of the flow problem.
   * \return Name of the file with the solution of the flow problem.
   */
  string GetSolution_FileName(void) const { return Solution_FileName; }

  /*!
   * \brief Get the name of the file with the solution of the adjoint flow problem
   *          with drag objective function.
   * \return Name of the file with the solution of the adjoint flow problem with
   *         drag objective function.
   */
  string GetSolution_AdjFileName(void) const { return Solution_AdjFileName; }

  /*!
   * \brief Get the format of the input/output grid.
   * \return Format of the input/output grid.
   */
  unsigned short GetMesh_FileFormat(void) const { return Mesh_FileFormat; }

  /*!
   * \brief Get the format of the output solution.
   * \return Format of the output solution.
   */
  TAB_OUTPUT GetTabular_FileFormat(void) const { return Tab_FileFormat; }

  /*!
   * \brief Get the output precision to be used in <ofstream>.precision(value) for history and SU2_DOT output.
   * \return Output precision.
   */
  unsigned short GetOutput_Precision(void) const { return output_precision; }

  /*!
   * \brief Get the format of the output solution.
   * \return Format of the output solution.
   */
  unsigned short GetActDisk_Jump(void) const { return ActDisk_Jump; }

  /*!
   * \brief Get the name of the file with the convergence history of the problem.
   * \return Name of the file with convergence history of the problem.
   */
  string GetConv_FileName(void) const { return Conv_FileName; }

  /*!
   * \brief Get the Starting Iteration for the windowing approach
   *        in Sensitivity Analysis for period-averaged outputs, which oscillate.
   * \return
   */
  unsigned long GetStartWindowIteration(void) const { return StartWindowIteration; }

  /*!
   * \brief Get Index of the window function used as weight in the cost functional
   * \return
   */
  WINDOW_FUNCTION GetKindWindow(void) const { return Kind_WindowFct; }

  /*!
   * \brief Get the name of the file with the forces breakdown of the problem.
   * \return Name of the file with forces breakdown of the problem.
   */
  string GetBreakdown_FileName(void) const { return Breakdown_FileName; }

  /*!
   * \brief Get the name of the file with the flow variables.
   * \return Name of the file with the primitive variables.
   */
  string GetVolume_FileName(void) const { return Volume_FileName; }

  /*!
   * \brief Add any numbers necessary to the filename (iteration number, zone ID ...)
   * \param[in] filename - the base filename.
   * \param[in] ext - the extension to be added.
   * \param[in] Iter - the current iteration
   * \return The new filename
   */
  string GetFilename(string filename, string ext, int Iter) const;

  /*!
   * \brief Add steady iteration number to the filename (does not overwrite previous files)
   * \param[in] filename - the base filename.
   * \param[in] inner_iter - the inner iterations
   * \param[in] outer_iter - the outer iterations
   * \return The new filename
   */
  string GetFilename_Iter(const string& filename_iter, unsigned long curInnerIter, unsigned long curOuterIter) const;

  /*!
   * \brief Append the zone index to the restart or the solution files.
   * \return Name of the restart file for the flow variables.
   */
  string GetMultizone_FileName(string val_filename, int val_iZone, string ext) const;

  /*!
   * \brief Append the zone index to the restart or the solution files.
   * \param[in] val_filename - the base filename.
   * \param[in] val_iZone - the zone ID.
   * \param[in] ext - the filename extension.
   * \return Name of the restart file for the flow variables.
   */
  string GetMultizone_HistoryFileName(string val_filename, int val_iZone, string ext) const;

  /*!
   * \brief Append the instance index to the restart or the solution files.
   * \param[in] val_filename - the base filename.
   * \param[in] val_iInst - the current instance.
   * \param[in] ext - the filename extension.
   * \return Name of the restart file for the flow variables.
   */
  string GetMultiInstance_FileName(string val_filename, int val_iInst, string ext) const;

  /*!
   * \brief Append the instance index to the restart or the solution files.
   * \param[in] val_filename - the base filename.
   * \param[in] val_iInst - the current instance.
   * \return Name of the restart file for the flow variables.
   */
  string GetMultiInstance_HistoryFileName(string val_filename, int val_iInst) const;

  /*!
   * \brief Get the name of the restart file for the flow variables.
   * \return Name of the restart file for the flow variables.
   */
  string GetRestart_FileName(void) const { return Restart_FileName; }

  /*!
   * \brief Get the name of the restart file for the adjoint variables (drag objective function).
   * \return Name of the restart file for the adjoint variables (drag objective function).
   */
  string GetRestart_AdjFileName(void) const { return Restart_AdjFileName; }

  /*!
   * \brief Get the name of the file with the adjoint variables.
   * \return Name of the file with the adjoint variables.
   */
  string GetAdj_FileName(void) const { return Adj_FileName; }

  /*!
   * \brief Get the name of the file with the gradient of the objective function.
   * \return Name of the file with the gradient of the objective function.
   */
  string GetObjFunc_Grad_FileName(void) const { return ObjFunc_Grad_FileName; }

  /*!
   * \brief Get the name of the file with the gradient of the objective function.
   * \return Name of the file with the gradient of the objective function.
   */
  string GetObjFunc_Value_FileName(void) const { return ObjFunc_Value_FileName; }

  /*!
   * \brief Get the name of the file with the surface information for the flow problem.
   * \return Name of the file with the surface information for the flow problem.
   */
  string GetSurfCoeff_FileName(void) const { return SurfCoeff_FileName; }

  /*!
   * \brief Get the name of the file with the surface information for the adjoint problem.
   * \return Name of the file with the surface information for the adjoint problem.
   */
  string GetSurfAdjCoeff_FileName(void) const { return SurfAdjCoeff_FileName; }

  /*!
   * \brief Get the name of the file with the surface sensitivity (discrete adjoint).
   * \return Name of the file with the surface sensitivity (discrete adjoint).
   */
  string GetSurfSens_FileName(void) const { return SurfSens_FileName; }

  /*!
   * \brief Get the name of the file with the volume sensitivity (discrete adjoint).
   * \return Name of the file with the volume sensitivity (discrete adjoint).
   */
  string GetVolSens_FileName(void) const { return VolSens_FileName; }

  /*!
   * \brief Augment the input filename with the iteration number for an unsteady file.
   * \param[in] val_filename - String value of the base filename.
   * \param[in] val_iter - Unsteady iteration number or time instance.
   * \param[in] ext - the filename extension.
   * \return Name of the file with the iteration number for an unsteady solution file.
   */
  string GetUnsteady_FileName(string val_filename, int val_iter, string ext) const;

  /*!
   * \brief Append the input filename string with the appropriate objective function extension.
   * \param[in] val_filename - String value of the base filename.
   * \return Name of the file with the appropriate objective function extension.
   */
  string GetObjFunc_Extension(string val_filename) const;

  /*!
   * \brief Get functional that is going to be used to evaluate the residual flow convergence.
   * \return Functional that is going to be used to evaluate the residual flow convergence.
   */
  unsigned short GetResidual_Func_Flow(void) const { return Residual_Func_Flow; }

  /*!
   * \brief Get functional that is going to be used to evaluate the flow convergence.
   * \return Functional that is going to be used to evaluate the flow convergence.
   */
  unsigned short GetCauchy_Func_Flow(void) const { return Cauchy_Func_Flow; }

  /*!
   * \brief Get functional that is going to be used to evaluate the adjoint flow convergence.
   * \return Functional that is going to be used to evaluate the adjoint flow convergence.
   */
  unsigned short GetCauchy_Func_AdjFlow(void) const { return Cauchy_Func_AdjFlow; }

  /*!
   * \brief Get the number of iterations that are considered in the Cauchy convergence criteria.
   * \return Number of elements in the Cauchy criteria.
   */
  unsigned short GetCauchy_Elems(void) const { return Cauchy_Elems; }

  /*!
   * \brief Get the number of iterations that are not considered in the convergence criteria.
   * \return Number of iterations before starting with the convergence criteria.
   */
  unsigned long GetStartConv_Iter(void) const { return StartConv_Iter; }

  /*!
   * \brief Get the value of convergence criteria for the Cauchy method in the direct,
   *        adjoint or linearized problem.
   * \return Value of the convergence criteria.
   */
  su2double GetCauchy_Eps(void) const { return Cauchy_Eps; }

  /*!
   * \brief If we are prforming an unsteady simulation, there is only
   *        one value of the time step for the complete simulation.
   * \return Value of the time step in an unsteady simulation (non dimensional).
   */
  su2double GetDelta_UnstTimeND(void) const { return Delta_UnstTimeND; }

  /*!
   * \brief If we are prforming an unsteady simulation, there is only
   *        one value of the time step for the complete simulation.
   * \return Value of the time step in an unsteady simulation (non dimensional).
   */
  su2double GetTotal_UnstTimeND(void) const { return Total_UnstTimeND; }

  /*!
   * \brief If we are prforming an unsteady simulation, there is only
   *        one value of the time step for the complete simulation.
   * \return Value of the time step in an unsteady simulation.
   */
  su2double GetDelta_UnstTime(void) const { return Delta_UnstTime; }

  /*!
   * \brief Set the value of the unsteadty time step using the CFL number.
   * \param[in] val_delta_unsttimend - Value of the unsteady time step using CFL number.
   */
  void SetDelta_UnstTimeND(su2double val_delta_unsttimend) { Delta_UnstTimeND = val_delta_unsttimend; }

  /*!
   * \brief If we are performing an unsteady simulation, this is the
   *    value of max physical time for which we run the simulation
   * \return Value of the physical time in an unsteady simulation.
   */
  su2double GetTotal_UnstTime(void) const { return Total_UnstTime; }

  /*!
   * \brief If we are performing an unsteady simulation, this is the
   *    value of current time.
   * \return Value of the physical time in an unsteady simulation.
   */
  su2double GetCurrent_UnstTime(void) const { return Current_UnstTime; }

  /*!
   * \brief Divide the rectbles and hexahedron.
   * \return <code>TRUE</code> if the elements must be divided; otherwise <code>FALSE</code>.
   */
  bool GetSubsonicEngine(void) const { return SubsonicEngine; }

  /*!
   * \brief Actuator disk defined with a double surface.
   * \return <code>TRUE</code> if the elements must be divided; otherwise <code>FALSE</code>.
   */
  bool GetActDisk_DoubleSurface(void) const { return ActDisk_DoubleSurface; }

  /*!
   * \brief Only halg of the engine is in the compputational grid.
   * \return <code>TRUE</code> if the engine is complete; otherwise <code>FALSE</code>.
   */
  bool GetEngine_HalfModel(void) const { return Engine_HalfModel; }

  /*!
   * \brief Actuator disk defined with a double surface.
   * \return <code>TRUE</code> if the elements must be divided; otherwise <code>FALSE</code>.
   */
  bool GetActDisk_SU2_DEF(void) const { return ActDisk_SU2_DEF; }

  /*!
   * \brief Value of the design variable step, we use this value in design problems.
   * \param[in] val_dv - Number of the design variable that we want to read.
   * \param[in] val_val - Value of the design variable that we want to read.
   * \return Design variable step.
   */
  su2double& GetDV_Value(unsigned short val_dv, unsigned short val_val = 0) { return DV_Value[val_dv][val_val]; }
  const su2double& GetDV_Value(unsigned short val_dv, unsigned short val_val = 0) const { return DV_Value[val_dv][val_val]; }

  /*!
   * \brief Set the value of the design variable step, we use this value in design problems.
   * \param[in] val_dv - Number of the design variable that we want to read.
   * \param[in] val_ind - value of initial deformation.
   * \param[in] val    - Value of the design variable.
   */
  void SetDV_Value(unsigned short val_dv, unsigned short val_ind, su2double val) { DV_Value[val_dv][val_ind] = val; }

  /*!
   * \brief Get information about the grid movement.
   * \return <code>TRUE</code> if there is a grid movement; otherwise <code>FALSE</code>.
   */
  bool GetGrid_Movement(void) const {
    return (Kind_GridMovement != NO_MOVEMENT) || (nKind_SurfaceMovement > 0);
  }

  /*!
   * \brief Get information about dynamic grids.
   * \return <code>TRUE</code> if there is a grid movement; otherwise <code>FALSE</code>.
   */
  bool GetDynamic_Grid(void) const { return GetGrid_Movement() || (Deform_Mesh && Time_Domain); }

  /*!
   * \brief Get information about the volumetric movement.
   * \return <code>TRUE</code> if there is a volumetric movement is required; otherwise <code>FALSE</code>.
   */
  bool GetVolumetric_Movement(void) const;

  /*!
   * \brief Get information about deforming markers.
   * \param[in] kind_movement - Kind of surface movement.
   * \return <code>TRUE</code> at least one surface of kind_movement moving; otherwise <code>FALSE</code>.
   */
  bool GetSurface_Movement(unsigned short kind_movement) const;

  /*!
   * \brief Set a surface movement marker.
   * \param[in] iMarker - Moving marker.
   * \param[in] kind_movement - Kind of surface movement.
   * \return <code>TRUE</code> at least one surface of kind_movement moving; otherwise <code>FALSE</code>.
   */
  void SetSurface_Movement(unsigned short iMarker, unsigned short kind_movement);

  /*!
   * \brief Get the type of dynamic mesh motion. Each zone gets a config file.
   * \return Type of dynamic mesh motion.
   */
  unsigned short GetKind_GridMovement() const { return Kind_GridMovement; }

  /*!
   * \brief Set the type of dynamic mesh motion.
   * \param[in] motion_Type - Specify motion type.
   */
  void SetKind_GridMovement(unsigned short motion_Type) { Kind_GridMovement = motion_Type; }

  /*!
   * \brief Get the type of surface motion.
   * \param[in] iMarkerMoving -  Index of the moving marker (as specified in Marker_Moving).
   * \return Type of surface motion.
   */
  unsigned short GetKind_SurfaceMovement(unsigned short iMarkerMoving) const { return Kind_SurfaceMovement[iMarkerMoving];}

  /*!
   * \brief Get the mach number based on the mesh velocity and freestream quantities.
   * \return Mach number based on the mesh velocity and freestream quantities.
   */
  su2double GetMach_Motion(void) const { return Mach_Motion; }

  /*!
   * \brief Get the mesh motion origin.
   * \param[in] iDim - spatial component
   * \return The mesh motion origin.
   */
  su2double GetMotion_Origin(unsigned short iDim) const { return Motion_Origin[iDim];}

  /*!
   * \brief Set the mesh motion origin.
   * \param[in] val - new value of the origin
   * \return The mesh motion origin.
   */
  void SetMotion_Origin(const su2double* val) { for (int iDim = 0; iDim < 3; iDim++) Motion_Origin[iDim] = val[iDim]; }

  /*!
   * \brief Get the mesh motion origin.
   * \param[in] iMarkerMoving -  Index of the moving marker (as specified in Marker_Moving)
   * \param[in] iDim - spatial component
   * \return The motion origin of the marker.
   */
  su2double GetMarkerMotion_Origin(unsigned short iMarkerMoving, unsigned short iDim) const { return MarkerMotion_Origin[3*iMarkerMoving + iDim];}

  /*!
   * \brief Set the mesh motion origin.
   * \param[in] val - new value of the origin
   * \param[in] iMarkerMoving -  Index of the moving marker (as specified in Marker_Moving)
   */
  void SetMarkerMotion_Origin(const su2double* val, unsigned short iMarkerMoving) {
    for (int iDim = 0; iDim < 3; iDim++) MarkerMotion_Origin[3*iMarkerMoving + iDim] = val[iDim];
  }

  /*!
   * \brief Get the translational velocity of the mesh.
   * \param[in] iDim - spatial component
   * \return Translational velocity of the mesh.
   */
  su2double GetTranslation_Rate(unsigned short iDim) const { return Translation_Rate[iDim];}

  /*!
   * \brief Get the translational velocity of the marker.
   * \param[in] iMarkerMoving -  Index of the moving marker (as specified in Marker_Moving)
   * \param[in] iDim - spatial component
   * \return Translational velocity of the marker.
   */
  su2double GetMarkerTranslationRate(unsigned short iMarkerMoving, unsigned short iDim) const { return MarkerTranslation_Rate[3*iMarkerMoving + iDim];}

  /*!
   * \brief Get the rotation rate of the mesh.
   * \param[in] iDim - spatial component
   * \return Translational velocity of the mesh.
   */
  su2double GetRotation_Rate(unsigned short iDim) const { return Rotation_Rate[iDim];}

  /*!
   * \brief Get the rotation rate of the mesh.
   * \param[in] iDim - spatial component
   * \param[in] val - new value of the rotation rate.
   * \return Translational velocity of the mesh.
   */
  void SetRotation_Rate(unsigned short iDim, su2double val) { Rotation_Rate[iDim] = val;}

  /*!
   * \brief Get the rotation rate of the marker.
   *  \param[in] iMarkerMoving -  Index of the moving marker (as specified in Marker_Moving)
   * \param[in] iDim - spatial component
   * \return Rotation velocity of the marker.
   */
  su2double GetMarkerRotationRate(unsigned short iMarkerMoving, unsigned short iDim) const { return MarkerRotation_Rate[3*iMarkerMoving + iDim];}

  /*!
   * \brief Get the pitching rate of the mesh.
   * \param[in] iDim - spatial component
   * \return Angular frequency of the mesh pitching.
   */
  su2double GetPitching_Omega(unsigned short iDim) const { return Pitching_Omega[iDim];}

  /*!
   * \brief Get pitching rate of the marker.
   * \param[in] iMarkerMoving - Index of the moving marker (as specified in Marker_Moving)
   * \param[in] iDim - spatial component
   * \return  Angular frequency of the marker pitching.
   */
  su2double GetMarkerPitching_Omega(unsigned short iMarkerMoving, unsigned short iDim) const { return MarkerPitching_Omega[3*iMarkerMoving + iDim];}

  /*!
   * \brief Get the pitching amplitude of the mesh.
   * \param[in] iDim - spatial component
   * \return pitching amplitude of the mesh.
   */
  su2double GetPitching_Ampl(unsigned short iDim) const { return Pitching_Ampl[iDim];}

  /*!
   * \brief Get pitching amplitude of the marker.
   * \param[in] iMarkerMoving -  Index of the moving marker (as specified in Marker_Moving)
   * \param[in] iDim - spatial component
   * \return  pitching amplitude of the marker.
   */
  su2double GetMarkerPitching_Ampl(unsigned short iMarkerMoving, unsigned short iDim) const { return MarkerPitching_Ampl[3*iMarkerMoving + iDim];}

  /*!
   * \brief Get the pitching phase of the mesh.
   * \param[in] iDim - spatial component.
   * \return pitching phase of the mesh.
   */
  su2double GetPitching_Phase(unsigned short iDim) const { return Pitching_Phase[iDim];}

  /*!
   * \brief Get pitching phase of the marker.
   * \param[in] iMarkerMoving -  Index of the moving marker (as specified in Marker_Moving) \
   * \param[in] iDim - spatial component
   * \return pitching phase of the marker.
   */
  su2double GetMarkerPitching_Phase(unsigned short iMarkerMoving, unsigned short iDim) const { return MarkerPitching_Phase[3*iMarkerMoving + iDim];}

  /*!
   * \brief Get the plunging rate of the mesh.
   * \param[in] iDim - spatial component
   * \return Angular frequency of the mesh plunging.
   */
  su2double GetPlunging_Omega(unsigned short iDim) const { return Plunging_Omega[iDim];}

  /*!
   * \brief Get plunging rate of the marker.
   * \param[in] iMarkerMoving -  Index of the moving marker (as specified in Marker_Moving)
   * \param[in] iDim - spatial component
   * \return Angular frequency of the marker plunging.
   */
  su2double GetMarkerPlunging_Omega(unsigned short iMarkerMoving, unsigned short iDim) const { return MarkerPlunging_Omega[3*iMarkerMoving + iDim];}

  /*!
   * \brief Get the plunging amplitude of the mesh.
   * \param[in] iDim - spatial component
   * \return Plunging amplitude of the mesh.
   */
  su2double GetPlunging_Ampl(unsigned short iDim) const { return Plunging_Ampl[iDim];}

  /*!
   * \brief Get plunging amplitude of the marker.
   * \param[in] iMarkerMoving -  Index of the moving marker (as specified in Marker_Moving)
   * \param[in] iDim - spatial component
   * \return Plunging amplitude of the marker.
   */
  su2double GetMarkerPlunging_Ampl(unsigned short iMarkerMoving, unsigned short iDim) const { return MarkerPlunging_Ampl[3*iMarkerMoving + iDim];}

  /*!
   * \brief Get the angular velocity of the mesh about the z-axis.
   * \return Angular velocity of the mesh about the z-axis.
   */
  su2double GetFinalRotation_Rate_Z() const { return FinalRotation_Rate_Z;}

  /*!
   * \brief Set the angular velocity of the mesh about the z-axis.
   * \param[in] newRotation_Rate_Z - new rotation rate after computing the ramp value.
   */
  void SetRotation_Rate_Z(su2double newRotation_Rate_Z);

  /*!
   * \brief Get the Harmonic Balance frequency pointer.
   * \return Harmonic Balance Frequency pointer.
   */
  const su2double* GetOmega_HB(void) const { return  Omega_HB; }

  /*!
   * \brief Get if harmonic balance source term is to be preconditioned
   * \return yes or no to harmonic balance preconditioning
   */
  bool GetHB_Precondition(void) const { return HB_Precondition; }

  /*!
   * \brief Get if we should update the motion origin.
   * \param[in] val_marker - Value of the marker in which we are interested.
   * \return yes or no to update motion origin.
   */
  unsigned short GetMoveMotion_Origin(unsigned short val_marker) const { return MoveMotion_Origin[val_marker]; }

  /*!
   * \brief Get the minimum value of Beta for Roe-Turkel preconditioner
   * \return the minimum value of Beta for Roe-Turkel preconditioner
   */
  su2double GetminTurkelBeta() const { return  Min_Beta_RoeTurkel; }

  /*!
   * \brief Get the minimum value of Beta for Roe-Turkel preconditioner
   * \return the minimum value of Beta for Roe-Turkel preconditioner
   */
  su2double GetmaxTurkelBeta() const { return  Max_Beta_RoeTurkel; }

  /*!
   * \brief Get information about the adibatic wall condition
   * \return <code>TRUE</code> if it is a adiabatic wall condition; otherwise <code>FALSE</code>.
   */
  bool GetAdiabaticWall(void);

  /*!
   * \brief Get information about the isothermal wall condition
   * \return <code>TRUE</code> if it is a isothermal wall condition; otherwise <code>FALSE</code>.
   */
  bool GetIsothermalWall(void);

  /*!
   * \brief Get information about the Low Mach Preconditioning
   * \return <code>TRUE</code> if we are using low Mach preconditioner; otherwise <code>FALSE</code>.
   */
  bool Low_Mach_Preconditioning(void) const { return Low_Mach_Precon; }

  /*!
   * \brief Get information about the Low Mach Correction
   * \return <code>TRUE</code> if we are using low Mach correction; otherwise <code>FALSE</code>.
   */
  bool Low_Mach_Correction(void) const { return Low_Mach_Corr; }

  /*!
   * \brief Get information about the poisson solver condition
   * \return <code>TRUE</code> if it is a poisson solver condition; otherwise <code>FALSE</code>.
   */
  bool GetPoissonSolver(void) const { return PoissonSolver; }

  /*!
   * \brief Get information about the gravity force.
   * \return <code>TRUE</code> if it uses the gravity force; otherwise <code>FALSE</code>.
   */
  bool GetGravityForce(void) const { return GravityForce; }

  /*!
   * \brief Get information about the Vorticity Confinement.
   * \return <code>TRUE</code> if it uses Vorticity Confinement; otherwise <code>FALSE</code>.
   */
  bool GetVorticityConfinement(void) const { return VorticityConfinement; }

  /*!
   * \brief Get information about the body force.
   * \return <code>TRUE</code> if it uses a body force; otherwise <code>FALSE</code>.
   */
  bool GetBody_Force(void) const { return Body_Force; }

  /*!
   * \brief Get a pointer to the body force vector.
   * \return A pointer to the body force vector.
   */
  const su2double* GetBody_Force_Vector(void) const { return body_force; }

  /*!
   * \brief Get information about the streamwise periodicity (None, Pressure_Drop, Massflow).
   * \return Driving force identification.
   */
  ENUM_STREAMWISE_PERIODIC GetKind_Streamwise_Periodic(void) const { return Kind_Streamwise_Periodic; }

  /*!
   * \brief Get information about the streamwise periodicity Energy equation handling.
   * \return Real periodic treatment of energy equation.
   */
  bool GetStreamwise_Periodic_Temperature(void) const { return Streamwise_Periodic_Temperature; }

  /*!
   * \brief Get the value of the artificial periodic outlet heat.
   * \return Heat value.
   */
  su2double GetStreamwise_Periodic_OutletHeat(void) const { return Streamwise_Periodic_OutletHeat; }

  /*!
   * \brief Get the value of the pressure delta from which body force vector is computed.
   * \return Delta Pressure for body force computation.
   */
  su2double GetStreamwise_Periodic_PressureDrop(void) const { return Streamwise_Periodic_PressureDrop; }

  /*!
   * \brief Set the value of the pressure delta from which body force vector is computed. Necessary for Restart metadata.
   */
  void SetStreamwise_Periodic_PressureDrop(su2double Streamwise_Periodic_PressureDrop_) { Streamwise_Periodic_PressureDrop = Streamwise_Periodic_PressureDrop_; }

  /*!
   * \brief Get the value of the massflow from which body force vector is computed.
   * \return Massflow for body force computation.
   */
  su2double GetStreamwise_Periodic_TargetMassFlow(void) const { return Streamwise_Periodic_TargetMassFlow; }

  /*!
   * \brief Get information about the volumetric heat source.
   * \return <code>TRUE</code> if it uses a volumetric heat source; otherwise <code>FALSE</code>.
   */
  inline bool GetHeatSource(void) const { return HeatSource; }

  /*!
   * \brief Get information about the volumetric heat source.
   * \return Value of the volumetric heat source
   */
  inline su2double GetHeatSource_Val(void) const {return ValHeatSource;}

  /*!
   * \brief Get the rotation angle of the volumetric heat source in axis Z.
   * \return Rotation (Z) of the volumetric heat source
   */
  inline su2double GetHeatSource_Rot_Z(void) const {return Heat_Source_Rot_Z;}

  /*!
   * \brief Set the rotation angle of the volumetric heat source in axis Z.
   * \param[in] val_rot - Rotation (Z) of the volumetric heat source
   */
  inline void SetHeatSource_Rot_Z(su2double val_rot) {Heat_Source_Rot_Z = val_rot;}

  /*!
   * \brief Get the position of the center of the volumetric heat source.
   * \return Pointer to the center of the ellipsoid that introduces a volumetric heat source.
   */
  inline const su2double* GetHeatSource_Center(void) const {return hs_center;}

  /*!
   * \brief Set the position of the center of the volumetric heat source.
   * \param[in] x_cent = X position of the center of the volumetric heat source.
   * \param[in] y_cent = Y position of the center of the volumetric heat source.
   * \param[in] z_cent = Z position of the center of the volumetric heat source.
   */
  inline void SetHeatSource_Center(su2double x_cent, su2double y_cent, su2double z_cent) {
    hs_center[0] = x_cent; hs_center[1] = y_cent; hs_center[2] = z_cent;
  }

  /*!
   * \brief Get the radius of the ellipsoid that introduces a volumetric heat source.
   * \return Pointer to the radii (x, y, z) of the ellipsoid that introduces a volumetric heat source.
   */
  inline const su2double* GetHeatSource_Axes(void) const {return hs_axes;}

  /*!
   * \brief Get information about the rotational frame.
   * \return <code>TRUE</code> if there is a rotational frame; otherwise <code>FALSE</code>.
   */
  bool GetRotating_Frame(void) const { return Rotating_Frame; }

  /*!
   * \brief Get information about the axisymmetric frame.
   * \return <code>TRUE</code> if there is a rotational frame; otherwise <code>FALSE</code>.
   */
  bool GetAxisymmetric(void) const { return Axisymmetric; }

  /*!
   * \brief Get information about there is a smoothing of the grid coordinates.
   * \return <code>TRUE</code> if there is smoothing of the grid coordinates; otherwise <code>FALSE</code>.
   */
  unsigned short GetSmoothNumGrid(void) const { return SmoothNumGrid; }

  /*!
   * \brief Subtract one to the index of the finest grid (full multigrid strategy).
   * \return Change the index of the finest grid.
   */
  void SubtractFinestMesh(void) { FinestMesh = FinestMesh-1; }

  /*!
   * \brief Obtain the kind of design variable.
   * \param[in] val_dv - Number of the design variable that we want to read.
   * \return Design variable identification.
   */
  unsigned short GetDesign_Variable(unsigned short val_dv) const { return Design_Variable[val_dv]; }

  /*!
   * \brief Get the buffet sensor sharpness coefficient.
   * \return Sharpness coefficient for buffet sensor.
   */
  su2double GetBuffet_k(void) const { return Buffet_k; }

  /*!
   * \brief Get the buffet sensor offset parameter.
   * \return Offset parameter for buffet sensor.
   */
  su2double GetBuffet_lambda(void) const { return Buffet_lambda; }

  /*!
   * \brief Get the index in the config information of the marker <i>val_marker</i>.
   * \note When we read the config file, it stores the markers in a particular vector.
   * \return Index in the config information of the marker <i>val_marker</i>.
   */
  unsigned short GetMarker_CfgFile_TagBound(string val_marker) const;

  /*!
   * \brief Get the name in the config information of the marker number <i>val_marker</i>.
   * \note When we read the config file, it stores the markers in a particular vector.
   * \return Name of the marker in the config information of the marker <i>val_marker</i>.
   */
  string GetMarker_CfgFile_TagBound(unsigned short val_marker) const;

  /*!
   * \brief Get the boundary information (kind of boundary) in the config information of the marker <i>val_marker</i>.
   * \return Kind of boundary in the config information of the marker <i>val_marker</i>.
   */
  unsigned short GetMarker_CfgFile_KindBC(string val_marker) const;

  /*!
   * \brief Get the monitoring information from the config definition for the marker <i>val_marker</i>.
   * \return Monitoring information of the boundary in the config information for the marker <i>val_marker</i>.
   */
  unsigned short GetMarker_CfgFile_Monitoring(string val_marker) const;

  /*!
   * \brief Get the monitoring information from the config definition for the marker <i>val_marker</i>.
   * \return Monitoring information of the boundary in the config information for the marker <i>val_marker</i>.
   */
  unsigned short GetMarker_CfgFile_GeoEval(string val_marker) const;

  /*!
   * \brief Get the monitoring information from the config definition for the marker <i>val_marker</i>.
   * \return Monitoring information of the boundary in the config information for the marker <i>val_marker</i>.
   */
  unsigned short GetMarker_CfgFile_Designing(string val_marker) const;

  /*!
   * \brief Get the plotting information from the config definition for the marker <i>val_marker</i>.
   * \return Plotting information of the boundary in the config information for the marker <i>val_marker</i>.
   */
  unsigned short GetMarker_CfgFile_Plotting(string val_marker) const;

  /*!
   * \brief Get the plotting information from the config definition for the marker <i>val_marker</i>.
   * \return Plotting information of the boundary in the config information for the marker <i>val_marker</i>.
   */
  unsigned short GetMarker_CfgFile_Analyze(string val_marker) const;

  /*!
   * \brief Get the multi-physics interface information from the config definition for the marker <i>val_marker</i>.
   * \return Plotting information of the boundary in the config information for the marker <i>val_marker</i>.
   */
  unsigned short GetMarker_CfgFile_ZoneInterface(string val_marker) const;

  /*!
   * \brief Get the TurboPerformance information from the config definition for the marker <i>val_marker</i>.
   * \return TurboPerformance information of the boundary in the config information for the marker <i>val_marker</i>.
   */
  unsigned short GetMarker_CfgFile_Turbomachinery(string val_marker) const;

  /*!
   * \brief Get the TurboPerformance flag information from the config definition for the marker <i>val_marker</i>.
   * \return TurboPerformance flag information of the boundary in the config information for the marker <i>val_marker</i>.
   */
  unsigned short GetMarker_CfgFile_TurbomachineryFlag(string val_marker) const;

  /*!
   * \brief Get the MixingPlane interface information from the config definition for the marker <i>val_marker</i>.
   * \return Plotting information of the boundary in the config information for the marker <i>val_marker</i>.
   */
  unsigned short GetMarker_CfgFile_MixingPlaneInterface(string val_marker) const;

  /*!
   * \brief Get the DV information from the config definition for the marker <i>val_marker</i>.
   * \return DV information of the boundary in the config information for the marker <i>val_marker</i>.
   */
  unsigned short GetMarker_CfgFile_DV(string val_marker) const;

  /*!
   * \brief Get the motion information from the config definition for the marker <i>val_marker</i>.
   * \return Motion information of the boundary in the config information for the marker <i>val_marker</i>.
   */
  unsigned short GetMarker_CfgFile_Moving(string val_marker) const;

  /*!
   * \brief Get the gradient boundary information from the config definition for the marker <i>val_marker</i>.
   * \return Gradient boundary information of the boundary in the config information for the marker <i>val_marker</i>.
   */
  unsigned short GetMarker_CfgFile_SobolevBC(string val_marker) const;

  /*!
   * \brief Get the DEFORM_MESH information from the config definition for the marker <i>val_marker</i>.
   * \return DEFORM_MESH information of the boundary in the config information for the marker <i>val_marker</i>.
   */
  unsigned short GetMarker_CfgFile_Deform_Mesh(string val_marker) const;

  /*!
   * \brief Get the DEFORM_MESH_SYM_PLANE information from the config definition for the marker <i>val_marker</i>.
   * \return DEFORM_MESH_SYM_PLANE information of the boundary in the config information for the marker <i>val_marker</i>.
   */
  unsigned short GetMarker_CfgFile_Deform_Mesh_Sym_Plane(string val_marker) const;

  /*!
   * \brief Get the Fluid_Load information from the config definition for the marker <i>val_marker</i>.
   * \return Fluid_Load information of the boundary in the config information for the marker <i>val_marker</i>.
   */
  unsigned short GetMarker_CfgFile_Fluid_Load(string val_marker) const;

  /*!
   * \brief Get the Python customization information from the config definition for the marker <i>val_marker</i>.
   * \return Python customization information of the boundary in the config information for the marker <i>val_marker</i>.
   */
  unsigned short GetMarker_CfgFile_PyCustom(string val_marker) const;

  /*!
   * \brief Get the periodic information from the config definition of the marker <i>val_marker</i>.
   * \return Periodic information of the boundary in the config information of the marker <i>val_marker</i>.
   */
  unsigned short GetMarker_CfgFile_PerBound(string val_marker) const;

  /*!
   * \brief  Get the name of the marker <i>val_marker</i>.
   * \return The interface which owns that marker <i>val_marker</i>.
   */
  unsigned short GetMarker_ZoneInterface(string val_marker) const;

  /*!
   * \brief  Get the name of the marker <i>val_iMarker</i>.
   * \return The name of the marker in the interface
   */
  string GetMarkerTag_ZoneInterface(unsigned short val_iMarker) const { return Marker_ZoneInterface[val_iMarker]; }

  /*!
   * \brief  Get the number of markers in the multizone interface.
   * \return The number markers in the multizone interface
   */
  unsigned short GetnMarker_ZoneInterface(void) const { return nMarker_ZoneInterface; }

  /*!
   * \brief Determines whether a marker with index iMarker is a solid boundary.
   * \param iMarker
   * \return <TRUE> it marker with index iMarker is a solid boundary.
   */
  bool GetSolid_Wall(unsigned short iMarker) const;

  /*!
   * \brief Determines whether a marker with index iMarker is a viscous no-slip boundary.
   * \param iMarker
   * \return <TRUE> it marker with index iMarker is a viscous no-slip boundary.
   */
  bool GetViscous_Wall(unsigned short iMarker) const;

  /*!
   * \brief Determines whether a marker with index iMarker is a catalytic boundary.
   * \param iMarker
   * \return <TRUE> it marker with index iMarker is a catalytic boundary.
   */
  bool GetCatalytic_Wall(unsigned short iMarker) const;

  /*!
   * \brief Determines if problem is adjoint.
   * \return true if Adjoint.
   */
  bool GetContinuous_Adjoint(void) const { return ContinuousAdjoint; }

  /*!
   * \brief Determines if problem is viscous.
   * \return true if Viscous.
   */
  bool GetViscous(void) const { return Viscous; }

  /*!
   * \brief Determines if problem has catalytic walls.
   * \return true if catalytic walls are present.
   */
  bool GetCatalytic(void) const { return nWall_Catalytic > 0; }

  /*!
   * \brief Provides the index of the solution in the container.
   * \param[in] val_eqsystem - Equation that is being solved.
   * \return Index on the solution container.
   */
  unsigned short GetContainerPosition(unsigned short val_eqsystem);

  /*!
   * \brief Value of the minimum residual value (log10 scale).
   * \return Value of the minimum residual value (log10 scale).
   */
  su2double GetMinLogResidual(void) const { return MinLogResidual; }

  /*!
   * \brief Value of the damping factor for the engine inlet bc.
   * \return Value of the damping factor.
   */
  su2double GetDamp_Engine_Inflow(void) const { return Damp_Engine_Inflow; }

  /*!
   * \brief Value of the damping factor for the engine exhaust inlet bc.
   * \return Value of the damping factor.
   */
  su2double GetDamp_Engine_Exhaust(void) const { return Damp_Engine_Exhaust; }

  /*!
   * \brief Value of the damping factor for the residual restriction.
   * \return Value of the damping factor.
   */
  su2double GetDamp_Res_Restric(void) const { return Damp_Res_Restric; }

  /*!
   * \brief Value of the damping factor for the correction prolongation.
   * \return Value of the damping factor.
   */
  su2double GetDamp_Correc_Prolong(void) const { return Damp_Correc_Prolong; }

  /*!
   * \brief Value of the position of the Near Field (y coordinate for 2D, and z coordinate for 3D).
   * \return Value of the Near Field position.
   */
  su2double GetPosition_Plane(void) const { return Position_Plane; }

  /*!
   * \brief Value of the weight of the drag coefficient in the Sonic Boom optimization.
   * \return Value of the weight of the drag coefficient in the Sonic Boom optimization.
   */
  su2double GetWeightCd(void) const { return WeightCd; }

  /*!
   * \brief Value of the weight of the CD, CL, CM optimization.
   * \return Value of the weight of the CD, CL, CM optimization.
   */
  void SetdNetThrust_dBCThrust(su2double val_dnetthrust_dbcthrust);

  /*!
   * \brief Value of the azimuthal line to fix due to a misalignments of the nearfield.
   * \return Azimuthal line to fix due to a misalignments of the nearfield.
   */
  su2double GetFixAzimuthalLine(void) const { return FixAzimuthalLine; }

  /*!
   * \brief Value of the weight of the CD, CL, CM optimization.
   * \return Value of the weight of the CD, CL, CM optimization.
   */
  su2double GetdCD_dCL(void) const { return dCD_dCL; }

  /*!
   * \brief Value of the weight of the CD, CL, CM optimization.
   * \return Value of the weight of the CD, CL, CM optimization.
   */
  void SetdCD_dCL(su2double val_dcd_dcl) { dCD_dCL = val_dcd_dcl; }

  /*!
   * \brief Value of the weight of the CD, CL, CM optimization.
   * \return Value of the weight of the CD, CL, CM optimization.
   */
  su2double GetdCMx_dCL(void) const { return dCMx_dCL; }

  /*!
   * \brief Value of the weight of the CD, CL, CM optimization.
   * \return Value of the weight of the CD, CL, CM optimization.
   */
  void SetdCMx_dCL(su2double val_dcmx_dcl) { dCMx_dCL = val_dcmx_dcl; }

  /*!
   * \brief Value of the weight of the CD, CL, CM optimization.
   * \return Value of the weight of the CD, CL, CM optimization.
   */
  su2double GetdCMy_dCL(void) const { return dCMy_dCL; }

  /*!
   * \brief Value of the weight of the CD, CL, CM optimization.
   * \return Value of the weight of the CD, CL, CM optimization.
   */
  void SetdCMy_dCL(su2double val_dcmy_dcl) { dCMy_dCL = val_dcmy_dcl; }

  /*!
   * \brief Value of the weight of the CD, CL, CM optimization.
   * \return Value of the weight of the CD, CL, CM optimization.
   */
  su2double GetdCMz_dCL(void) const { return dCMz_dCL; }

  /*!
   * \brief Value of the weight of the CD, CL, CM optimization.
   * \return Value of the weight of the CD, CL, CM optimization.
   */
  void SetdCMz_dCL(su2double val_dcmz_dcl) { dCMz_dCL = val_dcmz_dcl; }

  /*!
   * \brief Value of the weight of the CD, CL, CM optimization.
   * \return Value of the weight of the CD, CL, CM optimization.
   */
  void SetdCL_dAlpha(su2double val_dcl_dalpha) { dCL_dAlpha = val_dcl_dalpha; }

  /*!
   * \brief Value of the weight of the CD, CL, CM optimization.
   * \return Value of the weight of the CD, CL, CM optimization.
   */
  void SetdCM_diH(su2double val_dcm_dhi) { dCM_diH = val_dcm_dhi; }

  /*!
   * \brief Value of the weight of the CD, CL, CM optimization.
   * \return Value of the weight of the CD, CL, CM optimization.
   */
  su2double GetCL_Target(void) const { return CL_Target; }

  /*!
   * \brief Set the global parameters of each simulation for each runtime system.
   * \param[in] val_solver - Solver of the simulation.
   * \param[in] val_system - Runtime system that we are solving.
   */
  void SetGlobalParam(MAIN_SOLVER val_solver, unsigned short val_system);

  /*!
   * \brief Center of rotation for a rotational periodic boundary.
   */
  const su2double *GetPeriodicRotCenter(string val_marker) const;

  /*!
   * \brief Angles of rotation for a rotational periodic boundary.
   */
  const su2double *GetPeriodicRotAngles(string val_marker) const;

  /*!
   * \brief Translation vector for a translational periodic boundary.
   */
  const su2double *GetPeriodicTranslation(string val_marker) const;

  /*!
   * \brief Get the translation vector for a periodic transformation.
   * \param[in] val_index - Index corresponding to the periodic transformation.
   * \return The translation vector.
   */
  const su2double* GetPeriodic_Translation(unsigned short val_index ) const { return Periodic_Translation[val_index]; }

  /*!
   * \brief Get the rotationally periodic donor marker for boundary <i>val_marker</i>.
   * \return Periodic donor marker from the config information for the marker <i>val_marker</i>.
   */
  unsigned short GetMarker_Periodic_Donor(string val_marker) const;

  /*!
   * \brief Get the origin of the actuator disk.
   */
  su2double GetActDisk_NetThrust(string val_marker) const;

  /*!
   * \brief Get the origin of the actuator disk.
   */
  su2double GetActDisk_Power(string val_marker) const;

  /*!
   * \brief Get the origin of the actuator disk.
   */
  su2double GetActDisk_MassFlow(string val_marker) const;

  /*!
   * \brief Get the origin of the actuator disk.
   */
  su2double GetActDisk_Mach(string val_marker) const;

  /*!
   * \brief Get the origin of the actuator disk.
   */
  su2double GetActDisk_Force(string val_marker) const;

  /*!
   * \brief Get the origin of the actuator disk.
   */
  su2double GetActDisk_BCThrust(string val_marker) const;

  /*!
   * \brief Get the origin of the actuator disk.
   */
  su2double GetActDisk_BCThrust_Old(string val_marker) const;

  /*!
   * \brief Get the tip radius of th actuator disk.
   */
  su2double GetActDisk_Area(string val_marker) const;

  /*!
   * \brief Get the tip radius of th actuator disk.
   */
  su2double GetActDisk_ReverseMassFlow(string val_marker) const;

  /*!
   * \brief Get the thrust corffient of the actuator disk.
   */
  su2double GetActDisk_PressJump(string val_marker, unsigned short val_index) const;

  /*!
   * \brief Get the thrust corffient of the actuator disk.
   */
  su2double GetActDisk_TempJump(string val_marker, unsigned short val_index) const;

  /*!
   * \brief Get the rev / min of the actuator disk.
   */
  su2double GetActDisk_Omega(string val_marker, unsigned short val_index) const;

  /*!
   * \brief Get Actuator Disk Outlet for boundary <i>val_marker</i> (actuator disk inlet).
   * \return Actuator Disk Outlet from the config information for the marker <i>val_marker</i>.
   */
  unsigned short GetMarker_CfgFile_ActDiskOutlet(string val_marker) const;

  /*!
   * \brief Get Actuator Disk Outlet for boundary <i>val_marker</i> (actuator disk inlet).
   * \return Actuator Disk Outlet from the config information for the marker <i>val_marker</i>.
   */
  unsigned short GetMarker_CfgFile_EngineExhaust(string val_marker) const;

  /*!
   * \brief Get the internal index for a moving boundary <i>val_marker</i>.
   * \return Internal index for a moving boundary <i>val_marker</i>.
   */
  unsigned short GetMarker_Moving(string val_marker) const;

  /*!
   * \brief Get bool if marker is moving. <i>val_marker</i>.
   * \param[in] val_marker - String of the marker to test.
   * \return Bool if the marker is a moving boundary <i>val_marker</i>.
   */
  bool GetMarker_Moving_Bool(string val_marker) const;

  /*!
   * \brief Get the internal index for a DEFORM_MESH boundary <i>val_marker</i>.
   * \return Internal index for a DEFORM_MESH boundary <i>val_marker</i>.
   */
  unsigned short GetMarker_Deform_Mesh(string val_marker) const;

  /*!
   * \brief Get the internal index for a DEFORM_MESH_SYM_PLANE boundary <i>val_marker</i>.
   * \return Internal index for a DEFORM_MESH_SYM_PLANE boundary <i>val_marker</i>.
   */
  unsigned short GetMarker_Deform_Mesh_Sym_Plane(string val_marker) const;

  /*!
   * \brief Get the internal index for a Fluid_Load boundary <i>val_marker</i>.
   * \return Internal index for a Fluid_Load boundary <i>val_marker</i>.
   */
  unsigned short GetMarker_Fluid_Load(string val_marker) const;

  /*!
   * \brief Get the internal index for a gradient boundary condition <i>val_marker</i>.
   * \return Internal index for a gradient boundary  condition <i>val_marker</i>.
   */
  unsigned short GetMarker_SobolevBC(string val_marker) const;

  /*!
   * \brief Get the name of the surface defined in the geometry file.
   * \param[in] val_marker - Value of the marker in which we are interested.
   * \return Name that is in the geometry file for the surface that
   *         has the marker <i>val_marker</i>.
   */
  string GetMarker_Moving_TagBound(unsigned short val_marker) const { return Marker_Moving[val_marker]; }

  /*!
   * \brief Get the name of the DEFORM_MESH boundary defined in the geometry file.
   * \param[in] val_marker - Value of the marker in which we are interested.
   * \return Name that is in the geometry file for the surface that
   *         has the marker <i>val_marker</i>.
   */
  string GetMarker_Deform_Mesh_TagBound(unsigned short val_marker) const { return Marker_Deform_Mesh[val_marker]; }

  /*!
   * \brief Get the name of the DEFORM_MESH_SYM_PLANE boundary defined in the geometry file.
   * \param[in] val_marker - Value of the marker in which we are interested.
   * \return Name that is in the geometry file for the surface that
   *         has the marker <i>val_marker</i>.
   */
  string GetMarker_Deform_Mesh_Sym_Plane_TagBound(unsigned short val_marker) const { return Marker_Deform_Mesh_Sym_Plane[val_marker]; }

  /*!
   * \brief Get the name of the Fluid_Load boundary defined in the geometry file.
   * \param[in] val_marker - Value of the marker in which we are interested.
   * \return Name that is in the geometry file for the surface that
   *         has the marker <i>val_marker</i>.
   */
  string GetMarker_Fluid_Load_TagBound(unsigned short val_marker) const { return Marker_Fluid_Load[val_marker]; }

  /*!
   * \brief Get the name of the surface defined in the geometry file.
   * \param[in] val_marker - Value of the marker in which we are interested.
   * \return Name that is in the geometry file for the surface that
   *         has the marker <i>val_marker</i>.
   */
  string GetMarker_PyCustom_TagBound(unsigned short val_marker) const { return Marker_PyCustom[val_marker]; }

  /*!
   * \brief Get the name of the surface defined in the geometry file.
   * \param[in] val_marker - Value of the marker in which we are interested.
   * \return Name that is in the geometry file for the surface that
   *         has the marker <i>val_marker</i>.
   */
  string GetMarker_Analyze_TagBound(unsigned short val_marker) const { return Marker_Analyze[val_marker]; }

  /*!
   * \brief Get the total temperature at a nacelle boundary.
   * \param[in] val_index - Index corresponding to the inlet boundary.
   * \return The total temperature.
   */
  su2double GetExhaust_Temperature_Target(string val_index) const;

  /*!
   * \brief Get the total temperature at an inlet boundary.
   * \param[in] val_index - Index corresponding to the inlet boundary.
   * \return The total temperature.
   */
  su2double GetInlet_Ttotal(string val_index) const;

  /*!
   * \brief Get the temperature at a supersonic inlet boundary.
   * \param[in] val_index - Index corresponding to the inlet boundary.
   * \return The inlet density.
   */
  su2double GetInlet_Temperature(string val_index) const;

  /*!
   * \brief Get the pressure at a supersonic inlet boundary.
   * \param[in] val_index - Index corresponding to the inlet boundary.
   * \return The inlet pressure.
   */
  su2double GetInlet_Pressure(string val_index) const;

  /*!
   * \brief Get the velocity vector at a supersonic inlet boundary.
   * \param[in] val_index - Index corresponding to the inlet boundary.
   * \return The inlet velocity vector.
   */
  const su2double* GetInlet_Velocity(string val_index) const;

  /*!
   * \brief Get the mass fraction vector for a NEMO inlet boundary.
   * \param[in] val_index - Index corresponding to the inlet boundary.
   * \return The inlet velocity vector.
   */
  const su2double* GetInlet_MassFrac() const { return Inlet_MassFrac; }

  /*!
   * \brief Get the Tve value for a NEMO inlet boundary.
   * \param[in] val_index - Index corresponding to the inlet boundary.
   * \return The inlet velocity vector.
   */
  su2double GetInlet_Temperature_ve() const { return Inlet_Temperature_ve; }

  /*!
   * \brief Get the total pressure at an inlet boundary.
   * \param[in] val_index - Index corresponding to the inlet boundary.
   * \return The total pressure.
   */
  su2double GetInlet_Ptotal(string val_index) const;

  /*!
   * \brief Set the total pressure at an inlet boundary.
   * \param[in] val_pressure - Pressure value at the inlet boundary.
   * \param[in] val_index - Index corresponding to the inlet boundary.
   */
  void SetInlet_Ptotal(su2double val_pressure, string val_marker);

  /*!
   * \brief Get the species values at an inlet boundary
   * \param[in] val_index - Index corresponding to the inlet boundary.
   * \return The inlet species values.
   */
  const su2double* GetInlet_SpeciesVal(string val_index) const;

  /*!
   * \brief Set the species values at an inlet boundary
   * \param[in] val - value of the variable
   * \param[in] iMarker - marker index
   * \param[in] iVar - index to the variable
   */
  void SetInlet_SpeciesVal(su2double val, string val_marker, unsigned long iVar) const;


  /*!
   * \brief Get the turbulent properties values at an inlet boundary
   * \param[in] val_index - Index corresponding to the inlet boundary.
   * \return The inlet turbulent values.
   */
  const su2double* GetInlet_TurbVal(string val_index) const;

  /*!
   * \brief Get the total pressure at an nacelle boundary.
   * \param[in] val_index - Index corresponding to the inlet boundary.
   * \return The total pressure.
   */
  su2double GetExhaust_Pressure_Target(string val_index) const;

  /*!
   * \brief Value of the CFL reduction in turbulence problems.
   * \return Value of the CFL reduction in turbulence problems.
   */
  su2double GetCFLRedCoeff_Turb(void) const { return CFLRedCoeff_Turb; }

  /*!
   * \brief Value of the CFL reduction in species problems.
   * \return Value of the CFL reduction in species problems.
   */
  su2double GetCFLRedCoeff_Species() const { return CFLRedCoeff_Species; }

  /*!
   * \brief Get the flow direction unit vector at an inlet boundary.
   * \param[in] val_index - Index corresponding to the inlet boundary.
   * \return The flow direction vector.
   */
  const su2double* GetInlet_FlowDir(string val_index) const;

  /*!
   * \brief Get the back pressure (static) at an outlet boundary.
   * \param[in] val_index - Index corresponding to the outlet boundary.
   * \return The outlet pressure.
   */
  su2double GetOutlet_Pressure(string val_index) const;

  /*!
   * \brief Set the back pressure (static) at an outlet boundary.
   * \param[in] val_pressure - Pressure value at the outlet boundary.
   * \param[in] val_index - Index corresponding to the outlet boundary.
   */
  void SetOutlet_Pressure(su2double val_pressure, string val_marker);

  /*!
   * \brief Get the var 1 at Riemann boundary.
   * \param[in] val_marker - Index corresponding to the Riemann boundary.
   * \return The var1
   */
  su2double GetRiemann_Var1(string val_marker) const;

  /*!
   * \brief Get the var 2 at Riemann boundary.
   * \param[in] val_marker - Index corresponding to the Riemann boundary.
   * \return The var2
   */
  su2double GetRiemann_Var2(string val_marker) const;

  /*!
   * \brief Get the Flowdir at Riemann boundary.
   * \param[in] val_marker - Index corresponding to the Riemann boundary.
   * \return The Flowdir
   */
  const su2double* GetRiemann_FlowDir(string val_marker) const;

  /*!
   * \brief Get Kind Data of Riemann boundary.
   * \param[in] val_marker - Index corresponding to the Riemann boundary.
   * \return Kind data
   */
  unsigned short GetKind_Data_Riemann(string val_marker) const;

  /*!
   * \brief Get the var 1 for the Giels BC.
   * \param[in] val_marker - Index corresponding to the Giles BC.
   * \return The var1
   */
  su2double GetGiles_Var1(string val_marker) const;

  /*!
   * \brief Get the var 2 for the Giles boundary.
   * \param[in] val_marker - Index corresponding to the Giles BC.
   * \return The var2
   */
  su2double GetGiles_Var2(string val_marker) const;

  /*!
   * \brief Get the Flowdir for the Giles BC.
   * \param[in] val_marker - Index corresponding to the Giles BC.
   * \return The Flowdir
   */
  const su2double* GetGiles_FlowDir(string val_marker) const;

  /*!
   * \brief Get Kind Data for the Giles BC.
   * \param[in] val_marker - Index corresponding to the Giles BC.
   * \return Kind data
   */
  unsigned short GetKind_Data_Giles(string val_marker) const;

  /*!
   * \brief Set the var 1 for Giles BC.
   * \param[in] val_marker - Index corresponding to the Giles BC.
   */
  void SetGiles_Var1(su2double newVar1, string val_marker);

  /*!
   * \brief Get the relax factor for the average component for the Giles BC.
   * \param[in] val_marker - Index corresponding to the Giles BC.
   * \return The relax factor for the average component
   */
  su2double GetGiles_RelaxFactorAverage(string val_marker) const;

  /*!
   * \brief Get the relax factor for the fourier component for the Giles BC.
   * \param[in] val_marker - Index corresponding to the Giles BC.
   * \return The relax factor for the fourier component
   */
  su2double GetGiles_RelaxFactorFourier(string val_marker) const;

  /*!
   * \brief Get the outlet pressure imposed as BC for internal flow.
   * \return outlet pressure
   */
  su2double GetPressureOut_BC() const;

  /*!
   * \brief Set the outlet pressure imposed as BC for internal flow.
   * \param[in] val_temp - New value of the outlet pressure.
   */
  void SetPressureOut_BC(su2double val_press);

  /*!
   * \brief Get the inlet velocity or pressure imposed for incompressible flow.
   * \return inlet velocity or pressure
   */
  su2double GetIncInlet_BC() const;

  /*!
   * \brief Set the inlet velocity or pressure imposed as BC for incompressible flow.
   * \param[in] val_in - New value of the inlet velocity or pressure.
   */
  void SetIncInlet_BC(su2double val_in);

  /*!
   * \brief Get the inlet temperature imposed as BC for incompressible flow.
   * \return inlet temperature
   */
  su2double GetIncTemperature_BC() const;

  /*!
   * \brief Set the inlet temperature imposed as BC for incompressible flow.
   * \param[in] val_temperature - New value of the inlet temperature.
   */
  void SetIncTemperature_BC(su2double val_temperature);

  /*!
   * \brief Get the outlet pressure imposed as BC for incompressible flow.
   * \return outlet pressure
   */
  su2double GetIncPressureOut_BC() const;

  /*!
   * \brief Set the outlet pressure imposed as BC for incompressible flow.
   * \param[in] val_pressure - New value of the outlet pressure.
   */
  void SetIncPressureOut_BC(su2double val_pressure);

  /*!
   * \brief Get the inlet total pressure imposed as BC for internal flow.
   * \return inlet total pressure
   */
  su2double GetTotalPressureIn_BC() const;

  /*!
   * \brief Get the inlet total temperature imposed as BC for internal flow.
   * \return inlet total temperature
   */
  su2double GetTotalTemperatureIn_BC() const;

  /*!
   * \brief Set the inlet total temperature imposed as BC for internal flow.
   * \param[in] val_temp - New value of the total temperature.
   */
  void SetTotalTemperatureIn_BC(su2double val_temp);

  /*!
   * \brief Get the inlet flow angle imposed as BC for internal flow.
   * \return inlet flow angle
   */
  su2double GetFlowAngleIn_BC() const;

  /*!
   * \brief Get the wall temperature (static) at an isothermal boundary.
   * \param[in] val_index - Index corresponding to the isothermal boundary.
   * \return The wall temperature.
   */
  su2double GetIsothermal_Temperature(string val_index) const;

  /*!
   * \brief Get the wall heat flux on a constant heat flux boundary.
   * \param[in] val_index - Index corresponding to the constant heat flux boundary.
   * \return The heat flux.
   */
  su2double GetWall_HeatFlux(string val_index) const;

  /*!
   * \brief Get the heat transfer coefficient on a heat transfer boundary.
   * \param[in] val_index - Index corresponding to the heat transfer boundary.
   * \return The heat transfer coefficient.
   */
  su2double GetWall_HeatTransfer_Coefficient(string val_index) const;

  /*!
   * \brief Get the temperature at inifinty on a heat transfer boundary.
   * \param[in] val_index - Index corresponding to the heat transfer boundary.
   * \return The temperature at infinity.
   */
  su2double GetWall_HeatTransfer_Temperature(string val_index) const;

  /*!
   * \brief Get the wall function treatment for the given boundary marker.
   * \param[in] val_marker - String of the viscous wall marker.
   * \return The type of wall function treatment.
   */
  WALL_FUNCTIONS GetWallFunction_Treatment(string val_marker) const;

  /*!
   * \brief Get the additional integer info for the wall function treatment
            for the given boundary marker.
   * \param[in] val_marker - String of the viscous wall marker.
   * \return Pointer to the integer info for the given marker.
   */
  const unsigned short* GetWallFunction_IntInfo(string val_marker) const;

  /*!
   * \brief Get the additional double info for the wall function treatment
            for the given boundary marker.
   * \param[in] val_marker - String of the viscous wall marker.
   * \return Pointer to the double info for the given marker.
   */
  const su2double* GetWallFunction_DoubleInfo(string val_marker) const;

  /*!
   * \brief Get the type of wall and roughness height on a wall boundary (Heatflux or Isothermal).
   * \param[in] val_index - Index corresponding to the boundary.
   * \return The wall type and roughness height.
   */
  pair<WALL_TYPE,su2double> GetWallRoughnessProperties(const string& val_marker) const;

  /*!
   * \brief Get the target (pressure, massflow, etc) at an engine inflow boundary.
   * \param[in] val_index - Index corresponding to the engine inflow boundary.
   * \return Target (pressure, massflow, etc) .
   */
  su2double GetEngineInflow_Target(string val_marker) const;

  /*!
   * \brief Get the fan face Mach number at an engine inflow boundary.
   * \param[in] val_marker - Name of the boundary.
   * \return The fan face Mach number.
   */
  su2double GetInflow_Mach(string val_marker) const;

  /*!
   * \brief Get the back pressure (static) at an engine inflow boundary.
   * \param[in] val_marker - Name of the boundary.
   * \return The engine inflow pressure.
   */
  su2double GetInflow_Pressure(string val_marker) const;

  /*!
   * \brief Get the mass flow rate at an engine inflow boundary.
   * \param[in] val_marker - Name of the boundary.
   * \return The engine mass flow rate.
   */
  su2double GetInflow_MassFlow(string val_marker) const;

  /*!
   * \brief Get the percentage of reverse flow at an engine inflow boundary.
   * \param[in] val_marker - Name of the boundary.
   * \return The percentage of reverse flow.
   */
  su2double GetInflow_ReverseMassFlow(string val_marker) const;

  /*!
   * \brief Get the percentage of reverse flow at an engine inflow boundary.
   * \param[in] val_index - Index corresponding to the engine inflow boundary.
   * \return The percentage of reverse flow.
   */
  su2double GetInflow_ReverseMassFlow(unsigned short val_marker) const { return Inflow_ReverseMassFlow[val_marker]; }

  /*!
   * \brief Get the total pressure at an engine inflow boundary.
   * \param[in] val_marker - Name of the boundary.
   * \return The total pressure.
   */
  su2double GetInflow_TotalPressure(string val_marker) const;

  /*!
   * \brief Get the temperature (static) at an engine inflow boundary.
   * \param[in] val_marker - Name of the boundary.
   * \return The engine inflow temperature.
   */
  su2double GetInflow_Temperature(string val_marker) const;

  /*!
   * \brief Get the total temperature at an engine inflow boundary.
   * \param[in] val_marker - Name of the boundary.
   * \return The engine inflow total temperature.
   */
  su2double GetInflow_TotalTemperature(string val_marker) const;

  /*!
   * \brief Get the ram drag at an engine inflow boundary.
   * \param[in] val_marker - Name of the boundary.
   * \return The engine inflow ram drag.
   */
  su2double GetInflow_RamDrag(string val_marker) const;

  /*!
   * \brief Get the force balance at an engine inflow boundary.
   * \param[in] val_marker - Name of the boundary.
   * \return The engine inflow force balance.
   */
  su2double GetInflow_Force(string val_marker) const;

  /*!
   * \brief Get the power at an engine inflow boundary.
   * \param[in] val_marker - Name of the boundary.
   * \return The engine inflow power.
   */
  su2double GetInflow_Power(string val_marker) const;

  /*!
   * \brief Get the back pressure (static) at an engine exhaust boundary.
   * \param[in] val_marker - Name of the boundary.
   * \return The engine exhaust pressure.
   */
  su2double GetExhaust_Pressure(string val_marker) const;

  /*!
   * \brief Get the temperature (static) at an engine exhaust boundary.
   * \param[in] val_marker - Name of the boundary.
   * \return The engine exhaust temperature.
   */
  su2double GetExhaust_Temperature(string val_marker) const;

  /*!
   * \brief Get the massflow at an engine exhaust boundary.
   * \param[in] val_marker - Name of the boundary.
   * \return The engine exhaust massflow.
   */
  su2double GetExhaust_MassFlow(string val_marker) const;

  /*!
   * \brief Get the total pressure at an engine exhaust boundary.
   * \param[in] val_marker - Name of the boundary.
   * \return The engine exhaust total pressure.
   */
  su2double GetExhaust_TotalPressure(string val_marker) const;

  /*!
   * \brief Get the total temperature at an engine exhaust boundary.
   * \param[in] val_marker - Name of the boundary.
   * \return The total temperature.
   */
  su2double GetExhaust_TotalTemperature(string val_marker) const;

  /*!
   * \brief Get the gross thrust at an engine exhaust boundary.
   * \param[in] val_marker - Name of the boundary.
   * \return Gross thrust.
   */
  su2double GetExhaust_GrossThrust(string val_marker) const;

  /*!
   * \brief Get the force balance at an engine exhaust boundary.
   * \param[in] val_marker - Name of the boundary.
   * \return Force balance.
   */
  su2double GetExhaust_Force(string val_marker) const;

  /*!
   * \brief Get the power at an engine exhaust boundary.
   * \param[in] val_marker - Name of the boundary.
   * \return Power.
   */
  su2double GetExhaust_Power(string val_marker) const;

  /*!
   * \brief Get the back pressure (static) at an outlet boundary.
   * \param[in] val_index - Index corresponding to the outlet boundary.
   * \return The outlet pressure.
   */
  void SetInflow_Mach(unsigned short val_marker, su2double val_fanface_mach) { Inflow_Mach[val_marker] = val_fanface_mach; }

  /*!
   * \brief Set the fan face static pressure at an engine inflow boundary.
   * \param[in] val_index - Index corresponding to the engine inflow boundary.
   * \param[in] val_fanface_pressure - Fan face static pressure.
   */
  void SetInflow_Pressure(unsigned short val_marker, su2double val_fanface_pressure) { Inflow_Pressure[val_marker] = val_fanface_pressure; }

  /*!
   * \brief Set the massflow at an engine inflow boundary.
   * \param[in] val_index - Index corresponding to the engine inflow boundary.
   * \param[in] val_fanface_massflow - Massflow.
   */
  void SetInflow_MassFlow(unsigned short val_marker, su2double val_fanface_massflow) { Inflow_MassFlow[val_marker] = val_fanface_massflow; }

  /*!
   * \brief Set the reverse flow at an engine inflow boundary.
   * \param[in] val_index - Index corresponding to the engine inflow boundary.
   * \param[in] val_fanface_reversemassflow - reverse flow.
   */
  void SetInflow_ReverseMassFlow(unsigned short val_marker, su2double val_fanface_reversemassflow) { Inflow_ReverseMassFlow[val_marker] = val_fanface_reversemassflow; }

  /*!
   * \brief Set the fan face total pressure at an engine inflow boundary.
   * \param[in] val_index - Index corresponding to the engine inflow boundary.
   * \param[in] val_fanface_totalpressure - Fan face total pressure.
   */
  void SetInflow_TotalPressure(unsigned short val_marker, su2double val_fanface_totalpressure) { Inflow_TotalPressure[val_marker] = val_fanface_totalpressure; }

  /*!
   * \brief Set the fan face static temperature at an engine inflow boundary.
   * \param[in] val_index - Index corresponding to the engine inflow boundary.
   * \param[in] val_fanface_pressure - Fan face static temperature.
   */
  void SetInflow_Temperature(unsigned short val_marker, su2double val_fanface_temperature) { Inflow_Temperature[val_marker] = val_fanface_temperature; }

  /*!
   * \brief Set the fan face total temperature at an engine inflow boundary.
   * \param[in] val_index - Index corresponding to the engine inflow boundary.
   * \param[in] val_fanface_totaltemperature - Fan face total temperature.
   */
  void SetInflow_TotalTemperature(unsigned short val_marker, su2double val_fanface_totaltemperature) { Inflow_TotalTemperature[val_marker] = val_fanface_totaltemperature; }

  /*!
   * \brief Set the ram drag temperature at an engine inflow boundary.
   * \param[in] val_index - Index corresponding to the engine inflow boundary.
   * \param[in] val_fanface_ramdrag - Ram drag value.
   */
  void SetInflow_RamDrag(unsigned short val_marker, su2double val_fanface_ramdrag) { Inflow_RamDrag[val_marker] = val_fanface_ramdrag; }

  /*!
   * \brief Set the force balance at an engine inflow boundary.
   * \param[in] val_index - Index corresponding to the engine inflow boundary.
   * \param[in] val_fanface_force - Fan face force.
   */
  void SetInflow_Force(unsigned short val_marker, su2double val_fanface_force) { Inflow_Force[val_marker] = val_fanface_force; }

  /*!
   * \brief Set the power at an engine inflow boundary.
   * \param[in] val_index - Index corresponding to the engine inflow boundary.
   * \param[in] val_fanface_force - Power.
   */
  void SetInflow_Power(unsigned short val_marker, su2double val_fanface_power) { Inflow_Power[val_marker] = val_fanface_power; }

  /*!
   * \brief Set the back pressure (static) at an engine exhaust boundary.
   * \param[in] val_index - Index corresponding to the outlet boundary.
   * \param[in] val_exhaust_pressure - Exhaust static pressure.
   */
  void SetExhaust_Pressure(unsigned short val_marker, su2double val_exhaust_pressure) { Exhaust_Pressure[val_marker] = val_exhaust_pressure; }

  /*!
   * \brief Set the temperature (static) at an engine exhaust boundary.
   * \param[in] val_index - Index corresponding to the outlet boundary.
   * \param[in] val_exhaust_temp - Exhaust static temperature.
   */
  void SetExhaust_Temperature(unsigned short val_marker, su2double val_exhaust_temp) { Exhaust_Temperature[val_marker] = val_exhaust_temp; }

  /*!
   * \brief Set the back pressure (static) at an engine exhaust boundary.
   * \param[in] val_index - Index corresponding to the outlet boundary.
   * \param[in] val_exhaust_temp - Exhaust static temperature.
   */
  void SetExhaust_MassFlow(unsigned short val_marker, su2double val_exhaust_massflow) { Exhaust_MassFlow[val_marker] = val_exhaust_massflow; }

  /*!
   * \brief Set the back pressure (total) at an engine exhaust boundary.
   * \param[in] val_index - Index corresponding to the outlet boundary.
   * \param[in] val_exhaust_totalpressure - Exhaust total pressure.
   */
  void SetExhaust_TotalPressure(unsigned short val_marker, su2double val_exhaust_totalpressure) { Exhaust_TotalPressure[val_marker] = val_exhaust_totalpressure; }

  /*!
   * \brief Set the total temperature at an engine exhaust boundary.
   * \param[in] val_index - Index corresponding to the outlet boundary.
   * \param[in] val_exhaust_totaltemp - Exhaust total temperature.
   */
  void SetExhaust_TotalTemperature(unsigned short val_marker, su2double val_exhaust_totaltemp) { Exhaust_TotalTemperature[val_marker] = val_exhaust_totaltemp; }

  /*!
   * \brief Set the gross thrust at an engine exhaust boundary.
   * \param[in] val_index - Index corresponding to the outlet boundary.
   * \param[in] val_exhaust_grossthrust - Exhaust gross thrust temperature.
   */
  void SetExhaust_GrossThrust(unsigned short val_marker, su2double val_exhaust_grossthrust) { Exhaust_GrossThrust[val_marker] = val_exhaust_grossthrust; }

  /*!
   * \brief Set the force balance at an engine exhaust boundary.
   * \param[in] val_index - Index corresponding to the outlet boundary.
   * \param[in] val_exhaust_force - Exhaust force balance.
   */
  void SetExhaust_Force(unsigned short val_marker, su2double val_exhaust_force) { Exhaust_Force[val_marker] = val_exhaust_force; }

  /*!
   * \brief Set the power at an engine exhaust boundary.
   * \param[in] val_index - Index corresponding to the outlet boundary.
   * \param[in] val_exhaust_power - Exhaust power.
   */
  void SetExhaust_Power(unsigned short val_marker, su2double val_exhaust_power) { Exhaust_Power[val_marker] = val_exhaust_power; }

  /*!
   * \brief Set the back pressure (static) at an outlet boundary.
   * \param[in] val_marker - Index corresponding to a particular engine boundary.
   * \param[in] val_engine_mach - Exhaust power.
   */
  void SetEngine_Mach(unsigned short val_marker, su2double val_engine_mach) { Engine_Mach[val_marker] = val_engine_mach; }

  /*!
   * \brief Set the back pressure (static) at an outlet boundary.
   * \param[in] val_marker - Index corresponding to a particular engine boundary.
   * \param[in] val_engine_force - Exhaust power.
   */
  void SetEngine_Force(unsigned short val_marker, su2double val_engine_force) { Engine_Force[val_marker] = val_engine_force; }

  /*!
   * \brief Get the back pressure (static) at an outlet boundary.
   * \param[in] val_marker - Index corresponding to a particular engine boundary.
   * \param[in] val_engine_power - Exhaust power.
   */
  void SetEngine_Power(unsigned short val_marker, su2double val_engine_power) { Engine_Power[val_marker] = val_engine_power; }

  /*!
   * \brief Get the back pressure (static) at an outlet boundary.
   * \param[in] val_marker - Index corresponding to a particular engine boundary.
   * \param[in] val_engine_netthrust - Exhaust power.
   */
  void SetEngine_NetThrust(unsigned short val_marker, su2double val_engine_netthrust) { Engine_NetThrust[val_marker] = val_engine_netthrust; }

  /*!
   * \brief Get the back pressure (static) at an outlet boundary.
   * \param[in] val_marker - Index corresponding to a particular engine boundary.
   * \param[in] val_engine_grossthrust - Exhaust power.
   */
  void SetEngine_GrossThrust(unsigned short val_marker, su2double val_engine_grossthrust) { Engine_GrossThrust[val_marker] = val_engine_grossthrust; }

  /*!
   * \brief Get the back pressure (static) at an outlet boundary.
   * \param[in] val_marker - Index corresponding to a particular engine boundary.
   * \param[in] val_engine_area - Exhaust power.
   */
  void SetEngine_Area(unsigned short val_marker, su2double val_engine_area) { Engine_Area[val_marker] = val_engine_area; }

  /*!
   * \brief Get the back pressure (static) at an outlet boundary.
   * \param[in] val_marker - Index corresponding to a particular engine boundary.
   * \return The outlet pressure.
   */
  su2double GetEngine_Mach(unsigned short val_marker) const { return Engine_Mach[val_marker]; }

  /*!
   * \brief Get the back pressure (static) at an outlet boundary.
   * \param[in] val_marker - Index corresponding to a particular engine boundary.
   * \return The outlet pressure.
   */
  su2double GetEngine_Force(unsigned short val_marker) const { return Engine_Force[val_marker]; }

  /*!
   * \brief Get the back pressure (static) at an outlet boundary.
   * \param[in] val_marker - Index corresponding to a particular engine boundary.
   * \return The outlet pressure.
   */
  su2double GetEngine_Power(unsigned short val_marker) const { return Engine_Power[val_marker]; }

  /*!
   * \brief Get the back pressure (static) at an outlet boundary.
   * \param[in] val_marker - Index corresponding to a particular engine boundary.
   * \return The outlet pressure.
   */

  su2double GetEngine_NetThrust(unsigned short val_marker) const { return Engine_NetThrust[val_marker]; }
  /*!
   * \brief Get the back pressure (static) at an outlet boundary.
   * \param[in] val_marker - Index corresponding to a particular engine boundary.
   * \return The outlet pressure.
   */

  su2double GetEngine_GrossThrust(unsigned short val_marker) const { return Engine_GrossThrust[val_marker]; }

  /*!
   * \brief Get the back pressure (static) at an outlet boundary.
   * \param[in] val_marker - Index corresponding to a particular engine boundary.
   * \return The outlet pressure.
   */
  su2double GetEngine_Area(unsigned short val_marker) const { return Engine_Area[val_marker]; }

  /*!
   * \brief Get the back pressure (static) at an outlet boundary.
   * \param[in] val_index - Index corresponding to the outlet boundary.
   * \return The outlet pressure.
   */
  void SetActDiskInlet_Temperature(unsigned short val_marker, su2double val_actdisk_temp) { ActDiskInlet_Temperature[val_marker] = val_actdisk_temp; }

  /*!
   * \brief Get the back pressure (static) at an outlet boundary.
   * \param[in] val_index - Index corresponding to the outlet boundary.
   * \return The outlet pressure.
   */
  void SetActDiskInlet_TotalTemperature(unsigned short val_marker, su2double val_actdisk_totaltemp) { ActDiskInlet_TotalTemperature[val_marker] = val_actdisk_totaltemp; }

  /*!
   * \brief Get the back pressure (static) at an outlet boundary.
   * \param[in] val_index - Index corresponding to the outlet boundary.
   * \return The outlet pressure.
   */
  su2double GetActDiskInlet_Temperature(string val_marker) const;

  /*!
   * \brief Get the back pressure (static) at an outlet boundary.
   * \param[in] val_index - Index corresponding to the outlet boundary.
   * \return The outlet pressure.
   */
  su2double GetActDiskInlet_TotalTemperature(string val_marker) const;

  /*!
   * \brief Get the back pressure (static) at an outlet boundary.
   * \param[in] val_index - Index corresponding to the outlet boundary.
   * \return The outlet pressure.
   */
  void SetActDiskOutlet_Temperature(unsigned short val_marker, su2double val_actdisk_temp) { ActDiskOutlet_Temperature[val_marker] = val_actdisk_temp; }

  /*!
   * \brief Get the back pressure (static) at an outlet boundary.
   * \param[in] val_index - Index corresponding to the outlet boundary.
   * \return The outlet pressure.
   */
  void SetActDiskOutlet_TotalTemperature(unsigned short val_marker, su2double val_actdisk_totaltemp) { ActDiskOutlet_TotalTemperature[val_marker] = val_actdisk_totaltemp; }

  /*!
   * \brief Get the back pressure (static) at an outlet boundary.
   * \param[in] val_index - Index corresponding to the outlet boundary.
   * \return The outlet pressure.
   */
  su2double GetActDiskOutlet_Temperature(string val_marker) const;

  /*!
   * \brief Get the back pressure (static) at an outlet boundary.
   * \param[in] val_index - Index corresponding to the outlet boundary.
   * \return The outlet pressure.
   */
  su2double GetActDiskOutlet_TotalTemperature(string val_marker) const;

  /*!
   * \brief Get the back pressure (static) at an outlet boundary.
   * \param[in] val_index - Index corresponding to the outlet boundary.
   * \return The outlet pressure.
   */
  su2double GetActDiskInlet_MassFlow(string val_marker) const;

  /*!
   * \brief Get the back pressure (static) at an outlet boundary.
   * \param[in] val_index - Index corresponding to the outlet boundary.
   * \return The outlet pressure.
   */
  void SetActDiskInlet_MassFlow(unsigned short val_marker, su2double val_actdisk_massflow) { ActDiskInlet_MassFlow[val_marker] = val_actdisk_massflow; }

  /*!
   * \brief Get the back pressure (static) at an outlet boundary.
   * \param[in] val_index - Index corresponding to the outlet boundary.
   * \return The outlet pressure.
   */
  su2double GetActDiskOutlet_MassFlow(string val_marker) const;

  /*!
   * \brief Get the back pressure (static) at an outlet boundary.
   * \param[in] val_index - Index corresponding to the outlet boundary.
   * \return The outlet pressure.
   */
  void SetActDiskOutlet_MassFlow(unsigned short val_marker, su2double val_actdisk_massflow) { ActDiskOutlet_MassFlow[val_marker] = val_actdisk_massflow; }

  /*!
   * \brief Get the back pressure (static) at an outlet boundary.
   * \param[in] val_index - Index corresponding to the outlet boundary.
   * \return The outlet pressure.
   */
  su2double GetActDiskInlet_Pressure(string val_marker) const;

  /*!
   * \brief Get the back pressure (static) at an outlet boundary.
   * \param[in] val_index - Index corresponding to the outlet boundary.
   * \return The outlet pressure.
   */
  su2double GetActDiskInlet_TotalPressure(string val_marker) const;

  /*!
   * \brief Get the back pressure (static) at an outlet boundary.
   * \param[in] val_index - Index corresponding to the outlet boundary.
   * \return The outlet pressure.
   */
  su2double GetActDisk_DeltaPress(unsigned short val_marker) const { return ActDisk_DeltaPress[val_marker]; }

  /*!
   * \brief Get the back pressure (static) at an outlet boundary.
   * \param[in] val_index - Index corresponding to the outlet boundary.
   * \return The outlet pressure.
   */
  su2double GetActDisk_DeltaTemp(unsigned short val_marker) const { return ActDisk_DeltaTemp[val_marker]; }

  /*!
   * \brief Get the back pressure (static) at an outlet boundary.
   * \param[in] val_index - Index corresponding to the outlet boundary.
   * \return The outlet pressure.
   */
  su2double GetActDisk_TotalPressRatio(unsigned short val_marker) const { return ActDisk_TotalPressRatio[val_marker]; }

  /*!
   * \brief Get the back pressure (static) at an outlet boundary.
   * \param[in] val_index - Index corresponding to the outlet boundary.
   * \return The outlet pressure.
   */
  su2double GetActDisk_TotalTempRatio(unsigned short val_marker) const { return ActDisk_TotalTempRatio[val_marker]; }

  /*!
   * \brief Get the back pressure (static) at an outlet boundary.
   * \param[in] val_index - Index corresponding to the outlet boundary.
   * \return The outlet pressure.
   */
  su2double GetActDisk_StaticPressRatio(unsigned short val_marker) const { return ActDisk_StaticPressRatio[val_marker]; }

  /*!
   * \brief Get the back pressure (static) at an outlet boundary.
   * \param[in] val_index - Index corresponding to the outlet boundary.
   * \return The outlet pressure.
   */
  su2double GetActDisk_StaticTempRatio(unsigned short val_marker) const { return ActDisk_StaticTempRatio[val_marker]; }

  /*!
   * \brief Get the back pressure (static) at an outlet boundary.
   * \param[in] val_index - Index corresponding to the outlet boundary.
   * \return The outlet pressure.
   */
  su2double GetActDisk_NetThrust(unsigned short val_marker) const { return ActDisk_NetThrust[val_marker]; }

  /*!
   * \brief Get the back pressure (static) at an outlet boundary.
   * \param[in] val_index - Index corresponding to the outlet boundary.
   * \return The outlet pressure.
   */
  su2double GetActDisk_BCThrust(unsigned short val_marker) const { return ActDisk_BCThrust[val_marker]; }

  /*!
   * \brief Get the back pressure (static) at an outlet boundary.
   * \param[in] val_index - Index corresponding to the outlet boundary.
   * \return The outlet pressure.
   */
  su2double GetActDisk_BCThrust_Old(unsigned short val_marker) const { return ActDisk_BCThrust_Old[val_marker]; }

  /*!
   * \brief Get the back pressure (static) at an outlet boundary.
   * \param[in] val_index - Index corresponding to the outlet boundary.
   * \return The outlet pressure.
   */
  su2double GetActDisk_GrossThrust(unsigned short val_marker) const { return ActDisk_GrossThrust[val_marker]; }

  /*!
   * \brief Get the back pressure (static) at an outlet boundary.
   * \param[in] val_index - Index corresponding to the outlet boundary.
   * \return The outlet pressure.
   */
  su2double GetActDisk_Area(unsigned short val_marker) const { return ActDisk_Area[val_marker]; }

  /*!
   * \brief Get the back pressure (static) at an outlet boundary.
   * \param[in] val_index - Index corresponding to the outlet boundary.
   * \return The outlet pressure.
   */
  su2double GetActDisk_ReverseMassFlow(unsigned short val_marker) const { return ActDisk_ReverseMassFlow[val_marker]; }

  /*!
   * \brief Get the back pressure (static) at an outlet boundary.
   * \param[in] val_index - Index corresponding to the outlet boundary.
   * \return The outlet pressure.
   */
  su2double GetActDiskInlet_RamDrag(string val_marker) const;

  /*!
   * \brief Get the back pressure (static) at an outlet boundary.
   * \param[in] val_index - Index corresponding to the outlet boundary.
   * \return The outlet pressure.
   */
  su2double GetActDiskInlet_Force(string val_marker) const;

  /*!
   * \brief Get the back pressure (static) at an outlet boundary.
   * \param[in] val_index - Index corresponding to the outlet boundary.
   * \return The outlet pressure.
   */
  su2double GetActDiskInlet_Power(string val_marker) const;

  /*!
   * \brief Get the back pressure (static) at an outlet boundary.
   * \param[in] val_index - Index corresponding to the outlet boundary.
   * \return The outlet pressure.
   */
  void SetActDiskInlet_Pressure(unsigned short val_marker, su2double val_actdisk_press) { ActDiskInlet_Pressure[val_marker] = val_actdisk_press; }

  /*!
   * \brief Get the back pressure (static) at an outlet boundary.
   * \param[in] val_index - Index corresponding to the outlet boundary.
   * \return The outlet pressure.
   */
  void SetActDiskInlet_TotalPressure(unsigned short val_marker, su2double val_actdisk_totalpress) { ActDiskInlet_TotalPressure[val_marker] = val_actdisk_totalpress; }

  /*!
   * \brief Get the back pressure (static) at an outlet boundary.
   * \param[in] val_index - Index corresponding to the outlet boundary.
   * \return The outlet pressure.
   */
  void SetActDisk_DeltaPress(unsigned short val_marker, su2double val_actdisk_deltapress) { ActDisk_DeltaPress[val_marker] = val_actdisk_deltapress; }

  /*!
   * \brief Get the back pressure (static) at an outlet boundary.
   * \param[in] val_index - Index corresponding to the outlet boundary.
   * \return The outlet pressure.
   */
  void SetActDisk_Power(unsigned short val_marker, su2double val_actdisk_power) { ActDisk_Power[val_marker] = val_actdisk_power; }

  /*!
   * \brief Get the back pressure (static) at an outlet boundary.
   * \param[in] val_index - Index corresponding to the outlet boundary.
   * \return The outlet pressure.
   */
  void SetActDisk_MassFlow(unsigned short val_marker, su2double val_actdisk_massflow) { ActDisk_MassFlow[val_marker] = val_actdisk_massflow; }

  /*!
   * \brief Get the back pressure (static) at an outlet boundary.
   * \param[in] val_index - Index corresponding to the outlet boundary.
   * \return The outlet pressure.
   */
  void SetActDisk_Mach(unsigned short val_marker, su2double val_actdisk_mach) { ActDisk_Mach[val_marker] = val_actdisk_mach; }

  /*!
   * \brief Get the back pressure (static) at an outlet boundary.
   * \param[in] val_index - Index corresponding to the outlet boundary.
   * \return The outlet pressure.
   */
  void SetActDisk_Force(unsigned short val_marker, su2double val_actdisk_force) { ActDisk_Force[val_marker] = val_actdisk_force; }

  /*!
   * \brief Get the back pressure (static) at an outlet boundary.
   * \param[in] val_index - Index corresponding to the outlet boundary.
   * \return The outlet pressure.
   */
  su2double GetOutlet_MassFlow(string val_marker) const;

  /*!
   * \brief Get the back pressure (static) at an outlet boundary.
   * \param[in] val_index - Index corresponding to the outlet boundary.
   * \return The outlet pressure.
   */
  void SetOutlet_MassFlow(unsigned short val_marker, su2double val_massflow) { Outlet_MassFlow[val_marker] = val_massflow; }

  /*!
   * \brief Get the back pressure (static) at an outlet boundary.
   * \param[in] val_index - Index corresponding to the outlet boundary.
   * \return The outlet pressure.
   */
  su2double GetOutlet_Density(string val_marker) const;

  /*!
   * \brief Get the back pressure (static) at an outlet boundary.
   * \param[in] val_index - Index corresponding to the outlet boundary.
   * \return The outlet pressure.
   */
  void SetOutlet_Density(unsigned short val_marker, su2double val_density) { Outlet_Density[val_marker] = val_density; }

  /*!
   * \brief Get the back pressure (static) at an outlet boundary.
   * \param[in] val_index - Index corresponding to the outlet boundary.
   * \return The outlet pressure.
   */
  su2double GetOutlet_Area(string val_marker) const;

  /*!
   * \brief Get the back pressure (static) at an outlet boundary.
   * \param[in] val_index - Index corresponding to the outlet boundary.
   * \return The outlet pressure.
   */
  void SetOutlet_Area(unsigned short val_marker, su2double val_area) { Outlet_Area[val_marker] = val_area; }

  /*!
   * \brief Get the back pressure (static) at an outlet boundary.
   * \param[in] val_index - Index corresponding to the outlet boundary.
   * \return The outlet pressure.
   */
  void SetSurface_DC60(unsigned short val_marker, su2double val_surface_distortion) { Surface_DC60[val_marker] = val_surface_distortion; }

  /*!
   * \brief Set the massflow at the surface.
   * \param[in] val_marker - Index corresponding to the outlet boundary.
   * \param[in] val_surface_massflow - Value of the mass flow.
   */
  void SetSurface_MassFlow(unsigned short val_marker, su2double val_surface_massflow) { Surface_MassFlow[val_marker] = val_surface_massflow; }

  /*!
   * \brief Set the mach number at the surface.
   * \param[in] val_marker - Index corresponding to the outlet boundary.
   * \param[in] val_surface_massflow - Value of the mach number.
   */
  void SetSurface_Mach(unsigned short val_marker, su2double val_surface_mach) { Surface_Mach[val_marker] = val_surface_mach; }

  /*!
   * \brief Set the temperature at the surface.
   * \param[in] val_marker - Index corresponding to the outlet boundary.
   * \param[in] val_surface_massflow - Value of the temperature.
   */
  void SetSurface_Temperature(unsigned short val_marker, su2double val_surface_temperature) { Surface_Temperature[val_marker] = val_surface_temperature; }

  /*!
   * \brief Set the pressure at the surface.
   * \param[in] val_marker - Index corresponding to the outlet boundary.
   * \param[in] val_surface_massflow - Value of the pressure.
   */
  void SetSurface_Pressure(unsigned short val_marker, su2double val_surface_pressure) { Surface_Pressure[val_marker] = val_surface_pressure; }

  /*!
   * \brief Set the density at the surface.
   * \param[in] val_marker - Index corresponding to the outlet boundary.
   * \param[in] val_surface_density - Value of the density.
   */
  void SetSurface_Density(unsigned short val_marker, su2double val_surface_density) { Surface_Density[val_marker] = val_surface_density; }

  /*!
   * \brief Set the enthalpy at the surface.
   * \param[in] val_marker - Index corresponding to the outlet boundary.
   * \param[in] val_surface_density - Value of the density.
   */
  void SetSurface_Enthalpy(unsigned short val_marker, su2double val_surface_enthalpy) { Surface_Enthalpy[val_marker] = val_surface_enthalpy; }

  /*!
   * \brief Set the normal velocity at the surface.
   * \param[in] val_marker - Index corresponding to the outlet boundary.
   * \param[in] val_surface_normalvelocity - Value of the normal velocity.
   */
  void SetSurface_NormalVelocity(unsigned short val_marker, su2double val_surface_normalvelocity) { Surface_NormalVelocity[val_marker] = val_surface_normalvelocity; }

  /*!
   * \brief Set the streamwise flow uniformity at the surface.
   * \param[in] val_marker - Index corresponding to the outlet boundary.
   * \param[in] val_surface_streamwiseuniformity - Value of the streamwise flow uniformity.
   */
  void SetSurface_Uniformity(unsigned short val_marker, su2double val_surface_streamwiseuniformity) { Surface_Uniformity[val_marker] = val_surface_streamwiseuniformity; }

  /*!
   * \brief Set the secondary flow strength at the surface.
   * \param[in] val_marker - Index corresponding to the outlet boundary.
   * \param[in] val_surface_secondarystrength - Value of the secondary flow strength.
   */
  void SetSurface_SecondaryStrength(unsigned short val_marker, su2double val_surface_secondarystrength) { Surface_SecondaryStrength[val_marker] = val_surface_secondarystrength; }

  /*!
   * \brief Set the relative secondary flow strength at the surface.
   * \param[in] val_marker - Index corresponding to the outlet boundary.
   * \param[in] val_surface_secondaryoverstream - Value of the relative seondary flow strength.
   */
  void SetSurface_SecondOverUniform(unsigned short val_marker, su2double val_surface_secondaryoverstream) { Surface_SecondOverUniform[val_marker] = val_surface_secondaryoverstream; }

  /*!
   * \brief Set the momentum distortion at the surface.
   * \param[in] val_marker - Index corresponding to the outlet boundary.
   * \param[in] val_surface_momentumdistortion - Value of the momentum distortion.
   */
  void SetSurface_MomentumDistortion(unsigned short val_marker, su2double val_surface_momentumdistortion) { Surface_MomentumDistortion[val_marker] = val_surface_momentumdistortion; }

  /*!
   * \brief Set the total temperature at the surface.
   * \param[in] val_marker - Index corresponding to the outlet boundary.
   * \param[in] val_surface_totaltemperature - Value of the total temperature.
   */
  void SetSurface_TotalTemperature(unsigned short val_marker, su2double val_surface_totaltemperature) { Surface_TotalTemperature[val_marker] = val_surface_totaltemperature; }

  /*!
   * \brief Set the total pressure at the surface.
   * \param[in] val_marker - Index corresponding to the outlet boundary.
   * \param[in] val_surface_totalpressure - Value of the total pressure.
   */
  void SetSurface_TotalPressure(unsigned short val_marker, su2double val_surface_totalpressure) { Surface_TotalPressure[val_marker] = val_surface_totalpressure; }

  /*!
   * \brief Set the pressure drop between two surfaces.
   * \param[in] val_marker - Index corresponding to the outlet boundary.
   * \param[in] val_surface_pressuredrop - Value of the pressure drop.
   */
  void SetSurface_PressureDrop(unsigned short val_marker, su2double val_surface_pressuredrop) { Surface_PressureDrop[val_marker] = val_surface_pressuredrop; }

  /*!
   * \brief Set the average of species_0 at the surface.
   * \param[in] val_marker - Index corresponding to boundary.
   * \param[in] val_surface_species_0 - Value of avg species_0.
   */
  void SetSurface_Species_0(unsigned short val_marker, su2double val_surface_species_0) { Surface_Species_0[val_marker] = val_surface_species_0; }

  /*!
   * \brief Set the species variance at the surface.
   * \param[in] val_marker - Index corresponding to boundary.
   * \param[in] val_surface_species_variance - Value of the species variance.
   */
  void SetSurface_Species_Variance(unsigned short val_marker, su2double val_surface_species_variance) { Surface_Species_Variance[val_marker] = val_surface_species_variance; }

  /*!
   * \brief Set the average of scalar_0 at the surface.
   * \param[in] val_marker - Index corresponding to boundary.
   * \param[in] val_surface_scalar_0 - Value of avg species_0.
   */
  void SetSurface_Scalar_00(unsigned short val_marker, su2double val_surface_scalar) { Surface_Scalar_00[val_marker] = val_surface_scalar; }
  void SetSurface_Scalar_01(unsigned short val_marker, su2double val_surface_scalar) { Surface_Scalar_01[val_marker] = val_surface_scalar; }
  void SetSurface_Scalar_02(unsigned short val_marker, su2double val_surface_scalar) { Surface_Scalar_02[val_marker] = val_surface_scalar; }
  void SetSurface_Scalar_03(unsigned short val_marker, su2double val_surface_scalar) { Surface_Scalar_03[val_marker] = val_surface_scalar; }
  void SetSurface_Scalar_04(unsigned short val_marker, su2double val_surface_scalar) { Surface_Scalar_04[val_marker] = val_surface_scalar; }
  void SetSurface_Scalar_05(unsigned short val_marker, su2double val_surface_scalar) { Surface_Scalar_05[val_marker] = val_surface_scalar; }
  void SetSurface_Scalar_06(unsigned short val_marker, su2double val_surface_scalar) { Surface_Scalar_06[val_marker] = val_surface_scalar; }
  void SetSurface_Scalar_07(unsigned short val_marker, su2double val_surface_scalar) { Surface_Scalar_07[val_marker] = val_surface_scalar; }
  void SetSurface_Scalar_08(unsigned short val_marker, su2double val_surface_scalar) { Surface_Scalar_08[val_marker] = val_surface_scalar; }
  void SetSurface_Scalar_09(unsigned short val_marker, su2double val_surface_scalar) { Surface_Scalar_09[val_marker] = val_surface_scalar; }

  /*!
   * \brief Get the back pressure (static) at an outlet boundary.
   * \param[in] val_index - Index corresponding to the outlet boundary.
   * \return The outlet pressure.
   */
  void SetSurface_IDC(unsigned short val_marker, su2double val_surface_distortion) { Surface_IDC[val_marker] = val_surface_distortion; }

  /*!
   * \brief Get the back pressure (static) at an outlet boundary.
   * \param[in] val_index - Index corresponding to the outlet boundary.
   * \return The outlet pressure.
   */
  void SetSurface_IDC_Mach(unsigned short val_marker, su2double val_surface_distortion) { Surface_IDC_Mach[val_marker] = val_surface_distortion; }

  /*!
   * \brief Get the back pressure (static) at an outlet boundary.
   * \param[in] val_index - Index corresponding to the outlet boundary.
   * \return The outlet pressure.
   */
  void SetSurface_IDR(unsigned short val_marker, su2double val_surface_distortion) { Surface_IDR[val_marker] = val_surface_distortion; }

  /*!
   * \brief Get the back pressure (static) at an outlet boundary.
   * \param[in] val_index - Index corresponding to the outlet boundary.
   * \return The outlet pressure.
   */
  void SetActDisk_DeltaTemp(unsigned short val_marker, su2double val_actdisk_deltatemp) { ActDisk_DeltaTemp[val_marker] = val_actdisk_deltatemp; }

  /*!
   * \brief Get the back pressure (static) at an outlet boundary.
   * \param[in] val_index - Index corresponding to the outlet boundary.
   * \return The outlet pressure.
   */
  void SetActDisk_TotalPressRatio(unsigned short val_marker, su2double val_actdisk_pressratio) { ActDisk_TotalPressRatio[val_marker] = val_actdisk_pressratio; }

  /*!
   * \brief Get the back pressure (static) at an outlet boundary.
   * \param[in] val_index - Index corresponding to the outlet boundary.
   * \return The outlet pressure.
   */
  void SetActDisk_TotalTempRatio(unsigned short val_marker, su2double val_actdisk_tempratio) { ActDisk_TotalTempRatio[val_marker] = val_actdisk_tempratio; }

  /*!
   * \brief Get the back pressure (static) at an outlet boundary.
   * \param[in] val_index - Index corresponding to the outlet boundary.
   * \return The outlet pressure.
   */
  void SetActDisk_StaticPressRatio(unsigned short val_marker, su2double val_actdisk_pressratio) { ActDisk_StaticPressRatio[val_marker] = val_actdisk_pressratio; }

  /*!
   * \brief Get the back pressure (static) at an outlet boundary.
   * \param[in] val_index - Index corresponding to the outlet boundary.
   * \return The outlet pressure.
   */
  void SetActDisk_StaticTempRatio(unsigned short val_marker, su2double val_actdisk_tempratio) { ActDisk_StaticTempRatio[val_marker] = val_actdisk_tempratio; }

  /*!
   * \brief Get the back pressure (static) at an outlet boundary.
   * \param[in] val_index - Index corresponding to the outlet boundary.
   * \return The outlet pressure.
   */
  void SetActDisk_NetThrust(unsigned short val_marker, su2double val_actdisk_netthrust) { ActDisk_NetThrust[val_marker] = val_actdisk_netthrust; }

  /*!
   * \brief Get the back pressure (static) at an outlet boundary.
   * \param[in] val_index - Index corresponding to the outlet boundary.
   * \return The outlet pressure.
   */
  void SetActDisk_BCThrust(string val_marker, su2double val_actdisk_bcthrust);

  /*!
   * \brief Get the back pressure (static) at an outlet boundary.
   * \param[in] val_index - Index corresponding to the outlet boundary.
   * \return The outlet pressure.
   */
  void SetActDisk_BCThrust(unsigned short val_marker, su2double val_actdisk_bcthrust) { ActDisk_BCThrust[val_marker] = val_actdisk_bcthrust; }

  /*!
   * \brief Get the back pressure (static) at an outlet boundary.
   * \param[in] val_index - Index corresponding to the outlet boundary.
   * \return The outlet pressure.
   */
  void SetActDisk_BCThrust_Old(string val_marker, su2double val_actdisk_bcthrust_old);

  /*!
   * \brief Get the back pressure (static) at an outlet boundary.
   * \param[in] val_index - Index corresponding to the outlet boundary.
   * \return The outlet pressure.
   */
  void SetActDisk_BCThrust_Old(unsigned short val_marker, su2double val_actdisk_bcthrust_old) { ActDisk_BCThrust_Old[val_marker] = val_actdisk_bcthrust_old; }

  /*!
   * \brief Get the back pressure (static) at an outlet boundary.
   * \param[in] val_index - Index corresponding to the outlet boundary.
   * \return The outlet pressure.
   */
  void SetActDisk_GrossThrust(unsigned short val_marker, su2double val_actdisk_grossthrust) { ActDisk_GrossThrust[val_marker] = val_actdisk_grossthrust; }

  /*!
   * \brief Get the back pressure (static) at an outlet boundary.
   * \param[in] val_index - Index corresponding to the outlet boundary.
   * \return The outlet pressure.
   */
  void SetActDisk_Area(unsigned short val_marker, su2double val_actdisk_area) { ActDisk_Area[val_marker] = val_actdisk_area; }

  /*!
   * \brief Get the back pressure (static) at an outlet boundary.
   * \param[in] val_index - Index corresponding to the outlet boundary.
   * \return The outlet pressure.
   */
  void SetActDiskInlet_ReverseMassFlow(unsigned short val_marker, su2double val_actdisk_area) { ActDisk_ReverseMassFlow[val_marker] = val_actdisk_area; }

  /*!
   * \brief Get the back pressure (static) at an outlet boundary.
   * \param[in] val_index - Index corresponding to the outlet boundary.
   * \return The outlet pressure.
   */
  void SetActDiskInlet_RamDrag(unsigned short val_marker, su2double val_actdisk_ramdrag) { ActDiskInlet_RamDrag[val_marker] = val_actdisk_ramdrag; }

  /*!
   * \brief Get the back pressure (static) at an outlet boundary.
   * \param[in] val_index - Index corresponding to the outlet boundary.
   * \return The outlet pressure.
   */
  void SetActDiskInlet_Force(unsigned short val_marker, su2double val_actdisk_force) { ActDiskInlet_Force[val_marker] = val_actdisk_force; }

  /*!
   * \brief Get the back pressure (static) at an outlet boundary.
   * \param[in] val_index - Index corresponding to the outlet boundary.
   * \return The outlet pressure.
   */
  void SetActDiskInlet_Power(unsigned short val_marker, su2double val_actdisk_power) { ActDiskInlet_Power[val_marker] = val_actdisk_power; }

  /*!
   * \brief Get the back pressure (static) at an outlet boundary.
   * \param[in] val_index - Index corresponding to the outlet boundary.
   * \return The outlet pressure.
   */
  su2double GetActDisk_Power(unsigned short val_marker) const { return ActDisk_Power[val_marker]; }

  /*!
   * \brief Get the back pressure (static) at an outlet boundary.
   * \param[in] val_index - Index corresponding to the outlet boundary.
   * \return The outlet pressure.
   */
  su2double GetActDisk_MassFlow(unsigned short val_marker) const { return ActDisk_MassFlow[val_marker]; }

  /*!
   * \brief Get the back pressure (static) at an outlet boundary.
   * \param[in] val_index - Index corresponding to the outlet boundary.
   * \return The outlet pressure.
   */
  su2double GetActDisk_Mach(unsigned short val_marker) const { return ActDisk_Mach[val_marker]; }

  /*!
   * \brief Get the back pressure (static) at an outlet boundary.
   * \param[in] val_index - Index corresponding to the outlet boundary.
   * \return The outlet pressure.
   */
  su2double GetActDisk_Force(unsigned short val_marker) const { return ActDisk_Force[val_marker]; }

  /*!
   * \brief Get the back pressure (static) at an outlet boundary.
   * \param[in] val_index - Index corresponding to the outlet boundary.
   * \return The outlet pressure.
   */
  su2double GetSurface_DC60(unsigned short val_marker) const { return Surface_DC60[val_marker]; }

  /*!
   * \brief Get the massflow at an outlet boundary.
   * \param[in] val_index - Index corresponding to the outlet boundary.
   * \return The massflow.
   */
  su2double GetSurface_MassFlow(unsigned short val_marker) const { return Surface_MassFlow[val_marker]; }

  /*!
   * \brief Get the mach number at an outlet boundary.
   * \param[in] val_index - Index corresponding to the outlet boundary.
   * \return The mach number.
   */
  su2double GetSurface_Mach(unsigned short val_marker) const { return Surface_Mach[val_marker]; }

  /*!
   * \brief Get the temperature at an outlet boundary.
   * \param[in] val_index - Index corresponding to the outlet boundary.
   * \return The temperature.
   */
  su2double GetSurface_Temperature(unsigned short val_marker) const { return Surface_Temperature[val_marker]; }

  /*!
   * \brief Get the pressure at an outlet boundary.
   * \param[in] val_index - Index corresponding to the outlet boundary.
   * \return The pressure.
   */
  su2double GetSurface_Pressure(unsigned short val_marker) const { return Surface_Pressure[val_marker]; }

  /*!
   * \brief Get the density at an outlet boundary.
   * \param[in] val_index - Index corresponding to the outlet boundary.
   * \return The density.
   */
  su2double GetSurface_Density(unsigned short val_marker) const { return Surface_Density[val_marker]; }

  /*!
   * \brief Get the enthalpy at an outlet boundary.
   * \param[in] val_index - Index corresponding to the outlet boundary.
   * \return The density.
   */
  su2double GetSurface_Enthalpy(unsigned short val_marker) const { return Surface_Enthalpy[val_marker]; }

  /*!
   * \brief Get the normal velocity at an outlet boundary.
   * \param[in] val_index - Index corresponding to the outlet boundary.
   * \return The normal velocity.
   */
  su2double GetSurface_NormalVelocity(unsigned short val_marker) const { return Surface_NormalVelocity[val_marker]; }

  /*!
   * \brief Get the streamwise flow uniformity at the surface.
   * \param[in] val_marker - Index corresponding to the outlet boundary.
   * \return The streamwise flow uniformity.
   */
  su2double GetSurface_Uniformity(unsigned short val_marker) const { return Surface_Uniformity[val_marker]; }

  /*!
   * \brief Get the secondary flow strength at the surface.
   * \param[in] val_marker - Index corresponding to the outlet boundary.
   * \return The secondary flow strength.
   */
  su2double GetSurface_SecondaryStrength(unsigned short val_marker) const { return Surface_SecondaryStrength[val_marker]; }

  /*!
   * \brief Get the relative secondary flow strength at the surface.
   * \param[in] val_marker - Index corresponding to the outlet boundary.
   * \return The relative seondary flow strength.
   */
  su2double GetSurface_SecondOverUniform(unsigned short val_marker) const { return Surface_SecondOverUniform[val_marker]; }

  /*!
   * \brief Get the momentum distortion at the surface.
   * \param[in] val_marker - Index corresponding to the outlet boundary.
   * \return The momentum distortion.
   */
  su2double GetSurface_MomentumDistortion(unsigned short val_marker) const { return Surface_MomentumDistortion[val_marker]; }

  /*!
   * \brief Get the total temperature at an outlet boundary.
   * \param[in] val_index - Index corresponding to the outlet boundary.
   * \return The total temperature.
   */
  su2double GetSurface_TotalTemperature(unsigned short val_marker) const { return Surface_TotalTemperature[val_marker]; }

  /*!
   * \brief Get the total pressure at an outlet boundary.
   * \param[in] val_index - Index corresponding to the outlet boundary.
   * \return The total pressure.
   */
  su2double GetSurface_TotalPressure(unsigned short val_marker) const { return Surface_TotalPressure[val_marker]; }

  /*!
   * \brief Get the pressure drop between two surfaces.
   * \param[in] val_index - Index corresponding to the outlet boundary.
   * \return The pressure drop.
   */
  su2double GetSurface_PressureDrop(unsigned short val_marker) const { return Surface_PressureDrop[val_marker]; }

  /*!
   * \brief Get avg species_0 at a boundary.
   * \param[in] val_index - Index corresponding to the boundary.
   * \return The avg species_0.
   */
  su2double GetSurface_Species_0(unsigned short val_marker) const { return Surface_Species_0[val_marker]; }

  /*!
   * \brief Get the species variance at a boundary.
   * \param[in] val_index - Index corresponding to the boundary.
   * \return The species variance.
   */
  su2double GetSurface_Species_Variance(unsigned short val_marker) const { return Surface_Species_Variance[val_marker]; }

  /*!
   * \brief Get avg scalar_0 at a boundary.
   * \param[in] val_index - Index corresponding to the boundary.
   * \return The avg species_0.
   */
  su2double GetSurface_Scalar_00(unsigned short val_marker) const { return Surface_Scalar_00[val_marker]; }
  su2double GetSurface_Scalar_01(unsigned short val_marker) const { return Surface_Scalar_01[val_marker]; }
  su2double GetSurface_Scalar_02(unsigned short val_marker) const { return Surface_Scalar_02[val_marker]; }
  su2double GetSurface_Scalar_03(unsigned short val_marker) const { return Surface_Scalar_03[val_marker]; }
  su2double GetSurface_Scalar_04(unsigned short val_marker) const { return Surface_Scalar_04[val_marker]; }
  su2double GetSurface_Scalar_05(unsigned short val_marker) const { return Surface_Scalar_05[val_marker]; }
  su2double GetSurface_Scalar_06(unsigned short val_marker) const { return Surface_Scalar_06[val_marker]; }
  su2double GetSurface_Scalar_07(unsigned short val_marker) const { return Surface_Scalar_07[val_marker]; }
  su2double GetSurface_Scalar_08(unsigned short val_marker) const { return Surface_Scalar_08[val_marker]; }
  su2double GetSurface_Scalar_09(unsigned short val_marker) const { return Surface_Scalar_09[val_marker]; }

  /*!
   * \brief Get the back pressure (static) at an outlet boundary.
   * \param[in] val_index - Index corresponding to the outlet boundary.
   * \return The outlet pressure.
   */
  su2double GetSurface_IDC(unsigned short val_marker) const { return Surface_IDC[val_marker]; }

  /*!
   * \brief Get the back pressure (static) at an outlet boundary.
   * \param[in] val_index - Index corresponding to the outlet boundary.
   * \return The outlet pressure.
   */
  su2double GetSurface_IDC_Mach(unsigned short val_marker) const { return Surface_IDC_Mach[val_marker]; }

  /*!
   * \brief Get the back pressure (static) at an outlet boundary.
   * \param[in] val_index - Index corresponding to the outlet boundary.
   * \return The outlet pressure.
   */
  su2double GetSurface_IDR(unsigned short val_marker) const { return Surface_IDR[val_marker]; }

  /*!
   * \brief Get the back pressure (static) at an outlet boundary.
   * \param[in] val_index - Index corresponding to the outlet boundary.
   * \return The outlet pressure.
   */
  su2double GetActDiskOutlet_Pressure(string val_marker) const;

  /*!
   * \brief Get the back pressure (static) at an outlet boundary.
   * \param[in] val_index - Index corresponding to the outlet boundary.
   * \return The outlet pressure.
   */
  su2double GetActDiskOutlet_TotalPressure(string val_marker) const;

  /*!
   * \brief Get the back pressure (static) at an outlet boundary.
   * \param[in] val_index - Index corresponding to the outlet boundary.
   * \return The outlet pressure.
   */
  su2double GetActDiskOutlet_GrossThrust(string val_marker) const;

  /*!
   * \brief Get the back pressure (static) at an outlet boundary.
   * \param[in] val_index - Index corresponding to the outlet boundary.
   * \return The outlet pressure.
   */
  su2double GetActDiskOutlet_Force(string val_marker) const;

  /*!
   * \brief Get the back pressure (static) at an outlet boundary.
   * \param[in] val_index - Index corresponding to the outlet boundary.
   * \return The outlet pressure.
   */
  su2double GetActDiskOutlet_Power(string val_marker) const;

  /*!
   * \brief Get the back pressure (static) at an outlet boundary.
   * \param[in] val_index - Index corresponding to the outlet boundary.
   * \return The outlet pressure.
   */
  void SetActDiskOutlet_Pressure(unsigned short val_marker, su2double val_actdisk_press) { ActDiskOutlet_Pressure[val_marker] = val_actdisk_press; }

  /*!
   * \brief Get the back pressure (static) at an outlet boundary.
   * \param[in] val_index - Index corresponding to the outlet boundary.
   * \return The outlet pressure.
   */
  void SetActDiskOutlet_TotalPressure(unsigned short val_marker, su2double val_actdisk_totalpress) { ActDiskOutlet_TotalPressure[val_marker] = val_actdisk_totalpress; }

  /*!
   * \brief Get the back pressure (static) at an outlet boundary.
   * \param[in] val_index - Index corresponding to the outlet boundary.
   * \return The outlet pressure.
   */
  void SetActDiskOutlet_GrossThrust(unsigned short val_marker, su2double val_actdisk_grossthrust) { ActDiskOutlet_GrossThrust[val_marker] = val_actdisk_grossthrust; }

  /*!
   * \brief Get the back pressure (static) at an outlet boundary.
   * \param[in] val_index - Index corresponding to the outlet boundary.
   * \return The outlet pressure.
   */
  void SetActDiskOutlet_Force(unsigned short val_marker, su2double val_actdisk_force) { ActDiskOutlet_Force[val_marker] = val_actdisk_force; }

  /*!
   * \brief Get the back pressure (static) at an outlet boundary.
   * \param[in] val_index - Index corresponding to the outlet boundary.
   * \return The outlet pressure.
   */
  void SetActDiskOutlet_Power(unsigned short val_marker, su2double val_actdisk_power) { ActDiskOutlet_Power[val_marker] = val_actdisk_power; }

  /*!
   * \brief Get the displacement value at an displacement boundary.
   * \param[in] val_index - Index corresponding to the displacement boundary.
   * \return The displacement value.
   */
  su2double GetDispl_Value(string val_index) const;

  /*!
   * \brief Get the force value at an load boundary.
   * \param[in] val_index - Index corresponding to the load boundary.
   * \return The load value.
   */
  su2double GetLoad_Value(string val_index) const;

  /*!
   * \brief Get the constant value at a damper boundary.
   * \param[in] val_index - Index corresponding to the load boundary.
   * \return The damper constant.
   */
  su2double GetDamper_Constant(string val_index) const;

  /*!
   * \brief Get the force value at a load boundary defined in cartesian coordinates.
   * \param[in] val_index - Index corresponding to the load boundary.
   * \return The load value.
   */
  su2double GetLoad_Dir_Value(string val_index) const;

  /*!
   * \brief Get the force multiplier at a load boundary in cartesian coordinates.
   * \param[in] val_index - Index corresponding to the load boundary.
   * \return The load multiplier.
   */
  su2double GetLoad_Dir_Multiplier(string val_index) const;

  /*!
   * \brief Get the force value at a load boundary defined in cartesian coordinates.
   * \param[in] val_index - Index corresponding to the load boundary.
   * \return The load value.
   */
  su2double GetDisp_Dir_Value(string val_index) const;

  /*!
   * \brief Get the force multiplier at a load boundary in cartesian coordinates.
   * \param[in] val_index - Index corresponding to the load boundary.
   * \return The load multiplier.
   */
  su2double GetDisp_Dir_Multiplier(string val_index) const;

  /*!
   * \brief Get the force direction at a loaded boundary in cartesian coordinates.
   * \param[in] val_index - Index corresponding to the load boundary.
   * \return The load direction.
   */
  const su2double* GetLoad_Dir(string val_index) const;

  /*!
   * \brief Get the force direction at a loaded boundary in cartesian coordinates.
   * \param[in] val_index - Index corresponding to the load boundary.
   * \return The load direction.
   */
  const su2double* GetDisp_Dir(string val_index) const;

  /*!
   * \brief Get the amplitude of the sine-wave at a load boundary defined in cartesian coordinates.
   * \param[in] val_index - Index corresponding to the load boundary.
   * \return The load value.
   */
  su2double GetLoad_Sine_Amplitude(string val_index) const;

  /*!
   * \brief Get the frequency of the sine-wave at a load boundary in cartesian coordinates.
   * \param[in] val_index - Index corresponding to the load boundary.
   * \return The load frequency.
   */
  su2double GetLoad_Sine_Frequency(string val_index) const;

  /*!
   * \brief Get the force direction at a sine-wave loaded boundary in cartesian coordinates.
   * \param[in] val_index - Index corresponding to the load boundary.
   * \return The load direction.
   */
  const su2double* GetLoad_Sine_Dir(string val_index) const;

  /*!
   * \brief Get the force value at an load boundary.
   * \param[in] val_index - Index corresponding to the load boundary.
   * \return The load value.
   */
  su2double GetFlowLoad_Value(string val_index) const;

  /*!
   * \brief Cyclic pitch amplitude for rotor blades.
   * \return The specified cyclic pitch amplitude.
   */
  su2double GetCyclic_Pitch(void) const { return Cyclic_Pitch; }

  /*!
   * \brief Collective pitch setting for rotor blades.
   * \return The specified collective pitch setting.
   */
  su2double GetCollective_Pitch(void) const { return Collective_Pitch; }

  /*!
   * \brief Get name of the arbitrary mesh motion input file.
   * \return File name of the arbitrary mesh motion input file.
   */
  string GetDV_Filename(void) const { return DV_Filename; }

  /*!
   * \brief Get name of the unordered ASCII volume sensitivity file.
   * \return File name of the unordered ASCII volume sensitivity file.
   */
  string GetDV_Unordered_Sens_Filename(void) const { return DV_Unordered_Sens_Filename; }

  /*!
   * \brief Get name of the unordered ASCII surface sensitivity file.
   * \return File name of the unordered ASCII surface sensitivity file.
   */
  string GetDV_Sens_Filename(void) const { return DV_Sens_Filename; }

  /*!
   * \brief Set the config options.
   */
  void SetConfig_Options();

  /*!
   * \brief Set the config file parsing.
   */
  void SetConfig_Parsing(char case_filename[MAX_STRING_SIZE]);

  /*!
   * \brief Set the config file parsing.
   */
  void SetConfig_Parsing(istream &config_buffer);

  /*!
   * \brief Set the config file parsing.
   */
  bool SetRunTime_Parsing(char case_filename[MAX_STRING_SIZE]);

  /*!
   * \brief Config file postprocessing.
   */
  void SetPostprocessing(SU2_COMPONENT val_software, unsigned short val_izone, unsigned short val_nDim);

  /*!
   * \brief Config file markers processing.
   */
  void SetMarkers(SU2_COMPONENT val_software);

  /*!
   * \brief Config file output.
   */
  void SetOutput(SU2_COMPONENT val_software, unsigned short val_izone);

  /*!
   * \brief Value of Aeroelastic solution coordinate at time n+1.
   */
  vector<vector<su2double> > GetAeroelastic_np1(unsigned short iMarker) const { return Aeroelastic_np1[iMarker]; }

  /*!
   * \brief Value of Aeroelastic solution coordinate at time n.
   */
  vector<vector<su2double> > GetAeroelastic_n(unsigned short iMarker) const { return Aeroelastic_n[iMarker]; }

  /*!
   * \brief Value of Aeroelastic solution coordinate at time n-1.
   */
  vector<vector<su2double> > GetAeroelastic_n1(unsigned short iMarker) const { return Aeroelastic_n1[iMarker]; }

  /*!
   * \brief Value of Aeroelastic solution coordinate at time n+1.
   */
  void SetAeroelastic_np1(unsigned short iMarker, vector<vector<su2double> > solution) { Aeroelastic_np1[iMarker] = solution;}

  /*!
   * \brief Value of Aeroelastic solution coordinate at time n from time n+1.
   */
  void SetAeroelastic_n(void) { Aeroelastic_n = Aeroelastic_np1; }

  /*!
   * \brief Value of Aeroelastic solution coordinate at time n-1 from time n.
   */
  void SetAeroelastic_n1(void) { Aeroelastic_n1 = Aeroelastic_n; }

  /*!
   * \brief Aeroelastic Flutter Speed Index.
   */
  su2double GetAeroelastic_Flutter_Speed_Index(void) const { return FlutterSpeedIndex; }

  /*!
   * \brief Uncoupled Aeroelastic Frequency Plunge.
   */
  su2double GetAeroelastic_Frequency_Plunge(void) const { return PlungeNaturalFrequency; }

  /*!
   * \brief Uncoupled Aeroelastic Frequency Pitch.
   */
  su2double GetAeroelastic_Frequency_Pitch(void) const { return PitchNaturalFrequency; }

  /*!
   * \brief Aeroelastic Airfoil Mass Ratio.
   */
  su2double GetAeroelastic_Airfoil_Mass_Ratio(void) const { return AirfoilMassRatio; }

  /*!
   * \brief Aeroelastic center of gravity location.
   */
  su2double GetAeroelastic_CG_Location(void) const { return CG_Location; }

  /*!
   * \brief Aeroelastic radius of gyration squared.
   */
  su2double GetAeroelastic_Radius_Gyration_Squared(void) const { return RadiusGyrationSquared; }

  /*!
   * \brief Aeroelastic solve every x inner iteration.
   */
  unsigned short GetAeroelasticIter(void) const { return AeroelasticIter; }

  /*!
   * \brief Value of plunging coordinate.
   * \param[in] val_marker - the marker we are monitoring.
   * \return Value of plunging coordinate.
   */
  su2double GetAeroelastic_plunge(unsigned short val_marker) const { return Aeroelastic_plunge[val_marker]; }

  /*!
   * \brief Value of pitching coordinate.
   * \param[in] val_marker - the marker we are monitoring.
   * \return Value of pitching coordinate.
   */
  su2double GetAeroelastic_pitch(unsigned short val_marker) const { return Aeroelastic_pitch[val_marker]; }

  /*!
   * \brief Value of plunging coordinate.
   * \param[in] val_marker - the marker we are monitoring.
   * \param[in] val - value of plunging coordinate.
   */
  void SetAeroelastic_plunge(unsigned short val_marker, su2double val) { Aeroelastic_plunge[val_marker] = val; }

  /*!
   * \brief Value of pitching coordinate.
   * \param[in] val_marker - the marker we are monitoring.
   * \param[in] val - value of pitching coordinate.
   */
  void SetAeroelastic_pitch(unsigned short val_marker, su2double val) { Aeroelastic_pitch[val_marker] = val; }

  /*!
   * \brief Get information about the aeroelastic simulation.
   * \return <code>TRUE</code> if it is an aeroelastic case; otherwise <code>FALSE</code>.
   */
  bool GetAeroelastic_Simulation(void) const { return Aeroelastic_Simulation; }

  /*!
   * \brief Get information about the wind gust.
   * \return <code>TRUE</code> if there is a wind gust; otherwise <code>FALSE</code>.
   */
  bool GetWind_Gust(void) const { return Wind_Gust; }

  /*!
   * \brief Get the type of gust to simulate.
   * \return type of gust to use for the simulation.
   */
  unsigned short GetGust_Type(void) const { return Gust_Type; }

  /*!
   * \brief Get the gust direction.
   * \return the gust direction.
   */
  unsigned short GetGust_Dir(void) const { return Gust_Dir; }

  /*!
   * \brief Value of the gust wavelength.
   */
  su2double GetGust_WaveLength(void) const { return Gust_WaveLength; }

  /*!
   * \brief Value of the number of gust periods.
   */
  su2double GetGust_Periods(void) const { return Gust_Periods; }

  /*!
   * \brief Value of the gust amplitude.
   */
  su2double GetGust_Ampl(void) const { return Gust_Ampl; }

  /*!
   * \brief Value of the time at which to begin the gust.
   */
  su2double GetGust_Begin_Time(void) const { return Gust_Begin_Time; }

  /*!
   * \brief Value of the location ath which the gust begins.
   */
  su2double GetGust_Begin_Loc(void) const { return Gust_Begin_Loc; }

  /*!
   * \brief Get whether fixed values for turbulence quantities are applied.
   * \return <code>TRUE</code> if fixed values are applied; otherwise <code>FALSE</code>.
   */
  bool GetTurb_Fixed_Values(void) const { return Turb_Fixed_Values; }

  /*!
   * \brief Get shift of the upstream half-plane where fixed values for turbulence quantities are applied.
   * \details This half-plane is given by the condition that the dot product between the
   * coordinate vector and the normalized far-field velocity vector is less than what this
   * function returns.
   */
  su2double GetTurb_Fixed_Values_MaxScalarProd(void) const { return Turb_Fixed_Values_MaxScalarProd; }

  /*!
   * \brief Get the number of iterations to evaluate the parametric coordinates.
   * \return Number of iterations to evaluate the parametric coordinates.
   */
  unsigned short GetnFFD_Iter(void) const { return nFFD_Iter; }

  /*!
   * \brief Get the tolerance of the point inversion algorithm.
   * \return Tolerance of the point inversion algorithm.
   */
  su2double GetFFD_Tol(void) const { return FFD_Tol; }

  /*!
   * \brief Get information about whether to do a check on self-intersections within
      the FFD box based on value on the Jacobian determinant.
   * \param[out] FFD_IntPrev: <code>TRUE</code> if FFD intersection prevention is active; otherwise <code>FALSE</code>.
   * \param[out] FFD_IntPrev_MaxIter: Maximum number of iterations in the intersection prevention procedure.
   * \param[out] FFD_IntPrev_MaxDepth: Maximum recursion depth in the intersection prevention procedure.
   */
  tuple<bool, unsigned short, unsigned short> GetFFD_IntPrev(void) const {
    return make_tuple(FFD_IntPrev, FFD_IntPrev_MaxIter, FFD_IntPrev_MaxDepth);
  }

  /*!
   * \brief Get information about whether to do a check on convexity of the mesh elements.
   * \param[out] ConvexityCheck: <code>TRUE</code> if convexity check is active; otherwise <code>FALSE</code>.
   * \param[out] ConvexityCheck_MaxIter: Maximum number of iterations in the convexity check.
   * \param[out] ConvexityCheck_MaxDepth: Maximum recursion depth in the convexity check.
   */
  tuple<bool, unsigned short, unsigned short> GetConvexityCheck(void) const {
    return make_tuple(ConvexityCheck, ConvexityCheck_MaxIter, ConvexityCheck_MaxDepth);
  }

  /*!
   * \brief Get the scale factor for the line search.
   * \return Scale factor for the line search.
   */
  su2double GetOpt_RelaxFactor(void) const { return Opt_RelaxFactor; }

  /*!
   * \brief Get the bound for the line search.
   * \return Bound for the line search.
   */
  su2double GetOpt_LineSearch_Bound(void) const { return Opt_LineSearch_Bound; }

  /*!
   * \brief Set the scale factor for the line search.
   * \param[in] val_scale - scale of the deformation.
   */
  void SetOpt_RelaxFactor(su2double val_scale) { Opt_RelaxFactor = val_scale; }

  /*!
   * \brief Get the node number of the CV to visualize.
   * \return Node number of the CV to visualize.
   */
  long GetVisualize_CV(void) const { return Visualize_CV; }

  /*!
   * \brief Get information about whether to use fixed CL mode.
   * \return <code>TRUE</code> if fixed CL mode is active; otherwise <code>FALSE</code>.
   */
  bool GetFixed_CL_Mode(void) const { return Fixed_CL_Mode; }

  /*!
   * \brief Get information about whether to use fixed CL mode.
   * \return <code>TRUE</code> if fixed CL mode is active; otherwise <code>FALSE</code>.
   */
  bool GetEval_dOF_dCX(void) const { return Eval_dOF_dCX; }

  /*!
   * \brief Get information about whether to use fixed CL mode.
   * \return <code>TRUE</code> if fixed CL mode is active; otherwise <code>FALSE</code>.
   */
  bool GetDiscard_InFiles(void) const { return Discard_InFiles; }

  /*!
   * \brief Get the value specified for the target CL.
   * \return Value of the target CL.
   */
  su2double GetTarget_CL(void) const { return Target_CL; }

  /*!
   * \brief Get the value for the lift curve slope for fixed CL mode.
   * \return Lift curve slope for fixed CL mode.
   */
  su2double GetdCL_dAlpha(void) const { return dCL_dAlpha; }

  /*!
   * \brief Number of iterations to evaluate dCL_dAlpha.
   * \return Number of iterations.
   */
  unsigned long GetIter_dCL_dAlpha(void) const { return Iter_dCL_dAlpha; }

  /*!
   * \brief Get the value of the damping coefficient for fixed CL mode.
   * \return Damping coefficient for fixed CL mode.
   */
  su2double GetdCM_diH(void) const { return dCM_diH; }

  /*!
   * \brief Get the value of iterations to re-evaluate the angle of attack.
   * \return Number of iterations.
   */
  unsigned long GetIter_Fixed_NetThrust(void) const { return Iter_Fixed_NetThrust; }

  /*!
   * \brief Get the value of the damping coefficient for fixed CL mode.
   * \return Damping coefficient for fixed CL mode.
   */
  su2double GetdNetThrust_dBCThrust(void) const { return dNetThrust_dBCThrust; }

  /*!
   * \brief Get the value of iterations to re-evaluate the angle of attack.
   * \return Number of iterations.
   */
  unsigned long GetUpdate_BCThrust(void) const { return Update_BCThrust; }

  /*!
   * \brief Set the value of the boolean for updating AoA in fixed lift mode.
   * \param[in] val_update - the bool for whether to update the AoA.
   */
  void SetUpdate_BCThrust_Bool(bool val_update) { Update_BCThrust_Bool = val_update; }

  /*!
   * \brief Set the value of the boolean for updating AoA in fixed lift mode.
   * \param[in] val_update - the bool for whether to update the AoA.
   */
  void SetUpdate_AoA(bool val_update) { Update_AoA = val_update; }

  /*!
   * \brief Get information about whether to update the AoA for fixed lift mode.
   * \return <code>TRUE</code> if we should update the AoA for fixed lift mode; otherwise <code>FALSE</code>.
   */
  bool GetUpdate_BCThrust_Bool(void) const { return Update_BCThrust_Bool; }

  /*!
   * \brief Get information about whether to update the AoA for fixed lift mode.
   * \return <code>TRUE</code> if we should update the AoA for fixed lift mode; otherwise <code>FALSE</code>.
   */
  bool GetUpdate_AoA(void) const { return Update_AoA; }

  /*!
   * \brief Get the maximum number of iterations between AoA updates for fixed C_L mode
   * \return Number of maximum iterations between AoA updates
   */
  unsigned long GetUpdate_AoA_Iter_Limit(void) const { return Update_AoA_Iter_Limit; }

  /*!
   * \brief Get whether at the end of finite differencing (Fixed CL mode)
   * \return boolean indicating end of finite differencing mode (Fixed CL mode)
   */
  bool GetFinite_Difference_Mode(void) const { return Finite_Difference_Mode; }

  /*!
   * \brief Set whether at the end of finite differencing (Fixed CL mode)
   */
  void SetFinite_Difference_Mode(bool val_fd_mode) { Finite_Difference_Mode = val_fd_mode; }

  /*!
   * \brief Set the current number of non-physical nodes in the solution.
   * \param[in] val_nonphys_points - current number of non-physical points.
   */
  void SetNonphysical_Points(unsigned long val_nonphys_points) { Nonphys_Points = val_nonphys_points; }

  /*!
   * \brief Get the current number of non-physical nodes in the solution.
   * \return Current number of non-physical points.
   */
  unsigned long GetNonphysical_Points(void) const { return Nonphys_Points; }

  /*!
   * \brief Set the current number of non-physical reconstructions for 2nd-order upwinding.
   * \param[in] val_nonphys_reconstr - current number of non-physical reconstructions for 2nd-order upwinding.
   */
  void SetNonphysical_Reconstr(unsigned long val_nonphys_reconstr) { Nonphys_Reconstr = val_nonphys_reconstr; }

  /*!
   * \brief Get the current number of non-physical reconstructions for 2nd-order upwinding.
   * \return Current number of non-physical reconstructions for 2nd-order upwinding.
   */
  unsigned long GetNonphysical_Reconstr(void) const { return Nonphys_Reconstr; }

  /*!
   * \brief Start the timer for profiling subroutines.
   * \param[in] val_start_time - the value of the start time.
   */
  void Tick(double *val_start_time);

  /*!
   * \brief Stop the timer for profiling subroutines and store results.
   * \param[in] val_start_time - the value of the start time.
   * \param[in] val_function_name - string for the name of the profiled subroutine.
   * \param[in] val_group_id - string for the name of the profiled subroutine.
   */
  void Tock(double val_start_time, string val_function_name, int val_group_id);

  /*!
   * \brief Write a CSV file containing the results of the profiling.
   */
  void SetProfilingCSV(void);

  /*!
   * \brief Start the timer for profiling subroutines.
   * \param[in] val_start_time - the value of the start time.
   */
  void GEMM_Tick(double *val_start_time) const;

  /*!
   * \brief Stop the timer for the GEMM profiling and store results.
   * \param[in] val_start_time - The value of the start time.
   * \param[in] M, N, K        - Matrix size of the GEMM call.
   */
  void GEMM_Tock(double val_start_time, int M, int N, int K) const;

  /*!
   * \brief Write a CSV file containing the results of the profiling.
   */
  void GEMMProfilingCSV(void);

  /*!
   * \brief Set freestream turbonormal for initializing solution.
   */
  void SetFreeStreamTurboNormal(const su2double* turboNormal);

  /*!
   * \brief Set freestream turbonormal for initializing solution.
   */
  const su2double* GetFreeStreamTurboNormal(void) const { return FreeStreamTurboNormal; }

  /*!
   * \brief Set multizone properties.
   */
  void SetMultizone(const CConfig *driver_config, const CConfig* const* config_container);

  /*!
   * \brief Get the verbosity level of the console output.
   * \return Verbosity level for the console output.
   */
  unsigned short GetConsole_Output_Verb(void) const { return Console_Output_Verb; }

  /*!
   * \brief Get the kind of marker analyze marker (area-averaged, mass flux averaged, etc).
   * \return Kind of average.
   */
  unsigned short GetKind_Average(void) const { return Kind_Average; }

  /*!
   *
   * \brief Get the direct differentation method.
   * \return direct differentiation method.
   */
  unsigned short GetDirectDiff() const { return DirectDiff;}

  /*!
   * \brief Get the indicator whether we are solving an discrete adjoint problem.
   * \return the discrete adjoint indicator.
   */
  bool GetDiscrete_Adjoint(void) const { return DiscreteAdjoint; }

  /*!
   * \brief Get the number of subiterations while a ramp is applied.
   * \return Number of FSI subiters.
   */
  unsigned short GetnIterFSI_Ramp(void) const { return nIterFSI_Ramp; }

  /*!
   * \brief Get Aitken's relaxation parameter for static relaxation cases.
   * \return Aitken's relaxation parameters.
   */
  su2double GetAitkenStatRelax(void) const { return AitkenStatRelax; }

  /*!
   * \brief Get Aitken's maximum relaxation parameter for dynamic relaxation cases and first iteration.
   * \return Aitken's relaxation parameters.
   */
  su2double GetAitkenDynMaxInit(void) const { return AitkenDynMaxInit; }

  /*!
   * \brief Get Aitken's maximum relaxation parameter for dynamic relaxation cases and first iteration.
   * \return Aitken's relaxation parameters.
   */
  su2double GetAitkenDynMinInit(void) const { return AitkenDynMinInit; }

  /*!
   * \brief Decide whether to apply dead loads to the model.
   * \return <code>TRUE</code> if the dead loads are to be applied, <code>FALSE</code> otherwise.
   */
  bool GetDeadLoad(void) const { return DeadLoad; }

  /*!
   * \brief Identifies if the mesh is matching or not (temporary, while implementing interpolation procedures).
   * \return <code>TRUE</code> if the mesh is matching, <code>FALSE</code> otherwise.
   */
  bool GetPseudoStatic(void) const { return PseudoStatic; }

  /*!
   * \brief Identifies if we want to restart from a steady or an unsteady solution.
   * \return <code>TRUE</code> if we restart from steady state solution, <code>FALSE</code> otherwise.
   */
  bool GetSteadyRestart(void) const { return SteadyRestart; }

  /*!
   * \brief Provides information about the time integration of the structural analysis, and change the write in the output
   *        files information about the iteration.
   * \return The kind of time integration: Static or dynamic analysis
   */
  unsigned short GetDynamic_Analysis(void) const { return Dynamic_Analysis; }

  /*!
   * \brief If we are prforming an unsteady simulation, there is only
   *        one value of the time step for the complete simulation.
   * \return Value of the time step in an unsteady simulation (non dimensional).
   */
  su2double GetDelta_DynTime(void) const { return Delta_DynTime; }

  /*!
   * \brief If we are prforming an unsteady simulation, there is only
   *        one value of the time step for the complete simulation.
   * \return Value of the time step in an unsteady simulation (non dimensional).
   */
  su2double GetTotal_DynTime(void) const { return Total_DynTime; }

  /*!
   * \brief If we are prforming an unsteady simulation, there is only
   *        one value of the time step for the complete simulation.
   * \return Value of the time step in an unsteady simulation (non dimensional).
   */
  su2double GetCurrent_DynTime(void) const { return Current_DynTime; }

  /*!
   * \brief Get the current instance.
   * \return Current instance identifier.
   */
  unsigned short GetiInst(void) const { return iInst; }

  /*!
   * \brief Set the current instance.
   * \param[in] iInst - current instance identifier.
   */
  void SetiInst(unsigned short val_iInst) { iInst = val_iInst; }

  /*!
   * \brief Get Newmark alpha parameter.
   * \return Value of the Newmark alpha parameter.
   */
  su2double GetNewmark_beta(void) const { return Newmark_beta; }

  /*!
   * \brief Get Newmark delta parameter.
   * \return Value of the Newmark delta parameter.
   */
  su2double GetNewmark_gamma(void) const { return Newmark_gamma; }

  /*!
   * \brief Get the number of integration coefficients provided by the user.
   * \return Number of integration coefficients.
   */
  unsigned short GetnIntCoeffs(void) const { return nIntCoeffs; }

  /*!
   * \brief Get the number of different values for the elasticity modulus.
   * \return Number of different values for the elasticity modulus.
   */
  unsigned short GetnElasticityMod(void) const { return nElasticityMod; }

  /*!
   * \brief Get the number of different values for the Poisson ratio.
   * \return Number of different values for the Poisson ratio.
   */
  unsigned short GetnPoissonRatio(void) const { return nPoissonRatio; }

  /*!
   * \brief Get the number of different values for the Material density.
   * \return Number of different values for the Material density.
   */
  unsigned short GetnMaterialDensity(void) const { return nMaterialDensity; }

  /*!
   * \brief Get the integration coefficients for the Generalized Alpha - Newmark integration integration scheme.
   * \param[in] val_coeff - Index of the coefficient.
   * \return Alpha coefficient for the Runge-Kutta integration scheme.
   */
  su2double Get_Int_Coeffs(unsigned short val_coeff) const { return Int_Coeffs[val_coeff]; }

  /*!
   * \brief Get the number of different values for the modulus of the electric field.
   * \return Number of different values for the modulus of the electric field.
   */
  unsigned short GetnElectric_Field(void) const { return nElectric_Field; }

  /*!
   * \brief Get the dimensionality of the electric field.
   * \return Number of integration coefficients.
   */
  unsigned short GetnDim_Electric_Field(void) const { return nDim_Electric_Field; }

  /*!
   * \brief Get the values for the electric field modulus.
   * \param[in] val_coeff - Index of the coefficient.
   * \return Alpha coefficient for the Runge-Kutta integration scheme.
   */
  su2double Get_Electric_Field_Mod(unsigned short val_coeff) const { return Electric_Field_Mod[val_coeff]; }

  /*!
   * \brief Set the values for the electric field modulus.
   * \param[in] val_coeff - Index of the electric field.
   * \param[in] val_el_field - Value of the electric field.
   */
  void Set_Electric_Field_Mod(unsigned short val_coeff, su2double val_el_field) { Electric_Field_Mod[val_coeff] = val_el_field; }

  /*!
   * \brief Get the direction of the electric field in reference configuration.
   * \param[in] val_coeff - Index of the coefficient.
   * \return Alpha coefficient for the Runge-Kutta integration scheme.
   */
  const su2double* Get_Electric_Field_Dir(void) const { return Electric_Field_Dir; }

  /*!
   * \brief Check if the user wants to apply the load as a ramp.
   * \return    <code>TRUE</code> means that the load is to be applied as a ramp.
   */
  bool GetRamp_Load(void) const { return Ramp_Load; }

  /*!
   * \brief Get the maximum time of the ramp.
   * \return    Value of the max time while the load is linearly increased
   */
  su2double GetRamp_Time(void) const { return Ramp_Time; }

  /*!
   * \brief Check if the user wants to apply the load as a ramp.
   * \return  <code>TRUE</code> means that the load is to be applied as a ramp.
   */
  bool GetRampAndRelease_Load(void) const { return RampAndRelease; }

  /*!
   * \brief Check if the user wants to apply the load as a ramp.
   * \return  <code>TRUE</code> means that the load is to be applied as a ramp.
   */
  bool GetSine_Load(void) const { return Sine_Load; }

  /*!
   * \brief Get the sine load properties.
   * \param[in] val_index - Index corresponding to the load boundary.
   * \return The pointer to the sine load values.
   */
  const su2double* GetLoad_Sine(void) const { return sineload_coeff; }

  /*!
   * \brief Get the kind of load transfer method we want to use for dynamic problems
   * \note This value is obtained from the config file, and it is constant
   *       during the computation.
   * \return Kind of transfer method for multiphysics problems
   */
  unsigned short GetDynamic_LoadTransfer(void) const { return Dynamic_LoadTransfer; }

  /*!
   * \brief Get the penalty weight value for the objective function.
   * \return  Penalty weight value for the reference geometry objective function.
   */
  su2double GetRefGeom_Penalty(void) const { return RefGeom_Penalty; }

  /*!
   * \brief Get the penalty weight value for the objective function.
   * \return  Penalty weight value for the reference geometry objective function.
   */
  su2double GetTotalDV_Penalty(void) const { return DV_Penalty; }

  /*!
   * \brief Get the maximum allowed VM stress and KS exponent for the stress penalty objective function.
   */
  array<su2double,2> GetStressPenaltyParam(void) const { return StressPenaltyParam; }

  /*!
   * \brief Get whether a predictor is used for FSI applications.
   * \return Bool: determines if predictor is used or not
   */
  bool GetPredictor(void) const { return Predictor; }

  /*!
   * \brief Get the order of the predictor for FSI applications.
   * \return Order of predictor
   */
  unsigned short GetPredictorOrder(void) const { return Pred_Order; }

  /*!
   * \brief Get boolean for using Persson's shock capturing method in Euler flow DG-FEM
   * \return Boolean for using Persson's shock capturing method in Euler flow DG-FEM
   */
  bool GetEulerPersson(void) const { return EulerPersson; }

  /*!
   * \brief Set boolean for using Persson's shock capturing method in Euler flow DG-FEM
   * \param[in] val_EulerPersson - Boolean for using Persson's shock capturing method in Euler flow DG-FEM
   */
  void SetEulerPersson(bool val_EulerPersson) { EulerPersson = val_EulerPersson; }

  /*!
   * \brief Get whether a relaxation parameter is used for FSI applications.
   * \return Bool: determines if relaxation parameter  is used or not
   */
  bool GetRelaxation(void) const { return Relaxation; }

  /*!
   * \brief Check if the simulation we are running is a FSI simulation
   * \return Value of the physical time in an unsteady simulation.
   */
  bool GetFSI_Simulation(void) const { return FSI_Problem || (nMarker_Fluid_Load > 0); }

  /*!
   * \brief Set that the simulation we are running is a multizone simulation
   * \param[in] MZ_problem - boolean that determines is Multizone_Problem is true/false.
   */
  void SetMultizone_Problem(bool MZ_problem) { Multizone_Problem = MZ_problem; }

  /*!
   * \brief Get whether the simulation we are running is a multizone simulation
   * \return Multizone_Problem - boolean that determines is Multizone_Problem is true/false.
   */
  bool GetMultizone_Problem(void) const { return Multizone_Problem; }

  /*!
   * \brief Get the ID for the FEA region that we want to compute the gradient for using direct differentiation
   * \return ID
   */
  unsigned short GetnID_DV(void) const { return nID_DV; }

  /*!
   * \brief Check if we want to apply an incremental load to the nonlinear structural simulation
   * \return <code>TRUE</code> means that the load is to be applied in increments.
   */
  bool GetIncrementalLoad(void) const { return IncrementalLoad; }

  /*!
   * \brief Get the number of increments for an incremental load.
   * \return Number of increments.
   */
  unsigned long GetNumberIncrements(void) const { return IncLoad_Nincrements; }

  /*!
   * \brief Get the value of the criteria for applying incremental loading.
   * \return Value of the log10 of the residual.
   */
  su2double GetIncLoad_Criteria(unsigned short val_var) const { return inc_crit[val_var]; }

  /*!
   * \brief Get the relaxation method chosen for the simulation
   * \return Value of the relaxation method
   */
  BGS_RELAXATION GetRelaxation_Method_BGS(void) const { return Kind_BGS_RelaxMethod; }

  /*!
   * \brief Get the kind of Riemann solver for the DG method (FEM flow solver).
   * \note This value is obtained from the config file, and it is constant during the computation.
   * \return Kind of Riemann solver for the DG method (FEM flow solver).
   */
  UPWIND GetRiemann_Solver_FEM(void) const { return Riemann_Solver_FEM; }

  /*!
   * \brief Get the factor applied during quadrature of straight elements.
   * \return The specified straight element quadrature factor.
   */
  su2double GetQuadrature_Factor_Straight(void) const { return Quadrature_Factor_Straight; }

  /*!
   * \brief Get the factor applied during quadrature of curved elements.
   * \return The specified curved element quadrature factor.
   */
  su2double GetQuadrature_Factor_Curved(void) const { return Quadrature_Factor_Curved; }

  /*!
   * \brief Get the factor applied during time quadrature for ADER-DG.
   * \return The specified ADER-DG time quadrature factor.
   */
  su2double GetQuadrature_Factor_Time_ADER_DG(void) const { return Quadrature_Factor_Time_ADER_DG; }

  /*!
   * \brief Function to make available the multiplication factor theta of the
   *        symmetrizing terms in the DG discretization of the viscous terms.
   * \return The specified factor for the DG discretization.
   */
  su2double GetTheta_Interior_Penalty_DGFEM(void) const { return Theta_Interior_Penalty_DGFEM; }

  /*!
   * \brief Function to make available the matrix size in vectorization in
            order to optimize the gemm performance.
   * \return The matrix size in this direction.
   */
  unsigned short GetSizeMatMulPadding(void) const { return sizeMatMulPadding; }

  /*!
   * \brief Function to make available whether or not the entropy must be computed.
   * \return The boolean whether or not the entropy must be computed.
   */
  bool GetCompute_Entropy(void) const { return Compute_Entropy; }

  /*!
   * \brief Function to make available whether or not the lumped mass matrix
            must be used for steady computations.
   * \return The boolean whether or not to use the lumped mass matrix.
   */
  bool GetUse_Lumped_MassMatrix_DGFEM(void) const { return Use_Lumped_MassMatrix_DGFEM; }

  /*!
   * \brief Function to make available whether or not only the exact Jacobian
   *        of the spatial discretization must be computed.
   * \return The boolean whether or not the Jacobian must be computed.
   */
  bool GetJacobian_Spatial_Discretization_Only(void) const { return Jacobian_Spatial_Discretization_Only; }

  /*!
   * \brief Get the interpolation method used for matching between zones.
   */
  INTERFACE_INTERPOLATOR GetKindInterpolation(void) const { return Kind_Interpolation; }

  /*!
   * \brief Get option of whether to use conservative interpolation between zones.
   */
  bool GetConservativeInterpolation(void) const { return ConservativeInterpolation && GetStructuralProblem(); }

  /*!
   * \brief Get the basis function to use for radial basis function interpolation for FSI.
   */
  RADIAL_BASIS GetKindRadialBasisFunction(void) const { return Kind_RadialBasisFunction; }

  /*!
   * \brief Get option of whether to use polynomial terms in Radial Basis Function interpolation.
   */
  bool GetRadialBasisFunctionPolynomialOption(void) const { return RadialBasisFunction_PolynomialOption; }

  /*!
   * \brief Get the basis function radius to use for radial basis function interpolation for FSI.
   */
  su2double GetRadialBasisFunctionParameter(void) const { return RadialBasisFunction_Parameter; }

  /*!
   * \brief Get the tolerance used to prune the interpolation matrix (making it sparser).
   */
  su2double GetRadialBasisFunctionPruneTol(void) const { return RadialBasisFunction_PruneTol; }

  /*!
   * \brief Get the number of donor points to use in Nearest Neighbor interpolation.
   */
  unsigned short GetNumNearestNeighbors(void) const { return NumNearestNeighbors; }

  /*!
   * \brief Get the kind of inlet face interpolation function to use.
   */
  inline INLET_SPANWISE_INTERP GetKindInletInterpolationFunction(void) const { return Kind_InletInterpolationFunction; }

  /*!
   * \brief Get the kind of inlet face interpolation data type.
   */
  inline INLET_INTERP_TYPE GetKindInletInterpolationType (void) const  { return Kind_Inlet_InterpolationType; }

  /*!
   * \brief Get whether to print inlet interpolated data or not.
   */
  bool GetPrintInlet_InterpolatedData(void) const { return PrintInlet_InterpolatedData; }

  /*!
   * \brief Get the amount of eigenvalue perturbation to be done
   * \return Value of the uq_delta_b parameter
   */
  su2double GetUQ_Delta_B(void) const { return uq_delta_b; }

  /*!
   * \brief Get the kind of eigenspace perturbation to be done
   * \return Value of the eig_val_comp
   */
  unsigned short GetEig_Val_Comp(void) const { return eig_val_comp; }

  /*!
   * \brief Get the underelaxation factor
   * \return Value of the uq_urlx parameter
   */
  su2double GetUQ_URLX(void) const { return uq_urlx; }

  /*!
   * \brief Get information about eigenspace perturbation
   * \return <code>TRUE</code> means eigenspace perterturbation will be used
   */
  bool GetUQ_Permute(void) const { return uq_permute; }

  /*!
   * \brief Get information about whether to use wall functions.
   * \return <code>TRUE</code> if wall functions are on; otherwise <code>FALSE</code>.
   */
  bool GetWall_Functions(void) const { return Wall_Functions; }

  /*!
   * \brief Get the AD support.
   */
  bool GetAD_Mode(void) const { return AD_Mode;}

  /*!
   * \brief Set the maximum velocity^2 in the domain for the incompressible preconditioner.
   * \param[in] Value of the maximum velocity^2 in the domain for the incompressible preconditioner.
   */
  void SetMax_Vel2(su2double val_max_vel2) { Max_Vel2 = val_max_vel2; }

  /*!
   * \brief Get the maximum velocity^2 in the domain for the incompressible preconditioner.
   * \return Value of the maximum velocity^2 in the domain for the incompressible preconditioner.
   */
  su2double GetMax_Vel2(void) const { return Max_Vel2; }

  /*!
   * \brief Set the sum of the bandwidth for writing binary restarts (to be averaged later).
   * \param[in] Sum of the bandwidth for writing binary restarts.
   */
  void SetRestart_Bandwidth_Agg(su2double val_restart_bandwidth_sum) { Restart_Bandwidth_Agg = val_restart_bandwidth_sum; }

  /*!
   * \brief Set the sum of the bandwidth for writing binary restarts (to be averaged later).
   * \return Sum of the bandwidth for writing binary restarts.
   */
  su2double GetRestart_Bandwidth_Agg(void) const { return Restart_Bandwidth_Agg; }

  /*!
   * \brief Get the Kind of Hybrid RANS/LES.
   * \return Value of Hybrid RANS/LES method.
   */
  unsigned short GetKind_HybridRANSLES(void) const { return Kind_HybridRANSLES; }

  /*!
   * \brief Get the Kind of Roe Low Dissipation Scheme for Unsteady flows.
   * \return Value of Low dissipation approach.
   */
  unsigned short GetKind_RoeLowDiss(void) const { return Kind_RoeLowDiss; }

  /*!
   * \brief Get the DES Constant.
   * \return Value of DES constant.
   */
  su2double GetConst_DES(void) const { return Const_DES; }

  /*!
   * \brief Get if AD preaccumulation should be performed.
   */
  bool GetAD_Preaccumulation(void) const { return AD_Preaccumulation;}

  /*!
   * \brief Get the heat equation.
   * \return YES if weakly coupled heat equation for inc. flow is enabled.
   */
  bool GetWeakly_Coupled_Heat(void) const { return Weakly_Coupled_Heat; }

  /*!
   * \brief Get the CHT couling method.
   * \return Kind of the method.
   */
  CHT_COUPLING GetKind_CHT_Coupling() const { return Kind_CHT_Coupling; }

  /*!
   * \brief Check if values passed to the BC_HeatFlux-Routine are already integrated.
   * \return YES if the passed values is the integrated heat flux over the marker's surface.
   */
  bool GetIntegrated_HeatFlux() const { return Integrated_HeatFlux; }

  /*!
   * \brief Get Compute Average.
   * \return YES if start computing averages
   */
  bool GetCompute_Average(void) const { return Compute_Average;}

  /*!
   * \brief Get the verification solution.
   * \return The verification solution to be used.
   */
  VERIFICATION_SOLUTION GetVerification_Solution(void) const { return Kind_Verification_Solution;}

  /*!
   * \brief Get topology optimization.
   */
  bool GetTopology_Optimization(void) const { return topology_optimization; }

  /*!
   * \brief Get name of output file for topology optimization derivatives.
   */
  string GetTopology_Optim_FileName(void) const { return top_optim_output_file; }

  /*!
   * \brief Get exponent for density-based stiffness penalization.
   */
  su2double GetSIMP_Exponent(void) const { return simp_exponent; }

  /*!
   * \brief Get lower bound for density-based stiffness penalization.
   */
  su2double GetSIMP_MinStiffness(void) const { return simp_minimum_stiffness; }

  /*!
   * \brief Number of kernels to use in filtering the design density field.
   */
  unsigned short GetTopology_Optim_Num_Kernels(void) const { return top_optim_nKernel; }

  /*!
   * \brief Get the i'th kernel to use, its parameter, and the radius.
   */
  void GetTopology_Optim_Kernel(const unsigned short iKernel, ENUM_FILTER_KERNEL &type,
                                su2double &param, su2double &radius) const {
    type = top_optim_kernels[iKernel];
    param = top_optim_kernel_params[iKernel];
    radius = top_optim_filter_radius[iKernel];
  }

  /*!
   * \brief Get the maximum "logical radius" (degree of neighborhood) to consider in the neighbor search.
   */
  unsigned short GetTopology_Search_Limit(void) const { return top_optim_search_lim; }

  /*!
   * \brief Get the type and parameter for the projection function used in topology optimization
   */
  void GetTopology_Optim_Projection(ENUM_PROJECTION_FUNCTION &type, su2double &param) const {
    type = top_optim_proj_type;  param = top_optim_proj_param;
  }

  /*!
   * \brief Get the filenames of the individual config files
   * \return File name of the config file for zone "index"
   */
  string GetConfigFilename(unsigned short index) const { return Config_Filenames[index]; }

  /*!
   * \brief Get the number of config files
   * \return Number of config filenames in CONFIG_LIST
   */
  unsigned short GetnConfigFiles(void) const { return nConfig_Files; }

  /*!
   * \brief Check if the multizone problem is solved for time domain.
   * \return YES if time-domain is considered.
   */
  bool GetTime_Domain(void) const { return Time_Domain; }

  /*!
   * \brief Get the number of inner iterations
   * \return Number of inner iterations on each multizone block
   */
  unsigned long GetnInner_Iter(void) const { return nInnerIter; }

  /*!
   * \brief Get the number of outer iterations
   * \return Number of outer iterations for the multizone problem
   */
  unsigned long GetnOuter_Iter(void) const { return nOuterIter; }

  /*!
   * \brief Get the number of time iterations
   * \return Number of time steps run
   */
  unsigned long GetnTime_Iter(void) const { return nTimeIter; }

  /*!
   * \brief Set the number of time iterations
   * \param[in] val_iter - Number of time steps run
   */
  void SetnTime_Iter(unsigned long val_iter) { nTimeIter = val_iter; }

  /*!
   * \brief Get the number of pseudo-time iterations
   * \return Number of pseudo-time steps run for the single-zone problem
   */
  unsigned long GetnIter(void) const { return nIter; }

  /*!
   * \brief Get the restart iteration
   * \return Iteration for the restart of multizone problems
   */
  unsigned long GetRestart_Iter(void) const { return Restart_Iter; }

  /*!
   * \brief Get the time step for multizone problems
   * \return Time step for multizone problems, it is set on all the zones
   */
  su2double GetTime_Step(void) const { return Time_Step; }

  /*!
   * \brief Get the maximum simulation time for time-domain problems
   * \return Simulation time for multizone problems, it is set on all the zones
   */
  su2double GetMax_Time(void) const { return Max_Time; }

  /*!
   * \brief Get the level of MPI communications to be performed.
   * \return Level of MPI communications.
   */
  unsigned short GetComm_Level(void) const { return Comm_Level; }

  /*!
   * \brief Check if the mesh read supports multiple zones.
   * \return YES if multiple zones can be contained in the mesh file.
   */
  bool GetMultizone_Mesh(void) const { return Multizone_Mesh; }

  /*!
   * \brief Check if the mesh read supports multiple zones.
   * \return YES if multiple zones can be contained in the mesh file.
   */
  bool GetMultizone_Residual(void) const { return Multizone_Residual; }

  /*!
   * \brief Check if the (new) single-zone driver is to be used (temporary)
   * \return YES if the (new) single-zone driver is to be used.
   */
  bool GetSinglezone_Driver(void) const { return SinglezoneDriver; }

  /*!
   * \brief Get the Kind of Radiation model applied.
   * \return Kind of radiation model used.
   */
  RADIATION_MODEL GetKind_RadiationModel(void) const { return Kind_Radiation; }

  /*!
   * \brief Get the Kind of P1 initialization method applied.
   * \return Kind of P1 initialization method used.
   */
  P1_INIT GetKind_P1_Init(void) const { return Kind_P1_Init; }

  /*!
   * \brief Get the value of the absorption coefficient of the medium.
   * \return Value of the absorption coefficient of the medium.
   */
  su2double GetAbsorption_Coeff(void) const { return Absorption_Coeff; }

  /*!
   * \brief Get the value of the scattering coefficient of the medium.
   * \return Value of the scattering coefficient of the medium.
   */
  su2double GetScattering_Coeff(void) const { return Scattering_Coeff; }

  /*!
   * \brief Get the wall emissivity at a boundary.
   * \param[in] val_index - Index corresponding to the boundary.
   * \return The wall emissivity.
   */
  su2double GetWall_Emissivity(string val_index) const;

  /*!
   * \brief Get the value of the CFL condition for radiation solvers.
   * \return Value of the CFL condition for radiation solvers.
   */
  su2double GetCFL_Rad(void) const { return CFL_Rad; }

  /*!
   * \brief Determines if radiation needs to be incorporated to the analysis.
   * \return Radiation boolean
   */
  bool AddRadiation(void) const { return Radiation; }

  /*!
   * \brief Check if the convergence history of each individual zone is written to screen
   * \return YES if the zone convergence history of each individual zone must be written to screen
   */
  bool GetWrt_ZoneConv(void) const { return Wrt_ZoneConv; }

  /*!
   * \brief Check if the convergence history of each individual zone is written to file
   * \return YES if the zone convergence history of each individual zone must be written to file
   */
  bool GetWrt_ZoneHist(void) const { return Wrt_ZoneHist; }

  /*!
   * \brief Check if the special output is written
   * \return YES if the special output is written.
   */
  bool GetSpecial_Output(void) const { return SpecialOutput; }

  /*!
   * \brief Check if the forces breakdown file is written
   * \return YES if the forces breakdown file is written.
   */
  bool GetWrt_ForcesBreakdown(void) const { return Wrt_ForcesBreakdown; }

  /*!
   * \brief Get the number of grid points in the analytic RECTANGLE or BOX grid in the specified coordinate direction.
   * \return Number of grid points in the analytic RECTANGLE or BOX grid in the specified coordinate direction.
   */
  short GetMeshBoxSize(unsigned short val_iDim) const { return Mesh_Box_Size[val_iDim]; }

  /*!
   * \brief Get the length of the analytic RECTANGLE or BOX grid in the specified coordinate direction.
   * \return Length the analytic RECTANGLE or BOX grid in the specified coordinate direction.
   */
  su2double GetMeshBoxLength(unsigned short val_iDim) const { return mesh_box_length[val_iDim]; }

  /*!
   * \brief Get the offset from 0.0 of the analytic RECTANGLE or BOX grid in the specified coordinate direction.
   * \return Offset from 0.0 the analytic RECTANGLE or BOX grid in the specified coordinate direction.
   */
  su2double GetMeshBoxOffset(unsigned short val_iDim) const { return mesh_box_offset[val_iDim]; }

  /*!
   * \brief Get the number of screen output variables requested (maximum 6)
   */
  unsigned short GetnScreenOutput(void) const { return nScreenOutput; }

  /*!
   * \brief Get the screen output field iField
   */
  string GetScreenOutput_Field(unsigned short iField) const { return ScreenOutput[iField]; }

  /*!
   * \brief Get the number of history output variables requested
   */
  unsigned short GetnHistoryOutput(void) const { return nHistoryOutput; }

  /*!
   * \brief Get the history output field iField
   */
  string GetHistoryOutput_Field(unsigned short iField) const { return HistoryOutput[iField]; }

  /*!
   * \brief Get the number of history output variables requested
   */
  unsigned short GetnVolumeOutput(void) const { return nVolumeOutput; }

  /*!
   * \brief Get the history output field iField
   */
  string GetVolumeOutput_Field(unsigned short iField) const { return VolumeOutput[iField]; }

  /*!
  * \brief Get the convergence fields for monitoring
  * \param[in] iField - Index of the field
  * return Field name for monitoring convergence
  */
  string GetConv_Field(unsigned short iField) const { return ConvField[iField]; }

  /*!
   * \brief Get functional that is going to be used to evaluate the convergence of the windowed time average of the unsteady problem.
   * \param[in] iField - Index of the field
   * \return Field name for monitoring convergence
   */
  string GetWndConv_Field(unsigned short iField) const { return WndConvField[iField]; }

  /*!
   * \brief Get the number of iterations that are considered in the Cauchy convergence criteria for the windowed time average of the unsteady problem.
   * \return Number of elements in the Cauchy criteria windowed time average of the unsteady problem.
   */
  unsigned short GetWnd_Cauchy_Elems(void) const { return Wnd_Cauchy_Elems; }

  /*!
   * \brief Get the value of convergence criteria for the Cauchy method for the time averaged
   *        windowed objective functions for unsteady flows
   * \return Value of the convergence criteria.
   */
  su2double GetWnd_Cauchy_Eps(void) const { return Wnd_Cauchy_Eps; }

  /*!
   * \brief Get the number of iterations that are not considered in the convergence criteria for the windowed average output function
   * \return Number of iterations before starting with the convergence criteria for the windowed average output function.
   */
  unsigned long  GetWnd_StartConv_Iter(void) const { return Wnd_StartConv_Iter; }

  /*!
   * \brief Get the boolean value, whether the the Cauchy method for the time averaged
   *        windowed objective functions for unsteady flows is used or not.
   * \return Boolean value, if the criterion is used.
   */
  bool GetWnd_Cauchy_Crit(void) const { return Wnd_Cauchy_Crit; }

  /*!
  * \brief Get the number of convergence monitoring fields for time convergence monitoring.
  * return Number of convergence monitoring fields.
  */
  unsigned short GetnWndConv_Field() const { return nWndConvField; }

  /*!
  * \brief Get the number of convergence monitoring fields for inner convergence monitoring.
  * return Number of convergence monitoring fields.
  */
  unsigned short GetnConv_Field() const { return nConvField; }

  /*!
   * \brief Set the start time to track a phase of the code (preprocessing, compute, output).
   * \param[in] Value of the start time to track a phase of the code.
   */
  void Set_StartTime(su2double starttime) { StartTime = starttime; }

  /*!
   * \brief Get the start time to track a phase of the code (preprocessing, compute, output).
   * \return Value of the start time to track a phase of the code.
   */
  su2double Get_StartTime() const { return StartTime; }

  /*!
   * \brief GetHistory_Wrt_Freq_Inner
   * \return
   */
  unsigned long GetHistory_Wrt_Freq(unsigned short iter) const { return HistoryWrtFreq[iter];}

  /*!
   * \brief SetHistory_Wrt_Freq_Inner
   * \param[in] iter: index for Time (0), Outer (1), or Inner (2) iterations
   * \param[in] nIter: Number of iterations
   */
  void SetHistory_Wrt_Freq(unsigned short iter, unsigned long nIter) { HistoryWrtFreq[iter] = nIter;}

  /*!
   * \brief GetScreen_Wrt_Freq_Inner
   * \param[in] iter: index for Time (0), Outer (1), or Inner (2) iterations
   * \return
   */
  unsigned long GetScreen_Wrt_Freq(unsigned short iter) const { return ScreenWrtFreq[iter]; }

  /*!
   * \brief SetScreen_Wrt_Freq_Inner
   * \param[in] iter: index for Time (0), Outer (1), or Inner (2) iterations
   * \param[in] nIter: Number of iterations
   */
  void SetScreen_Wrt_Freq(unsigned short iter, unsigned long nIter) { ScreenWrtFreq[iter] = nIter; }

  /*!
   * \brief GetVolumeOutputFiles
   */
  const OUTPUT_TYPE* GetVolumeOutputFiles() const { return VolumeOutputFiles; }

  /*!
   * \brief GetnVolumeOutputFiles
   */
  unsigned short GetnVolumeOutputFiles() const { return nVolumeOutputFiles; }

  /*!
   * \brief GetVolumeOutputFrequency
   * \param[in] iFile: index of file number for which the writing frequency needs to be returned.
   */
  unsigned long GetVolumeOutputFrequency(unsigned short iFile) const { return VolumeOutputFrequencies[iFile]; }

  /*!
   * \brief Get the desired factorization frequency for PaStiX
   * \return Number of calls to 'Build' that trigger re-factorization.
   */
  unsigned long GetPastixFactFreq(void) const { return pastix_fact_freq; }

  /*!
   * \brief Get the desired level of verbosity for PaStiX
   * \return 0 - Quiet, 1 - During factorization and cleanup, 2 - Even more detail.
   */
  unsigned short GetPastixVerbLvl(void) const { return pastix_verb_lvl; }

  /*!
   * \brief Get the desired level of fill for the PaStiX ILU
   * \return Level of fill.
   */
  unsigned short GetPastixFillLvl(void) const { return pastix_fill_lvl; }

  /*!
   * \brief Check if an option is present in the config file
   * \param[in] - Name of the option
   * \return <TRUE> if option was set in the config file
   */
  bool OptionIsSet(string option) const { return all_options.find(option) == all_options.end(); }

  /*!
   * \brief Get the name of the current case
   * \return the case name
   */
  const string& GetCaseName() const { return caseName; }

  /*!
   * \brief Get the number of threads per rank to use for ILU and LU_SGS preconditioners.
   * \return Number of threads per rank.
   */
  unsigned long GetLinear_Solver_Prec_Threads(void) const { return Linear_Solver_Prec_Threads; }

  /*!
   * \brief Get the size of the edge groups colored for OpenMP parallelization of edge loops.
   */
  unsigned long GetEdgeColoringGroupSize(void) const { return edgeColorGroupSize; }

  /*!
   * \brief Get the ParMETIS load balancing tolerance.
   */
  passivedouble GetParMETIS_Tolerance() const { return SU2_TYPE::GetValue(ParMETIS_tolerance); }

  /*!
   * \brief Get the ParMETIS load balancing weight for points.
   */
  long GetParMETIS_PointWeight() const { return ParMETIS_pointWgt; }

  /*!
   * \brief Get the ParMETIS load balancing weight for edges
   */
  long GetParMETIS_EdgeWeight() const { return ParMETIS_edgeWgt; }

  /*!
   * \brief Find the marker index (if any) that is part of a given interface pair.
   * \param[in] iInterface - Number of the interface pair being tested, starting at 0.
   * \return -1 if (on this mpi rank) the zone defined by config is not part of the interface.
   */
  short FindInterfaceMarker(unsigned short iInterface) const;

  /*!
   * \brief Get whether or not to save solution data to libROM.
   * \return True if specified in config file.
   */
  bool GetSave_libROM(void) const {return libROM; }

  /*!
   * \brief Get the name of the file for libROM to save.
   * \return Filename prefix for libROM to save to (default: "su2").
   */
  string GetlibROMbase_FileName(void) const { return libROMbase_FileName; }

  /*!
   * \brief Static or incremental toggle for POD basis generation type.
   * \return Type of POD generation type
   */
  POD_KIND GetKind_PODBasis(void) const { return POD_Basis_Gen; }

  /*!
   * \brief Get maximum number of POD basis dimensions (default: 100).
   * \return Maximum number of POD basis vectors.
   */
  unsigned short GetMax_BasisDim(void) const { return maxBasisDim; }

  /*!
   * \brief Get frequency of unsteady time steps to save (default: 1).
   * \return Save frequency for unsteady time steps.
   */
  unsigned short GetRom_SaveFreq(void) const { return rom_save_freq; }

  /*!
   * \brief Check if the gradient smoothing is active
   * \return true means that smoothing is applied to the sensitivities
   */
  bool GetSmoothGradient(void) const {return SmoothGradient; }

  /*!
   * \brief Gets the factor epsilon in front of the Laplace term
   * \return epsilon
   */
  su2double GetSmoothingEps1(void) const { return SmoothingEps1; }

  /*!
   * \brief Gets the factor zeta in front of the identity term
   * \return zeta
   */
  su2double GetSmoothingEps2(void) const { return SmoothingEps2; }

  /*!
   * \brief Check if we split in the dimensions
   * \return true means that smoothing is for each dimension separate
   */
  bool GetSmoothSepDim(void) const { return SmoothSepDim; }

  /*!
   * \brief Check if we assemble the operator on the surface
   * \return true means that smoothing is done on the surface level
   */
  bool GetSmoothOnSurface(void) const { return SmoothOnSurface; }

  /*!
   * \brief Check if we use zero Dirichlet boundarys on the bound of the surface
   * \return true means that we use zero Dirichlet boundary
   */
  bool GetDirichletSurfaceBound(void) const { return SmoothDirichletSurfaceBound; }

  /*!
   * \brief The modus of operation for the Sobolev solver
   * \return returns on what level we operate
   */
  ENUM_SOBOLEV_MODUS GetSobMode(void) const { return SmoothNumMode; }

  /*!
   * \brief Get the name of the file with the hessian of the objective function.
   * \return Name of the file with the hessian of the objective function.
   */
  string GetObjFunc_Hess_FileName(void) const { return ObjFunc_Hess_FileName; }

  /*!
   * \brief Get min error of the linear solver for the gradient smoothing.
   * \return Min error of the linear solver for the gradient smoothing.
   */
  su2double GetGrad_Linear_Solver_Error(void) const { return Grad_Linear_Solver_Error; }

  /*!
   * \brief Get the kind of solver for the gradient smoothing.
   * \return Numerical solver for the gradient smoothing.
   */
  unsigned short GetKind_Grad_Linear_Solver(void) const { return Kind_Grad_Linear_Solver; }

  /*!
   * \brief Get the kind of preconditioner for the gradient smoothing.
   * \return Numerical preconditioner for the gradient smoothing.
   */
  unsigned short GetKind_Grad_Linear_Solver_Prec(void) const { return Kind_Grad_Linear_Solver_Prec; }

  /*!
   * \brief Get max number of iterations of the for the gradient smoothing.
   * \return Max number of iterations of the linear solver for the gradient smoothing.
   */
  unsigned long GetGrad_Linear_Solver_Iter(void) const { return Grad_Linear_Solver_Iter; }

  /*!
   * \brief Get parsed SST option data structure.
   * \return SST option data structure.
   */
  SST_ParsedOptions GetSSTParsedOptions() const { return sstParsedOptions; }

  /*!
   * \brief Get parsed SA option data structure.
   * \return SA option data structure.
   */
  SA_ParsedOptions GetSAParsedOptions() const { return saParsedOptions; }

  /*!
   * \brief Get parsed LM option data structure.
   * \return LM option data structure.
   */
  LM_ParsedOptions GetLMParsedOptions() const { return lmParsedOptions; }

};<|MERGE_RESOLUTION|>--- conflicted
+++ resolved
@@ -1236,22 +1236,16 @@
   unsigned short nSpecies_Init;    /*!< \brief Number of entries of SPECIES_INIT */
 
   /*--- flamelet subsolver ---*/
-<<<<<<< HEAD
   FLAME_INIT_TYPE Kind_FlameInit;
-=======
->>>>>>> 89b2cda7
   su2double flame_thickness;
   su2double flame_burnt_thickness;
   su2double flame_offset[3];
   su2double flame_normal[3];
-<<<<<<< HEAD
   su2double spark_location[3];
   su2double spark_radius;
   su2double spark_reaction_rate;
   unsigned long spark_iteration_start;
   unsigned long spark_duration;
-=======
->>>>>>> 89b2cda7
 
   /*--- lookup table ---*/
   unsigned short n_scalars;             /* number of transported scalars for the flamelet LUT approach*/
@@ -1259,22 +1253,13 @@
   unsigned short n_table_sources;       /* the number of transported scalar source terms for the LUT */
   unsigned short n_user_scalars;
   unsigned short n_user_sources;
-<<<<<<< HEAD
-  unsigned short n_controlling_variables;
+  unsigned short n_control_vars;
 
   bool preferential_diffusion;
   vector<string> table_scalar_names;    /*!< \brief vector to store names of scalar variables.   */
   vector<string> table_source_names;    /*!< \brief vector to store names of scalar source variables.   */
   string* table_lookup_names;           /*!< \brief vector to store names of look up variables.   */
   //string file_name_lut;                 /*!< \brief file name of the look up table. */
-=======
-  unsigned short n_control_vars;
-
-  vector<string> table_scalar_names;    /*!< \brief vector to store names of scalar variables.   */
-  vector<string> table_source_names;    /*!< \brief vector to store names of scalar source variables.   */
-  string* table_lookup_names;           /*!< \brief vector to store names of look up variables.   */
-  string file_name_lut;                 /*!< \brief file name of the look up table. */
->>>>>>> 89b2cda7
   string* user_scalar_names;
   string* user_source_names;
 
@@ -2183,13 +2168,13 @@
    */
   su2double *GetFlameNormal(void) { return flame_normal; }
 
-    /*!
+  /*!
    * \brief Get the flame thickness for flamelet model initialization
    * \return flame thickness for flamelet model initialization
    */
   su2double GetFlameThickness(void) { return flame_thickness; }
 
-    /*!
+  /*!
    * \brief Get the burnt region thickness for flamelet mdoel initialization
    * \return flame thickness for flamelet model initialization
    */
@@ -2208,19 +2193,22 @@
   void SetNScalars(unsigned short n_scalars) { this->n_scalars = n_scalars; }
 
   /*!
-   * \brief Set the number of controllign variables for the combustion problem.
-   */
-  void SetNControllingVars(unsigned short n_CV) { this->n_controlling_variables = n_CV; }
-
-  unsigned short GetNControllingVars(void) const { return n_controlling_variables; }
-
-  /*!
-   * \brief Get the number of transported scalars for combustion
+   * \brief Set the number of controlling variables for flamelet model.
+   */
+  void SetNControlVars(unsigned short n_control_vars) { this->n_control_vars = n_control_vars; }
+
+  /*!
+   * \brief Get the number of control variables for flamelet model.
+   */
+  unsigned short GetNControlVars(void) const { return n_control_vars; }
+
+  /*!
+   * \brief Get the number of transported scalars for flamelet model.
    */
   unsigned short GetNScalars(void) const { return n_scalars; }
 
   /*!
-   * \brief Get the number of user scalars in combustion simulation  
+   * \brief Get the number of user scalars for flamelet model.
    */
   unsigned short GetNUserScalars(void) const { return n_user_scalars; }
 
@@ -2229,7 +2217,7 @@
    */
   string GetUserScalarName(unsigned short i_user_scalar) const { if(n_user_scalars > 0) return user_scalar_names[i_user_scalar]; else return "NONE"; }
 
-/*!
+  /*!
    * \brief Get the name of the user scalar source term.
    */
   string GetUserSourceName(unsigned short i_user_source) const { if(n_user_sources > 0) return user_source_names[i_user_source]; else return "NONE"; }
@@ -2282,110 +2270,6 @@
    * \brief Preferential diffusion combustion problem.
    */
   bool GetPreferentialDiffusion() const { return preferential_diffusion; }
-  /*!
-   * \brief Get the flame offset for flamelet model initialization
-   * \return flame offset for flamelet model initialization
-   */
-  su2double *GetFlameOffset(void) { return flame_offset; }
-
-  /*!
-   * \brief Get the flame normal for flamelet model initialization
-   * \return flame offset for flamelet model initialization
-   */
-  su2double *GetFlameNormal(void) { return flame_normal; }
-
-  /*!
-   * \brief Get the flame thickness for flamelet model initialization
-   * \return flame thickness for flamelet model initialization
-   */
-  su2double GetFlameThickness(void) { return flame_thickness; }
-
-  /*!
-   * \brief Get the burnt region thickness for flamelet mdoel initialization
-   * \return flame thickness for flamelet model initialization
-   */
-  su2double GetFlameBurntThickness(void) { return flame_burnt_thickness; }
-
-  /*!
-   * \brief Set the number of scalars for flamelet model.
-   */
-  void SetNScalars(unsigned short n_scalars) { this->n_scalars = n_scalars; }
-
-  /*!
-   * \brief Set the number of controlling variables for flamelet model.
-   */
-  void SetNControlVars(unsigned short n_control_vars) { this->n_control_vars = n_control_vars; }
-
-  /*!
-   * \brief Get the number of control variables for flamelet model.
-   */
-  unsigned short GetNControlVars(void) const { return n_control_vars; }
-
-  /*!
-   * \brief Get the number of transported scalars for flamelet model.
-   */
-  unsigned short GetNScalars(void) const { return n_scalars; }
-
-  /*!
-   * \brief Get the number of user scalars for flamelet model.
-   */
-  unsigned short GetNUserScalars(void) const { return n_user_scalars; }
-
-  /*!
-   * \brief Get the name of the user scalar.
-   */
-  string GetUserScalarName(unsigned short i_user_scalar) const { if(n_user_scalars > 0) return user_scalar_names[i_user_scalar]; else return "NONE"; }
-
-  /*!
-   * \brief Get the name of the user scalar source term.
-   */
-  string GetUserSourceName(unsigned short i_user_source) const { if(n_user_sources > 0) return user_source_names[i_user_source]; else return "NONE"; }
-
-  /*!
-   * \brief Get the number of transported scalars for combustion
-   */
-  unsigned short GetNLookups(void) const { return n_lookups; }
-
-  void SetNLUTSources(unsigned short n_table_sources) { this->n_table_sources = n_table_sources; }
-
-  /*!
-   * \brief Get the number of transported scalars source terms for combustion
-   */
-  unsigned short GetNLUTSources(void) const { return n_table_sources; }
-
-  /*!
-   * \brief Store the names of scalar variables that are being solved
-   * \param[out] stores the names in vector table_scalar_names
-   */
-  inline void SetLUTScalarNames(vector<string> &table_scalar_names) { this->table_scalar_names = table_scalar_names; }
-
-  /*!
-   * \brief Get the name of the independent variable from the lookup table
-   */
-  string GetLUTScalarName(unsigned short i_scalar) const { return table_scalar_names[i_scalar]; }
-
-  /*!
-   * \brief Get the name of the variable that we want to retrieve from the lookup table
-   */
-  string GetLUTLookupName(unsigned short i_lookup) const { return table_lookup_names[i_lookup]; }
-
-  /*!
-   * \brief Store the names of scalar source term variables
-   * \param[out] stores the names in vector table_source_names
-   */
-  inline void SetLUTSourceNames(vector<string> &table_source_names) { this->table_source_names = table_source_names; }
-
-  /*!
-   * \brief Get the scalar source term name i_source
-   */
-  string GetLUTSourceName(unsigned short i_source) const { return table_source_names[i_source]; }
-
-  /*!
-   * \brief Get the file name of the look up table
-   * \return File name of the look up table
-   */
-  string GetFileNameLUT(void){ return file_name_lut; };
-
   /*!
    * \brief Get the Young's modulus of elasticity.
    * \return Value of the Young's modulus of elasticity.
