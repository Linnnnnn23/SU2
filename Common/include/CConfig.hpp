--- conflicted
+++ resolved
@@ -3759,7 +3759,6 @@
   unsigned short GetKind_FluidModel(void) const { return Kind_FluidModel; }
 
   /*!
-<<<<<<< HEAD
    * \brief Datadriven method for EoS evaluation.
    */
   unsigned short GetKind_DataDriven_Method(void) const { return Kind_DataDriven_Method; }
@@ -3768,12 +3767,11 @@
   string GetDataDriven_Filename(void) const { return DataDriven_Method_FileName; }
 
   su2double GetRelaxation_DataDriven(void) const { return DataDriven_Relaxation_Factor; }
-=======
+  /*! 
    * \brief Returns the name of the fluid we are using in CoolProp.
    */
   string GetFluid_Name(void) const { return FluidName; }
 
->>>>>>> 7f96fbe3
   /*!
    * \brief Option to define the density model for incompressible flows.
    * \return Density model option
