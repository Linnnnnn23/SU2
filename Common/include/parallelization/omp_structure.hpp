/*!
 * \file omp_structure.hpp
 * \brief OpenMP interface header, provides compatibility functions
 *        if the code is built without OpenMP support.
 *        Parallel pragmas are defined here so that they can be
 *        completely "disabled" when compiling without OpenMP.
 * \note Do not include omp.h explicitly anywhere, use this header instead.
 * \note If you use an omp_*** function define a compatibility version here,
 *       if that is not practical use define "HAVE_OMP" to guard that function.
 * \note Always use the macro "SU2_OMP" to create OpenMP constructs, this is so
 *       we can disable pragmas. Other convenient pragmas are also defined here
 *       e.g. SU2_OMP_PARALLEL. Exotic pragmas of limited portability should be
 *       defined here with suitable fallback versions to limit the spread of
 *       compiler tricks in other areas of the code.
 * \author P. Gomes, J. Blühdorn
 * \version 7.1.1 "Blackbird"
 *
 * SU2 Project Website: https://su2code.github.io
 *
 * The SU2 Project is maintained by the SU2 Foundation
 * (http://su2foundation.org)
 *
 * Copyright 2012-2021, SU2 Contributors (cf. AUTHORS.md)
 *
 * SU2 is free software; you can redistribute it and/or
 * modify it under the terms of the GNU Lesser General Public
 * License as published by the Free Software Foundation; either
 * version 2.1 of the License, or (at your option) any later version.
 *
 * SU2 is distributed in the hope that it will be useful,
 * but WITHOUT ANY WARRANTY; without even the implied warranty of
 * MERCHANTABILITY or FITNESS FOR A PARTICULAR PURPOSE. See the GNU
 * Lesser General Public License for more details.
 *
 * You should have received a copy of the GNU Lesser General Public
 * License along with SU2. If not, see <http://www.gnu.org/licenses/>.
 */

#pragma once

#include <cstddef>

#include "../code_config.hpp"

#if defined(_MSC_VER)
#define PRAGMIZE(X) __pragma(X)
#else
#define PRAGMIZE(X) _Pragma(#X)
#endif

<<<<<<< HEAD
/*--- Detect compilation with OpenMP support, protect against
 *    using OpenMP with Reverse AD (not supported yet). ---*/
#if defined(_OPENMP) && !defined(CODI_REVERSE_TYPE)
#define HAVE_OMP
=======
#if defined(HAVE_OMP)
>>>>>>> 1f7f6bb2
#include <omp.h>

#if defined(HAVE_OPDI)
#if defined(HAVE_OMPT)
#include "opdi/backend/ompt/omptBackend.hpp"
#else
#include "opdi/backend/macro/macroBackend.hpp"
#endif
#include "codi/externals/codiOpdiTool.hpp"
#include "opdi.hpp"
#endif

/*--- The generic start of OpenMP constructs. ---*/
#define SU2_OMP(ARGS) PRAGMIZE(omp ARGS)

#else // Compile without OpenMP
#include <ctime>

/*--- Disable pragmas to quiet compilation warnings. ---*/
#define SU2_OMP(ARGS)

/*!
 * \brief Maximum number of threads available.
 */
inline constexpr int omp_get_max_threads() {return 1;}

/*!
 * \brief Number of threads in current team.
 */
inline constexpr int omp_get_num_threads() {return 1;}

/*!
 * \brief Set the maximum number of threads.
 */
inline void omp_set_num_threads(int) { }

/*!
 * \brief Index of current thread, akin to MPI rank.
 */
inline constexpr int omp_get_thread_num() {return 0;}

/*!
 * \brief Returns true if inside a parallel section.
 */
inline constexpr bool omp_in_parallel() {return false;}

/*!
 * \brief Return the wall time.
 */
inline passivedouble omp_get_wtime() {return passivedouble(clock()) / CLOCKS_PER_SEC;}

/*!
 * \brief Dummy lock type and associated functions.
 */
struct omp_lock_t {};
struct DummyVectorOfLocks {
  omp_lock_t l;
  inline omp_lock_t& operator[](int) {return l;}
};
inline void omp_init_lock(omp_lock_t*){}
inline void omp_set_lock(omp_lock_t*){}
inline void omp_unset_lock(omp_lock_t*){}
inline void omp_destroy_lock(omp_lock_t*){}

#endif // end OpenMP detection

/*--- Initialization and finalization ---*/

void omp_initialize();
void omp_finalize();

/*--- Detect SIMD support (version 4+, after Jul 2013). ---*/
#ifdef _OPENMP
#if _OPENMP >= 201307
#define HAVE_OMP_SIMD
#define SU2_OMP_SIMD PRAGMIZE(omp simd)
#define SU2_OMP_SIMD_(ARGS) PRAGMIZE(omp simd ARGS)
#endif
#endif
#ifndef SU2_OMP_SIMD
#define SU2_OMP_SIMD
#define SU2_OMP_SIMD_(ARGS)
#endif

#if !defined(CODI_FORWARD_TYPE) && !defined(CODI_REVERSE_TYPE)
#define SU2_OMP_SIMD_IF_NOT_AD SU2_OMP_SIMD
#define SU2_OMP_SIMD_IF_NOT_AD_(ARGS) SU2_OMP_SIMD_(ARGS)
#else
#define SU2_OMP_SIMD_IF_NOT_AD
#define SU2_OMP_SIMD_IF_NOT_AD_(ARGS)
#endif

/*--- Convenience macros (do not use excessive nesting). ---*/

<<<<<<< HEAD
#define SU2_OMP_MASTER SU2_OMP(master)
#define SU2_OMP_SINGLE SU2_OMP(single)
=======
>>>>>>> 1f7f6bb2
#define SU2_OMP_ATOMIC SU2_OMP(atomic)

#ifndef HAVE_OPDI

#define SU2_OMP_MASTER SU2_OMP(master)
#define SU2_OMP_BARRIER SU2_OMP(barrier)
#define SU2_OMP_CRITICAL SU2_OMP(critical)

#define SU2_OMP_PARALLEL SU2_OMP(parallel)
#define SU2_OMP_PARALLEL_(ARGS) SU2_OMP(parallel ARGS)
#define SU2_OMP_PARALLEL_ON(NTHREADS) SU2_OMP(parallel num_threads(NTHREADS))

#define SU2_OMP_FOR_(ARGS) SU2_OMP(for ARGS)
#define SU2_OMP_FOR_DYN(CHUNK) SU2_OMP(for schedule(dynamic,CHUNK))
#define SU2_OMP_FOR_STAT(CHUNK) SU2_OMP(for schedule(static,CHUNK))

<<<<<<< HEAD
#define SU2_OMP_FOR_DYN_(CHUNK, ARGS) SU2_OMP(for schedule(dynamic,CHUNK) ARGS)
#define SU2_OMP_FOR_STAT_(CHUNK, ARGS) SU2_OMP(for schedule(static,CHUNK) ARGS)
=======
#define SU2_NOWAIT nowait

#define END_SU2_OMP_MASTER
#define END_SU2_OMP_CRITICAL
#define END_SU2_OMP_PARALLEL
#define END_SU2_OMP_FOR

#else

#define SU2_OMP_MASTER OPDI_MASTER()
#define SU2_OMP_BARRIER OPDI_BARRIER()
#define SU2_OMP_CRITICAL OPDI_CRITICAL()

#define SU2_OMP_PARALLEL OPDI_PARALLEL()
#define SU2_OMP_PARALLEL_(ARGS) OPDI_PARALLEL(ARGS)
#define SU2_OMP_PARALLEL_ON(NTHREADS) OPDI_PARALLEL(num_threads(NTHREADS))

#define SU2_OMP_FOR_(ARGS) OPDI_FOR(ARGS)
#define SU2_OMP_FOR_DYN(CHUNK) OPDI_FOR(schedule(dynamic,CHUNK))
#define SU2_OMP_FOR_STAT(CHUNK) OPDI_FOR(schedule(static,CHUNK))

#define SU2_NOWAIT OPDI_NOWAIT

#define END_SU2_OMP_MASTER OPDI_END_MASTER
#define END_SU2_OMP_CRITICAL OPDI_END_CRITICAL
#define END_SU2_OMP_PARALLEL OPDI_END_PARALLEL
#define END_SU2_OMP_FOR OPDI_END_FOR

#endif
>>>>>>> 1f7f6bb2

/*--- Convenience functions (e.g. to compute chunk sizes). ---*/

/*!
 * \brief Integer division rounding up.
 */
inline constexpr size_t roundUpDiv(size_t numerator, size_t denominator)
{
  return (numerator+denominator-1)/denominator;
}

/*!
 * \brief Round up to next multiple.
 */
inline constexpr size_t nextMultiple(size_t argument, size_t multiple)
{
  return roundUpDiv(argument, multiple) * multiple;
}

/*!
 * \brief Compute a chunk size based on totalWork and number of threads such that
 *        all threads get the same number of chunks (with limited size).
 * \param[in] totalWork - e.g. total number of loop iterations.
 * \param[in] numThreads - Number of threads that will share the work.
 * \param[in] maxChunkSize - Upper bound for chunk size.
 * \return The chunkSize.
 */
inline size_t computeStaticChunkSize(size_t totalWork,
                                     size_t numThreads,
                                     size_t maxChunkSize)
{
  if(!totalWork) return maxChunkSize;
  size_t workPerThread = roundUpDiv(totalWork, numThreads);
  size_t chunksPerThread = roundUpDiv(workPerThread, maxChunkSize);
  return roundUpDiv(workPerThread, chunksPerThread);
}

/*!
 * \brief Copy data from one array-like object to another in parallel.
 * \param[in] size - Number of elements.
 * \param[in] src - Source array.
 * \param[in] dst - Destination array.
 */
template<class T, class U>
void parallelCopy(size_t size, const T* src, U* dst)
{
  SU2_OMP_FOR_STAT(2048)
  for(size_t i=0; i<size; ++i) dst[i] = src[i];
  END_SU2_OMP_FOR
}

/*!
 * \brief Set the entries of an array-like object to a constant value in parallel.
 * \param[in] size - Number of elements.
 * \param[in] val - Value to set.
 * \param[in] dst - Destination array.
 */
template<class T, class U>
void parallelSet(size_t size, T val, U* dst)
{
  SU2_OMP_FOR_STAT(2048)
  for(size_t i=0; i<size; ++i) dst[i] = val;
  END_SU2_OMP_FOR
}

/*!
 * \brief Atomically update a (shared) lhs value with a (local) rhs value.
 * \note For types without atomic support (non-arithmetic) this is done via critical.
 * \param[in] rhs - Local variable being added to the shared one.
 * \param[in,out] lhs - Shared variable being updated.
 */
template<class T, su2enable_if<!std::is_arithmetic<T>::value> = 0>
inline void atomicAdd(T rhs, T& lhs)
{
  SU2_OMP_CRITICAL
  lhs += rhs;
  END_SU2_OMP_CRITICAL
}
template<class T, su2enable_if<std::is_arithmetic<T>::value> = 0>
inline void atomicAdd(T rhs, T& lhs)
{
  SU2_OMP_ATOMIC
  lhs += rhs;
}<|MERGE_RESOLUTION|>--- conflicted
+++ resolved
@@ -48,14 +48,7 @@
 #define PRAGMIZE(X) _Pragma(#X)
 #endif
 
-<<<<<<< HEAD
-/*--- Detect compilation with OpenMP support, protect against
- *    using OpenMP with Reverse AD (not supported yet). ---*/
-#if defined(_OPENMP) && !defined(CODI_REVERSE_TYPE)
-#define HAVE_OMP
-=======
 #if defined(HAVE_OMP)
->>>>>>> 1f7f6bb2
 #include <omp.h>
 
 #if defined(HAVE_OPDI)
@@ -150,16 +143,12 @@
 
 /*--- Convenience macros (do not use excessive nesting). ---*/
 
-<<<<<<< HEAD
+#define SU2_OMP_ATOMIC SU2_OMP(atomic)
+
+#ifndef HAVE_OPDI
+
 #define SU2_OMP_MASTER SU2_OMP(master)
 #define SU2_OMP_SINGLE SU2_OMP(single)
-=======
->>>>>>> 1f7f6bb2
-#define SU2_OMP_ATOMIC SU2_OMP(atomic)
-
-#ifndef HAVE_OPDI
-
-#define SU2_OMP_MASTER SU2_OMP(master)
 #define SU2_OMP_BARRIER SU2_OMP(barrier)
 #define SU2_OMP_CRITICAL SU2_OMP(critical)
 
@@ -171,13 +160,10 @@
 #define SU2_OMP_FOR_DYN(CHUNK) SU2_OMP(for schedule(dynamic,CHUNK))
 #define SU2_OMP_FOR_STAT(CHUNK) SU2_OMP(for schedule(static,CHUNK))
 
-<<<<<<< HEAD
-#define SU2_OMP_FOR_DYN_(CHUNK, ARGS) SU2_OMP(for schedule(dynamic,CHUNK) ARGS)
-#define SU2_OMP_FOR_STAT_(CHUNK, ARGS) SU2_OMP(for schedule(static,CHUNK) ARGS)
-=======
 #define SU2_NOWAIT nowait
 
 #define END_SU2_OMP_MASTER
+#define END_SU2_OMP_SINGLE
 #define END_SU2_OMP_CRITICAL
 #define END_SU2_OMP_PARALLEL
 #define END_SU2_OMP_FOR
@@ -185,6 +171,7 @@
 #else
 
 #define SU2_OMP_MASTER OPDI_MASTER()
+#define SU2_OMP_SINGLE OPDI_SINGLE()
 #define SU2_OMP_BARRIER OPDI_BARRIER()
 #define SU2_OMP_CRITICAL OPDI_CRITICAL()
 
@@ -199,12 +186,12 @@
 #define SU2_NOWAIT OPDI_NOWAIT
 
 #define END_SU2_OMP_MASTER OPDI_END_MASTER
+#define END_SU2_OMP_SINGLE OPDI_END_SINGLE
 #define END_SU2_OMP_CRITICAL OPDI_END_CRITICAL
 #define END_SU2_OMP_PARALLEL OPDI_END_PARALLEL
 #define END_SU2_OMP_FOR OPDI_END_FOR
 
 #endif
->>>>>>> 1f7f6bb2
 
 /*--- Convenience functions (e.g. to compute chunk sizes). ---*/
 
