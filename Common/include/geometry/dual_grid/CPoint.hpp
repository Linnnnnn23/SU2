/*!
 * \file CPoint.hpp
 * \brief Declaration of the point class that stores geometric and adjacency
 *        information for dual control volumes.
 * \author F. Palacios, T. Economon
 * \version 8.0.1 "Harrier"
 *
 * SU2 Project Website: https://su2code.github.io
 *
 * The SU2 Project is maintained by the SU2 Foundation
 * (http://su2foundation.org)
 *
 * Copyright 2012-2024, SU2 Contributors (cf. AUTHORS.md)
 *
 * SU2 is free software; you can redistribute it and/or
 * modify it under the terms of the GNU Lesser General Public
 * License as published by the Free Software Foundation; either
 * version 2.1 of the License, or (at your option) any later version.
 *
 * SU2 is distributed in the hope that it will be useful,
 * but WITHOUT ANY WARRANTY; without even the implied warranty of
 * MERCHANTABILITY or FITNESS FOR A PARTICULAR PURPOSE. See the GNU
 * Lesser General Public License for more details.
 *
 * You should have received a copy of the GNU Lesser General Public
 * License along with SU2. If not, see <http://www.gnu.org/licenses/>.
 */

#pragma once

#include "../../containers/C2DContainer.hpp"
#include "../../containers/container_decorators.hpp"
#include "../../toolboxes/graph_toolbox.hpp"
#include <vector>
#include "../../toolboxes/ndflattener.hpp"

using namespace std;

class CConfig;
class CPhysicalGeometry;

/*!
 * \class CPoint
 * \brief Class for point definition (dual control volumes).
 * \author F. Palacios
 */
class CPoint {
 private:
  friend class CPhysicalGeometry;

  const unsigned long nDim = 0;

  su2vector<unsigned long> GlobalIndex; /*!< \brief Global index in the parallel simulation. */
  su2vector<unsigned long> Color;       /*!< \brief Color of the point in the partitioning strategy. */

  CCompressedSparsePatternUL Point; /*!< \brief Points surrounding the central node of the control volume. */
  CCompressedSparsePatternL Edge;   /*!< \brief Edges that set up a control volume (same sparse structure as Point). */
  CCompressedSparsePatternL Elem;   /*!< \brief Elements that set up a control volume around a node. */
  vector<vector<long> > Vertex; /*!< \brief Index of the vertex that correspond which the control volume (we need one
                                   for each marker in the same node). */

  su2activevector Volume;          /*!< \brief Volume or Area of the control volume in 3D and 2D. */
  su2activevector Volume_n;        /*!< \brief Volume at time n. */
  su2activevector Volume_nM1;      /*!< \brief Volume at time n-1. */
  su2activevector Volume_Old;      /*!< \brief Old containers for Volume. */
  su2activevector Volume_n_Old;    /*!< \brief Old containers for Volume at time n. */
  su2activevector Volume_nM1_Old;  /*!< \brief Old containers for Volume at time n-1. */
  su2activevector Periodic_Volume; /*!< \brief Missing component of volume or area of a control volume on a periodic
                                      marker in 3D and 2D. */

  su2vector<bool> Domain;   /*!< \brief Indicates if a point must be computed or belong to another boundary */
  su2vector<bool> Boundary; /*!< \brief To see if a point belong to the boundary (including MPI). */
  su2vector<bool>
      PhysicalBoundary; /*!< \brief To see if a point belong to the physical boundary (without includin MPI). */
  su2vector<bool>
      SolidBoundary; /*!< \brief To see if a point belong to the physical boundary (without includin MPI). */
  su2vector<bool>
      ViscousBoundary; /*!< \brief To see if a point belong to the physical boundary (without includin MPI). */
  su2vector<bool>
      PeriodicBoundary; /*!< \brief To see if a point belongs to a periodic boundary (without including MPI). */

  su2activematrix Coord; /*!< \brief vector with the coordinates of the node. */
  su2activematrix
      Coord_Old; /*!< \brief Old coordinates vector for primal solution reloading for Disc.Adj. with dynamic grid. */
  su2activematrix Coord_Sum; /*!< \brief Sum of coordinates vector for geometry smoothing. */
  su2activematrix Coord_n;   /*!< \brief Coordinates at time n for use with dynamic meshes. */
  su2activematrix Coord_n1;  /*!< \brief Coordinates at time n-1 for use with dynamic meshes. */
  su2activematrix Coord_p1;  /*!< \brief Coordinates at time n+1 for use with dynamic meshes. */

  su2activematrix GridVel;      /*!< \brief Velocity of the grid for dynamic mesh cases. */
  CVectorOfMatrix GridVel_Grad; /*!< \brief Gradient of the grid velocity for dynamic meshes. */

  su2vector<unsigned long> Parent_CV; /*!< \brief Index of the parent control volume in the agglomeration process. */
  su2vector<unsigned short> nChildren_CV; /*!< \brief Number of children in the agglomeration process. */
  vector<vector<unsigned long> >
      Children_CV; /*!< \brief Index of the children control volumes in the agglomeration process. */
  su2vector<bool> Agglomerate_Indirect; /*!< \brief This flag indicates if the indirect points can be agglomerated. */
  su2vector<bool> Agglomerate;          /*!< \brief This flag indicates if the element has been agglomerated. */

  su2vector<unsigned short> nNeighbor; /*!< \brief Number of neighbors, needed by some numerical methods. */

  /*--- Closest element on a viscous wall, and distance to it. ---*/
  su2activevector Wall_Distance;              /*!< \brief Distance to the nearest wall. */
  su2vector<int> ClosestWall_Rank;            /*!< \brief Rank of process holding the closest wall element. */
  su2vector<unsigned short> ClosestWall_Zone; /*!< \brief Zone index of closest wall element. */
  su2vector<unsigned short>
      ClosestWall_Marker; /*!< \brief Marker index of closest wall element, for given rank and zone index. */
  su2vector<unsigned long>
      ClosestWall_Elem; /*!< \brief Element index of closest wall element, for givenrank, zone and marker index. */

<<<<<<< HEAD
  su2activevector SharpEdge_Distance;     /*!< \brief Distance to a sharp edge. */
  su2activevector Curvature;              /*!< \brief Value of the surface curvature (SU2_GEO). */
  su2activevector MaxLength;              /*!< \brief The maximum cell-center to cell-center length. */
  su2activevector RoughnessHeight;          /*!< \brief Roughness of the nearest wall. */
=======
  su2activevector SharpEdge_Distance; /*!< \brief Distance to a sharp edge. */
  su2activevector Curvature;          /*!< \brief Value of the surface curvature (SU2_GEO). */
  su2activevector MaxLength;          /*!< \brief The maximum cell-center to cell-center length. */
  su2activevector RoughnessHeight;    /*!< \brief Roughness of the nearest wall. */
>>>>>>> 1e7e7a34
  su2activematrix Normals;  /*!< \brief Normal of the nearest wall element. */

  su2matrix<int> AD_InputIndex; /*!< \brief Indices of Coord variables in the adjoint vector. */
  su2matrix<int>
      AD_OutputIndex; /*!< \brief Indices of Coord variables in the adjoint vector after having been updated. */

  /*!
   * \brief Allocate fields required by the minimal constructor.
   */
  void MinimalAllocation(unsigned long npoint);

 public:
  /*!
   * \brief "Full" constructor of the class.
   * \param[in] npoint - Number of points (dual volumes) in the problem.
   * \param[in] ndim - Number of spatial dimensions of the problem.
   * \param[in] imesh - Index of the grid allocating the points.
   * \param[in] config - Definition of the particular problem.
   */
  CPoint(unsigned long npoint, unsigned long ndim, unsigned short imesh, const CConfig* config);

  /*!
   * \brief Minimal constructor, only allocates the structures required to read and partition a mesh file.
   * \param[in] npoint - Number of points (dual volumes) in the problem.
   * \param[in] ndim - Number of spatial dimensions of the problem.
   */
  CPoint(unsigned long npoint, unsigned long ndim);

  /*!
   * \brief Default construction is not allowed.
   */
  CPoint() = delete;

  /*!
   * \brief Allocate the variables not covered by the minimal constructor.
   */
  void FullAllocation(unsigned short imesh, const CConfig* config);

  /*!
   * \brief Get the coordinates dor the control volume.
   * \param[in] iPoint - Index of the point.
   * \param[in] iDim - Number of dimensions of the problem.
   * \return Coordinate that correspond with <i>iDim</i>.
   */
  inline su2double GetCoord(unsigned long iPoint, unsigned long iDim) const { return Coord(iPoint, iDim); }

  /*!
   * \brief Get the coordinates of the control volume.
   * \param[in] iPoint - Index of the point.
   * \return pointer to the coordinate of the point.
   */
  inline su2double* GetCoord(unsigned long iPoint) { return Coord[iPoint]; }

  /*!
   * \brief Get the entire matrix of coordinates of the control volumes.
   */
  inline const su2activematrix& GetCoord() const { return Coord; }

  /*!
   * \brief Set the coordinates for the control volume.
   * \param[in] iPoint - Index of the point.
   * \param[in] iDim - Position to store the coordinate.
   * \param[in] coord - Coordinate for iDim.
   */
  inline void SetCoord(unsigned long iPoint, unsigned long iDim, su2double coord) { Coord(iPoint, iDim) = coord; }

  /*!
   * \brief Set the coordinates for the control volume.
   * \param[in] iPoint - Index of the point.
   * \param[in] iDim - Position to store the coordinate.
   * \param[in] coord - Coordinate for iDim.
   */
  inline void AddCoord(unsigned long iPoint, unsigned long iDim, su2double coord) { Coord(iPoint, iDim) += coord; }

  /*!
   * \brief Set the point coordinates.
   * \param[in] iPoint - Index of the point.
   * \param[in] coord - Coordinate of the point.
   */
  inline void SetCoord(unsigned long iPoint, const su2double* coord) {
    for (unsigned long iDim = 0; iDim < nDim; iDim++) Coord(iPoint, iDim) = coord[iDim];
  }

  /*!
   * \brief Set the elements that are connected to each point.
   * \param[in] elemsMatrix - List of lists with the neighbor points connected to each point.
   */
  void SetElems(const vector<vector<long> >& elemsMatrix);

  /*!
   * \brief Reset the elements of a control volume.
   */
  inline void ResetElems() { Elem = CCompressedSparsePatternL(); }

  /*!
   * \brief Get the number of elements that compose the control volume.
   * \param[in] iPoint - Index of the point.
   * \return Number of elements that compose the control volume.
   */
  inline unsigned short GetnElem(unsigned long iPoint) const { return Elem.getNumNonZeros(iPoint); }

  /*!
   * \brief Get all the elements that compose the control volume.
   * \param[in] iPoint - Index of the point.
   * \param[in] nelem - Position where the element is stored.
   * \return Index of the element.
   */
  inline unsigned long GetElem(unsigned long iPoint, unsigned long nelem) const {
    return Elem.getInnerIdx(iPoint, nelem);
  }

  /*!
   * \brief Get inner iterator to loop over neighbor elements.
   */
  inline CCompressedSparsePatternL::CInnerIter GetElems(unsigned long iPoint) const {
    return Elem.getInnerIter(iPoint);
  }

  /*!
   * \brief Set the points that compose the control volume.
   * \param[in] pointsMatrix - List of lists with the neighbor points connected to each point.
   */
  void SetPoints(const vector<vector<unsigned long> >& pointsMatrix);

  /*!
   * \brief Get the entire point adjacency information in compressed format (CSR).
   */
  const CCompressedSparsePatternUL& GetPoints() const { return Point; }

  /*!
   * \brief Reset the points that compose the control volume.
   */
  inline void ResetPoints() {
    Point = CCompressedSparsePatternUL();
    Edge = CCompressedSparsePatternL();
  }

  /*!
   * \brief Get the number of points that compose the control volume.
   * \param[in] iPoint - Index of the point.
   * \return Number of points that compose the control volume.
   */
  inline unsigned short GetnPoint(unsigned long iPoint) const { return Point.getNumNonZeros(iPoint); }

  /*!
   * \brief Get all the points that compose the control volume.
   * \param[in] iPoint - Index of the point.
   * \param[in] point - Position where the point is stored.
   * \return Index of the point.
   */
  inline unsigned long GetPoint(unsigned long iPoint, unsigned long npoint) const {
    return Point.getInnerIdx(iPoint, npoint);
  }

  /*!
   * \brief Get inner iterator to loop over neighbor points.
   */
  inline CCompressedSparsePatternUL::CInnerIter GetPoints(unsigned long iPoint) const {
    return Point.getInnerIter(iPoint);
  }

  /*!
   * \brief Set the edges that compose the control volume.
   * \param[in] iPoint - Index of the point.
   * \param[in] iedge - Edge to be added.
   * \param[in] nedge - Position in which is going to be stored the edge for each control volume.
   */
  inline void SetEdge(unsigned long iPoint, long iedge, unsigned long nedge) {
    Edge.getInnerIdx(iPoint, nedge) = iedge;
  }

  /*!
   * \brief Get all the edges that compose the control volume.
   * \param[in] iPoint - Index of the point.
   * \param[in] nedge - Position where the edge is stored.
   * \return Index of the edge.
   */
  inline long GetEdge(unsigned long iPoint, unsigned long nedge) const { return Edge.getInnerIdx(iPoint, nedge); }

  /*!
   * \brief Get inner iterator to loop over neighbor edges.
   */
  inline CCompressedSparsePatternL::CInnerIter GetEdges(unsigned long iPoint) const {
    return Edge.getInnerIter(iPoint);
  }

  /*!
   * \brief Set the boundary vertex that compose the control volume.
   * \param[in] iPoint - Index of the point.
   * \param[in] iVertex - Vertex to be added.
   * \param[in] iMarker - Marker of the vertex to be added (position where is going to be stored).
   */
  inline void SetVertex(unsigned long iPoint, long iVertex, unsigned long iMarker) {
    if (Boundary(iPoint)) Vertex[iPoint][iMarker] = iVertex;
  }

  /*!
   * \brief Get the vertex that compose the control volume for a marker.
   * \param[in] iPoint - Index of the point.
   * \param[in] iMarker - Position where the vertex is stored.
   * \return Index of the vertex.
   */
  inline long GetVertex(unsigned long iPoint, unsigned long iMarker) const {
    if (Boundary(iPoint)) return Vertex[iPoint][iMarker];
    return -1;
  }

  /*!
   * \brief Set if a point belong to the boundary.
   * \param[in] iPoint - Index of the point.
   * \note It also create the structure to store the vertex.
   * \param[in] nMarker - Max number of marker.
   */
  inline void SetBoundary(unsigned long iPoint, unsigned short nMarker) {
    if (!Boundary(iPoint)) Vertex[iPoint].resize(nMarker, -1);
    Boundary(iPoint) = true;
  }

  /*!
   * \brief Reset the boundary of a control volume.
   * \param[in] iPoint - Index of the point.
   */
  inline void ResetBoundary(unsigned long iPoint) {
    Vertex[iPoint].clear();
    Boundary(iPoint) = false;
  }

  /*!
   * \brief Mark the point as boundary.
   * \param[in] iPoint - Index of the point.
   * \param[in] boundary - <code>TRUE</code> if the point belong to the boundary; otherwise <code>FALSE</code>.
   */
  inline void SetBoundary(unsigned long iPoint, bool boundary) { Boundary(iPoint) = boundary; }

  /*!
   * \brief Provides information about if a point belong to the boundaries.
   * \param[in] iPoint - Index of the point.
   * \return <code>TRUE</code> if the point belong to the boundary; otherwise <code>FALSE</code>.
   */
  inline bool GetBoundary(unsigned long iPoint) const { return Boundary(iPoint); }

  /*!
   * \brief Set if a point belong to the boundary.
   * \param[in] iPoint - Index of the point.
   * \param[in] boundary - <code>TRUE</code> if the point belong to the physical boundary; otherwise <code>FALSE</code>.
   */
  inline void SetPhysicalBoundary(unsigned long iPoint, bool boundary) { PhysicalBoundary(iPoint) = boundary; }

  /*!
   * \brief Provides information about if a point belong to the physical boundaries (without MPI).
   * \param[in] iPoint - Index of the point.
   * \return <code>TRUE</code> if the point belong to the boundary; otherwise <code>FALSE</code>.
   */
  inline bool GetPhysicalBoundary(unsigned long iPoint) const { return PhysicalBoundary(iPoint); }

  /*!
   * \brief Set if a point belong to the solid wall boundary.
   * \param[in] iPoint - Index of the point.
   * \param[in] boundary - <code>TRUE</code> if the point belong to the physical boundary; otherwise <code>FALSE</code>.
   */
  inline void SetSolidBoundary(unsigned long iPoint, bool boundary) { SolidBoundary(iPoint) = boundary; }

  /*!
   * \brief Provides information about if a point belong to the physical boundaries (without MPI).
   * \param[in] iPoint - Index of the point.
   * \return <code>TRUE</code> if the point belong to the boundary; otherwise <code>FALSE</code>.
   */
  inline bool GetSolidBoundary(unsigned long iPoint) const { return SolidBoundary(iPoint); }

  /*!
   * \brief Set if a point belong to the boundary.
   * \param[in] iPoint - Index of the point.
   * \param[in] boundary - <code>TRUE</code> if the point belong to the physical boundary; otherwise <code>FALSE</code>.
   */
  inline void SetViscousBoundary(unsigned long iPoint, bool boundary) { ViscousBoundary(iPoint) = boundary; }

  /*!
   * \brief Provides information about if a point belong to the physical boundaries (without MPI).
   * \param[in] iPoint - Index of the point.
   * \return <code>TRUE</code> if the point belong to the boundary; otherwise <code>FALSE</code>.
   */
  inline bool GetViscousBoundary(unsigned long iPoint) const { return ViscousBoundary(iPoint); }

  /*!
   * \brief Set if a point belongs to a periodic boundary.
   * \param[in] iPoint - Index of the point.
   * \param[in] boundary - <code>TRUE</code> if the point belongs to a periodic boundary; otherwise <code>FALSE</code>.
   */
  inline void SetPeriodicBoundary(unsigned long iPoint, bool boundary) { PeriodicBoundary(iPoint) = boundary; }

  /*!
   * \brief Provides information about if a point belongs to a periodic boundary (without MPI).
   * \param[in] iPoint - Index of the point.
   * \return <code>TRUE</code> if the point belongs to a periodic boundary; otherwise <code>FALSE</code>.
   */
  inline bool GetPeriodicBoundary(unsigned long iPoint) const { return PeriodicBoundary(iPoint); }

  /*!
   * \brief For parallel computation, its indicates if a point must be computed or not.
   * \param[in] iPoint - Index of the point.
   * \param[in] domain - <code>TRUE</code> if the point belong to the domain; otherwise <code>FALSE</code>.
   */
  inline void SetDomain(unsigned long iPoint, bool domain) { Domain(iPoint) = domain; }

  /*!
   * \brief For parallel computation, its indicates if a point must be computed or not.
   * \param[in] iPoint - Index of the point.
   * \return <code>TRUE</code> if the node belong to the physical domain; otherwise <code>FALSE</code>.
   */
  inline bool GetDomain(unsigned long iPoint) const { return Domain(iPoint); }

  /*!
   * \brief Set a color to the point that comes from the grid partitioning.
   * \param[in] iPoint - Index of the point.
   * \note Each domain has a different color.
   * \param[in] color - Color of the point.
   */
  inline void SetColor(unsigned long iPoint, unsigned long color) { Color(iPoint) = color; }

  /*!
   * \brief Get the color of a point, the color indicates to which subdomain the point belong to.
   * \param[in] iPoint - Index of the point.
   * \return Color of the point.
   */
  inline unsigned long GetColor(unsigned long iPoint) const { return Color(iPoint); }

  /*!
   * \brief Set the global index in a parallel computation.
   * \param[in] iPoint - Index of the point.
   * \return Global index in a parallel computation.
   */
  inline void SetGlobalIndex(unsigned long iPoint, unsigned long globalindex) { GlobalIndex(iPoint) = globalindex; }

  /*!
   * \brief Get the global index in a parallel computation.
   * \param[in] iPoint - Index of the point.
   * \return Global index in a parallel computation.
   */
  inline unsigned long GetGlobalIndex(unsigned long iPoint) const { return GlobalIndex(iPoint); }

  /*!
   * \brief Set the number of neighbor (artificial dissipation).
   * \param[in] iPoint - Index of the point.
   * \param[in] nneighbor - Number of neighbors.
   */
  inline void SetnNeighbor(unsigned long iPoint, unsigned short nneighbor) { nNeighbor(iPoint) = nneighbor; }

  /*!
   * \brief Get the number of neighbor of a point.
   * \param[in] iPoint - Index of the point.
   * \return Number of neighbors.
   */
  inline unsigned short GetnNeighbor(unsigned long iPoint) const { return nNeighbor(iPoint); }

  /*!
   * \brief Set the value of the distance to the nearest wall.
   * \param[in] iPoint - Index of the point.
   * \param[in] distance - Value of the distance.
   * \param[in] rankID - Rank of process holding the closest wall element.
   * \param[in] zoneID - Zone index of closest wall element.
   * \param[in] markerID - Marker index of closest wall element.
   * \param[in] elemID - Element index of closest wall element.
   */
  inline void SetWall_Distance(unsigned long iPoint, su2double distance, int rankID, unsigned short zoneID,
                               unsigned short markerID, unsigned long elemID) {
    Wall_Distance(iPoint) = distance;
    ClosestWall_Rank(iPoint) = rankID;
    ClosestWall_Zone(iPoint) = zoneID;
    ClosestWall_Marker(iPoint) = markerID;
    ClosestWall_Elem(iPoint) = elemID;
  }
  inline void SetWall_Distance(unsigned long iPoint, su2double distance) { Wall_Distance(iPoint) = distance; }

  /*!
   * \brief Get the index of the closest wall element.
   * \param[in] iPoint - Index of the point.
   * \param[out] ClosestWall_Elem - ID of the closest element on a wall boundary.
  */
  inline unsigned long GetClosestWall_Elem(unsigned long iPoint) {return ClosestWall_Elem(iPoint);}

  /*!
   * \brief Get the marker of the closest wall marker.
   * \param[in] iPoint - Index of the point.
   * \param[out] ClosestWall_Marker - MarkerID of the closest wall boundary.
   */
  inline unsigned long GetClosestWall_Marker(unsigned long iPoint) {return ClosestWall_Marker(iPoint);}

  /*!
   * \brief Get the rank of the closest wall marker.
   * \param[in] iPoint - Index of the point.
   * \param[out] ClosestWall_Rank - RankID of the closest wall boundary.
   */
  inline unsigned long GetClosestWall_Rank(unsigned long iPoint) {return ClosestWall_Rank(iPoint);}

  /*!
   * \brief Get the value of the distance to the nearest wall.
   * \param[in] iPoint - Index of the point.
   * \return Value of the distance to the nearest wall.
   */
  inline su2double& GetWall_Distance(unsigned long iPoint) { return Wall_Distance(iPoint); }
  inline const su2double& GetWall_Distance(unsigned long iPoint) const { return Wall_Distance(iPoint); }

  /*!
   * \brief Get the index of the closest wall element.
   * \param[in] iPoint - Index of the point.
   * \param[out] ClosestWall_Elem - ID of the closest element on a wall boundary.
  */
  inline unsigned long GetClosestWall_Elem(unsigned long iPoint) {return ClosestWall_Elem(iPoint);}

  /*!
   * \brief Get the marker of the closest wall marker.
   * \param[in] iPoint - Index of the point.
   * \param[out] ClosestWall_Marker - MarkerID of the closest wall boundary.
   */
  inline unsigned long GetClosestWall_Marker(unsigned long iPoint) {return ClosestWall_Marker(iPoint);}

  /*!
   * \brief Get the rank of the closest wall marker.
   * \param[in] iPoint - Index of the point.
   * \param[out] ClosestWall_Rank - RankID of the closest wall boundary.
   */
  inline unsigned long GetClosestWall_Rank(unsigned long iPoint) {return ClosestWall_Rank(iPoint);}

  /*!
   * \brief Set the value of the distance to the nearest wall.
   * \param[in] iPoint - Index of the point.
   * \param[in] distance - Value of the distance.
   */
  inline void SetRoughnessHeight(unsigned long iPoint, su2double roughheight) { RoughnessHeight(iPoint) = roughheight; }

  /*!
   * \brief Get the value of the distance to the nearest wall.
   * \param[in] iPoint - Index of the point.
   * \return Value of the distance to the nearest wall.
   */
  inline su2double GetRoughnessHeight(unsigned long iPoint) const { return RoughnessHeight(iPoint); }

  /*!
   * \brief Set the value of the normal of the nearest wall element.
   * \param[in] iPoint - Index of the point.
   * \param[in] normal - Value of the normal.
   */
  template<typename Normals_type>
  inline void SetNormal(unsigned long iPoint, Normals_type const&normal) { 
    for (unsigned long iDim = 0; iDim < nDim; iDim++)
      Normals(iPoint,iDim) = normal[iDim];
  }

  /*!
   * \brief Set the value of the normal of the nearest wall element.
   * \param[in] iPoint - Index of the point.
   * \return normal to the normal of the nearest wall element.
   */
  inline su2double *GetNormal(unsigned long iPoint) { return Normals[iPoint]; }

  /*!
   * \brief Set the value of the distance to a sharp edge.
   * \param[in] iPoint - Index of the point.
   * \param[in] distance - Value of the distance.
   */
  inline void SetSharpEdge_Distance(unsigned long iPoint, su2double distance) { SharpEdge_Distance(iPoint) = distance; }

  /*!
   * \brief Get the value of the distance to a sharp edge
   * \param[in] iPoint - Index of the point.
   * \return Value of the distance to the nearest wall.
   */
  inline su2double& GetSharpEdge_Distance(unsigned long iPoint) { return SharpEdge_Distance(iPoint); }
  inline const su2double& GetSharpEdge_Distance(unsigned long iPoint) const { return SharpEdge_Distance(iPoint); }

  /*!
   * \brief Set the value of the curvature at a surface node.
   * \param[in] iPoint - Index of the point.
   * \param[in] curvature - Value of the curvature.
   */
  inline void SetCurvature(unsigned long iPoint, su2double curvature) { Curvature(iPoint) = curvature; }

  /*!
   * \brief Get the value of the curvature at a surface node.
   * \param[in] iPoint - Index of the point.
   * \return Value of the curvature.
   */
  inline su2double GetCurvature(unsigned long iPoint) const { return Curvature(iPoint); }

  /*!
   * \brief Set the max cell-center to cell-center length.
   * \param[in] iPoint - Index of the point.
   * \param[in] max_length - Value of the max length
   */
  inline void SetMaxLength(unsigned long iPoint, su2double max_length) { MaxLength(iPoint) = max_length; }

  /*!
   * \brief Get the maximum cell-center to cell-center length.
   * \param[in] iPoint - Index of the point.
   * \return The maximum cell-center to cell-center length.
   */
  inline su2double GetMaxLength(unsigned long iPoint) const { return MaxLength(iPoint); }

  /*!
   * \brief Get area or volume of the control volume.
   * \param[in] iPoint - Index of the point.
   * \return Area or volume of the control volume.
   */
  inline su2double& GetVolume(unsigned long iPoint) { return Volume(iPoint); }
  inline const su2double& GetVolume(unsigned long iPoint) const { return Volume(iPoint); }

  /*!
   * \brief Set the volume of the control volume.
   * \param[in] iPoint - Index of the point.
   * \param[in] volume - Value of the volume.
   */
  inline void SetVolume(unsigned long iPoint, su2double volume) { Volume(iPoint) = volume; }

  /*!
   * \brief Adds some area or volume of the CV.
   * \param[in] iPoint - Index of the point.
   * \param[in] volume - Local volume to be added to the total one.
   */
  inline void AddVolume(unsigned long iPoint, su2double volume) { Volume(iPoint) += volume; }

  /*!
   * \brief Get the missing component of area or volume for a control volume on a periodic marker.
   * \param[in] iPoint - Index of the point.
   * \return Periodic component of area or volume for a control volume on a periodic marker.
   */
  inline su2double& GetPeriodicVolume(unsigned long iPoint) { return Periodic_Volume(iPoint); }
  inline const su2double& GetPeriodicVolume(unsigned long iPoint) const { return Periodic_Volume(iPoint); }

  /*!
   * \brief Set the missing component of area or volume for a control volume on a periodic marker.
   * \param[in] iPoint - Index of the point.
   * \param[in] volume - Value of the volume from the missing components of the CV on the periodic marker.
   */
  inline void SetPeriodicVolume(unsigned long iPoint, su2double volume) { Periodic_Volume(iPoint) = volume; }

  /*!
   * \brief Get the volume of the control volume at time n.
   * \param[in] iPoint - Index of the point.
   * \return Volume of the control volume at time n
   */
  inline su2double GetVolume_n(unsigned long iPoint) const { return Volume_n(iPoint); }

  /*!
   * \brief Get the volume of the control volume at time n+1.
   * \param[in] iPoint - Index of the point.
   * \return Volume of the control volume at time n+1
   */
  inline su2double GetVolume_nM1(unsigned long iPoint) const { return Volume_nM1(iPoint); }

  /*!
   * \brief Set the volume of the control volume at time n.
   */
  void SetVolume_n();

  /*!
   * \brief Set the volume of the control volume at time n-1.
   */
  void SetVolume_nM1();

  /*!
   * \brief Set the volume of the control volume at time n using n-1.
   */
  void SetVolume_n_from_OldnM1();

  /*!
   * \brief Set the volume of the control volume at current time using time n.
   */
  void SetVolume_from_Oldn();

  /*!
   * \brief Set the Volume to Volume_Old.
   */
  void SetVolume_Old();

  /*!
   * \brief Set the Volume_n to Volume_n_Old.
   */
  void SetVolume_n_Old();

  /*!
   * \brief Set the Volume_nM1 to Volume_nM1_Old.
   */
  void SetVolume_nM1_Old();

  /*!
   * \brief Set the parent control volume of an agglomerated control volume.
   * \param[in] iPoint - Index of the point.
   * \param[in] parent_CV - Index of the parent control volume.
   */
  inline void SetParent_CV(unsigned long iPoint, unsigned long parent_CV) {
    Parent_CV(iPoint) = parent_CV;
    Agglomerate(iPoint) = true;
  }

  /*!
   * \brief Set the children control volumes of an agglomerated control volume.
   * \param[in] iPoint - Index of the point.
   * \param[in] nchildren_CV - Number of children.
   * \param[in] children_CV - Index of the children control volume.
   */
  inline void SetChildren_CV(unsigned long iPoint, unsigned long nchildren_CV, unsigned long children_CV) {
    Children_CV[iPoint].resize(nchildren_CV + 1);
    Children_CV[iPoint][nchildren_CV] = children_CV;
  }

  /*!
   * \brief Get the parent control volume of an agglomerated control volume.
   * \param[in] iPoint - Index of the point.
   * \return Index of the parent control volume.
   */
  inline unsigned long GetParent_CV(unsigned long iPoint) const { return Parent_CV(iPoint); }

  /*!
   * \brief Get the children control volume of an agglomerated control volume.
   * \param[in] iPoint - Index of the point.
   * \param[in] nchildren_CV - Number of the children.
   * \return Index of the parent control volume.
   */
  inline unsigned long GetChildren_CV(unsigned long iPoint, unsigned short nchildren_CV) const {
    return Children_CV[iPoint][nchildren_CV];
  }

  /*!
   * \brief Get information about if a control volume has been agglomerated.
   * \param[in] iPoint - Index of the point.
   * \return <code>TRUE</code> if the point has been agglomerated; otherwise <code>FALSE</code>.
   */
  inline bool GetAgglomerate(unsigned long iPoint) const { return Agglomerate(iPoint); }

  /*!
   * \brief Get information about if the indirect neighbors can be agglomerated.
   * \param[in] iPoint - Index of the point.
   * \return <code>TRUE</code> if the indirect neigbors can be agglomerated; otherwise <code>FALSE</code>.
   */
  inline bool GetAgglomerate_Indirect(unsigned long iPoint) const { return Agglomerate_Indirect(iPoint); }

  /*!
   * \brief Set information about if the indirect neighbors can be agglomerated.
   * \param[in] iPoint - Index of the point.
   * \param[in] agglomerate - The indirect neigbors can be agglomerated.
   */
  inline void SetAgglomerate_Indirect(unsigned long iPoint, bool agglomerate) {
    Agglomerate_Indirect(iPoint) = agglomerate;
  };

  /*!
   * \brief Get the number of children of an agglomerated control volume.
   * \param[in] iPoint - Index of the point.
   * \return Number of children control volume.
   */
  inline unsigned short GetnChildren_CV(unsigned long iPoint) const { return nChildren_CV(iPoint); }

  /*!
   * \brief Set the number of children of an agglomerated control volume.
   * \param[in] iPoint - Index of the point.
   * \param[in] nchildren_CV - Number of children of the control volume.
   */
  inline void SetnChildren_CV(unsigned long iPoint, unsigned short nchildren_CV) {
    nChildren_CV(iPoint) = nchildren_CV;
  }

  /*!
   * \brief Get the coordinates of the control volume at time n.
   * \param[in] iPoint - Index of the point.
   * \return Coordinates of the control volume at time n.
   */
  inline su2double* GetCoord_n(unsigned long iPoint) { return Coord_n[iPoint]; }

  /*!
   * \brief Get the coordinates of the control volume at time n-1.
   * \param[in] iPoint - Index of the point.
   * \return Volume of the control volume at time n-1
   */
  inline su2double* GetCoord_n1(unsigned long iPoint) { return Coord_n1[iPoint]; }

  /*!
   * \brief Get the coordinates of the control volume at time n+1.
   * \param[in] iPoint - Index of the point.
   * \return Volume of the control volume at time n+1
   */
  inline su2double* GetCoord_p1(unsigned long iPoint) { return Coord_p1[iPoint]; }

  /*!
   * \brief Set the coordinates of the control volume at time n to the ones in <i>Coord</i>.
   */
  void SetCoord_n();

  /*!
   * \brief Set the coordinates of the control volume at time n-1 to the ones in <i>Coord_n</i>.
   */
  void SetCoord_n1();

  /*!
   * \brief Set the coordinates of the control volume at time n, for restart cases.
   * \param[in] iPoint - Index of the point.
   * \param[in] coord - Value of the grid coordinates at time n.
   */
  inline void SetCoord_n(unsigned long iPoint, const su2double* coord) {
    for (unsigned long iDim = 0; iDim < nDim; iDim++) Coord_n(iPoint, iDim) = coord[iDim];
  }

  /*!
   * \brief Set the coordinates of the control volume at time n-1, for restart cases.
   * \param[in] iPoint - Index of the point.
   * \param[in] coord - Value of the grid coordinates at time n-1.
   */
  inline void SetCoord_n1(unsigned long iPoint, const su2double* coord) {
    for (unsigned long iDim = 0; iDim < nDim; iDim++) Coord_n1(iPoint, iDim) = coord[iDim];
  }

  /*!
   * \brief Set the coordinates of the control volume at time n+1.
   * \param[in] iPoint - Index of the point.
   * \param[in] coord - Value of the grid coordinates at time n+1.
   */
  inline void SetCoord_p1(unsigned long iPoint, const su2double* coord) {
    for (unsigned long iDim = 0; iDim < nDim; iDim++) Coord_p1(iPoint, iDim) = coord[iDim];
  }

  /*!
   * \brief Get the value of the old coordinates for implicit smoothing.
   * \param[in] iPoint - Index of the point.
   * \return Old coordinates at a point.
   */
  inline su2double* GetCoord_Old(unsigned long iPoint) { return Coord_Old[iPoint]; }

  /*!
   * \brief Set the value of the vector <i>Coord_Old</i> for implicit smoothing.
   * \param[in] iPoint - Index of the point.
   * \param[in] coord_old - Value of the coordinates.
   */
  inline void SetCoord_Old(unsigned long iPoint, const su2double* coord_old) {
    for (unsigned long iDim = 0; iDim < nDim; iDim++) Coord_Old(iPoint, iDim) = coord_old[iDim];
  }

  /*!
   * \brief Set the value of the vector <i>Coord_Old</i> to <i>Coord</i>.
   */
  void SetCoord_Old();

  /*!
   * \brief Get the value of the summed coordinates for implicit smoothing.
   * \param[in] iPoint - Index of the point.
   * \return Sum of coordinates at a point.
   */
  inline su2double* GetCoord_Sum(unsigned long iPoint) { return Coord_Sum[iPoint]; }

  /*!
   * \brief Add the value of the coordinates to the <i>Coord_Sum</i> vector for implicit smoothing.
   * \param[in] iPoint - Index of the point.
   * \param[in] coord_sum - Value of the coordinates to add.
   */
  inline void AddCoord_Sum(unsigned long iPoint, const su2double* coord_sum) {
    for (unsigned long iDim = 0; iDim < nDim; iDim++) Coord_Sum(iPoint, iDim) += coord_sum[iDim];
  }

  /*!
   * \brief Initialize the vector <i>Coord_Sum</i>.
   */
  void SetCoord_SumZero();

  /*!
   * \brief Get the value of the grid velocity at the point.
   * \param[in] iPoint - Index of the point.
   * \return Grid velocity at the point.
   */
  inline su2double* GetGridVel(unsigned long iPoint) { return GridVel[iPoint]; }

  /*!
   * \brief Get the grid velocity matrix for the entire domain.
   */
  inline const su2activematrix& GetGridVel() const { return GridVel; }

  /*!
   * \brief Set the value of the grid velocity at the point.
   * \param[in] iPoint - Index of the point.
   * \param[in] iDim - Index of the coordinate.
   * \param[in] gridvel - Value of the grid velocity.
   */
  inline void SetGridVel(unsigned long iPoint, unsigned long iDim, su2double gridvel) {
    GridVel(iPoint, iDim) = gridvel;
  }

  /*!
   * \brief Set the value of the grid velocity at the point.
   * \param[in] iPoint - Index of the point.
   * \param[in] gridvel - Value of the grid velocity.
   */
  inline void SetGridVel(unsigned long iPoint, const su2double* gridvel) {
    for (unsigned long iDim = 0; iDim < nDim; iDim++) GridVel(iPoint, iDim) = gridvel[iDim];
  }

  /*!
   * \brief Get the grid velocity gradients for the entire domain.
   */
  inline CVectorOfMatrix& GetGridVel_Grad() { return GridVel_Grad; }

  /*!
   * \brief Get the value of the grid velocity gradient at the point.
   * \param[in] iPoint - Index of the point.
   * \return Grid velocity gradient at the point.
   */
  inline CMatrixView<const su2double> GetGridVel_Grad(unsigned long iPoint) const { return GridVel_Grad[iPoint]; }

  /*!
   * \brief Set the adjoint values of the (geometric) coordinates.
   * \param[in] iPoint - Index of the point.
   * \param[in] adj_sol - Adjoint values of the Coord variables.
   */
  inline void SetAdjointSolution(unsigned long iPoint, const su2double* adj_sol) {
    for (unsigned long iDim = 0; iDim < nDim; iDim++)
      AD::SetDerivative(AD_OutputIndex(iPoint, iDim), SU2_TYPE::GetValue(adj_sol[iDim]));
  }

  /*!
   * \brief Get the adjoint values of the (geometric) coordinates.
   * \param[in] iPoint - Index of the point.
   * \param[in] iDim - Dimension.
   */
  inline su2double GetAdjointSolution(unsigned long iPoint, unsigned long iDim) const {
    return AD::GetDerivative(AD_InputIndex(iPoint, iDim));
  }

  /*!
   * \brief Register coordinates of a point.
   * \param[in] iPoint - Index of the point.
   * \param[in] input - Register as input or output.
   */
  inline void RegisterCoordinates(unsigned long iPoint, bool input) {
    for (unsigned long iDim = 0; iDim < nDim; iDim++) {
      if (input) {
        AD::RegisterInput(Coord(iPoint, iDim));
        AD::SetIndex(AD_InputIndex(iPoint, iDim), Coord(iPoint, iDim));
      } else {
        AD::RegisterOutput(Coord(iPoint, iDim));
        AD::SetIndex(AD_OutputIndex(iPoint, iDim), Coord(iPoint, iDim));
      }
    }
  }

  /*!
   * \brief Set wall roughnesses according to stored closest wall information.
   * \param[in] roughness - Mapping [rank][zone][marker] -> roughness
   */
  template <typename Roughness_type>
  void SetWallRoughness(Roughness_type const& roughness) {
    for (unsigned long iPoint = 0; iPoint < GlobalIndex.size(); ++iPoint) {
      auto rankID = ClosestWall_Rank[iPoint];
      auto zoneID = ClosestWall_Zone[iPoint];
      auto markerID = ClosestWall_Marker[iPoint];
      if (rankID >= 0) {
        SetRoughnessHeight(iPoint, roughness[rankID][zoneID][markerID]);
      }
    }
  }

<<<<<<< HEAD

=======
>>>>>>> 1e7e7a34
  /*!
   * \brief Set wall normal according to stored closest wall information.
   * \param[in] normals - Mapping [rank][zone][marker][element] -> normal
   */
  template<typename Normals_type>
  void SetWallNormals(Normals_type const&normals){
    for (unsigned long iPoint=0; iPoint<GlobalIndex.size(); ++iPoint) {
      auto rankID = ClosestWall_Rank[iPoint];
      auto zoneID = ClosestWall_Zone[iPoint];
      auto markerID = ClosestWall_Marker[iPoint];
      auto elementID = ClosestWall_Elem[iPoint];
      if(rankID >= 0)
        SetNormal(iPoint, normals[rankID][zoneID][markerID][elementID]);
    }
  }
<<<<<<< HEAD

=======
  
>>>>>>> 1e7e7a34
};<|MERGE_RESOLUTION|>--- conflicted
+++ resolved
@@ -108,17 +108,10 @@
   su2vector<unsigned long>
       ClosestWall_Elem; /*!< \brief Element index of closest wall element, for givenrank, zone and marker index. */
 
-<<<<<<< HEAD
   su2activevector SharpEdge_Distance;     /*!< \brief Distance to a sharp edge. */
   su2activevector Curvature;              /*!< \brief Value of the surface curvature (SU2_GEO). */
   su2activevector MaxLength;              /*!< \brief The maximum cell-center to cell-center length. */
   su2activevector RoughnessHeight;          /*!< \brief Roughness of the nearest wall. */
-=======
-  su2activevector SharpEdge_Distance; /*!< \brief Distance to a sharp edge. */
-  su2activevector Curvature;          /*!< \brief Value of the surface curvature (SU2_GEO). */
-  su2activevector MaxLength;          /*!< \brief The maximum cell-center to cell-center length. */
-  su2activevector RoughnessHeight;    /*!< \brief Roughness of the nearest wall. */
->>>>>>> 1e7e7a34
   su2activematrix Normals;  /*!< \brief Normal of the nearest wall element. */
 
   su2matrix<int> AD_InputIndex; /*!< \brief Indices of Coord variables in the adjoint vector. */
@@ -555,6 +548,24 @@
    * \return Value of the distance to the nearest wall.
    */
   inline su2double GetRoughnessHeight(unsigned long iPoint) const { return RoughnessHeight(iPoint); }
+
+  /*!
+   * \brief Set the value of the normal of the nearest wall element.
+   * \param[in] iPoint - Index of the point.
+   * \param[in] normal - Value of the normal.
+   */
+  template<typename Normals_type>
+  inline void SetNormal(unsigned long iPoint, Normals_type const&normal) { 
+    for (unsigned long iDim = 0; iDim < nDim; iDim++)
+      Normals(iPoint,iDim) = normal[iDim];
+  }
+
+  /*!
+   * \brief Set the value of the normal of the nearest wall element.
+   * \param[in] iPoint - Index of the point.
+   * \return normal to the normal of the nearest wall element.
+   */
+  inline su2double *GetNormal(unsigned long iPoint) { return Normals[iPoint]; }
 
   /*!
    * \brief Set the value of the normal of the nearest wall element.
@@ -975,10 +986,7 @@
     }
   }
 
-<<<<<<< HEAD
-
-=======
->>>>>>> 1e7e7a34
+
   /*!
    * \brief Set wall normal according to stored closest wall information.
    * \param[in] normals - Mapping [rank][zone][marker][element] -> normal
@@ -994,9 +1002,5 @@
         SetNormal(iPoint, normals[rankID][zoneID][markerID][elementID]);
     }
   }
-<<<<<<< HEAD
-
-=======
-  
->>>>>>> 1e7e7a34
+
 };