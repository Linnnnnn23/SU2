﻿/*!
 * \file CGeometry.hpp
 * \brief Headers of the main subroutines for creating the geometrical structure.
 *        The subroutines and functions are in the <i>CGeometry.cpp</i> file.
 * \author F. Palacios, T. Economon
 * \version 8.0.0 "Harrier"
 *
 * SU2 Project Website: https://su2code.github.io
 *
 * The SU2 Project is maintained by the SU2 Foundation
 * (http://su2foundation.org)
 *
 * Copyright 2012-2023, SU2 Contributors (cf. AUTHORS.md)
 *
 * SU2 is free software; you can redistribute it and/or
 * modify it under the terms of the GNU Lesser General Public
 * License as published by the Free Software Foundation; either
 * version 2.1 of the License, or (at your option) any later version.
 *
 * SU2 is distributed in the hope that it will be useful,
 * but WITHOUT ANY WARRANTY; without even the implied warranty of
 * MERCHANTABILITY or FITNESS FOR A PARTICULAR PURPOSE. See the GNU
 * Lesser General Public License for more details.
 *
 * You should have received a copy of the GNU Lesser General Public
 * License along with SU2. If not, see <http://www.gnu.org/licenses/>.
 */

#pragma once

#include <limits>
#include "../parallelization/mpi_structure.hpp"

#ifdef HAVE_METIS
#include "metis.h"
#endif
#ifdef HAVE_PARMETIS
extern "C" {
#include "parmetis.h"
}
#endif

#include <string>
#include <fstream>
#include <sstream>
#include <cmath>
#include <algorithm>
#include <cstring>
#include <cstdio>
#include <cstdlib>
#include <climits>
#include <memory>
#include <unordered_map>

#include "primal_grid/CPrimalGrid.hpp"
#include "dual_grid/CDualGrid.hpp"
#include "dual_grid/CPoint.hpp"
#include "dual_grid/CEdge.hpp"
#include "dual_grid/CVertex.hpp"
#include "dual_grid/CTurboVertex.hpp"

#include "../CConfig.hpp"
#include "../fem/geometry_structure_fem_part.hpp"
#include "../toolboxes/graph_toolbox.hpp"
#include "../adt/CADTElemClass.hpp"

using namespace std;

/*!
 * \class CGeometry
 * \brief Parent class for defining the geometry of the problem (complete geometry,
 *        multigrid agglomerated geometry, only boundary geometry, etc..)
 * \author F. Palacios
 */
class CGeometry {
 protected:
  enum : size_t { OMP_MIN_SIZE = 32 }; /*!< \brief Chunk size for small loops. */
  enum : size_t { MAXNDIM = 3 };

  const int size{SINGLE_NODE}; /*!< \brief MPI Size. */
  const int rank{MASTER_NODE}; /*!< \brief MPI Rank. */

  unsigned long nPoint{0}, /*!< \brief Number of points of the mesh. */
      nPointDomain{0},     /*!< \brief Number of real points of the mesh. */
      nPointGhost{0},      /*!< \brief Number of ghost points of the mesh. */
      Global_nPoint{0},    /*!< \brief Total number of nodes in a simulation across all processors (including halos). */
      Global_nPointDomain{
          0},          /*!< \brief Total number of nodes in a simulation across all processors (excluding halos). */
      nElem{0},        /*!< \brief Number of elements of the mesh. */
      Global_nElem{0}, /*!< \brief Total number of elements in a simulation across all processors (all types). */
      Global_nElemDomain{
          0},        /*!< \brief Total number of elements in a simulation across all processors (excluding halos). */
      nEdge{0},      /*!< \brief Number of edges of the mesh. */
      nFace{0},      /*!< \brief Number of faces of the mesh. */
      nelem_edge{0}, /*!< \brief Number of edges in the mesh. */
      Global_nelem_edge{0},       /*!< \brief Total number of edges in the mesh across all processors. */
      nelem_triangle{0},          /*!< \brief Number of triangles in the mesh. */
      Global_nelem_triangle{0},   /*!< \brief Total number of triangles in the mesh across all processors. */
      nelem_quad{0},              /*!< \brief Number of quadrangles in the mesh. */
      Global_nelem_quad{0},       /*!< \brief Total number of quadrangles in the mesh across all processors. */
      nelem_tetra{0},             /*!< \brief Number of tetrahedra in the mesh. */
      Global_nelem_tetra{0},      /*!< \brief Total number of tetrahedra in the mesh across all processors. */
      nelem_hexa{0},              /*!< \brief Number of hexahedra in the mesh. */
      Global_nelem_hexa{0},       /*!< \brief Total number of hexahedra in the mesh across all processors. */
      nelem_prism{0},             /*!< \brief Number of prisms in the mesh. */
      Global_nelem_prism{0},      /*!< \brief Total number of prisms in the mesh across all processors. */
      nelem_pyramid{0},           /*!< \brief Number of pyramids in the mesh. */
      Global_nelem_pyramid{0},    /*!< \brief Total number of pyramids in the mesh across all processors. */
      nelem_edge_bound{0},        /*!< \brief Number of edges on the mesh boundaries. */
      Global_nelem_edge_bound{0}, /*!< \brief Total number of edges on the mesh boundaries across all processors. */
      nelem_triangle_bound{0},    /*!< \brief Number of triangles on the mesh boundaries. */
      Global_nelem_triangle_bound{
          0},                     /*!< \brief Total number of triangles on the mesh boundaries across all processors. */
      nelem_quad_bound{0},        /*!< \brief Number of quads on the mesh boundaries. */
      Global_nelem_quad_bound{0}, /*!< \brief Total number of quads on the mesh boundaries across all processors. */
      nNonconvexElements{0};      /*!< \brief Number of nonconvex elements in the mesh. */

  unsigned short nDim{0};       /*!< \brief Number of dimension of the problem. */
  unsigned short nZone{0};      /*!< \brief Number of zones in the problem. */
  unsigned short nMarker{0};    /*!< \brief Number of different markers of the mesh. */
  unsigned short nCommLevel{0}; /*!< \brief Number of non-blocking communication levels. */

  unsigned short MGLevel{0};        /*!< \brief The mesh level index for the current geometry container. */
  unsigned long Max_GlobalPoint{0}; /*!< \brief Greater global point in the domain local structure. */

  /*--- Boundary information. ---*/

  short* Marker_All_SendRecv{nullptr}; /*!< \brief MPI Marker. */
  su2double** CustomBoundaryTemperature{nullptr};
  su2double** CustomBoundaryHeatFlux{nullptr};

  /*--- Create vectors and distribute the values among the different planes queues ---*/

  vector<vector<su2double>>
      Xcoord_plane; /*!< \brief Vector containing x coordinates of new points appearing on a single plane */
  vector<vector<su2double>>
      Ycoord_plane; /*!< \brief Vector containing y coordinates of new points appearing on a single plane */
  vector<vector<su2double>>
      Zcoord_plane; /*!< \brief Vector containing z coordinates of new points appearing on a single plane */
  vector<vector<su2double>> FaceArea_plane;   /*!< \brief Vector containing area/volume associated with  new points
                                                 appearing on a single plane */
  vector<vector<unsigned long>> Plane_points; /*!< \brief Vector containing points appearing on a single plane */

  vector<su2double> XCoordList; /*!< \brief Vector containing points appearing on a single plane */

#if defined(HAVE_MPI) && defined(HAVE_PARMETIS)
  vector<vector<unsigned long>>
      adj_nodes; /*!< \brief Vector of vectors holding each node's adjacency during preparation for ParMETIS. */
  vector<idx_t> adjacency; /*!< \brief Local adjacency array to be input into ParMETIS for partitioning (idx_t is a
                              ParMETIS type defined in their headers). */
  vector<idx_t> xadj; /*!< \brief Index array that points to the start of each node's adjacency in CSR format (needed to
                         interpret the adjacency array).  */
#endif

  /*--- Turbomachinery variables ---*/

  unsigned short* nSpanWiseSections{
      nullptr}; /*!< \brief Number of Span wise section for each turbo marker, indexed by inflow/outflow */
  unsigned short* nSpanSectionsByMarker{nullptr}; /*!< \brief Number of Span wise section for each turbo marker, indexed
                                                     by marker.  Needed for deallocation.*/
  unsigned short nTurboPerf{0};                   /*!< \brief Number of Span wise section for each turbo marker. */
  su2double** SpanWiseValue{nullptr};             /*!< \brief Span wise values for each turbo marker. */
  long** nVertexSpan{nullptr};             /*!< \brief number of vertexes for span wise section for each marker.  */
  unsigned long** nTotVertexSpan{nullptr}; /*!< \brief number of vertexes at each span wise section for each marker.  */
  unsigned long nVertexSpanMax[3] = {
      0}; /*!< \brief max number of vertexes for each span section for each marker flag.  */
  su2double*** AverageTurboNormal{nullptr}; /*!< \brief Average boundary normal at each span wise section for each
                                               marker in the turbomachinery frame of reference.*/
  su2double*** AverageNormal{nullptr}; /*!< \brief Average boundary normal at each span wise section for each marker.*/
  su2double*** AverageGridVel{
      nullptr}; /*!< \brief Average boundary grid velocity at each span wise section for each marker.*/
  su2double** AverageTangGridVel{
      nullptr}; /*!< \brief Average tangential rotational speed at each span wise section for each marker.*/
  su2double** SpanArea{nullptr};        /*!< \brief Area at each span wise section for each marker.*/
  su2double** MaxAngularCoord{nullptr}; /*!< \brief Max angular pitch at each span wise section for each marker.*/
  su2double** MinAngularCoord{nullptr}; /*!< \brief Max angular pitch at each span wise section for each marker.*/
  su2double** MinRelAngularCoord{
      nullptr};                     /*!< \brief Min relative angular coord at each span wise section for each marker.*/
  su2double** TurboRadius{nullptr}; /*!< \brief Radius at each span wise section for each marker.*/
  su2double** TangGridVelIn{nullptr};
  su2double** TangGridVelOut{nullptr}; /*!< \brief Average tangential rotational speed at each span wise section for
                                          each turbomachinery marker.*/
  su2double** SpanAreaIn{nullptr};
  su2double** SpanAreaOut{nullptr}; /*!< \brief Area at each span wise section for each turbomachinery marker.*/
  su2double** TurboRadiusIn{nullptr};
  su2double** TurboRadiusOut{nullptr}; /*!< \brief Radius at each span wise section for each turbomachinery marker*/

  /*--- Sparsity patterns associated with the geometry. ---*/

  CCompressedSparsePatternUL finiteVolumeCSRFill0, /*!< \brief 0-fill FVM sparsity. */
      finiteVolumeCSRFillN,                        /*!< \brief N-fill FVM sparsity (e.g. for ILUn preconditioner). */
      finiteElementCSRFill0,                       /*!< \brief 0-fill FEM sparsity. */
      finiteElementCSRFillN;                       /*!< \brief N-fill FEM sparsity (e.g. for ILUn preconditioner). */

  CEdgeToNonZeroMapUL edgeToCSRMap; /*!< \brief Map edges to CSR entries referenced by them (i,j) and (j,i). */

  /*--- Edge and element colorings. ---*/

  CCompressedSparsePatternUL edgeColoring, /*!< \brief Edge coloring structure for thread-based parallelization. */
      elemColoring;                        /*!< \brief Element coloring structure for thread-based parallelization. */
  unsigned long edgeColorGroupSize{1};     /*!< \brief Size of the edge groups within each color. */
  unsigned long elemColorGroupSize{1};     /*!< \brief Size of the element groups within each color. */

  ColMajorMatrix<uint8_t> CoarseGridColor_; /*!< \brief Coarse grid levels, colorized. */

 public:
  /*!< \brief Linelets (mesh lines perpendicular to stretching direction). */
  struct CLineletInfo {
    /*!< \brief Detect isotropic mesh region. */
    static passivedouble ALPHA_ISOTROPIC() { return 0.8; }
    enum : unsigned long { MAX_LINELET_POINTS = 32 }; /*!< \brief Maximum points per linelet. */

    std::vector<std::vector<unsigned long>> linelets; /*!< \brief Point indices for each linelet. */

    /*!< \brief Index of the linelet of each point ("linelets" transfered to points). */
    std::vector<unsigned> lineletIdx;

    /*!< \brief Signals that a point is not on a linelet. */
    enum : unsigned { NO_LINELET = std::numeric_limits<unsigned>::max() };

    /*!< \brief Coloring for OpenMP parallelization, "linelets" is sorted by color. */
    std::vector<unsigned long> colorOffsets;

    std::vector<uint8_t> lineletColor; /*!< \brief Coloring transfered to points, for visualization. */
  };

 protected:
  mutable CLineletInfo lineletInfo;

 public:
  /*--- Main geometric elements of the grid. ---*/

  CPrimalGrid** elem{nullptr};   /*!< \brief Element vector (primal grid information). */
  CPrimalGrid*** bound{nullptr}; /*!< \brief Boundary vector (primal grid information). */
  CPoint* nodes{nullptr};        /*!< \brief Node vector (dual grid information). */
  CEdge* edges{nullptr};         /*!< \brief Edge vector (dual grid information). */
  CVertex*** vertex{nullptr};    /*!< \brief Boundary Vertex vector (dual grid information). */
  CTurboVertex**** turbovertex{
      nullptr}; /*!< \brief Boundary Vertex vector ordered for turbomachinery calculation(dual grid information). */
  unsigned long* nVertex{nullptr};     /*!< \brief Number of vertex for each marker. */
  unsigned long* nElem_Bound{nullptr}; /*!< \brief Number of elements of the boundary. */
  string* Tag_to_Marker{nullptr};      /*!< \brief Names of boundary markers. */
  vector<bool>
      bound_is_straight; /*!< \brief Bool if boundary-marker is straight(2D)/plane(3D) for each local marker. */
  vector<su2double> SurfaceAreaCfgFile; /*!< \brief Total Surface area for all markers. */

  /*--- Partitioning-specific variables ---*/

  unordered_map<unsigned long, unsigned long>
      Global_to_Local_Elem;         /*!< \brief Mapping of global to local index for elements. */
  unsigned long* beg_node{nullptr}; /*!< \brief Array containing the first node on each rank due to a linear
                                       partitioning by global index. */
  unsigned long* end_node{
      nullptr}; /*!< \brief Array containing the last node on each rank due to a linear partitioning by global index. */
  unsigned long* nPointLinear{nullptr};     /*!< \brief Array containing the total number of nodes on each rank due to a
                                               linear partioning by global index. */
  unsigned long* nPointCumulative{nullptr}; /*!< \brief Cumulative storage array containing the total number of points
                                               on all prior ranks in the linear partitioning. */

  /*--- Data structures for point-to-point MPI communications. ---*/

  int maxCountPerPoint{0}; /*!< \brief Maximum number of pieces of data sent per vertex in point-to-point comms. */
  int nP2PSend{0};         /*!< \brief Number of sends during point-to-point comms. */
  int nP2PRecv{0};         /*!< \brief Number of receives during point-to-point comms. */
  int* nPoint_P2PSend{
      nullptr}; /*!< \brief Data structure holding number of vertices for each send in point-to-point comms. */
  int* nPoint_P2PRecv{
      nullptr}; /*!< \brief Data structure holding number of vertices for each recv in point-to-point comms. */
  int* Neighbors_P2PSend{
      nullptr}; /*!< \brief Data structure holding the ranks of the neighbors for point-to-point send comms. */
  int* Neighbors_P2PRecv{
      nullptr}; /*!< \brief Data structure holding the ranks of the neighbors for point-to-point recv comms. */
  map<int, int> P2PSend2Neighbor; /*!< \brief Data structure holding the reverse mapping of the ranks of the neighbors
                                     for point-to-point send comms. */
  map<int, int> P2PRecv2Neighbor; /*!< \brief Data structure holding the reverse mapping of the ranks of the neighbors
                                     for point-to-point recv comms. */
  unsigned long *Local_Point_P2PSend{nullptr}, /*!< \brief Data structure holding the local index of all vertices to be
                                                  sent in point-to-point comms. */
      *Local_Point_P2PRecv{nullptr}; /*!< \brief Data structure holding the local index of all vertices to be received
                                        in point-to-point comms. */
  su2double* bufD_P2PRecv{nullptr};  /*!< \brief Data structure for su2double point-to-point receive. */
  su2double* bufD_P2PSend{nullptr};  /*!< \brief Data structure for su2double point-to-point send. */
  unsigned short* bufS_P2PRecv{nullptr};  /*!< \brief Data structure for unsigned long point-to-point receive. */
  unsigned short* bufS_P2PSend{nullptr};  /*!< \brief Data structure for unsigned long point-to-point send. */
  SU2_MPI::Request* req_P2PSend{nullptr}; /*!< \brief Data structure for point-to-point send requests. */
  SU2_MPI::Request* req_P2PRecv{nullptr}; /*!< \brief Data structure for point-to-point recv requests. */

  /*--- Data structures for periodic communications. ---*/

  int maxCountPerPeriodicPoint{0}; /*!< \brief Maximum number of pieces of data sent per vertex in periodic comms. */
  int nPeriodicSend{0};            /*!< \brief Number of sends during periodic comms. */
  int nPeriodicRecv{0};            /*!< \brief Number of receives during periodic comms. */
  int* nPoint_PeriodicSend{
      nullptr}; /*!< \brief Data structure holding number of vertices for each send in periodic comms. */
  int* nPoint_PeriodicRecv{
      nullptr}; /*!< \brief Data structure holding number of vertices for each recv in periodic comms. */
  int* Neighbors_PeriodicSend{
      nullptr}; /*!< \brief Data structure holding the ranks of the neighbors for periodic send comms. */
  int* Neighbors_PeriodicRecv{
      nullptr}; /*!< \brief Data structure holding the ranks of the neighbors for periodic recv comms. */
  map<int, int> PeriodicSend2Neighbor; /*!< \brief Data structure holding the reverse mapping of the ranks of the
                                          neighbors for periodic send comms. */
  map<int, int> PeriodicRecv2Neighbor; /*!< \brief Data structure holding the reverse mapping of the ranks of the
                                          neighbors for periodic recv comms. */
  unsigned long *Local_Point_PeriodicSend{
      nullptr}, /*!< \brief Data structure holding the local index of all vertices to be sent in periodic comms. */
      *Local_Point_PeriodicRecv{nullptr},  /*!< \brief Data structure holding the local index of all vertices to be
                                              received in periodic comms. */
      *Local_Marker_PeriodicSend{nullptr}, /*!< \brief Data structure holding the local index of the periodic marker for
                                              a particular vertex to be sent in periodic comms. */
      *Local_Marker_PeriodicRecv{nullptr}; /*!< \brief Data structure holding the local index of the periodic marker for
                                              a particular vertex to be received in periodic comms. */
  su2double* bufD_PeriodicRecv{nullptr};   /*!< \brief Data structure for su2double periodic receive. */
  su2double* bufD_PeriodicSend{nullptr};   /*!< \brief Data structure for su2double periodic send. */
  unsigned short* bufS_PeriodicRecv{nullptr};  /*!< \brief Data structure for unsigned long periodic receive. */
  unsigned short* bufS_PeriodicSend{nullptr};  /*!< \brief Data structure for unsigned long periodic send. */
  SU2_MPI::Request* req_PeriodicSend{nullptr}; /*!< \brief Data structure for periodic send requests. */
  SU2_MPI::Request* req_PeriodicRecv{nullptr}; /*!< \brief Data structure for periodic recv requests. */

  /*--- Mesh quality metrics. ---*/

  vector<su2double> Orthogonality; /*!< \brief Measure of dual CV orthogonality angle (0 to 90 deg., 90 being best). */
  vector<su2double> Aspect_Ratio;  /*!< \brief Measure of dual CV aspect ratio (max face area / min face area).  */
  vector<su2double>
      Volume_Ratio; /*!< \brief Measure of dual CV volume ratio (max sub-element volume / min sub-element volume). */

  const ColMajorMatrix<uint8_t>& CoarseGridColor = CoarseGridColor_; /*!< \brief Coarse grid levels, colorized. */

  /*!
   * \brief Constructor of the class.
   */
  CGeometry();

  /*!
   * \brief Constructor of the class.
   */
  CGeometry(CConfig* config, unsigned short nDim);

  /*!
   * \brief Destructor of the class.
   */
  virtual ~CGeometry();

  /*!
   * \brief Routine to launch non-blocking recvs only for all periodic communications.
   * \brief Routine to set up persistent data structures for point-to-point MPI communications.
   * \note This routine is called by any class that has loaded data into the generic communication buffers.
   * \param[in] geometry - Geometrical definition of the problem.
   * \param[in] config - Definition of the particular problem.
   */
  void PreprocessP2PComms(CGeometry* geometry, CConfig* config);

  /*!
   * \brief Routine to allocate buffers for point-to-point MPI communications. Also called to dynamically reallocate if
   * not enough memory is found for comms during runtime. \param[in] val_countPerPoint - Maximum count of the data type
   * per vertex in point-to-point comms, e.g., nPrimvarGrad*nDim.
   */
  void AllocateP2PComms(unsigned short val_countPerPoint);

  /*!
   * \brief Routine to launch non-blocking recvs only for all point-to-point communication with neighboring partitions.
   * \note This routine is called by any class that has loaded data into the generic communication buffers.
   * \param[in] geometry - Geometrical definition of the problem.
   * \param[in] config   - Definition of the particular problem.
   * \param[in] commType - Enumerated type for the quantity to be communicated.
   * \param[in] countPerPoint - Number of variables per point.
   * \param[in] val_reverse - Boolean controlling forward or reverse communication between neighbors.
   */
  void PostP2PRecvs(CGeometry* geometry, const CConfig* config, unsigned short commType, unsigned short countPerPoint,
                    bool val_reverse) const;

  /*!
   * \brief Routine to launch a single non-blocking send once the buffer is loaded for a point-to-point commucation.
   * \note This routine is called by any class that has loaded data into the generic communication buffers.
   * \param[in] geometry     - Geometrical definition of the problem.
   * \param[in] config       - Definition of the particular problem.
   * \param[in] commType     - Enumerated type for the quantity to be communicated.
   * \param[in] countPerPoint - Number of variables per point.
   * \param[in] val_iMessage - Index of the message in the order they are stored.
   * \param[in] val_reverse  - Boolean controlling forward or reverse communication between neighbors.
   */
  void PostP2PSends(CGeometry* geometry, const CConfig* config, unsigned short commType, unsigned short countPerPoint,
                    int val_iMessage, bool val_reverse) const;

  /*!
   * \brief Routine to set up persistent data structures for periodic communications.
   * \param[in] geometry - Geometrical definition of the problem.
   * \param[in] config - Definition of the particular problem.
   */
  void PreprocessPeriodicComms(CGeometry* geometry, CConfig* config);

  /*!
   * \brief Routine to allocate buffers for periodic communications. Also called to dynamically reallocate if not enough
   * memory is found for comms during runtime. \param[in] val_countPerPeriodicPoint - Maximum count of the data type per
   * vertex in periodic comms, e.g., nPrimvarGrad*nDim.
   */
  void AllocatePeriodicComms(unsigned short val_countPerPeriodicPoint);

  /*!
   * \brief Routine to launch non-blocking recvs only for all periodic communication with neighboring partitions.
   * \note This routine is called by any class that has loaded data into the generic communication buffers.
   * \param[in] geometry - Geometrical definition of the problem.
   * \param[in] config   - Definition of the particular problem.
   * \param[in] commType - Enumerated type for the quantity to be communicated.
   * \param[in] countPerPeriodicPoint - Number of variables per point.
   */
  void PostPeriodicRecvs(CGeometry* geometry, const CConfig* config, unsigned short commType,
                         unsigned short countPerPeriodicPoint);

  /*!
   * \brief Routine to launch a single non-blocking send once the buffer is loaded for a periodic commucation.
   * \note This routine is called by any class that has loaded data into the generic communication buffers.
   * \param[in] geometry     - Geometrical definition of the problem.
   * \param[in] config       - Definition of the particular problem.
   * \param[in] commType     - Enumerated type for the quantity to be communicated.
   * \param[in] countPerPeriodicPoint - Number of variables per point.
   * \param[in] val_iMessage - Index of the message in the order they are stored.
   */
  void PostPeriodicSends(CGeometry* geometry, const CConfig* config, unsigned short commType,
                         unsigned short countPerPeriodicPoint, int val_iMessage) const;

  /*!
   * \brief Helper function to define the type and number of variables per point for each communication type.
   * \param[in] config - Definition of the particular problem.
   * \param[in] commType - Enumerated type for the quantity to be communicated.
   * \param[out] COUNT_PER_POINT - Number of communicated variables per point.
   * \param[out] MPI_TYPE - Enumerated type for the datatype of the quantity to be communicated.
   */
  void GetCommCountAndType(const CConfig* config, unsigned short commType, unsigned short& COUNT_PER_POINT,
                           unsigned short& MPI_TYPE) const;

  /*!
   * \brief Routine to load a geometric quantity into the data structures for MPI point-to-point communication and to
   *        launch non-blocking sends and recvs for all point-to-point communication with neighboring partitions.
   * \param[in] geometry - Geometrical definition of the problem.
   * \param[in] config   - Definition of the particular problem.
   * \param[in] commType - Enumerated type for the quantity to be communicated.
   */
  void InitiateComms(CGeometry* geometry, const CConfig* config, unsigned short commType) const;

  /*!
   * \brief Routine to complete the set of non-blocking communications launched by InitiateComms() and unpacking of the
   * data into the geometry class. \param[in] geometry - Geometrical definition of the problem. \param[in] config   -
   * Definition of the particular problem. \param[in] commType - Enumerated type for the quantity to be unpacked.
   */
  void CompleteComms(CGeometry* geometry, const CConfig* config, unsigned short commType);

  /*!
   * \brief Get number of coordinates.
   * \return Number of coordinates.
   */
  inline unsigned short GetnDim() const { return nDim; }

  /*!
   * \brief Get number of zones.
   * \return Number of zones.
   */
  inline unsigned short GetnZone() const { return nZone; }

  /*!
   * \brief Get number of points.
   * \return Number of points.
   */
  inline unsigned long GetnPoint() const { return nPoint; }

  /*!
   * \brief Get number of real points (that belong to the domain).
   * \return Number of real points.
   */
  inline unsigned long GetnPointDomain() const { return nPointDomain; }

  /*!
   * \brief Retrieve total number of nodes in a simulation across all processors (including halos).
   * \return Total number of nodes in a simulation across all processors (including halos).
   */
  inline unsigned long GetGlobal_nPoint() const { return Global_nPoint; }

  /*!
   * \brief Retrieve total number of nodes in a simulation across all processors (excluding halos).
   * \return Total number of nodes in a simulation across all processors (excluding halos).
   */
  inline unsigned long GetGlobal_nPointDomain() const { return Global_nPointDomain; }

  /*!
   * \brief Get number of elements.
   * \return Number of elements.
   */
  inline unsigned long GetnElem() const { return nElem; }

  /*!
   * \brief Get number of edges.
   * \return Number of edges.
   */
  inline unsigned long GetnEdge() const { return nEdge; }

  /*!
   * \brief Get number of markers.
   * \return Number of markers.
   */
  inline unsigned short GetnMarker() const { return nMarker; }

  /*!
   * \brief Get number of vertices.
   * \param[in] val_marker - Marker of the boundary.
   * \return Number of vertices.
   */
  inline const su2double* GetSpanWiseValue(unsigned short val_marker) const { return SpanWiseValue[val_marker - 1]; }

  /*!
   * \brief Get number of vertices.
   * \param[in] val_marker - Marker of the boundary.
   * \return Number of vertices.
   */
  inline unsigned long GetnVertex(unsigned short val_marker) const { return nVertex[val_marker]; }

  /*!
   * \brief Get number of span wise section.
   * \param[in] marker_flag - flag of the turbomachinery boundary.
   * \return Number of span wise section.
   */
  inline unsigned short GetnSpanWiseSections(unsigned short marker_flag) const {
    return nSpanWiseSections[marker_flag - 1];
  }

  /*!
   * \brief Get number of vertices.
   * \param[in] val_marker - Marker of the boundary.
   * \return Number of vertices.
   */
  inline unsigned long GetnVertexSpan(unsigned short val_marker, unsigned short val_span) const {
    return nVertexSpan[val_marker][val_span];
  }

  /*!
   * \brief Get number of frequencies per span for NRBC.
   * \param[in] val_marker - Marker of the boundary.
   * \return Number of frequencies for NRBC.
   */
  inline unsigned long GetnFreqSpan(unsigned short val_marker, unsigned short val_span) const {
    return (nTotVertexSpan[val_marker][val_span] / 2 - 1);
  }

  /*!
   * \brief Get number of vertices.
   * \param[in] val_marker - Marker of the boundary.
   * \return Number of vertices.
   */
  inline unsigned long GetnVertexSpanMax(unsigned short marker_flag) const { return nVertexSpanMax[marker_flag]; }

  /*!
   * \brief Get number of max frequencies for initializing the Fourier Coefficient for NR BC.
   * \param[in] marker_flag - Marker of the boundary.
   * \return Number of frequencies.
   */
  inline unsigned long GetnFreqSpanMax(unsigned short marker_flag) const {
    return (nVertexSpanMax[marker_flag] / 2 - 1);
  }

  /*!
   * \brief Get number of vertices.
   * \param[in] val_marker - Marker of the boundary.
   * \return Number of vertices.
   */
  inline void SetnVertexSpanMax(unsigned short marker_flag, unsigned long nVertMax) {
    nVertexSpanMax[marker_flag] = nVertMax;
  }

  /*!
   * \brief Get the edge index from using the nodes of the edge.
   * \param[in] first_point - First point of the edge.
   * \param[in] second_point - Second point of the edge.
   * \param[in] error - Throw error if edge does not exist.
   * \return Index of the edge.
   */
  inline long FindEdge(unsigned long first_point, unsigned long second_point, bool error = true) const {
    for (unsigned short iNode = 0; iNode < nodes->GetnPoint(first_point); iNode++) {
      auto iPoint = nodes->GetPoint(first_point, iNode);
      if (iPoint == second_point) return nodes->GetEdge(first_point, iNode);
    }
    if (error) {
      char buf[100];
      SPRINTF(buf, "Can't find the edge that connects %lu and %lu.", first_point, second_point);
      SU2_MPI::Error(buf, CURRENT_FUNCTION);
    }
    return -1;
  }

  /*!
   * \brief Get the edge index from using the nodes of the edge.
   * \param[in] first_point - First point of the edge.
   * \param[in] second_point - Second point of the edge.
   * \return Index of the edge.
   */
  inline bool CheckEdge(unsigned long first_point, unsigned long second_point) const {
    return FindEdge(first_point, second_point, false) >= 0;
  }

  /*!
   * \brief Create a file for testing the geometry.
   */
  void TestGeometry() const;

  /*!
   * \brief A virtual member.
   * \param[in] val_nmarker - Number of markers.
   */
  inline void SetnMarker(unsigned short val_nmarker) { nMarker = val_nmarker; }

  /*!
   * \brief Set the number of dimensions of the problem.
   * \param[in] val_nDim - Number of dimensions.
   */
  inline void SetnDim(unsigned short val_nDim) { nDim = val_nDim; }

  /*!
   * \brief Get the index of a marker.
   * \param[in] val_marker - Marker of the boundary.
   * \return Index of the marker in the grid defintion.
   */
  inline string GetMarker_Tag(unsigned short val_marker) const { return Tag_to_Marker[val_marker]; }

  /*!
   * \brief Set index of a marker.
   * \param[in] val_marker - Marker of the boundary.
   * \param[in] val_index - Index of the marker.
   */
  inline void SetMarker_Tag(unsigned short val_marker, string val_index) {
    Tag_to_Marker[val_marker] = std::move(val_index);
  }

  /*!
   * \brief Set the number of boundary elements.
   * \param[in] val_marker - Marker of the boundary.
   * \param[in] val_nelem_bound - Number of boundary elements.
   */
  inline void SetnElem_Bound(unsigned short val_marker, unsigned long val_nelem_bound) {
    nElem_Bound[val_marker] = val_nelem_bound;
  }

  /*!
   * \brief Set the number of grid points.
   * \param[in] val_npoint - Number of grid points.
   */
  inline void SetnPoint(unsigned long val_npoint) { nPoint = val_npoint; }

  /*!
   * \brief Set the number of grid points in the domain.
   * \param[in] val_npoint - Number of grid points in the domain.
   */
  inline void SetnPointDomain(unsigned long val_npoint) { nPointDomain = val_npoint; }

  /*!
   * \brief Set the value of the total number of points globally in the simulation.
   * \param[in] val_global_npoint - Global number of points in the mesh (excluding halos).
   */
  void SetGlobal_nPointDomain(unsigned long val_global_npoint) { Global_nPointDomain = val_global_npoint; }

  /*!
   * \brief Set the number of grid elements.
   * \param[in] val_nelem - Number of grid elements.
   */
  inline void SetnElem(unsigned long val_nelem) { nElem = val_nelem; }

  /*!
   * \brief Get the number of boundary elements.
   * \param[in] val_marker - Marker of the boundary.
   */
  inline unsigned long GetnElem_Bound(unsigned short val_marker) const { return nElem_Bound[val_marker]; }

  /*!
   * \brief Get the number of elements in vtk fortmat.
   */
  inline unsigned long GetMax_GlobalPoint() const { return Max_GlobalPoint; }

  /*!
   * \brief Finds face of element.
   * \param[in] first_elem - Identification of the first element.
   * \param[in] second_elem - Identification of the second element.
   * \param[in] face_first_elem - Index of the common face for the first element.
   * \param[in] face_second_elem - Index of the common face for the second element.
   */
  inline virtual bool FindFace(unsigned long first_elem, unsigned long second_elem, unsigned short& face_first_elem,
                               unsigned short& face_second_elem) {
    return false;
  }

  /*!
   * \brief Sets area to be positive in Z direction.
   * \param[in] config - Definition of the particular problem.
   */
  inline virtual void SetPositive_ZArea(CConfig* config) {}

  /*!
   * \brief Set connectivity between points.
   */
  inline virtual void SetPoint_Connectivity() {}

  /*!
   * \brief Orders the RCM.
   * \param[in] config - Definition of the particular problem.
   */
  inline virtual void SetRCM_Ordering(CConfig* config) {}

  /*!
   * \brief Connects elements  .
   */
  inline virtual void SetElement_Connectivity() {}

  /*!
   * \brief Sets the edges of an elemment.
   */
  void SetEdges();

  /*!
   * \brief Sets the faces of an element..
   */
  void SetFaces();

  /*!
   * \brief Sets the boundary volume.
   */
  inline virtual void SetBoundVolume() {}

  /*!
   * \brief Sets the vertices.
   * \param[in] config - Definition of the particular problem.
   */
  inline virtual void SetVertex(const CConfig* config) {}

  /*!
   * \brief Computes the N span.
   * \param[in] config - Definition of the particular problem.
   * \param[in] val_iZone - Zone of the problem
   * \param[in] marker_flag - Marker being used
   * \param[in] allocate
   */
  inline virtual void ComputeNSpan(CConfig* config, unsigned short val_iZone, unsigned short marker_flag,
                                   bool allocate) {}

  /*!
   * \brief Set vertices for turbomachinery problems.
   * \param[in] config - Definition of the particular problem.
   * \param[in] val_iZone - Zone of the problem
   * \param[in] marker_flag - Marker being used
   * \param[in] allocate
   */
  inline virtual void SetTurboVertex(CConfig* config, unsigned short val_iZone, unsigned short marker_flag,
                                     bool allocate) {}

  /*!
   * \brief A virtual member.
   * \param[in] config - Definition of the particular problem.
   * \param[in] val_iZone - Zone of the problem
   * \param[in] marker_flag - Marker being used
   */
  inline virtual void UpdateTurboVertex(CConfig* config, unsigned short val_iZone, unsigned short marker_flag) {}

  /*!
   * \brief A virtual member.
   * \param[in] config - Definition of the particular problem.
   * \param[in] val_iZone - Zone of the problem
   * \param[in] marker_flag - Marker being used
   * \param[in] allocate
   */
  inline virtual void SetAvgTurboValue(CConfig* config, unsigned short val_iZone, unsigned short marker_flag,
                                       bool allocate) {}

  /*!
   * \brief A virtual member.
   * \param[in] config - Definition of the particular problem.
   * \param[in] allocate
   */
  inline virtual void GatherInOutAverageValues(CConfig* config, bool allocate) {}

  /*!
   * \brief Set max length.
   * \param[in] config - Definition of the particular problem.
   */
  inline virtual void SetMaxLength(CConfig* config) {}

  /*!
   * \brief  Sets control volume.
   * \param[in] config - Definition of the particular problem.
   * \param[in] action - Allocate or not the new elements.
   */
  inline virtual void SetControlVolume(CConfig* config, unsigned short action) {}

  /*!
   * \brief A virtual member.
   * \param[in] config - Definition of the particular problem.
   */
  inline virtual void VisualizeControlVolume(const CConfig* config) const {}

  /*!
   * \brief A virtual member.
   * \param[in] config - Definition of the particular problem.
   */
  inline virtual void MatchActuator_Disk(const CConfig* config) {}

  /*!
   * \brief A virtual member.
   * \param[in] config - Definition of the particular problem.
   */
  inline virtual void MatchPeriodic(const CConfig* config, unsigned short val_periodic) {}

  /*!
   * \brief A virtual member.
   * \param[in] config - Definition of the particular problem.
   * \param[in] action - Allocate or not the new elements.
   */
  inline virtual void SetBoundControlVolume(const CConfig* config, unsigned short action) {}

  /*!
   * \brief A virtual member.
   * \param[in] config_filename - Name of the file where the tecplot information is going to be stored.
   */
  inline virtual void SetTecPlot(char config_filename[MAX_STRING_SIZE], bool new_file) {}

  /*!
   * \brief A virtual member.
   * \param[in] mesh_filename - Name of the file where the tecplot information is going to be stored.
   * \param[in] new_file - Boolean to decide if aopen a new file or add to a old one
   * \param[in] config - Definition of the particular problem.
   */
  inline virtual void SetBoundTecPlot(char mesh_filename[MAX_STRING_SIZE], bool new_file, CConfig* config) {}

  /*!
   * \brief A virtual member.
   * \param[in] config - Definition of the particular problem.
   */
  inline virtual void Check_IntElem_Orientation(const CConfig* config) {}

  /*!
   * \brief A virtual member.
   * \param[in] config - Definition of the particular problem.
   */
  inline virtual void Check_BoundElem_Orientation(const CConfig* config) {}

  /*!
   * \brief A virtual member.
   * \param[in] config - Definition of the particular problem.
   */
  inline virtual void SetColorGrid(CConfig* config) {}

  /*!
   * \brief A virtual member.
   * \param[in] config - Definition of the particular problem.
   */
  inline virtual void SetColorGrid_Parallel(const CConfig* config) {}

  /*!
   * \brief A virtual member.
   * \param[in] config - Definition of the particular problem.
   */
  inline virtual void SetColorFEMGrid_Parallel(CConfig* config) {}

  /*!
   * \brief A virtual member.
   * \param[in] config - Definition of the particular problem.
   */
  inline virtual void DivideConnectivity(CConfig* config, unsigned short Elem_Type) {}

  /*!
   * \brief A virtual member.
   * \param[in] geometry - Geometrical definition of the problem.
   * \param[in] config - Definition of the particular problem.
   * \param[in] val_domain - Number of domains for parallelization purposes.
   */
  inline virtual void SetSendReceive(const CConfig* config) {}

  /*!
   * \brief A virtual member.
   * \param[in] geometry - Geometrical definition of the problem.
   * \param[in] config - Definition of the particular problem.
   * \param[in] val_domain - Number of domains for parallelization purposes.
   */
  inline virtual void SetBoundaries(CConfig* config) {}

  /*!
   * \brief A virtual member.
   * \param[in] fine_grid - Geometrical definition of the problem.
   */
  inline virtual void SetCoord(const CGeometry* fine_grid) {}

  /*!
   * \brief A virtual member.
   * \param[in] fine_grid - Geometrical definition of the problem.
   * \param[in] val_marker - Index of the boundary marker.
   */
  inline virtual void SetMultiGridWallHeatFlux(const CGeometry* fine_grid, unsigned short val_marker) {}

  /*!
   * \brief A virtual member.
   * \param[in] fine_grid - Geometrical definition of the problem.
   * \param[in] val_marker - Index of the boundary marker.
   */
  inline virtual void SetMultiGridWallTemperature(const CGeometry* fine_grid, unsigned short val_marker) {}

  /*!
   * \brief A virtual member.
   * \param[in] val_nSmooth - Number of smoothing iterations.
   * \param[in] val_smooth_coeff - Relaxation factor.
   * \param[in] config - Definition of the particular problem.
   */
  inline virtual void SetCoord_Smoothing(unsigned short val_nSmooth, su2double val_smooth_coeff, CConfig* config) {}

  /*!
   * \brief A virtual member.
   * \param[in] fine_grid - Geometrical definition of the child grid (for multigrid).
   */
  inline virtual void SetPoint_Connectivity(const CGeometry* fine_grid) {}

  /*!
   * \brief A virtual member.
   * \param[in] fine_grid - Geometrical definition of the problem.
   * \param[in] config - Definition of the particular problem.
   */
  inline virtual void SetVertex(const CGeometry* fine_grid, const CConfig* config) {}

  /*!
   * \brief A virtual member.
   * \param[in] fine_grid - Geometrical definition of the problem.
   * \param[in] action - Allocate or not the new elements.
   */
  inline virtual void SetControlVolume(const CGeometry* fine_grid, unsigned short action) {}

  /*!
   * \brief A virtual member.
   * \param[in] fine_grid - Geometrical definition of the problem.
   * \param[in] action - Allocate or not the new elements.
   */
  inline virtual void SetBoundControlVolume(const CGeometry* fine_grid, unsigned short action) {}

  /*!
   * \brief A virtual member.
   * \param[in] config - Definition of the particular problem.
   */
  inline virtual void SetBoundSensitivity(CConfig* config) {}

  /*!
   * \brief Set the data containers for customized boundary conditions.
   * \param[in] config - Definition of the particular problem.
   */
  void SetCustomBoundary(CConfig* config);

  /*!
   * \brief Set cartesian grid velocity based on rotational speed and axis.
   * \param[in] config - Definition of the particular problem.
   * \param[in] print - Display information on screen.
   */
  void SetRotationalVelocity(const CConfig* config, bool print = false);

  /*!
   * \brief Set the rotational velocity of the points on the shroud markers to 0.
   * \param[in] config - Definition of the particular problem.
   */
  void SetShroudVelocity(const CConfig* config);

  /*!
   * \brief Set the translational velocity at each node.
   * \param[in] config - Definition of the particular problem.
   * \param[in] print - Display information on screen.
   */
  void SetTranslationalVelocity(const CConfig* config, bool print = false);

  /*!
   * \brief Set the translational/rotational velocity for all moving walls.
   * \param[in] config - Definition of the particular problem.
   * \param[in] print - Display information on screen.
   */
  void SetWallVelocity(const CConfig* config, bool print = false);

  /*!
   * \brief Set the grid velocity via finite differencing at each node.
   * \param[in] config - Definition of the particular problem.
   */
  void SetGridVelocity(const CConfig* config);

  /*!
   * \brief A virtual member.
   * \param[in] fine_grid - Geometry of the fine mesh.
   */
  inline virtual void SetRestricted_GridVelocity(const CGeometry* fine_grid) {}

  /*!
   * \brief Compute the surface area of all global markers.
   * \param[in] config - Definition of the particular problem.
   */
  void ComputeSurfaceAreaCfgFile(const CConfig* config);

  /*!
   * \brief Get global Surface Area to a local marker.
   * \param[in] config - Definition of the particular problem.
   * \param[in] val_marker - Local surface marker.
   * \return Global Surface Area to the local marker
   */
  su2double GetSurfaceArea(const CConfig* config, unsigned short val_marker) const;

  /*!
   * \brief Check if a boundary is straight(2D) / plane(3D) for EULER_WALL and SYMMETRY_PLANE
   *        only and store the information in bound_is_straight. For all other boundary types
   *        this will return false and could therfore be wrong. Used ultimately for BC_Slip_Wall.
   * \param[in] config - Definition of the particular problem.
   * \param[in] print_on_screen - Boolean whether to print result on screen.
   */
  void ComputeSurf_Straightness(CConfig* config, bool print_on_screen);

  /*!
   * \brief Find and store all vertices on a sharp corner in the geometry.
   * \param[in] config - Definition of the particular problem.
   */
  void ComputeSurf_Curvature(CConfig* config);

  /*!
   * \brief A virtual member.
   * \param[in] config - Definition of the particular problem.
   */
  void ComputeAirfoil_Section(su2double* Plane_P0, su2double* Plane_Normal, su2double MinXCoord, su2double MaxXCoord,
                              su2double MinYCoord, su2double MaxYCoord, su2double MinZCoord, su2double MaxZCoord,
                              const su2double* FlowVariable, vector<su2double>& Xcoord_Airfoil,
                              vector<su2double>& Ycoord_Airfoil, vector<su2double>& Zcoord_Airfoil,
                              vector<su2double>& Variable_Airfoil, bool original_surface, CConfig* config);

  /*!
   * \brief A virtual member.
   */
  virtual su2double Compute_MaxThickness(su2double* Plane_P0, su2double* Plane_Normal, CConfig* config,
                                         vector<su2double>& Xcoord_Airfoil, vector<su2double>& Ycoord_Airfoil,
                                         vector<su2double>& Zcoord_Airfoil) {
    return 0.0;
  }

  /*!
   * \brief A virtual member.
   */
  virtual su2double Compute_Twist(su2double* Plane_P0, su2double* Plane_Normal, vector<su2double>& Xcoord_Airfoil,
                                  vector<su2double>& Ycoord_Airfoil, vector<su2double>& Zcoord_Airfoil) {
    return 0.0;
  }

  /*!
   * \brief A virtual member.
   */
  virtual su2double Compute_Chord(su2double* Plane_P0, su2double* Plane_Normal, vector<su2double>& Xcoord_Airfoil,
                                  vector<su2double>& Ycoord_Airfoil, vector<su2double>& Zcoord_Airfoil) {
    return 0.0;
  }

  /*!
   * \brief A virtual member.
   */
  virtual su2double Compute_Width(su2double* Plane_P0, su2double* Plane_Normal, vector<su2double>& Xcoord_Airfoil,
                                  vector<su2double>& Ycoord_Airfoil, vector<su2double>& Zcoord_Airfoil) {
    return 0.0;
  }

  /*!
   * \brief A virtual member.
   */
  virtual su2double Compute_WaterLineWidth(su2double* Plane_P0, su2double* Plane_Normal, CConfig* config,
                                           vector<su2double>& Xcoord_Airfoil, vector<su2double>& Ycoord_Airfoil,
                                           vector<su2double>& Zcoord_Airfoil) {
    return 0.0;
  }

  /*!
   * \brief A virtual member.
   */
  virtual su2double Compute_Height(su2double* Plane_P0, su2double* Plane_Normal, vector<su2double>& Xcoord_Airfoil,
                                   vector<su2double>& Ycoord_Airfoil, vector<su2double>& Zcoord_Airfoil) {
    return 0.0;
  }

  /*!
   * \brief A virtual member.
   */
  virtual su2double Compute_LERadius(su2double* Plane_P0, su2double* Plane_Normal, vector<su2double>& Xcoord_Airfoil,
                                     vector<su2double>& Ycoord_Airfoil, vector<su2double>& Zcoord_Airfoil) {
    return 0.0;
  }

  /*!
   * \brief A virtual member.
   */
  virtual su2double Compute_Thickness(su2double* Plane_P0, su2double* Plane_Normal, su2double Location, CConfig* config,
                                      vector<su2double>& Xcoord_Airfoil, vector<su2double>& Ycoord_Airfoil,
                                      vector<su2double>& Zcoord_Airfoil, su2double& ZLoc) {
    return 0.0;
  }

  /*!
   * \brief A virtual member.
   */
  virtual su2double Compute_Area(su2double* Plane_P0, su2double* Plane_Normal, CConfig* config,
                                 vector<su2double>& Xcoord_Airfoil, vector<su2double>& Ycoord_Airfoil,
                                 vector<su2double>& Zcoord_Airfoil) {
    return 0.0;
  }

  /*!
   * \brief A virtual member.
   */
  virtual su2double Compute_Length(su2double* Plane_P0, su2double* Plane_Normal, CConfig* config,
                                   vector<su2double>& Xcoord_Airfoil, vector<su2double>& Ycoord_Airfoil,
                                   vector<su2double>& Zcoord_Airfoil) {
    return 0.0;
  }

  /*!
   * \brief A virtual member.
   */
  virtual void Compute_Wing_LeadingTrailing(su2double* LeadingEdge, su2double* TrailingEdge, su2double* Plane_P0,
                                            su2double* Plane_Normal, vector<su2double>& Xcoord_Airfoil,
                                            vector<su2double>& Ycoord_Airfoil, vector<su2double>& Zcoord_Airfoil) {}

  /*!
   * \brief A virtual member.
   */
  virtual void Compute_Fuselage_LeadingTrailing(su2double* LeadingEdge, su2double* TrailingEdge, su2double* Plane_P0,
                                                su2double* Plane_Normal, vector<su2double>& Xcoord_Airfoil,
                                                vector<su2double>& Ycoord_Airfoil, vector<su2double>& Zcoord_Airfoil) {}

  /*!
   * \brief A virtual member.
   */
  virtual su2double Compute_Dihedral(su2double* LeadingEdge_im1, su2double* TrailingEdge_im1, su2double* LeadingEdge_i,
                                     su2double* TrailingEdge_i) {
    return 0.0;
  }

  /*!
   * \brief A virtual member.
   */
  virtual su2double Compute_Curvature(su2double* LeadingEdge_im1, su2double* TrailingEdge_im1, su2double* LeadingEdge_i,
                                      su2double* TrailingEdge_i, su2double* LeadingEdge_ip1,
                                      su2double* TrailingEdge_ip1) {
    return 0.0;
  }

  /*!
   * \brief A virtual member.
   */
  virtual void Compute_Wing(CConfig* config, bool original_surface, su2double& Wing_Volume,
                            su2double& Wing_MinMaxThickness, su2double& Wing_MaxMaxThickness, su2double& Wing_MinChord,
                            su2double& Wing_MaxChord, su2double& Wing_MinLERadius, su2double& Wing_MaxLERadius,
                            su2double& Wing_MinToC, su2double& Wing_MaxToC, su2double& Wing_ObjFun_MinToC,
                            su2double& Wing_MaxTwist, su2double& Wing_MaxCurvature, su2double& Wing_MaxDihedral) {}

  /*!
   * \brief A virtual member.
   */
  virtual void Compute_Fuselage(CConfig* config, bool original_surface, su2double& Fuselage_Volume,
                                su2double& Fuselage_WettedArea, su2double& Fuselage_MinWidth,
                                su2double& Fuselage_MaxWidth, su2double& Fuselage_MinWaterLineWidth,
                                su2double& Fuselage_MaxWaterLineWidth, su2double& Fuselage_MinHeight,
                                su2double& Fuselage_MaxHeight, su2double& Fuselage_MaxCurvature) {}

  /*!
   * \brief A virtual member.
   */
  virtual void Compute_Nacelle(CConfig* config, bool original_surface, su2double& Nacelle_Volume,
                               su2double& Nacelle_MinMaxThickness, su2double& Nacelle_MaxMaxThickness,
                               su2double& Nacelle_MinChord, su2double& Nacelle_MaxChord, su2double& Nacelle_MinLERadius,
                               su2double& Nacelle_MaxLERadius, su2double& Nacelle_MinToC, su2double& Nacelle_MaxToC,
                               su2double& Nacelle_ObjFun_MinToC, su2double& Nacelle_MaxTwist) {}

  /*!
   * \brief A virtual member.
   * \param[in] config - Definition of the particular problem.
   */
  inline virtual void FindNormal_Neighbor(const CConfig* config) {}

  /*!
   * \brief A virtual member.
   */
  inline virtual void SetGlobal_to_Local_Point() {}

  /*!
   * \brief A virtual member.
   * \param[in] val_ipoint - Global point.
   * \return Local index that correspond with the global index.
   */
  inline virtual long GetGlobal_to_Local_Point(unsigned long val_ipoint) const { return 0; }

  /*!
   * \brief Retrieve total number of elements in a simulation across all processors.
   * \return Total number of elements in a simulation across all processors.
   */
  inline unsigned long GetGlobal_nElem() const { return Global_nElem; }

  /*!
   * \brief  Retrieve total number of elements in a simulation across all processors (excluding halos).
   * \return Total number of elements in a simulation across all processors (excluding halos).
   */
  inline unsigned long GetGlobal_nElemDomain() const { return Global_nElemDomain; }

  /*!
   * \brief Retrieve total number of triangular elements in a simulation across all processors.
   * \return Total number of line elements in a simulation across all processors.
   */
  inline unsigned long GetGlobal_nElemLine() const { return Global_nelem_edge; }

  /*!
   * \brief Retrieve total number of triangular elements in a simulation across all processors.
   * \return Total number of triangular elements in a simulation across all processors.
   */
  inline unsigned long GetGlobal_nElemTria() const { return Global_nelem_triangle; }

  /*!
   * \brief Retrieve total number of quadrilateral elements in a simulation across all processors.
   * \return Total number of quadrilateral elements in a simulation across all processors.
   */
  inline unsigned long GetGlobal_nElemQuad() const { return Global_nelem_quad; }

  /*!
   * \brief Retrieve total number of tetrahedral elements in a simulation across all processors.
   * \return Total number of tetrahedral elements in a simulation across all processors.
   */
  inline unsigned long GetGlobal_nElemTetr() const { return Global_nelem_tetra; }

  /*!
   * \brief Retrieve total number of hexahedral elements in a simulation across all processors.
   * \return Total number of hexahedral elements in a simulation across all processors.
   */
  inline unsigned long GetGlobal_nElemHexa() const { return Global_nelem_hexa; }

  /*!
   * \brief Retrieve total number of prism elements in a simulation across all processors.
   * \return Total number of prism elements in a simulation across all processors.
   */
  inline unsigned long GetGlobal_nElemPris() const { return Global_nelem_prism; }

  /*!
   * \brief Retrieve total number of pyramid elements in a simulation across all processors.
   * \return Total number of pyramid elements in a simulation across all processors.
   */
  inline unsigned long GetGlobal_nElemPyra() const { return Global_nelem_pyramid; }

  /*!
   * \brief Get number of triangular elements.
   * \return Number of line elements.
   */
  inline unsigned long GetnElemLine() const { return nelem_edge; }

  /*!
   * \brief Get number of triangular elements.
   * \return Number of triangular elements.
   */
  inline unsigned long GetnElemTria() const { return nelem_triangle; }

  /*!
   * \brief Get number of quadrilateral elements.
   * \return Number of quadrilateral elements.
   */
  inline unsigned long GetnElemQuad() const { return nelem_quad; }

  /*!
   * \brief Get number of tetrahedral elements.
   * \return Number of tetrahedral elements.
   */
  inline unsigned long GetnElemTetr() const { return nelem_tetra; }

  /*!
   * \brief Get number of hexahedral elements.
   * \return Number of hexahedral elements.
   */
  inline unsigned long GetnElemHexa() const { return nelem_hexa; }

  /*!
   * \brief Get number of prism elements.
   * \return Number of prism elements.
   */
  inline unsigned long GetnElemPris() const { return nelem_prism; }

  /*!
   * \brief Get number of pyramid elements.
   * \return Number of pyramid elements.
   */
  inline unsigned long GetnElemPyra() const { return nelem_pyramid; }

  /*!
   * \brief Get x coords of geometrical planes in the mesh
   */
  inline vector<vector<su2double>> GetXCoord() const { return Xcoord_plane; }

  /*!
   * \brief Get y coords of geometrical planes in the mesh
   */
  inline vector<vector<su2double>> GetYCoord() const { return Ycoord_plane; }

  /*!
   * \brief Get z coords of geometrical planes in the mesh
   */
  inline vector<vector<su2double>> GetZCoord() const { return Zcoord_plane; }

  /*!
   * \brief Get all points on a geometrical plane in the mesh
   */
  inline vector<vector<unsigned long>> GetPlanarPoints() const { return Plane_points; }

  /*!
   * \brief Compute the intersection between a segment and a plane.
   * \param[in] Segment_P0 - Definition of the particular problem.
   * \param[in] Segment_P1 - Definition of the particular problem.
   * \param[in] Plane_P0 - Definition of the particular problem.
   * \param[in] Plane_Normal - Definition of the particular problem.
   * \param[in] Intersection - Definition of the particular problem.
   * \return If the intersection has has been successful.
   */
  bool SegmentIntersectsPlane(const su2double* Segment_P0, const su2double* Segment_P1, su2double Variable_P0,
                              su2double Variable_P1, const su2double* Plane_P0, const su2double* Plane_Normal,
                              su2double* Intersection, su2double& Variable_Interp);

  /*!
   * \brief Ray Intersects Triangle (Moller and Trumbore algorithm)
   */
  bool RayIntersectsTriangle(const su2double orig[3], const su2double dir[3], const su2double vert0[3],
                             const su2double vert1[3], const su2double vert2[3], su2double* intersect);

  /*!
   * \brief Segment Intersects Triangle
   */
  bool SegmentIntersectsTriangle(su2double point0[3], const su2double point1[3], su2double vert0[3], su2double vert1[3],
                                 su2double vert2[3]);

  /*!
   * \brief Segment Intersects Line (for 2D FFD Intersection)
   */
  bool SegmentIntersectsLine(const su2double point0[2], const su2double point1[2], const su2double vert0[2],
                             const su2double vert1[2]);

  /*!
   * \brief Register the coordinates of the mesh nodes.
   */
  void RegisterCoordinates() const;

  /*!
   * \brief Update the multi-grid structure and the wall-distance.
   * \param geometry_container - Geometrical definition.
   * \param config - Config
   */
  static void UpdateGeometry(CGeometry** geometry_container, CConfig* config);

  /*!
   * \brief Update the multi-grid structure for the customized boundary conditions
   * \param geometry_container - Geometrical definition.
   * \param config - Definition of the particular problem.
   */
  void UpdateCustomBoundaryConditions(CGeometry** geometry_container, CConfig* config);

  /*!
   * \brief A virtual member.
   * \param config - Config
   */
  inline virtual void SetSensitivity(CConfig* config) {}

  /*!
   * \brief A virtual member.
   * \param config - Config
   */
  inline virtual void ReadUnorderedSensitivity(CConfig* config) {}

  /*!
   * \brief A virtual member.
   * \param iPoint - Point
   * \param iDim - Dimension
   */
  inline virtual su2double GetSensitivity(unsigned long iPoint, unsigned short iDim) const { return 0.0; }

  /*!
   * \brief A virtual member.
   * \param iPoint - Point
   * \param iDim - Dimension
   * \param val - Value of the sensitivity
   */
  inline virtual void SetSensitivity(unsigned long iPoint, unsigned short iDim, su2double val) {}

  /*!
   * \brief Get the average normal at a specific span for a given marker in the turbomachinery reference of frame.
   * \param[in] val_marker - marker value.
   * \param[in] val_span - span value.
   * \return The span-wise averaged turbo normal.
   */
  inline const su2double* GetAverageTurboNormal(unsigned short val_marker, unsigned short val_span) const {
    return AverageTurboNormal[val_marker][val_span];
  }

  /*!
   * \brief Get the average normal at a specific span for a given marker.
   * \param[in] val_marker - marker value.
   * \param[in] val_span - span value.
   * \return The span-wise averaged normal.
   */
  inline const su2double* GetAverageNormal(unsigned short val_marker, unsigned short val_span) const {
    return AverageNormal[val_marker][val_span];
  }

  /*!
   * \brief Get the value of the total area for each span.
   * \param[in] val_marker - marker value.
   * \param[in] val_span - span value.
   * \return The span-wise area.
   */
  inline su2double GetSpanArea(unsigned short val_marker, unsigned short val_span) const {
    return SpanArea[val_marker][val_span];
  }

  /*!
   * \brief Get the value of the total area for each span.
   * \param[in] val_marker - marker value.
   * \param[in] val_span - span value.
   * \return The span-wise averaged turbo normal.
   */
  inline su2double GetTurboRadius(unsigned short val_marker, unsigned short val_span) const {
    return TurboRadius[val_marker][val_span];
  }

  /*!
   * \brief Get the value of the average tangential rotational velocity for each span.
   * \param[in] val_marker - marker value.
   * \param[in] val_span - span value.
   * \return The span-wise averaged tangential velocity.
   */
  inline su2double GetAverageTangGridVel(unsigned short val_marker, unsigned short val_span) const {
    return AverageTangGridVel[val_marker][val_span];
  }

  /*!
   * \brief Get the value of the inflow tangential velocity at each span.
   * \param[in] val_marker - marker turbo-performance value.
   * \param[in] val_span - span value.
   * \return The span-wise inflow tangential velocity.
   */
  inline su2double GetTangGridVelIn(unsigned short val_marker, unsigned short val_span) const {
    return TangGridVelIn[val_marker][val_span];
  }

  /*!
   * \brief Get the value of the outflow tangential velocity at each span.
   * \param[in] val_marker - marker turbo-performance value.
   * \param[in] val_span - span value.
   * \return The span-wise outflow tangential velocity.
   */
  inline su2double GetTangGridVelOut(unsigned short val_marker, unsigned short val_span) const {
    return TangGridVelOut[val_marker][val_span];
  }

  /*!
   * \brief Get the value of the inflow area at each span.
   * \param[in] val_marker - marker turbo-performance value.
   * \param[in] val_span - span value.
   * \return The span-wise inflow area.
   */
  inline su2double GetSpanAreaIn(unsigned short val_marker, unsigned short val_span) const {
    return SpanAreaIn[val_marker][val_span];
  }

  /*!
   * \brief Get the value of the outflow area at each span.
   * \param[in] val_marker - marker turbo-performance value.
   * \param[in] val_span - span value.
   * \return The span-wise outflow area.
   */
  inline su2double GetSpanAreaOut(unsigned short val_marker, unsigned short val_span) const {
    return SpanAreaOut[val_marker][val_span];
  }

  /*!
   * \brief Get the value of the inflow radius at each span.
   * \param[in] val_marker - marker turbo-performance value.
   * \param[in] val_span - span value.
   * \return The span-wise inflow radius.
   */
  inline su2double GetTurboRadiusIn(unsigned short val_marker, unsigned short val_span) const {
    return TurboRadiusIn[val_marker][val_span];
  }

  /*!
   * \brief Get the value of the outflow radius at each span.
   * \param[in] val_marker - marker turbo-performance value.
   * \param[in] val_span - span value.
   * \return The span-wise outflow radius.
   */
  inline su2double GetTurboRadiusOut(unsigned short val_marker, unsigned short val_span) const {
    return TurboRadiusOut[val_marker][val_span];
  }

  /*!
   * \brief Set the value of the inflow tangential velocity at each span.
   * \param[in] val_marker - marker turbo-performance value.
   * \param[in] val_span - span value.
   */
  inline void SetTangGridVelIn(su2double value, unsigned short val_marker, unsigned short val_span) {
    TangGridVelIn[val_marker][val_span] = value;
  }

  /*!
   * \brief Set the value of the outflow tangential velocity at each span.
   * \param[in] val_marker - marker turbo-performance value.
   * \param[in] val_span - span value.
   */
  inline void SetTangGridVelOut(su2double value, unsigned short val_marker, unsigned short val_span) {
    TangGridVelOut[val_marker][val_span] = value;
  }

  /*!
   * \brief Set the value of the inflow area at each span.
   * \param[in] val_marker - marker turbo-performance value.
   * \param[in] val_span - span value.
   */
  inline void SetSpanAreaIn(su2double value, unsigned short val_marker, unsigned short val_span) {
    SpanAreaIn[val_marker][val_span] = value;
  }

  /*!
   * \brief Set the value of the outflow area at each span.
   * \param[in] val_marker - marker turbo-performance value.
   * \param[in] val_span - span value.
   */
  inline void SetSpanAreaOut(su2double value, unsigned short val_marker, unsigned short val_span) {
    SpanAreaOut[val_marker][val_span] = value;
  }

  /*!
   * \brief Set the value of the inflow radius at each span.
   * \param[in] val_marker - marker turbo-performance value.
   * \param[in] val_span - span value.
   */
  inline void SetTurboRadiusIn(su2double value, unsigned short val_marker, unsigned short val_span) {
    TurboRadiusIn[val_marker][val_span] = value;
  }

  /*!
   * \brief Set the value of the outflow radius at each span.
   * \param[in] val_marker - marker turbo-performance value.
   * \param[in] val_span - span value.
   */
  inline void SetTurboRadiusOut(su2double value, unsigned short val_marker, unsigned short val_span) {
    TurboRadiusOut[val_marker][val_span] = value;
  }

  /*!
   * \brief A total number of vertex independently from the MPI partions.
   * \param[in] val_marker - marker value.
   * \param[in] val_span - span value.
   */
  inline unsigned long GetnTotVertexSpan(unsigned short val_marker, unsigned short val_span) const {
    return nTotVertexSpan[val_marker][val_span];
  }

  /*!
   * \brief min angular pitch independently from the MPI partions.
   * \param[in] val_marker - marker value.
   * \param[in] val_span - span value.
   */
  inline su2double GetMinAngularCoord(unsigned short val_marker, unsigned short val_span) const {
    return MinAngularCoord[val_marker][val_span];
  }

  /*!
   * \brief max angular pitch independently from the MPI partions.
   * \param[in] val_marker - marker value.
   * \param[in] val_span - span value.
   */
  inline su2double GetMaxAngularCoord(unsigned short val_marker, unsigned short val_span) const {
    return MaxAngularCoord[val_marker][val_span];
  }

  /*!
   * \brief min Relatice angular coord independently from the MPI partions.
   * \param[in] val_marker - marker value.
   * \param[in] val_span - span value.
   */
  inline su2double GetMinRelAngularCoord(unsigned short val_marker, unsigned short val_span) const {
    return MinRelAngularCoord[val_marker][val_span];
  }

  /*!
   * \brief Get the average grid velocity at a specific span for a given marker.
   * \param[in] val_marker - marker value.
   * \param[in] val_span - span value.
   */
  inline const su2double* GetAverageGridVel(unsigned short val_marker, unsigned short val_span) const {
    return AverageGridVel[val_marker][val_span];
  }

  /*!
   * \brief A virtual member.
   * \param config - Config
   */
  inline virtual void Check_Periodicity(CConfig* config) {}

  /*!
   * \brief Get the value of the customized temperature at a specified vertex on a specified marker.
   * \param[in] val_marker - Marker value
   * \param[in] val_vertex - Boundary vertex value
   */
  inline su2double GetCustomBoundaryTemperature(unsigned short val_marker, unsigned long val_vertex) const {
    return CustomBoundaryTemperature[val_marker][val_vertex];
  }

  /*!
   * \brief Set the value of the customized temperature at a specified vertex on a specified marker.
   * \param[in] val_marker - Marker value
   * \param[in] val_vertex - Boundary vertex value
   * \param[in] val_customBoundaryTemperature - Value of the temperature.
   */
  inline void SetCustomBoundaryTemperature(unsigned short val_marker, unsigned long val_vertex,
                                           su2double val_customBoundaryTemperature) {
    CustomBoundaryTemperature[val_marker][val_vertex] = val_customBoundaryTemperature;
  }

  /*!
   * \brief Get the value of the customized normal heat flux at a specified vertex on a specified marker.
   * \param[in] val_marker - Marker value
   * \param[in] val_vertex - Boundary vertex value
   */
  inline su2double GetCustomBoundaryHeatFlux(unsigned short val_marker, unsigned long val_vertex) const {
    return CustomBoundaryHeatFlux[val_marker][val_vertex];
  }

  /*!
   * \brief Set the value of the customized normal heat flux at a specified vertex on a specified marker.
   * \param[in] val_marker - Marker value
   * \param[in] val_vertex - Boundary vertex value
   * \param[in] val_customBoundaryHeatFlux - Value of the normal heat flux.
   */
  inline void SetCustomBoundaryHeatFlux(unsigned short val_marker, unsigned long val_vertex,
                                        su2double val_customBoundaryHeatFlux) {
    CustomBoundaryHeatFlux[val_marker][val_vertex] = val_customBoundaryHeatFlux;
  }

  /*!
   * \brief Filter values given at the element CG by performing a weighted average over a radial neighbourhood.
   * \param[in] filter_radius - Parameter defining the size of the neighbourhood.
   * \param[in] kernels - Kernel types and respective parameter, size of vector defines number of filter recursions.
   * \param[in] search_limit - Max degree of neighborhood considered for neighbor search, avoids excessive work in fine
   * regions. \param[in,out] values - On entry, the "raw" values, on exit, the filtered values.
   */
  void FilterValuesAtElementCG(const vector<su2double>& filter_radius,
                               const vector<pair<ENUM_FILTER_KERNEL, su2double>>& kernels,
                               const unsigned short search_limit, su2double* values) const;

  /*!
   * \brief Build the global (entire mesh!) adjacency matrix for the elements in compressed format.
   *        Used by FilterValuesAtElementCG to search for geometrically close neighbours.
   * \param[out] neighbour_start - i'th position stores the start position in "neighbour_idx" for the immediate
   *             neighbours of global element "i". Size nElemDomain+1
   * \param[out] neighbour_idx - Global index of the neighbours, mush be NULL on entry and free'd by calling function.
   */
  void GetGlobalElementAdjacencyMatrix(vector<unsigned long>& neighbour_start, long*& neighbour_idx) const;

  /*!
   * \brief Get the neighbours of the global element in the first position of "neighbours" that are within "radius" of
   * it. \param[in] iElem_global - Element of interest. \param[in] radius - Parameter defining the size of the
   * neighbourhood. \param[in] search_limit - Maximum "logical radius" to consider, limits cost in refined regions, use
   * 0 for unlimited. \param[in] neighbour_start - See GetGlobalElementAdjacencyMatrix. \param[in] neighbour_idx - See
   * GetGlobalElementAdjacencyMatrix. \param[in] cg_elem - Global element centroid coordinates in row major format
   * {x0,y0,x1,y1,...}. Size nDim*nElemDomain. \param[in,out] neighbours - The neighbours of iElem_global.
   * \param[in,out] is_neighbor - Working vector of size nElemGlobal, MUST be all false on entry (if so, on exit it will
   * be the same). \return true if the search was successful, i.e. not limited.
   */
  bool GetRadialNeighbourhood(const unsigned long iElem_global, const passivedouble radius, size_t search_limit,
                              const vector<unsigned long>& neighbour_start, const long* neighbour_idx,
                              const su2double* cg_elem, vector<long>& neighbours, vector<bool>& is_neighbor) const;

  /*!
   * \brief Compute and store the volume of the primal elements.
   */
  void SetElemVolume();

  /*!
   * \brief Set the multigrid index for the current geometry object.
   * \param[in] val_iMesh - Multigrid index for current geometry object.
   */
  inline void SetMGLevel(unsigned short val_iMesh) { MGLevel = val_iMesh; }

  /*!
   * \brief Get the multigrid index for the current geometry object.
   * \return Multigrid index for current geometry object.
   */
  inline unsigned short GetMGLevel() const { return MGLevel; }

  /*!
   * \brief A virtual member.
   * \param config - Config
   */
  inline virtual void ComputeMeshQualityStatistics(const CConfig* config) {}

  /*!
   * \brief Color multigrid levels for visualization.
   * \param nMGLevels - Number of levels
   * \param geometry - The levels
   */
  void ColorMGLevels(unsigned short nMGLevels, const CGeometry* const* geometry);

  /*!
   * \brief Get the sparse pattern of "type" with given level of fill.
   * \note This method builds the pattern if that has not been done yet.
   * \param[in] type - Finite volume or finite element.
   * \param[in] fillLvl - Level of fill of the pattern.
   * \return Reference to the sparse pattern.
   */
  const CCompressedSparsePatternUL& GetSparsePattern(ConnectivityType type, unsigned long fillLvl = 0);

  /*!
   * \brief Get the edge to sparse pattern map.
   * \note This method builds the map and required pattern (0-fill FVM) if that has not been done yet.
   * \return Reference to the map.
   */
  const CEdgeToNonZeroMapUL& GetEdgeToSparsePatternMap();

  /*!
   * \brief Get the transpose of the (main, i.e 0 fill) sparse pattern (e.g. CSR becomes CSC).
   * \param[in] type - Finite volume or finite element.
   * \return Reference to the map.
   */
  const su2vector<unsigned long>& GetTransposeSparsePatternMap(ConnectivityType type);

  /*!
   * \brief Get the edge coloring.
   * \note This method computes the coloring if that has not been done yet.
   * \param[out] efficiency - optional output of the coloring efficiency.
   * \return Reference to the coloring.
   */
  const CCompressedSparsePatternUL& GetEdgeColoring(su2double* efficiency = nullptr);

  /*!
   * \brief Force the natural (sequential) edge coloring.
   */
  void SetNaturalEdgeColoring();

  /*!
   * \brief Get the group size used in edge coloring.
   * \return Group size.
   */
  inline unsigned long GetEdgeColorGroupSize() const { return edgeColorGroupSize; }

  /*!
   * \brief Get the element coloring.
   * \note This method computes the coloring if that has not been done yet.
   * \param[out] efficiency - optional output of the coloring efficiency.
   * \return Reference to the coloring.
   */
  const CCompressedSparsePatternUL& GetElementColoring(su2double* efficiency = nullptr);

  /*!
   * \brief Force the natural (sequential) element coloring.
   */
  void SetNaturalElementColoring();

  /*!
   * \brief Get the group size used in element coloring.
   * \return Group size.
   */
  inline unsigned long GetElementColorGroupSize() const { return elemColorGroupSize; }

  /*!
   * \brief Get the linelet definition, this function computes the linelets if that has not been done yet.
   */
  const CLineletInfo& GetLineletInfo(const CConfig* config) const;

  /*!
   * \brief Compute an ADT including the coordinates of all viscous markers
   * \param[in] config - Definition of the particular problem.
   * \return pointer to the ADT
   */
  virtual std::unique_ptr<CADTElemClass> ComputeViscousWallADT(const CConfig* config) const { return nullptr; }

  /*!
   * \brief Reduce the wall distance based on an previously constructed ADT.
   * \details The ADT might belong to another zone, giving rise to lower wall distances
   * than those already stored.
   * \param[in] WallADT - The ADT to reduce the wall distance
   * \param[in] config - Config of this geometry (not the ADT zone's geometry)
   * \param[in] iZone - Zone whose markers made the ADT
   */
  virtual void SetWallDistance(CADTElemClass* WallADT, const CConfig* config,
                               unsigned short iZone = numeric_limits<unsigned short>::max()) {}

  /*!
   * \brief Set wall distances a specific value
   *  \param[in] val - new value for the wall distance at all points.
   */
  virtual void SetWallDistance(su2double val) {}

  /*!
   * \brief Compute the distances to the closest vertex on viscous walls over the entire domain
   * \param[in] config_container - Definition of the particular problem.
   * \param[in] geometry_container - Geometrical definition of the problem.
   */
  static void ComputeWallDistance(const CConfig* const* config_container, CGeometry**** geometry_container);

  /*!
   * \brief Set the amount of nonconvex elements in the mesh.
   * \param[in] nonconvex_elems - amount of nonconvex elements in the mesh
   */
  void SetnNonconvexElements(unsigned long nonconvex_elems) { nNonconvexElements = nonconvex_elems; }

  /*!
   * \brief Get the amount of nonconvex elements in the mesh.
   * \param[out] nNonconvexElements- amount of nonconvex elements in the mesh
   */
  unsigned long GetnNonconvexElements() const { return nNonconvexElements; }

  /*!
   * \brief For streamwise periodicity, find & store a unique reference node on the designated periodic inlet.
   * \param[in] config - Definition of the particular problem.
   */
  inline virtual void FindUniqueNode_PeriodicBound(const CConfig* config) {}

  /*!
   * \brief Get a pointer to the reference node coordinate vector.
   * \return A pointer to the reference node coordinate vector.
   */
  inline virtual const su2double* GetStreamwise_Periodic_RefNode() const { return nullptr; }
<<<<<<< HEAD

  /*!
  * \brief A virtual member.
  * \param config - Config
  */
  inline virtual void ReadPorosity(const CConfig *config) {}

};
=======
};
>>>>>>> 41d25227
<|MERGE_RESOLUTION|>--- conflicted
+++ resolved
@@ -1814,7 +1814,6 @@
    * \return A pointer to the reference node coordinate vector.
    */
   inline virtual const su2double* GetStreamwise_Periodic_RefNode() const { return nullptr; }
-<<<<<<< HEAD
 
   /*!
   * \brief A virtual member.
@@ -1822,7 +1821,4 @@
   */
   inline virtual void ReadPorosity(const CConfig *config) {}
 
-};
-=======
-};
->>>>>>> 41d25227
+};