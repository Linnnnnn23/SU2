--- conflicted
+++ resolved
@@ -27,52 +27,27 @@
 
 #include "../../../include/geometry/primal_grid/CPrimalGridBoundFEM.hpp"
 
-<<<<<<< HEAD
-CPrimalGridBoundFEM::CPrimalGridBoundFEM(const unsigned long *dataElem) {
+CPrimalGridBoundFEM::CPrimalGridBoundFEM(const unsigned long *dataElem) 
+  :CPrimalGrid(true, dataElem[2], 1)
+{
 
   /*--- Store the meta data for this element. ---*/
   VTK_Type          = (unsigned short) dataElem[0];
   nPolyGrid         = (unsigned short) dataElem[1];
   nDOFsGrid         = (unsigned short) dataElem[2];
   boundElemIDGlobal = dataElem[3];
-  DomainElement     = dataElem[4];
+  GlobalIndex_DomainElement     = dataElem[4];
 
   /*--- Allocate the memory for the global nodes of the element to define
-        the geometry and copy them from val_nodes. ---*/
-  Nodes = new unsigned long[nDOFsGrid];
-=======
-CPrimalGridBoundFEM::CPrimalGridBoundFEM(unsigned long         val_elemGlobalID,
-                                         unsigned long         val_domainElementID,
-                                         unsigned short        val_VTK_Type,
-                                         unsigned short        val_nPolyGrid,
-                                         unsigned short        val_nDOFsGrid,
-                                         std::vector<unsigned long> &val_nodes): CPrimalGrid(true, val_nDOFsGrid, 1)
-{
-  /*--- Store the integer data in the member variables of this object. ---*/
-  VTK_Type = val_VTK_Type;
-
-  nPolyGrid = val_nPolyGrid;
-  nDOFsGrid = val_nDOFsGrid;
-
-  boundElemIDGlobal = val_elemGlobalID;
-  GlobalIndex_DomainElement     = val_domainElementID;
-
-  /*--- Copy face structure of the element from val_nodes. ---*/
-
->>>>>>> 7e35912a
+        the geometry and copy them from val_nodes.                        ---*/
   for(unsigned short i=0; i<nDOFsGrid; i++)
     Nodes[i] = dataElem[i+5];
 
-<<<<<<< HEAD
   /*--- Determine the dimension of the boundary element. ---*/
   nDim = (VTK_Type == LINE) ? 1 : 2;
-=======
-  /*--- For a linear quadrilateral the two last node numbers must be swapped,
-        such that the element numbering is consistent with the FEM solver.    ---*/
+}
 
-  if(nPolyGrid == 1 && VTK_Type == QUADRILATERAL) std::swap(Nodes[2], Nodes[3]);
->>>>>>> 7e35912a
-}
+CPrimalGridBoundFEM::~CPrimalGridBoundFEM(){}
 
 void CPrimalGridBoundFEM::GetLocalCornerPointsFace(unsigned short elementType,
                                                    unsigned short nPoly,
@@ -103,7 +78,7 @@
 
 void CPrimalGridBoundFEM::GetCornerPointsAllFaces(unsigned short &nFaces,
                                                   unsigned short nPointsPerFace[],
-                                                  unsigned long  faceConn[6][4]) const {
+                                                  unsigned long  faceConn[6][4]) {
 
   /*--- For compatibility reasons with the base class, nFaces is also an
         argument to this function. However, it is always 1, because the
@@ -118,8 +93,6 @@
   /*--- Convert the local values of thisFaceConn to global values. ---*/
   for(unsigned short j=0; j<nPointsPerFace[0]; ++j)
     faceConn[0][j] = Nodes[thisFaceConn[j]];
-<<<<<<< HEAD
-=======
 }
 
 void CPrimalGridBoundFEM::RemoveMultipleDonorsWallFunctions(void) {
@@ -130,5 +103,4 @@
   auto lastEntry = std::unique(donorElementsWallFunctions.begin(),
                                donorElementsWallFunctions.end());
   donorElementsWallFunctions.erase(lastEntry, donorElementsWallFunctions.end());
->>>>>>> 7e35912a
 }