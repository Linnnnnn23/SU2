/*!
 * \file CGeometry.cpp
 * \brief Implementation of the base geometry class.
 * \author F. Palacios, T. Economon
 * \version 7.0.4 "Blackbird"
 *
 * SU2 Project Website: https://su2code.github.io
 *
 * The SU2 Project is maintained by the SU2 Foundation
 * (http://su2foundation.org)
 *
 * Copyright 2012-2020, SU2 Contributors (cf. AUTHORS.md)
 *
 * SU2 is free software; you can redistribute it and/or
 * modify it under the terms of the GNU Lesser General Public
 * License as published by the Free Software Foundation; either
 * version 2.1 of the License, or (at your option) any later version.
 *
 * SU2 is distributed in the hope that it will be useful,
 * but WITHOUT ANY WARRANTY; without even the implied warranty of
 * MERCHANTABILITY or FITNESS FOR A PARTICULAR PURPOSE. See the GNU
 * Lesser General Public License for more details.
 *
 * You should have received a copy of the GNU Lesser General Public
 * License along with SU2. If not, see <http://www.gnu.org/licenses/>.
 */

#include "../../include/geometry/CGeometry.hpp"
#include "../../include/geometry/elements/CElement.hpp"
#include "../../include/omp_structure.hpp"

/*--- Cross product ---*/

#define CROSS(dest,v1,v2) \
(dest)[0] = (v1)[1]*(v2)[2] - (v1)[2]*(v2)[1];  \
(dest)[1] = (v1)[2]*(v2)[0] - (v1)[0]*(v2)[2];  \
(dest)[2] = (v1)[0]*(v2)[1] - (v1)[1]*(v2)[0];

/*--- Cross product ---*/

#define DOT(v1,v2) ((v1)[0]*(v2)[0] + (v1)[1]*(v2)[1] + (v1)[2]*(v2)[2]);

/*--- a = b - c ---*/

#define SUB(dest,v1,v2) \
(dest)[0] = (v1)[0] - (v2)[0];  \
(dest)[1] = (v1)[1] - (v2)[1];  \
(dest)[2] = (v1)[2] - (v2)[2];

CGeometry::CGeometry(void) {

  size = SU2_MPI::GetSize();
  rank = SU2_MPI::GetRank();

  nEdge      = 0;
  nPoint     = 0;
  nPointNode = 0;
  nElem      = 0;
  Global_nPointDomain = 0;
  Global_nPoint = 0;
  nPointDomain = 0;

<<<<<<< HEAD
  nElem_Bound         = NULL;
  Tag_to_Marker       = NULL;
  elem                = NULL;
  face                = NULL;
  bound               = NULL;
  nodes               = NULL;
  edges               = NULL;
  vertex              = NULL;
  nVertex             = NULL;
  newBound            = NULL;
  nNewElem_Bound      = NULL;
  Marker_All_SendRecv = NULL;
=======
  nElem_Bound         = nullptr;
  Tag_to_Marker       = nullptr;
  elem                = nullptr;
  face                = nullptr;
  bound               = nullptr;
  node                = nullptr;
  edges               = nullptr;
  vertex              = nullptr;
  nVertex             = nullptr;
  newBound            = nullptr;
  nNewElem_Bound      = nullptr;
  Marker_All_SendRecv = nullptr;
>>>>>>> 66e73abf

  /*--- Arrays for defining the linear partitioning ---*/

  beg_node = nullptr;
  end_node = nullptr;

  nPointLinear     = nullptr;
  nPointCumulative = nullptr;

  /*--- Containers for customized boundary conditions ---*/

  CustomBoundaryHeatFlux = nullptr;      //Customized heat flux wall
  CustomBoundaryTemperature = nullptr;   //Customized temperature wall

  /*--- MPI point-to-point data structures ---*/

  nP2PSend = 0;
  nP2PRecv = 0;

  countPerPoint = 0;

  bufD_P2PSend = nullptr;
  bufD_P2PRecv = nullptr;

  bufS_P2PSend = nullptr;
  bufS_P2PRecv = nullptr;

  req_P2PSend = nullptr;
  req_P2PRecv = nullptr;

  nPoint_P2PSend = nullptr;
  nPoint_P2PRecv = nullptr;

  Neighbors_P2PSend = nullptr;
  Neighbors_P2PRecv = nullptr;

  Local_Point_P2PSend = nullptr;
  Local_Point_P2PRecv = nullptr;

  /*--- MPI periodic data structures ---*/

  nPeriodicSend = 0;
  nPeriodicRecv = 0;

  countPerPeriodicPoint = 0;

  bufD_PeriodicSend = nullptr;
  bufD_PeriodicRecv = nullptr;

  bufS_PeriodicSend = nullptr;
  bufS_PeriodicRecv = nullptr;

  req_PeriodicSend = nullptr;
  req_PeriodicRecv = nullptr;

  nPoint_PeriodicSend = nullptr;
  nPoint_PeriodicRecv = nullptr;

  Neighbors_PeriodicSend = nullptr;
  Neighbors_PeriodicRecv = nullptr;

  Local_Point_PeriodicSend = nullptr;
  Local_Point_PeriodicRecv = nullptr;

  Local_Marker_PeriodicSend = nullptr;
  Local_Marker_PeriodicRecv = nullptr;

}

CGeometry::~CGeometry(void) {

  unsigned long iElem, iElem_Bound, iFace, iVertex;
  unsigned short iMarker;

  if (elem != nullptr) {
    for (iElem = 0; iElem < nElem; iElem++)
      if (elem[iElem] != nullptr) delete elem[iElem];
    delete[] elem;
  }

  if (bound != nullptr) {
    for (iMarker = 0; iMarker < nMarker; iMarker++) {
      for (iElem_Bound = 0; iElem_Bound < nElem_Bound[iMarker]; iElem_Bound++) {
        if (bound[iMarker][iElem_Bound] != nullptr) delete bound[iMarker][iElem_Bound];
      }
      if (bound[iMarker] != nullptr) delete [] bound[iMarker];
    }
    delete [] bound;
  }

  if (face != nullptr) {
    for (iFace = 0; iFace < nFace; iFace ++)
      if (face[iFace] != nullptr) delete face[iFace];
    delete[] face;
  }

<<<<<<< HEAD
  delete nodes;
=======
  if (node != nullptr) {
    for (iPoint = 0; iPoint < nPointNode; iPoint ++)
      if (node[iPoint] != nullptr) delete node[iPoint];
    delete[] node;
  }
>>>>>>> 66e73abf

  delete edges;

  if (vertex != nullptr) {
    for (iMarker = 0; iMarker < nMarker; iMarker++) {
      for (iVertex = 0; iVertex < nVertex[iMarker]; iVertex++) {
        if (vertex[iMarker][iVertex] != nullptr) delete vertex[iMarker][iVertex];
      }
      if (vertex[iMarker] != nullptr) delete [] vertex[iMarker];
    }
    delete [] vertex;
  }

  if (newBound != nullptr) {
    for (iMarker = 0; iMarker < nMarker; iMarker++) {
      for (iElem_Bound = 0; iElem_Bound < nElem_Bound[iMarker]; iElem_Bound++) {
        if (newBound[iMarker][iElem_Bound] != nullptr) delete [] newBound[iMarker][iElem_Bound];
      }
      delete[] newBound[iMarker];
    }
    delete[] newBound;
  }

  delete [] nElem_Bound;
  delete [] nVertex;
  delete [] nNewElem_Bound;
  delete [] Marker_All_SendRecv;
  delete [] Tag_to_Marker;

  delete [] beg_node;
  delete [] end_node;
  delete [] nPointLinear;
  delete [] nPointCumulative;

  if(CustomBoundaryHeatFlux != nullptr){
    for(iMarker=0; iMarker < nMarker; iMarker++){
      if (CustomBoundaryHeatFlux[iMarker] != nullptr) delete [] CustomBoundaryHeatFlux[iMarker];
    }
    delete [] CustomBoundaryHeatFlux;
  }

  if(CustomBoundaryTemperature != nullptr){
    for(iMarker=0; iMarker < nMarker; iMarker++){
      if(CustomBoundaryTemperature[iMarker] != nullptr) delete [] CustomBoundaryTemperature[iMarker];
    }
    delete [] CustomBoundaryTemperature;
  }

  /*--- Delete structures for MPI point-to-point communication. ---*/

  delete [] bufD_P2PRecv;
  delete [] bufD_P2PSend;

  delete [] bufS_P2PRecv;
  delete [] bufS_P2PSend;

  delete [] req_P2PSend;
  delete [] req_P2PRecv;

  delete [] nPoint_P2PRecv;
  delete [] nPoint_P2PSend;

  delete [] Neighbors_P2PSend;
  delete [] Neighbors_P2PRecv;

  delete [] Local_Point_P2PSend;
  delete [] Local_Point_P2PRecv;

  /*--- Delete structures for MPI periodic communication. ---*/

  delete [] bufD_PeriodicRecv;
  delete [] bufD_PeriodicSend;

  delete [] bufS_PeriodicRecv;
  delete [] bufS_PeriodicSend;

  delete [] req_PeriodicSend;
  delete [] req_PeriodicRecv;

  delete [] nPoint_PeriodicRecv;
  delete [] nPoint_PeriodicSend;

  delete [] Neighbors_PeriodicSend;
  delete [] Neighbors_PeriodicRecv;

  delete [] Local_Point_PeriodicSend;
  delete [] Local_Point_PeriodicRecv;

  delete [] Local_Marker_PeriodicSend;
  delete [] Local_Marker_PeriodicRecv;

}

void CGeometry::PreprocessP2PComms(CGeometry *geometry,
                                   CConfig *config) {

  /*--- We start with the send and receive lists already available in
   the form of SEND_RECEIVE boundary markers. We will loop through
   these markers and establish the neighboring ranks and number of
   send/recv points per pair. We will store this information and set
   up persistent data structures so that we can reuse them throughout
   the calculation for any point-to-point communications. The goal
   is to break the non-blocking comms into InitiateComms() and
   CompleteComms() in separate routines so that we can overlap the
   communication and computation to hide the communication latency. ---*/

  /*--- Local variables. ---*/

  unsigned short iMarker;
  unsigned long  nVertexS, nVertexR, iVertex, MarkerS, MarkerR;

  int iRank, iSend, iRecv, count;

  /*--- Create some temporary structures for tracking sends/recvs. ---*/

  int *nPoint_Send_All = new int[size+1]; nPoint_Send_All[0] = 0;
  int *nPoint_Recv_All = new int[size+1]; nPoint_Recv_All[0] = 0;
  int *nPoint_Flag = new int[size];

  for (iRank = 0; iRank < size; iRank++) {
    nPoint_Send_All[iRank] = 0; nPoint_Recv_All[iRank] = 0; nPoint_Flag[iRank]= -1;
  }
  nPoint_Send_All[size] = 0; nPoint_Recv_All[size] = 0;

  /*--- Loop through all of our SEND_RECEIVE markers and track
   our sends with each rank. ---*/

  for (iMarker = 0; iMarker < config->GetnMarker_All(); iMarker++) {
    if ((config->GetMarker_All_KindBC(iMarker) == SEND_RECEIVE) &&
        (config->GetMarker_All_SendRecv(iMarker) > 0)) {

      /*--- Get the destination rank and number of points to send. ---*/

      iRank    = config->GetMarker_All_SendRecv(iMarker)-1;
      nVertexS = geometry->nVertex[iMarker];

      /*--- If we have not visited this element yet, increment our
       number of elements that must be sent to a particular proc. ---*/

      if ((nPoint_Flag[iRank] != (int)iMarker)) {
        nPoint_Flag[iRank]        = (int)iMarker;
        nPoint_Send_All[iRank+1] += nVertexS;
      }

    }
  }

  delete [] nPoint_Flag;

  /*--- Communicate the number of points to be sent/recv'd amongst
   all processors. After this communication, each proc knows how
   many cells it will receive from each other processor. ---*/

  SU2_MPI::Alltoall(&(nPoint_Send_All[1]), 1, MPI_INT,
                    &(nPoint_Recv_All[1]), 1, MPI_INT, MPI_COMM_WORLD);

  /*--- Prepare to send connectivities. First check how many
   messages we will be sending and receiving. Here we also put
   the counters into cumulative storage format to make the
   communications simpler. ---*/

  nP2PSend = 0; nP2PRecv = 0;

  for (iRank = 0; iRank < size; iRank++) {
    if ((iRank != rank) && (nPoint_Send_All[iRank+1] > 0)) nP2PSend++;
    if ((iRank != rank) && (nPoint_Recv_All[iRank+1] > 0)) nP2PRecv++;

    nPoint_Send_All[iRank+1] += nPoint_Send_All[iRank];
    nPoint_Recv_All[iRank+1] += nPoint_Recv_All[iRank];
  }

  /*--- Allocate only as much memory as we need for the P2P neighbors. ---*/

  nPoint_P2PSend = new int[nP2PSend+1]; nPoint_P2PSend[0] = 0;
  nPoint_P2PRecv = new int[nP2PRecv+1]; nPoint_P2PRecv[0] = 0;

  Neighbors_P2PSend = new int[nP2PSend];
  Neighbors_P2PRecv = new int[nP2PRecv];

  iSend = 0; iRecv = 0;
  for (iRank = 0; iRank < size; iRank++) {

    if ((nPoint_Send_All[iRank+1] > nPoint_Send_All[iRank]) && (iRank != rank)) {
      Neighbors_P2PSend[iSend] = iRank;
      nPoint_P2PSend[iSend+1] = nPoint_Send_All[iRank+1];
      iSend++;
    }

    if ((nPoint_Recv_All[iRank+1] > nPoint_Recv_All[iRank]) && (iRank != rank)) {
      Neighbors_P2PRecv[iRecv] = iRank;
      nPoint_P2PRecv[iRecv+1] = nPoint_Recv_All[iRank+1];
      iRecv++;
    }

  }

  /*--- Create a reverse mapping of the message to the rank so that we
   can quickly access the correct data in the buffers when receiving
   messages dynamically. ---*/

  P2PSend2Neighbor.clear();
  for (iSend = 0; iSend < nP2PSend; iSend++)
    P2PSend2Neighbor[Neighbors_P2PSend[iSend]] = iSend;

  P2PRecv2Neighbor.clear();
  for (iRecv = 0; iRecv < nP2PRecv; iRecv++)
    P2PRecv2Neighbor[Neighbors_P2PRecv[iRecv]] = iRecv;

  delete [] nPoint_Send_All;
  delete [] nPoint_Recv_All;

  /*--- Allocate the memory that we need for receiving the conn
   values and then cue up the non-blocking receives. Note that
   we do not include our own rank in the communications. We will
   directly copy our own data later. ---*/

  Local_Point_P2PSend = nullptr;
  Local_Point_P2PSend = new unsigned long[nPoint_P2PSend[nP2PSend]];
  for (iSend = 0; iSend < nPoint_P2PSend[nP2PSend]; iSend++)
    Local_Point_P2PSend[iSend] = 0;

  Local_Point_P2PRecv = nullptr;
  Local_Point_P2PRecv = new unsigned long[nPoint_P2PRecv[nP2PRecv]];
  for (iRecv = 0; iRecv < nPoint_P2PRecv[nP2PRecv]; iRecv++)
    Local_Point_P2PRecv[iRecv] = 0;

  /*--- We allocate the memory for communicating values in a later step
   once we know the maximum packet size that we need to communicate. This
   memory is deallocated and reallocated automatically in the case that
   the previously allocated memory is not sufficient. ---*/

  bufD_P2PSend = nullptr;
  bufD_P2PRecv = nullptr;

  bufS_P2PSend = nullptr;
  bufS_P2PRecv = nullptr;

  /*--- Allocate memory for the MPI requests if we need to communicate. ---*/

  if (nP2PSend > 0) {
    req_P2PSend   = new SU2_MPI::Request[nP2PSend];
  }
  if (nP2PRecv > 0) {
    req_P2PRecv   = new SU2_MPI::Request[nP2PRecv];
  }

  /*--- Build lists of local index values for send. ---*/

  count = 0;
  for (iSend = 0; iSend < nP2PSend; iSend++) {
    for (iMarker = 0; iMarker < config->GetnMarker_All(); iMarker++) {
      if ((config->GetMarker_All_KindBC(iMarker) == SEND_RECEIVE) &&
          (config->GetMarker_All_SendRecv(iMarker) > 0)) {

        MarkerS  = iMarker;
        nVertexS = geometry->nVertex[MarkerS];
        iRank    = config->GetMarker_All_SendRecv(MarkerS)-1;

        if (iRank == Neighbors_P2PSend[iSend]) {
          for (iVertex = 0; iVertex < nVertexS; iVertex++) {
            Local_Point_P2PSend[count] = geometry->vertex[MarkerS][iVertex]->GetNode();
            count++;
          }
        }

      }
    }
  }

  /*--- Build lists of local index values for receive. ---*/

  count = 0;
  for (iRecv = 0; iRecv < nP2PRecv; iRecv++) {
    for (iMarker = 0; iMarker < config->GetnMarker_All(); iMarker++) {
      if ((config->GetMarker_All_KindBC(iMarker) == SEND_RECEIVE) &&
          (config->GetMarker_All_SendRecv(iMarker) > 0)) {

        MarkerR  = iMarker+1;
        nVertexR = geometry->nVertex[MarkerR];
        iRank    = abs(config->GetMarker_All_SendRecv(MarkerR))-1;

        if (iRank == Neighbors_P2PRecv[iRecv]) {
          for (iVertex = 0; iVertex < nVertexR; iVertex++) {
            Local_Point_P2PRecv[count] = geometry->vertex[MarkerR][iVertex]->GetNode();
            count++;
          }
        }

      }
    }
  }

  /*--- In the future, some additional data structures could be created
   here to separate the interior and boundary nodes in order to help
   further overlap computation and communication. ---*/

}

void CGeometry::AllocateP2PComms(unsigned short val_countPerPoint) {

  /*--- This routine is activated whenever we attempt to perform
   a point-to-point MPI communication with our neighbors but the
   memory buffer allocated is not large enough for the packet size.
   Therefore, we deallocate the previously allocated space and
   reallocate a large enough array. Note that after the first set
   communications, this routine will not need to be called again. ---*/

  int iSend, iRecv;

  /*--- Store the larger packet size to the class data. ---*/

  countPerPoint = val_countPerPoint;

  /*-- Deallocate and reallocate our su2double cummunication memory. ---*/

  delete [] bufD_P2PSend;

  bufD_P2PSend = new su2double[countPerPoint*nPoint_P2PSend[nP2PSend]];
  for (iSend = 0; iSend < countPerPoint*nPoint_P2PSend[nP2PSend]; iSend++)
    bufD_P2PSend[iSend] = 0.0;

  delete [] bufD_P2PRecv;

  bufD_P2PRecv = new su2double[countPerPoint*nPoint_P2PRecv[nP2PRecv]];
  for (iRecv = 0; iRecv < countPerPoint*nPoint_P2PRecv[nP2PRecv]; iRecv++)
    bufD_P2PRecv[iRecv] = 0.0;

  delete [] bufS_P2PSend;

  bufS_P2PSend = new unsigned short[countPerPoint*nPoint_P2PSend[nP2PSend]];
  for (iSend = 0; iSend < countPerPoint*nPoint_P2PSend[nP2PSend]; iSend++)
    bufS_P2PSend[iSend] = 0;

  delete [] bufS_P2PRecv;

  bufS_P2PRecv = new unsigned short[countPerPoint*nPoint_P2PRecv[nP2PRecv]];
  for (iRecv = 0; iRecv < countPerPoint*nPoint_P2PRecv[nP2PRecv]; iRecv++)
    bufS_P2PRecv[iRecv] = 0;

}

void CGeometry::PostP2PRecvs(CGeometry *geometry,
                             CConfig *config,
                             unsigned short commType,
                             bool val_reverse) {

  /*--- Local variables ---*/

  int iMessage, iRecv, offset, nPointP2P, count, source, tag;

  /*--- Launch the non-blocking recv's first. Note that we have stored
   the counts and sources, so we can launch these before we even load
   the data and send from the neighbor ranks. ---*/

  iMessage = 0;
  for (iRecv = 0; iRecv < nP2PRecv; iRecv++) {

    /*--- In some instances related to the adjoint solver, we need
     to reverse the direction of communications such that the normal
     send nodes become the recv nodes and vice-versa. ---*/

    if (val_reverse) {

      /*--- Compute our location in the buffer using the send data
       structure since we are reversing the comms. ---*/

      offset = countPerPoint*nPoint_P2PSend[iRecv];

      /*--- Take advantage of cumulative storage format to get the number
       of elems that we need to recv. Note again that we select the send
       points here as the recv points. ---*/

      nPointP2P = nPoint_P2PSend[iRecv+1] - nPoint_P2PSend[iRecv];

      /*--- Total count can include multiple pieces of data per element. ---*/

      count = countPerPoint*nPointP2P;

      /*--- Get the rank from which we receive the message. Note again
       that we use the send rank as the source instead of the recv rank. ---*/

      source = Neighbors_P2PSend[iRecv];
      tag    = source + 1;

      /*--- Post non-blocking recv for this proc. Note that we use the
       send buffer here too. This is important to make sure the arrays
       are the correct size. ---*/

      switch (commType) {
        case COMM_TYPE_DOUBLE:
          SU2_MPI::Irecv(&(bufD_P2PSend[offset]), count, MPI_DOUBLE,
                         source, tag, MPI_COMM_WORLD, &(req_P2PRecv[iMessage]));
          break;
        case COMM_TYPE_UNSIGNED_SHORT:
          SU2_MPI::Irecv(&(bufS_P2PSend[offset]), count, MPI_UNSIGNED_SHORT,
                         source, tag, MPI_COMM_WORLD, &(req_P2PRecv[iMessage]));
          break;
        default:
          SU2_MPI::Error("Unrecognized data type for point-to-point MPI comms.",
                         CURRENT_FUNCTION);
          break;
      }

    } else {

      /*--- Compute our location in the recv buffer. ---*/

      offset = countPerPoint*nPoint_P2PRecv[iRecv];

      /*--- Take advantage of cumulative storage format to get the number
       of elems that we need to recv. ---*/

      nPointP2P = nPoint_P2PRecv[iRecv+1] - nPoint_P2PRecv[iRecv];

      /*--- Total count can include multiple pieces of data per element. ---*/

      count = countPerPoint*nPointP2P;

      /*--- Get the rank from which we receive the message. ---*/

      source = Neighbors_P2PRecv[iRecv];
      tag    = source + 1;

      /*--- Post non-blocking recv for this proc. ---*/

      switch (commType) {
        case COMM_TYPE_DOUBLE:
          SU2_MPI::Irecv(&(bufD_P2PRecv[offset]), count, MPI_DOUBLE,
                         source, tag, MPI_COMM_WORLD, &(req_P2PRecv[iMessage]));
          break;
        case COMM_TYPE_UNSIGNED_SHORT:
          SU2_MPI::Irecv(&(bufS_P2PRecv[offset]), count, MPI_UNSIGNED_SHORT,
                         source, tag, MPI_COMM_WORLD, &(req_P2PRecv[iMessage]));
          break;
        default:
          SU2_MPI::Error("Unrecognized data type for point-to-point MPI comms.",
                         CURRENT_FUNCTION);
          break;
      }

    }

    /*--- Increment message counter. ---*/

    iMessage++;

  }

}

void CGeometry::PostP2PSends(CGeometry *geometry,
                             CConfig *config,
                             unsigned short commType,
                             int val_iSend,
                             bool val_reverse) {

  /*--- Local variables ---*/

  int iMessage, offset, nPointP2P, count, dest, tag;

  /*--- Post the non-blocking send as soon as the buffer is loaded. ---*/

  iMessage = val_iSend;

  /*--- In some instances related to the adjoint solver, we need
   to reverse the direction of communications such that the normal
   send nodes become the recv nodes and vice-versa. ---*/

  if (val_reverse) {

    /*--- Compute our location in the buffer using the recv data
     structure since we are reversing the comms. ---*/

    offset = countPerPoint*nPoint_P2PRecv[val_iSend];

    /*--- Take advantage of cumulative storage format to get the number
     of points that we need to send. Note again that we select the recv
     points here as the send points. ---*/

    nPointP2P = nPoint_P2PRecv[val_iSend+1] - nPoint_P2PRecv[val_iSend];

    /*--- Total count can include multiple pieces of data per element. ---*/

    count = countPerPoint*nPointP2P;

    /*--- Get the rank to which we send the message. Note again
     that we use the recv rank as the dest instead of the send rank. ---*/

    dest = Neighbors_P2PRecv[val_iSend];
    tag  = rank + 1;

    /*--- Post non-blocking send for this proc. Note that we use the
     send buffer here too. This is important to make sure the arrays
     are the correct size. ---*/

    switch (commType) {
      case COMM_TYPE_DOUBLE:
        SU2_MPI::Isend(&(bufD_P2PRecv[offset]), count, MPI_DOUBLE,
                       dest, tag, MPI_COMM_WORLD, &(req_P2PSend[iMessage]));
        break;
      case COMM_TYPE_UNSIGNED_SHORT:
        SU2_MPI::Isend(&(bufS_P2PRecv[offset]), count, MPI_UNSIGNED_SHORT,
                       dest, tag, MPI_COMM_WORLD, &(req_P2PSend[iMessage]));
        break;
      default:
        SU2_MPI::Error("Unrecognized data type for point-to-point MPI comms.",
                       CURRENT_FUNCTION);
        break;
    }

  } else {

    /*--- Compute our location in the send buffer. ---*/

    offset = countPerPoint*nPoint_P2PSend[val_iSend];

    /*--- Take advantage of cumulative storage format to get the number
     of points that we need to send. ---*/

    nPointP2P = nPoint_P2PSend[val_iSend+1] - nPoint_P2PSend[val_iSend];

    /*--- Total count can include multiple pieces of data per element. ---*/

    count = countPerPoint*nPointP2P;

    /*--- Get the rank to which we send the message. ---*/

    dest = Neighbors_P2PSend[val_iSend];
    tag  = rank + 1;

    /*--- Post non-blocking send for this proc. ---*/

    switch (commType) {
      case COMM_TYPE_DOUBLE:
        SU2_MPI::Isend(&(bufD_P2PSend[offset]), count, MPI_DOUBLE,
                       dest, tag, MPI_COMM_WORLD, &(req_P2PSend[iMessage]));
        break;
      case COMM_TYPE_UNSIGNED_SHORT:
        SU2_MPI::Isend(&(bufS_P2PSend[offset]), count, MPI_UNSIGNED_SHORT,
                       dest, tag, MPI_COMM_WORLD, &(req_P2PSend[iMessage]));
        break;
      default:
        SU2_MPI::Error("Unrecognized data type for point-to-point MPI comms.",
                       CURRENT_FUNCTION);
        break;
    }

  }

}

void CGeometry::InitiateComms(CGeometry *geometry,
                              CConfig *config,
                              unsigned short commType) {

  /*--- Local variables ---*/

  unsigned short iDim;
  unsigned short COUNT_PER_POINT = 0;
  unsigned short MPI_TYPE        = 0;

  unsigned long iPoint, msg_offset, buf_offset;

  int iMessage, iSend, nSend;

  /*--- Set the size of the data packet and type depending on quantity. ---*/

  switch (commType) {
    case COORDINATES:
      COUNT_PER_POINT  = nDim;
      MPI_TYPE         = COMM_TYPE_DOUBLE;
      break;
    case GRID_VELOCITY:
      COUNT_PER_POINT  = nDim;
      MPI_TYPE         = COMM_TYPE_DOUBLE;
      break;
    case COORDINATES_OLD:
      if (config->GetTime_Marching() == DT_STEPPING_2ND)
        COUNT_PER_POINT  = nDim*2;
      else
        COUNT_PER_POINT  = nDim;
      MPI_TYPE         = COMM_TYPE_DOUBLE;
      break;
    case MAX_LENGTH:
      COUNT_PER_POINT  = 1;
      MPI_TYPE         = COMM_TYPE_DOUBLE;
      break;
    case NEIGHBORS:
      COUNT_PER_POINT  = 1;
      MPI_TYPE         = COMM_TYPE_UNSIGNED_SHORT;
      break;
    default:
      SU2_MPI::Error("Unrecognized quantity for point-to-point MPI comms.",
                     CURRENT_FUNCTION);
      break;
  }

  /*--- Check to make sure we have created a large enough buffer
   for these comms during preprocessing. This is only for the su2double
   buffer. It will be reallocated whenever we find a larger count
   per point. After the first cycle of comms, this should be inactive. ---*/

  if (COUNT_PER_POINT > geometry->countPerPoint) {
    geometry->AllocateP2PComms(COUNT_PER_POINT);
  }

  /*--- Set some local pointers to make access simpler. ---*/

  su2double *bufDSend      = geometry->bufD_P2PSend;
  unsigned short *bufSSend = geometry->bufS_P2PSend;

  su2double *vector = nullptr;

  /*--- Load the specified quantity from the solver into the generic
   communication buffer in the geometry class. ---*/

  if (nP2PSend > 0) {

    /*--- Post all non-blocking recvs first before sends. ---*/

    geometry->PostP2PRecvs(geometry, config, MPI_TYPE, false);

    for (iMessage = 0; iMessage < nP2PSend; iMessage++) {

      /*--- Get the offset in the buffer for the start of this message. ---*/

      msg_offset = nPoint_P2PSend[iMessage];

      /*--- Total count can include multiple pieces of data per element. ---*/

      nSend = (nPoint_P2PSend[iMessage+1] - nPoint_P2PSend[iMessage]);

      for (iSend = 0; iSend < nSend; iSend++) {

        /*--- Get the local index for this communicated data. ---*/

        iPoint = geometry->Local_Point_P2PSend[msg_offset + iSend];

        /*--- Compute the offset in the recv buffer for this point. ---*/

        buf_offset = (msg_offset + iSend)*countPerPoint;

        switch (commType) {
          case COORDINATES:
            vector = nodes->GetCoord(iPoint);
            for (iDim = 0; iDim < nDim; iDim++)
              bufDSend[buf_offset+iDim] = vector[iDim];
            break;
          case GRID_VELOCITY:
            vector = nodes->GetGridVel(iPoint);
            for (iDim = 0; iDim < nDim; iDim++)
              bufDSend[buf_offset+iDim] = vector[iDim];
            break;
          case COORDINATES_OLD:
            vector = nodes->GetCoord_n(iPoint);
            for (iDim = 0; iDim < nDim; iDim++) {
              bufDSend[buf_offset+iDim] = vector[iDim];
            }
            if (config->GetTime_Marching() == DT_STEPPING_2ND) {
              vector = nodes->GetCoord_n1(iPoint);
              for (iDim = 0; iDim < nDim; iDim++) {
                bufDSend[buf_offset+nDim+iDim] = vector[iDim];
              }
            }
            break;
          case MAX_LENGTH:
            bufDSend[buf_offset] = nodes->GetMaxLength(iPoint);
            break;
          case NEIGHBORS:
            bufSSend[buf_offset] = geometry->nodes->GetnNeighbor(iPoint);
            break;
          default:
            SU2_MPI::Error("Unrecognized quantity for point-to-point MPI comms.",
                           CURRENT_FUNCTION);
            break;
        }
      }

      /*--- Launch the point-to-point MPI send for this message. ---*/

      geometry->PostP2PSends(geometry, config, MPI_TYPE, iMessage, false);

    }
  }

}

void CGeometry::CompleteComms(CGeometry *geometry,
                              CConfig *config,
                              unsigned short commType) {

  /*--- Local variables ---*/

  unsigned short iDim;
  unsigned long iPoint, iRecv, nRecv, msg_offset, buf_offset;

  int ind, source, iMessage, jRecv;
  SU2_MPI::Status status;

  /*--- Set some local pointers to make access simpler. ---*/

  su2double *bufDRecv      = geometry->bufD_P2PRecv;
  unsigned short *bufSRecv = geometry->bufS_P2PRecv;

  /*--- Store the data that was communicated into the appropriate
   location within the local class data structures. Note that we
   recv and store the data in any order to take advantage of the
   non-blocking comms. ---*/

  if (nP2PRecv > 0) {

    for (iMessage = 0; iMessage < nP2PRecv; iMessage++) {

      /*--- For efficiency, recv the messages dynamically based on
       the order they arrive. ---*/

      SU2_MPI::Waitany(nP2PRecv, req_P2PRecv, &ind, &status);

      /*--- Once we have recv'd a message, get the source rank. ---*/

      source = status.MPI_SOURCE;

      /*--- We know the offsets based on the source rank. ---*/

      jRecv = P2PRecv2Neighbor[source];

      /*--- Get the offset in the buffer for the start of this message. ---*/

      msg_offset = nPoint_P2PRecv[jRecv];

      /*--- Get the number of packets to be received in this message. ---*/

      nRecv = nPoint_P2PRecv[jRecv+1] - nPoint_P2PRecv[jRecv];

      for (iRecv = 0; iRecv < nRecv; iRecv++) {

        /*--- Get the local index for this communicated data. ---*/

        iPoint = geometry->Local_Point_P2PRecv[msg_offset + iRecv];

        /*--- Compute the total offset in the recv buffer for this point. ---*/

        buf_offset = (msg_offset + iRecv)*countPerPoint;

        /*--- Store the data correctly depending on the quantity. ---*/

        switch (commType) {
          case COORDINATES:
            for (iDim = 0; iDim < nDim; iDim++)
              nodes->SetCoord(iPoint, iDim, bufDRecv[buf_offset+iDim]);
            break;
          case GRID_VELOCITY:
            for (iDim = 0; iDim < nDim; iDim++)
              nodes->SetGridVel(iPoint, iDim, bufDRecv[buf_offset+iDim]);
            break;
          case COORDINATES_OLD:
            nodes->SetCoord_n(iPoint, &bufDRecv[buf_offset]);
            if (config->GetTime_Marching() == DT_STEPPING_2ND)
              nodes->SetCoord_n1(iPoint, &bufDRecv[buf_offset+nDim]);
            break;
          case MAX_LENGTH:
            nodes->SetMaxLength(iPoint, bufDRecv[buf_offset]);
            break;
          case NEIGHBORS:
            nodes->SetnNeighbor(iPoint, bufSRecv[buf_offset]);
            break;
          default:
            SU2_MPI::Error("Unrecognized quantity for point-to-point MPI comms.",
                           CURRENT_FUNCTION);
            break;
        }
      }
    }

    /*--- Verify that all non-blocking point-to-point sends have finished.
     Note that this should be satisfied, as we have received all of the
     data in the loop above at this point. ---*/

#ifdef HAVE_MPI
    SU2_MPI::Waitall(nP2PSend, req_P2PSend, MPI_STATUS_IGNORE);
#endif

  }

}

void CGeometry::PreprocessPeriodicComms(CGeometry *geometry,
                                        CConfig *config) {

  /*--- We start with the send and receive lists already available in
   the form of stored periodic point-donor pairs. We will loop through
   these markers and establish the neighboring ranks and number of
   send/recv points per pair. We will store this information and set
   up persistent data structures so that we can reuse them throughout
   the calculation for any periodic boundary communications. The goal
   is to break the non-blocking comms into InitiatePeriodicComms() and
   CompletePeriodicComms() in separate routines so that we can overlap the
   communication and computation to hide the communication latency. ---*/

  /*--- Local variables. ---*/

  unsigned short iMarker;
  unsigned long iPoint, iVertex, iPeriodic;

  int iRank, iSend, iRecv, ii, jj;

  /*--- Create some temporary structures for tracking sends/recvs. ---*/

  int *nPoint_Send_All = new int[size+1]; nPoint_Send_All[0] = 0;
  int *nPoint_Recv_All = new int[size+1]; nPoint_Recv_All[0] = 0;
  int *nPoint_Flag     = new int[size];

  for (iRank = 0; iRank < size; iRank++) {
    nPoint_Send_All[iRank] = 0;
    nPoint_Recv_All[iRank] = 0;
    nPoint_Flag[iRank]= -1;
  }
  nPoint_Send_All[size] = 0; nPoint_Recv_All[size] = 0;

  /*--- Loop through all of our periodic markers and track
   our sends with each rank. ---*/

  for (iMarker = 0; iMarker < config->GetnMarker_All(); iMarker++) {
    if (config->GetMarker_All_KindBC(iMarker) == PERIODIC_BOUNDARY) {
      iPeriodic = config->GetMarker_All_PerBound(iMarker);
      for (iVertex = 0; iVertex < geometry->nVertex[iMarker]; iVertex++) {

        /*--- Get the current periodic point index. We only communicate
         the owned nodes on a rank, as the MPI comms will take care of
         the halos after completing the periodic comms. ---*/

        iPoint = geometry->vertex[iMarker][iVertex]->GetNode();

        if (geometry->nodes->GetDomain(iPoint)) {

          /*--- Get the rank that holds the matching periodic point
           on the other marker in the periodic pair. ---*/

          iRank = (int)geometry->vertex[iMarker][iVertex]->GetDonorProcessor();

          /*--- If we have not visited this point last, increment our
           number of points that must be sent to a particular proc. ---*/

          if ((nPoint_Flag[iRank] != (int)iPoint)) {
            nPoint_Flag[iRank]    = (int)iPoint;
            nPoint_Send_All[iRank+1] += 1;
          }

        }
      }
    }
  }

  delete [] nPoint_Flag;

  /*--- Communicate the number of points to be sent/recv'd amongst
   all processors. After this communication, each proc knows how
   many periodic points it will receive from each other processor. ---*/

  SU2_MPI::Alltoall(&(nPoint_Send_All[1]), 1, MPI_INT,
                    &(nPoint_Recv_All[1]), 1, MPI_INT, MPI_COMM_WORLD);

  /*--- Check how many messages we will be sending and receiving.
   Here we also put the counters into cumulative storage format to
   make the communications simpler. Note that we are allowing each
   rank to communicate to themselves in these counters, although
   it will not be done through MPI. ---*/

  nPeriodicSend = 0; nPeriodicRecv = 0;

  for (iRank = 0; iRank < size; iRank++) {
    if ((nPoint_Send_All[iRank+1] > 0)) nPeriodicSend++;
    if ((nPoint_Recv_All[iRank+1] > 0)) nPeriodicRecv++;

    nPoint_Send_All[iRank+1] += nPoint_Send_All[iRank];
    nPoint_Recv_All[iRank+1] += nPoint_Recv_All[iRank];
  }

  /*--- Allocate only as much memory as needed for the periodic neighbors. ---*/

  nPoint_PeriodicSend = new int[nPeriodicSend+1]; nPoint_PeriodicSend[0] = 0;
  nPoint_PeriodicRecv = new int[nPeriodicRecv+1]; nPoint_PeriodicRecv[0] = 0;

  Neighbors_PeriodicSend = new int[nPeriodicSend];
  Neighbors_PeriodicRecv = new int[nPeriodicRecv];

  iSend = 0; iRecv = 0;
  for (iRank = 0; iRank < size; iRank++) {
    if ((nPoint_Send_All[iRank+1] > nPoint_Send_All[iRank])) {
      Neighbors_PeriodicSend[iSend] = iRank;
      nPoint_PeriodicSend[iSend+1] = nPoint_Send_All[iRank+1];
      iSend++;
    }
    if ((nPoint_Recv_All[iRank+1] > nPoint_Recv_All[iRank])) {
      Neighbors_PeriodicRecv[iRecv] = iRank;
      nPoint_PeriodicRecv[iRecv+1] = nPoint_Recv_All[iRank+1];
      iRecv++;
    }
  }

  /*--- Create a reverse mapping of the message to the rank so that we
   can quickly access the correct data in the buffers when receiving
   messages dynamically later during the iterations. ---*/

  PeriodicSend2Neighbor.clear();
  for (iSend = 0; iSend < nPeriodicSend; iSend++)
    PeriodicSend2Neighbor[Neighbors_PeriodicSend[iSend]] = iSend;

  PeriodicRecv2Neighbor.clear();
  for (iRecv = 0; iRecv < nPeriodicRecv; iRecv++)
    PeriodicRecv2Neighbor[Neighbors_PeriodicRecv[iRecv]] = iRecv;

  delete [] nPoint_Send_All;
  delete [] nPoint_Recv_All;

  /*--- Allocate the memory to store the local index values for both
   the send and receive periodic points and periodic index. ---*/

  Local_Point_PeriodicSend = nullptr;
  Local_Point_PeriodicSend = new unsigned long[nPoint_PeriodicSend[nPeriodicSend]];
  for (iSend = 0; iSend < nPoint_PeriodicSend[nPeriodicSend]; iSend++)
    Local_Point_PeriodicSend[iSend] = 0;

  Local_Marker_PeriodicSend = nullptr;
  Local_Marker_PeriodicSend = new unsigned long[nPoint_PeriodicSend[nPeriodicSend]];
  for (iSend = 0; iSend < nPoint_PeriodicSend[nPeriodicSend]; iSend++)
    Local_Marker_PeriodicSend[iSend] = 0;

  Local_Point_PeriodicRecv = nullptr;
  Local_Point_PeriodicRecv = new unsigned long[nPoint_PeriodicRecv[nPeriodicRecv]];
  for (iRecv = 0; iRecv < nPoint_PeriodicRecv[nPeriodicRecv]; iRecv++)
    Local_Point_PeriodicRecv[iRecv] = 0;

  Local_Marker_PeriodicRecv = nullptr;
  Local_Marker_PeriodicRecv = new unsigned long[nPoint_PeriodicRecv[nPeriodicRecv]];
  for (iRecv = 0; iRecv < nPoint_PeriodicRecv[nPeriodicRecv]; iRecv++)
    Local_Marker_PeriodicRecv[iRecv] = 0;

  /*--- We allocate the buffers for communicating values in a later step
   once we know the maximum packet size that we need to communicate. This
   memory is deallocated and reallocated automatically in the case that
   the previously allocated memory is not sufficient. ---*/

  bufD_PeriodicSend = nullptr;
  bufD_PeriodicRecv = nullptr;

  bufS_PeriodicSend = nullptr;
  bufS_PeriodicRecv = nullptr;

  /*--- Allocate memory for the MPI requests if we need to communicate. ---*/

  if (nPeriodicSend > 0) {
    req_PeriodicSend   = new SU2_MPI::Request[nPeriodicSend];
  }
  if (nPeriodicRecv > 0) {
    req_PeriodicRecv   = new SU2_MPI::Request[nPeriodicRecv];
  }

  /*--- Allocate arrays for sending the periodic point index and marker
   index to the recv rank so that it can store the local values. Therefore,
   the recv rank can quickly loop through the buffers to unpack the data. ---*/

  unsigned short nPackets = 2;
  unsigned long *idSend = new unsigned long[nPoint_PeriodicSend[nPeriodicSend]*nPackets];
  for (iSend = 0; iSend < nPoint_PeriodicSend[nPeriodicSend]*nPackets; iSend++)
    idSend[iSend] = 0;

  /*--- Build the lists of local index and periodic marker index values. ---*/

  ii = 0; jj = 0;
  for (iSend = 0; iSend < nPeriodicSend; iSend++) {
    for (iMarker = 0; iMarker < config->GetnMarker_All(); iMarker++) {
      if (config->GetMarker_All_KindBC(iMarker) == PERIODIC_BOUNDARY) {
        iPeriodic = config->GetMarker_All_PerBound(iMarker);
        for (iVertex = 0; iVertex < geometry->nVertex[iMarker]; iVertex++) {

          /*--- Get the current periodic point index. We only communicate
           the owned nodes on a rank, as the MPI comms will take care of
           the halos after completing the periodic comms. ---*/

          iPoint = geometry->vertex[iMarker][iVertex]->GetNode();

          if (geometry->nodes->GetDomain(iPoint)) {

            /*--- Get the rank that holds the matching periodic point
             on the other marker in the periodic pair. ---*/

            iRank = (int)geometry->vertex[iMarker][iVertex]->GetDonorProcessor();

            /*--- If the rank for the current periodic point matches the
             rank of the current send message, then store the local point
             index on the matching periodic point and the periodic marker
             index to be communicated to the recv rank. ---*/

            if (iRank == Neighbors_PeriodicSend[iSend]) {
              Local_Point_PeriodicSend[ii]  = iPoint;
              Local_Marker_PeriodicSend[ii] = (unsigned long)iMarker;
              jj = ii*nPackets;
              idSend[jj] = geometry->vertex[iMarker][iVertex]->GetDonorPoint();
              jj++;
              idSend[jj] = (unsigned long)iPeriodic;
              ii++;
            }

          }
        }
      }
    }
  }

  /*--- Allocate arrays for receiving the periodic point index and marker
   index to the recv rank so that it can store the local values. ---*/

  unsigned long *idRecv = new unsigned long[nPoint_PeriodicRecv[nPeriodicRecv]*nPackets];
  for (iRecv = 0; iRecv < nPoint_PeriodicRecv[nPeriodicRecv]*nPackets; iRecv++)
    idRecv[iRecv] = 0;

#ifdef HAVE_MPI

  int iMessage, offset, count, source, dest, tag;

  /*--- Launch the non-blocking recv's first. Note that we have stored
   the counts and sources, so we can launch these before we even load
   the data and send from the periodically matching ranks. ---*/

  iMessage = 0;
  for (iRecv = 0; iRecv < nPeriodicRecv; iRecv++) {

    /*--- Compute our location in the recv buffer. ---*/

    offset = nPackets*nPoint_PeriodicRecv[iRecv];

    /*--- Take advantage of cumulative storage format to get the number
     of elems that we need to recv. ---*/

    count = nPackets*(nPoint_PeriodicRecv[iRecv+1] - nPoint_PeriodicRecv[iRecv]);

    /*--- Get the rank from which we receive the message. ---*/

    source = Neighbors_PeriodicRecv[iRecv];
    tag    = source + 1;

    /*--- Post non-blocking recv for this proc. ---*/

    SU2_MPI::Irecv(&(static_cast<unsigned long*>(idRecv)[offset]),
                   count, MPI_UNSIGNED_LONG, source, tag, MPI_COMM_WORLD,
                   &(req_PeriodicRecv[iMessage]));

    /*--- Increment message counter. ---*/

    iMessage++;

  }

  /*--- Post the non-blocking sends. ---*/

  iMessage = 0;
  for (iSend = 0; iSend < nPeriodicSend; iSend++) {

    /*--- Compute our location in the send buffer. ---*/

    offset = nPackets*nPoint_PeriodicSend[iSend];

    /*--- Take advantage of cumulative storage format to get the number
     of points that we need to send. ---*/

    count = nPackets*(nPoint_PeriodicSend[iSend+1] - nPoint_PeriodicSend[iSend]);

    /*--- Get the rank to which we send the message. ---*/

    dest = Neighbors_PeriodicSend[iSend];
    tag  = rank + 1;

    /*--- Post non-blocking send for this proc. ---*/

    SU2_MPI::Isend(&(static_cast<unsigned long*>(idSend)[offset]),
                   count, MPI_UNSIGNED_LONG, dest, tag, MPI_COMM_WORLD,
                   &(req_PeriodicSend[iMessage]));

    /*--- Increment message counter. ---*/

    iMessage++;

  }

  /*--- Wait for the non-blocking comms to complete. ---*/

  SU2_MPI::Waitall(nPeriodicSend, req_PeriodicSend, MPI_STATUS_IGNORE);
  SU2_MPI::Waitall(nPeriodicRecv, req_PeriodicRecv, MPI_STATUS_IGNORE);

#else

  /*--- Copy my own rank's data into the recv buffer directly in serial. ---*/

  int myStart, myFinal;
  for (int val_iSend = 0; val_iSend < nPeriodicSend; val_iSend++) {
    iRank   = geometry->PeriodicRecv2Neighbor[rank];
    iRecv   = geometry->nPoint_PeriodicRecv[iRank]*nPackets;
    myStart = nPoint_PeriodicSend[val_iSend]*nPackets;
    myFinal = nPoint_PeriodicSend[val_iSend+1]*nPackets;
    for (iSend = myStart; iSend < myFinal; iSend++) {
      idRecv[iRecv] = idSend[iSend];
      iRecv++;
    }
  }

#endif

  /*--- Store the local periodic point and marker index values in our
   data structures so we can quickly unpack data during the iterations. ---*/

  ii = 0;
  for (iRecv = 0; iRecv < nPoint_PeriodicRecv[nPeriodicRecv]; iRecv++) {
    Local_Point_PeriodicRecv[iRecv]  = idRecv[ii]; ii++;
    Local_Marker_PeriodicRecv[iRecv] = idRecv[ii]; ii++;
  }

  delete [] idSend;
  delete [] idRecv;

}

void CGeometry::AllocatePeriodicComms(unsigned short val_countPerPeriodicPoint) {

  /*--- This routine is activated whenever we attempt to perform
   a periodic MPI communication with our neighbors but the
   memory buffer allocated is not large enough for the packet size.
   Therefore, we deallocate the previously allocated arrays and
   reallocate a large enough array. Note that after the first set
   communications, this routine will not need to be called again. ---*/

  int iSend, iRecv, nSend, nRecv;

  /*--- Store the larger packet size to the class data. ---*/

  countPerPeriodicPoint = val_countPerPeriodicPoint;

  /*--- Store the total size of the send/recv arrays for clarity. ---*/

  nSend = countPerPeriodicPoint*nPoint_PeriodicSend[nPeriodicSend];
  nRecv = countPerPeriodicPoint*nPoint_PeriodicRecv[nPeriodicRecv];

  /*-- Deallocate and reallocate our cummunication memory. ---*/

  delete [] bufD_PeriodicSend;

  bufD_PeriodicSend = new su2double[nSend];
  for (iSend = 0; iSend < nSend; iSend++)
    bufD_PeriodicSend[iSend] = 0.0;

  delete [] bufD_PeriodicRecv;

  bufD_PeriodicRecv = new su2double[nRecv];
  for (iRecv = 0; iRecv < nRecv; iRecv++)
    bufD_PeriodicRecv[iRecv] = 0.0;

  delete [] bufS_PeriodicSend;

  bufS_PeriodicSend = new unsigned short[nSend];
  for (iSend = 0; iSend < nSend; iSend++)
    bufS_PeriodicSend[iSend] = 0;

  delete [] bufS_PeriodicRecv;

  bufS_PeriodicRecv = new unsigned short[nRecv];
  for (iRecv = 0; iRecv < nRecv; iRecv++)
    bufS_PeriodicRecv[iRecv] = 0;

}

void CGeometry::PostPeriodicRecvs(CGeometry *geometry,
                                  CConfig *config,
                                  unsigned short commType) {

  /*--- In parallel, communicate the data with non-blocking send/recv. ---*/

#ifdef HAVE_MPI

  /*--- Local variables ---*/

  int iMessage, iRecv, offset, nPointPeriodic, count, source, tag;

  /*--- Launch the non-blocking recv's first. Note that we have stored
   the counts and sources, so we can launch these before we even load
   the data and send from the neighbor ranks. ---*/

  iMessage = 0;
  for (iRecv = 0; iRecv < nPeriodicRecv; iRecv++) {

    /*--- Compute our location in the recv buffer. ---*/

    offset = countPerPeriodicPoint*nPoint_PeriodicRecv[iRecv];

    /*--- Take advantage of cumulative storage format to get the number
     of elems that we need to recv. ---*/

    nPointPeriodic = nPoint_PeriodicRecv[iRecv+1] - nPoint_PeriodicRecv[iRecv];

    /*--- Total count can include multiple pieces of data per element. ---*/

    count = countPerPeriodicPoint*nPointPeriodic;

    /*--- Get the rank from which we receive the message. ---*/

    source = Neighbors_PeriodicRecv[iRecv];
    tag    = source + 1;

    /*--- Post non-blocking recv for this proc. ---*/

    switch (commType) {
      case COMM_TYPE_DOUBLE:
        SU2_MPI::Irecv(&(static_cast<su2double*>(bufD_PeriodicRecv)[offset]),
                       count, MPI_DOUBLE, source, tag, MPI_COMM_WORLD,
                       &(req_PeriodicRecv[iMessage]));
        break;
      case COMM_TYPE_UNSIGNED_SHORT:
        SU2_MPI::Irecv(&(static_cast<unsigned short*>(bufS_PeriodicRecv)[offset]),
                       count, MPI_UNSIGNED_SHORT, source, tag, MPI_COMM_WORLD,
                       &(req_PeriodicRecv[iMessage]));
        break;
      default:
        SU2_MPI::Error("Unrecognized data type for periodic MPI comms.",
                       CURRENT_FUNCTION);
        break;
    }

    /*--- Increment message counter. ---*/

    iMessage++;

  }

#endif

}

void CGeometry::PostPeriodicSends(CGeometry *geometry,
                                  CConfig *config,
                                  unsigned short commType,
                                  int val_iSend) {

  /*--- In parallel, communicate the data with non-blocking send/recv. ---*/

#ifdef HAVE_MPI

  /*--- Local variables ---*/

  int iMessage, offset, nPointPeriodic, count, dest, tag;

  /*--- Post the non-blocking send as soon as the buffer is loaded. ---*/

  iMessage = val_iSend;

  /*--- Compute our location in the send buffer. ---*/

  offset = countPerPeriodicPoint*nPoint_PeriodicSend[val_iSend];

  /*--- Take advantage of cumulative storage format to get the number
   of points that we need to send. ---*/

  nPointPeriodic = (nPoint_PeriodicSend[val_iSend+1] -
                    nPoint_PeriodicSend[val_iSend]);

  /*--- Total count can include multiple pieces of data per element. ---*/

  count = countPerPeriodicPoint*nPointPeriodic;

  /*--- Get the rank to which we send the message. ---*/

  dest = Neighbors_PeriodicSend[val_iSend];
  tag  = rank + 1;

  /*--- Post non-blocking send for this proc. ---*/

  switch (commType) {
    case COMM_TYPE_DOUBLE:
      SU2_MPI::Isend(&(static_cast<su2double*>(bufD_PeriodicSend)[offset]),
                     count, MPI_DOUBLE, dest, tag, MPI_COMM_WORLD,
                     &(req_PeriodicSend[iMessage]));
      break;
    case COMM_TYPE_UNSIGNED_SHORT:
      SU2_MPI::Isend(&(static_cast<unsigned short*>(bufS_PeriodicSend)[offset]),
                     count, MPI_UNSIGNED_SHORT, dest, tag, MPI_COMM_WORLD,
                     &(req_PeriodicSend[iMessage]));
      break;
    default:
      SU2_MPI::Error("Unrecognized data type for periodic MPI comms.",
                     CURRENT_FUNCTION);
      break;
  }

#else

  /*--- Copy my own rank's data into the recv buffer directly in serial. ---*/

  int iSend, myStart, myFinal, iRecv, iRank;
  iRank   = geometry->PeriodicRecv2Neighbor[rank];
  iRecv   = geometry->nPoint_PeriodicRecv[iRank]*countPerPeriodicPoint;
  myStart = nPoint_PeriodicSend[val_iSend]*countPerPeriodicPoint;
  myFinal = nPoint_PeriodicSend[val_iSend+1]*countPerPeriodicPoint;
  for (iSend = myStart; iSend < myFinal; iSend++) {
    switch (commType) {
      case COMM_TYPE_DOUBLE:
        bufD_PeriodicRecv[iRecv] =  bufD_PeriodicSend[iSend];
        break;
      case COMM_TYPE_UNSIGNED_SHORT:
        bufS_PeriodicRecv[iRecv] =  bufS_PeriodicSend[iSend];
        break;
      default:
        SU2_MPI::Error("Unrecognized data type for periodic MPI comms.",
                       CURRENT_FUNCTION);
        break;
    }
    iRecv++;
  }

#endif

}

su2double CGeometry::Point2Plane_Distance(su2double *Coord, su2double *iCoord, su2double *jCoord, su2double *kCoord) {
  su2double CrossProduct[3], iVector[3], jVector[3], distance, modulus;
  unsigned short iDim;

  for (iDim = 0; iDim < 3; iDim ++) {
    iVector[iDim] = jCoord[iDim] - iCoord[iDim];
    jVector[iDim] = kCoord[iDim] - iCoord[iDim];
  }

  CrossProduct[0] = iVector[1]*jVector[2] - iVector[2]*jVector[1];
  CrossProduct[1] = iVector[2]*jVector[0] - iVector[0]*jVector[2];
  CrossProduct[2] = iVector[0]*jVector[1] - iVector[1]*jVector[0];

  modulus = sqrt(CrossProduct[0]*CrossProduct[0]+CrossProduct[1]*CrossProduct[1]+CrossProduct[2]*CrossProduct[2]);

  distance = 0.0;
  for (iDim = 0; iDim < 3; iDim ++)
    distance += CrossProduct[iDim]*(Coord[iDim]-iCoord[iDim]);
  distance /= modulus;

  return distance;

}

long CGeometry::FindEdge(unsigned long first_point, unsigned long second_point) {

  for (unsigned short iNode = 0; iNode < nodes->GetnPoint(first_point); iNode++) {
    auto iPoint = nodes->GetPoint(first_point, iNode);
    if (iPoint == second_point) return nodes->GetEdge(first_point, iNode);
  }

  char buf[100];
  SPRINTF(buf, "Can't find the edge that connects %lu and %lu.", first_point, second_point);
  SU2_MPI::Error(buf, CURRENT_FUNCTION);
  return 0;
}

bool CGeometry::CheckEdge(unsigned long first_point, unsigned long second_point) {

  for (unsigned short iNode = 0; iNode < nodes->GetnPoint(first_point); iNode++) {
    auto iPoint = nodes->GetPoint(first_point, iNode);
    if (iPoint == second_point) return true;
  }
  return false;
}

void CGeometry::SetEdges(void) {

  nEdge = 0;
  for (auto iPoint = 0ul; iPoint < nPoint; iPoint++) {
    for (auto iNode = 0u; iNode < nodes->GetnPoint(iPoint); iNode++) {
      auto jPoint = nodes->GetPoint(iPoint, iNode);
      for (auto jNode = 0u; jNode < nodes->GetnPoint(jPoint); jNode++) {
        if (nodes->GetPoint(jPoint, jNode) == iPoint) {
          auto TestEdge = nodes->GetEdge(jPoint, jNode);
          if (TestEdge == -1) {
            nodes->SetEdge(iPoint, nEdge, iNode);
            nodes->SetEdge(jPoint, nEdge, jNode);
            nEdge++;
          }
          break;
        }
      }
    }
  }

  edges = new CEdge(nEdge,nDim);

  for (auto iPoint = 0ul; iPoint < nPoint; iPoint++) {
    for (auto iNode = 0u; iNode < nodes->GetnPoint(iPoint); iNode++) {
      auto jPoint = nodes->GetPoint(iPoint, iNode);
      if (iPoint < jPoint) {
        auto iEdge = FindEdge(iPoint, jPoint);
        edges->SetNodes(iEdge, iPoint, jPoint);
      }
    }
  }
}

void CGeometry::SetFaces(void) {
  //  unsigned long iPoint, jPoint, iFace;
  //  unsigned short jNode, iNode;
  //  long TestFace = 0;
  //
  //  nFace = 0;
  //  for (iPoint = 0; iPoint < nPoint; iPoint++)
  //    for (iNode = 0; iNode < nodes->GetnPoint(iPoint); iNode++) {
  //      jPoint = nodes->GetPoint(iPoint, iNode);
  //      for (jNode = 0; jNode < nodes->GetnPoint(jPoint); jNode++)
  //        if (nodes->GetPoint(jPoint, jNode) == iPoint) {
  //          TestFace = nodes->GetFace(jPoint, jNode);
  //          break;
  //        }
  //      if (TestFace == -1) {
  //        nodes->SetFace(iPoint, nFace, iNode);
  //        nodes->SetFace(jPoint, nFace, jNode);
  //        nFace++;
  //      }
  //    }
  //
  //  face = new CFace*[nFace];
  //
  //  for (iPoint = 0; iPoint < nPoint; iPoint++)
  //    for (iNode = 0; iNode < nodes->GetnPoint(iPoint); iNode++) {
  //      jPoint = nodes->GetPoint(iPoint, iNode);
  //      iFace = FindFace(iPoint, jPoint);
  //      if (iPoint < jPoint) face[iFace] = new CFace(iPoint, jPoint, nDim);
  //    }
}

void CGeometry::TestGeometry(void) {

  ofstream para_file;

  para_file.open("test_geometry.dat", ios::out);

  su2double *Normal = new su2double[nDim];

  for (unsigned long iEdge = 0; iEdge < nEdge; iEdge++) {
    para_file << "Edge index: " << iEdge << endl;
    para_file << "   Point index: " << edges->GetNode(iEdge,0) << "\t" << edges->GetNode(iEdge,1) << endl;
    edges->GetNormal(iEdge,Normal);
    para_file << "      Face normal : ";
    for (unsigned short iDim = 0; iDim < nDim; iDim++)
      para_file << Normal[iDim] << "\t";
    para_file << endl;
  }

  para_file << endl;
  para_file << endl;
  para_file << endl;
  para_file << endl;

  for (unsigned short iMarker =0; iMarker < nMarker; iMarker++) {
    para_file << "Marker index: " << iMarker << endl;
    for (unsigned long iVertex = 0; iVertex < nVertex[iMarker]; iVertex++) {
      para_file << "   Vertex index: " << iVertex << endl;
      para_file << "      Point index: " << vertex[iMarker][iVertex]->GetNode() << endl;
      para_file << "      Point coordinates : ";
      for (unsigned short iDim = 0; iDim < nDim; iDim++) {
        para_file << nodes->GetCoord(vertex[iMarker][iVertex]->GetNode(), iDim) << "\t";}
      para_file << endl;
      vertex[iMarker][iVertex]->GetNormal(Normal);
      para_file << "         Face normal : ";
      for (unsigned short iDim = 0; iDim < nDim; iDim++)
        para_file << Normal[iDim] << "\t";
      para_file << endl;
    }
  }

  delete [] Normal;

}

void CGeometry::SetSpline(vector<su2double> &x, vector<su2double> &y, unsigned long n, su2double yp1, su2double ypn, vector<su2double> &y2) {
  unsigned long i, k;
  su2double p, qn, sig, un, *u;

  u = new su2double [n];

  if (yp1 > 0.99e30)      // The lower boundary condition is set either to be "nat
    y2[0]=u[0]=0.0;       // -ural"
  else {                  // or else to have a specified first derivative.
    y2[0] = -0.5;
    u[0]=(3.0/(x[1]-x[0]))*((y[1]-y[0])/(x[1]-x[0])-yp1);
  }

  for (i=2; i<=n-1; i++) {                  //  This is the decomposition loop of the tridiagonal al-
    sig=(x[i-1]-x[i-2])/(x[i]-x[i-2]);      //  gorithm. y2 and u are used for tem-
    p=sig*y2[i-2]+2.0;                      //  porary storage of the decomposed
    y2[i-1]=(sig-1.0)/p;                    //  factors.

    su2double a1 = (y[i]-y[i-1])/(x[i]-x[i-1]); if (x[i] == x[i-1]) a1 = 1.0;
    su2double a2 = (y[i-1]-y[i-2])/(x[i-1]-x[i-2]); if (x[i-1] == x[i-2]) a2 = 1.0;
    u[i-1]= a1 - a2;
    u[i-1]=(6.0*u[i-1]/(x[i]-x[i-2])-sig*u[i-2])/p;

  }

  if (ypn > 0.99e30)            // The upper boundary condition is set either to be
    qn=un=0.0;                  // "natural"
  else {                        // or else to have a specified first derivative.
    qn=0.5;
    un=(3.0/(x[n-1]-x[n-2]))*(ypn-(y[n-1]-y[n-2])/(x[n-1]-x[n-2]));
  }
  y2[n-1]=(un-qn*u[n-2])/(qn*y2[n-2]+1.0);
  for (k=n-1; k>=1; k--)  // This is the backsubstitution loop of the tridiagonal algorithm.
    y2[k-1]=y2[k-1]*y2[k]+u[k-1];

  delete[] u;

}

su2double CGeometry::GetSpline(vector<su2double>&xa, vector<su2double>&ya, vector<su2double>&y2a, unsigned long n, su2double x) {
  unsigned long klo, khi, k;
  su2double h, b, a, y;

  if (x < xa[0]) x = xa[0];       // Clip max and min values
  if (x > xa[n-1]) x = xa[n-1];

  klo = 1;                     // We will find the right place in the table by means of
  khi = n;                     // bisection. This is optimal if sequential calls to this
  while (khi-klo > 1) {        // routine are at random values of x. If sequential calls
    k = (khi+klo) >> 1;        // are in order, and closely spaced, one would do better
    if (xa[k-1] > x) khi = k;  // to store previous values of klo and khi and test if
    else klo=k;                // they remain appropriate on the next call.
  }                            // klo and khi now bracket the input value of x
  h = xa[khi-1] - xa[klo-1];
  if (h == 0.0) h = EPS; // cout << "Bad xa input to routine splint" << endl; // The xa?s must be distinct.
  a = (xa[khi-1]-x)/h;
  b = (x-xa[klo-1])/h;         // Cubic spline polynomial is now evaluated.
  y = a*ya[klo-1]+b*ya[khi-1]+((a*a*a-a)*y2a[klo-1]+(b*b*b-b)*y2a[khi-1])*(h*h)/6.0;

  return y;
}

bool CGeometry::SegmentIntersectsPlane(su2double *Segment_P0, su2double *Segment_P1, su2double Variable_P0, su2double Variable_P1,
                                                           su2double *Plane_P0, su2double *Plane_Normal, su2double *Intersection, su2double &Variable_Interp) {
  su2double u[3], v[3], Denominator, Numerator, Aux, ModU;
  su2double epsilon = 1E-6; // An epsilon is added to eliminate, as much as possible, the posibility of a line that intersects a point
  unsigned short iDim;

  for (iDim = 0; iDim < 3; iDim++) {
    u[iDim] = Segment_P1[iDim] - Segment_P0[iDim];
    v[iDim] = (Plane_P0[iDim]+epsilon) - Segment_P0[iDim];
  }

  ModU = sqrt(u[0]*u[0]+u[1]*u[1]+u[2]*u[2]);

  Numerator = (Plane_Normal[0]+epsilon)*v[0] + (Plane_Normal[1]+epsilon)*v[1] + (Plane_Normal[2]+epsilon)*v[2];
  Denominator = (Plane_Normal[0]+epsilon)*u[0] + (Plane_Normal[1]+epsilon)*u[1] + (Plane_Normal[2]+epsilon)*u[2];

  if (fabs(Denominator) <= 0.0) return (false); // No intersection.

  Aux = Numerator / Denominator;

  if (Aux < 0.0 || Aux > 1.0) return (false); // No intersection.

  for (iDim = 0; iDim < 3; iDim++)
    Intersection[iDim] = Segment_P0[iDim] + Aux * u[iDim];


  /*--- Check that the intersection is in the segment ---*/

  for (iDim = 0; iDim < 3; iDim++) {
    u[iDim] = Segment_P0[iDim] - Intersection[iDim];
    v[iDim] = Segment_P1[iDim] - Intersection[iDim];
  }

  Variable_Interp = Variable_P0 + (Variable_P1 - Variable_P0)*sqrt(u[0]*u[0]+u[1]*u[1]+u[2]*u[2])/ModU;

  Denominator = (Plane_Normal[0]+epsilon)*u[0] + (Plane_Normal[1]+epsilon)*u[1] + (Plane_Normal[2]+epsilon)*u[2];
  Numerator = (Plane_Normal[0]+epsilon)*v[0] + (Plane_Normal[1]+epsilon)*v[1] + (Plane_Normal[2]+epsilon)*v[2];

  Aux = Numerator * Denominator;

  if (Aux > 0.0) return (false); // Intersection outside the segment.

  return (true);

}

bool CGeometry::RayIntersectsTriangle(su2double orig[3], su2double dir[3],
                                      su2double vert0[3], su2double vert1[3], su2double vert2[3],
                                      su2double *intersect) {

  const passivedouble epsilon = 0.000001;
  su2double edge1[3], edge2[3], tvec[3], pvec[3], qvec[3];
  su2double det, inv_det, t, u, v;

  /*--- Find vectors for two edges sharing vert0 ---*/

  SUB(edge1, vert1, vert0);
  SUB(edge2, vert2, vert0);

  /*--- Begin calculating determinant - also used to calculate U parameter ---*/

  CROSS(pvec, dir, edge2);

  /*--- If determinant is near zero, ray lies in plane of triangle ---*/

  det = DOT(edge1, pvec);


  if (fabs(det) < epsilon) return(false);

  inv_det = 1.0 / det;

  /*--- Calculate distance from vert0 to ray origin ---*/

  SUB(tvec, orig, vert0);

  /*--- Calculate U parameter and test bounds ---*/

  u = inv_det * DOT(tvec, pvec);

  if (u < 0.0 || u > 1.0) return(false);

  /*--- prepare to test V parameter ---*/

  CROSS(qvec, tvec, edge1);

  /*--- Calculate V parameter and test bounds ---*/

  v = inv_det * DOT(dir, qvec);

  if (v < 0.0 || u + v > 1.0) return(false);

  /*--- Calculate t, ray intersects triangle ---*/

  t = inv_det * DOT(edge2, qvec);

  /*--- Compute the intersection point in cartesian coordinates ---*/

  intersect[0] = orig[0] + (t * dir[0]);
  intersect[1] = orig[1] + (t * dir[1]);
  intersect[2] = orig[2] + (t * dir[2]);

  return (true);

}

bool CGeometry::SegmentIntersectsLine(su2double point0[2], su2double point1[2], su2double vert0[2], su2double vert1[2]) {

  su2double det, diff0_A, diff0_B, diff1_A, diff1_B, intersect[2];

  diff0_A = point0[0] - point1[0];
  diff1_A = point0[1] - point1[1];

  diff0_B = vert0[0] - vert1[0];
  diff1_B = vert0[1] - vert1[1];

  det = (diff0_A)*(diff1_B) - (diff1_A)*(diff0_B);

  if (det == 0) return false;

  /*--- Compute point of intersection ---*/

  intersect[0] = ((point0[0]*point1[1] - point0[1]*point1[0])*diff0_B
                -(vert0[0]* vert1[1]  - vert0[1]* vert1[0])*diff0_A)/det;

  intersect[1] =  ((point0[0]*point1[1] - point0[1]*point1[0])*diff1_B
                  -(vert0[0]* vert1[1]  - vert0[1]* vert1[0])*diff1_A)/det;


  /*--- Check that the point is between the two surface points ---*/

  su2double dist0, dist1, length;

  dist0 = (intersect[0] - point0[0])*(intersect[0] - point0[0])
         +(intersect[1] - point0[1])*(intersect[1] - point0[1]);

  dist1 = (intersect[0] - point1[0])*(intersect[0] - point1[0])
         +(intersect[1] - point1[1])*(intersect[1] - point1[1]);

  length = diff0_A*diff0_A
          +diff1_A*diff1_A;

  if ( (dist0 > length) || (dist1 > length) ) {
    return false;
  }

  return true;
}

bool CGeometry::SegmentIntersectsTriangle(su2double point0[3], su2double point1[3],
                                          su2double vert0[3], su2double vert1[3], su2double vert2[3]) {

  su2double dir[3], intersect[3], u[3], v[3], edge1[3], edge2[3], Plane_Normal[3], Denominator, Numerator, Aux;

  SUB(dir, point1, point0);

  if (RayIntersectsTriangle(point0, dir, vert0, vert1, vert2, intersect)) {

    /*--- Check that the intersection is in the segment ---*/

    SUB(u, point0, intersect);
    SUB(v, point1, intersect);

    SUB(edge1, vert1, vert0);
    SUB(edge2, vert2, vert0);
    CROSS(Plane_Normal, edge1, edge2);

    Denominator = DOT(Plane_Normal, u);
    Numerator = DOT(Plane_Normal, v);

    Aux = Numerator * Denominator;

    /*--- Intersection outside the segment ---*/

    if (Aux > 0.0) return (false);

  }
  else {

    /*--- No intersection with the ray ---*/

    return (false);

  }

  /*--- Intersection inside the segment ---*/

  return (true);

}

void CGeometry::ComputeAirfoil_Section(su2double *Plane_P0, su2double *Plane_Normal,
                                       su2double MinXCoord, su2double MaxXCoord,
                                       su2double MinYCoord, su2double MaxYCoord,
                                       su2double MinZCoord, su2double MaxZCoord,
                                       su2double *FlowVariable,
                                       vector<su2double> &Xcoord_Airfoil, vector<su2double> &Ycoord_Airfoil,
                                       vector<su2double> &Zcoord_Airfoil, vector<su2double> &Variable_Airfoil,
                                       bool original_surface, CConfig *config) {

  AD_BEGIN_PASSIVE

  unsigned short iMarker, iNode, jNode, iDim, Index = 0;
  bool intersect;
  long Next_Edge = 0;
  unsigned long iPoint, jPoint, iElem, Trailing_Point, Airfoil_Point, iVertex, iEdge, PointIndex, jEdge;
  su2double Segment_P0[3] = {0.0, 0.0, 0.0}, Segment_P1[3] = {0.0, 0.0, 0.0}, Variable_P0 = 0.0, Variable_P1 = 0.0, Intersection[3] = {0.0, 0.0, 0.0}, Trailing_Coord,
  *VarCoord = nullptr, Variable_Interp, v1[3] = {0.0, 0.0, 0.0}, v3[3] = {0.0, 0.0, 0.0}, CrossProduct = 1.0;
  bool Found_Edge;
  passivedouble Dist_Value;
  vector<su2double> Xcoord_Index0, Ycoord_Index0, Zcoord_Index0, Variable_Index0, Xcoord_Index1, Ycoord_Index1, Zcoord_Index1, Variable_Index1;
  vector<unsigned long> IGlobalID_Index0, JGlobalID_Index0, IGlobalID_Index1, JGlobalID_Index1, IGlobalID_Airfoil, JGlobalID_Airfoil;
  vector<unsigned short> Conection_Index0, Conection_Index1;
  vector<unsigned long> Duplicate;
  vector<unsigned long>::iterator it;
  su2double **Coord_Variation = nullptr;
  vector<su2double> XcoordExtra, YcoordExtra, ZcoordExtra, VariableExtra;
  vector<unsigned long> IGlobalIDExtra, JGlobalIDExtra;
  vector<bool> AddExtra;
  unsigned long EdgeDonor;
  bool FoundEdge;

#ifdef HAVE_MPI
  unsigned long nLocalEdge, MaxLocalEdge, *Buffer_Send_nEdge, *Buffer_Receive_nEdge, nBuffer_Coord, nBuffer_Variable, nBuffer_GlobalID;
  int nProcessor, iProcessor;
  su2double *Buffer_Send_Coord, *Buffer_Receive_Coord;
  su2double *Buffer_Send_Variable, *Buffer_Receive_Variable;
  unsigned long *Buffer_Send_GlobalID, *Buffer_Receive_GlobalID;
#endif

  Xcoord_Airfoil.clear();
  Ycoord_Airfoil.clear();
  Zcoord_Airfoil.clear();
  Variable_Airfoil.clear();
  IGlobalID_Airfoil.clear();
  JGlobalID_Airfoil.clear();

  /*--- Set the right plane in 2D (note the change in Y-Z plane) ---*/

  if (nDim == 2) {
    Plane_P0[0] = 0.0;      Plane_P0[1] = 0.0;      Plane_P0[2] = 0.0;
    Plane_Normal[0] = 0.0;  Plane_Normal[1] = 1.0;  Plane_Normal[2] = 0.0;
  }

  /*--- Grid movement is stored using a vertices information,
   we should go from vertex to points ---*/

  if (original_surface == false) {

    Coord_Variation = new su2double *[nPoint];
    for (iPoint = 0; iPoint < nPoint; iPoint++)
      Coord_Variation[iPoint] = new su2double [nDim];

    for (iMarker = 0; iMarker < config->GetnMarker_All(); iMarker++) {
      if (config->GetMarker_All_GeoEval(iMarker) == YES) {
        for (iVertex = 0; iVertex < nVertex[iMarker]; iVertex++) {
          VarCoord = vertex[iMarker][iVertex]->GetVarCoord();
          iPoint = vertex[iMarker][iVertex]->GetNode();
          for (iDim = 0; iDim < nDim; iDim++)
            Coord_Variation[iPoint][iDim] = VarCoord[iDim];
        }
      }
    }

  }

  for (iMarker = 0; iMarker < nMarker; iMarker++) {

    if (config->GetMarker_All_GeoEval(iMarker) == YES) {

      for (iElem = 0; iElem < nElem_Bound[iMarker]; iElem++) {

        PointIndex=0;

        /*--- To decide if an element is going to be used or not should be done element based,
         The first step is to compute and average coordinate for the element ---*/

        su2double AveXCoord = 0.0;
        su2double AveYCoord = 0.0;
        su2double AveZCoord = 0.0;

        for (iNode = 0; iNode < bound[iMarker][iElem]->GetnNodes(); iNode++) {
          iPoint = bound[iMarker][iElem]->GetNode(iNode);
          AveXCoord += nodes->GetCoord(iPoint, 0);
          AveYCoord += nodes->GetCoord(iPoint, 1);
          if (nDim == 3) AveZCoord += nodes->GetCoord(iPoint, 2);
        }

        AveXCoord /= su2double(bound[iMarker][iElem]->GetnNodes());
        AveYCoord /= su2double(bound[iMarker][iElem]->GetnNodes());
        AveZCoord /= su2double(bound[iMarker][iElem]->GetnNodes());

        /*--- To only cut one part of the nacelle based on the cross product
         of the normal to the plane and a vector that connect the point
         with the center line ---*/

        CrossProduct = 1.0;

        if (config->GetGeo_Description() == NACELLE) {

          su2double Tilt_Angle = config->GetNacelleLocation(3)*PI_NUMBER/180;
          su2double Toe_Angle = config->GetNacelleLocation(4)*PI_NUMBER/180;

          /*--- Translate to the origin ---*/

          su2double XCoord_Trans = AveXCoord - config->GetNacelleLocation(0);
          su2double YCoord_Trans = AveYCoord - config->GetNacelleLocation(1);
          su2double ZCoord_Trans = AveZCoord - config->GetNacelleLocation(2);

          /*--- Apply tilt angle ---*/

          su2double XCoord_Trans_Tilt = XCoord_Trans*cos(Tilt_Angle) + ZCoord_Trans*sin(Tilt_Angle);
          su2double YCoord_Trans_Tilt = YCoord_Trans;
          su2double ZCoord_Trans_Tilt = ZCoord_Trans*cos(Tilt_Angle) - XCoord_Trans*sin(Tilt_Angle);

          /*--- Apply toe angle ---*/

          su2double YCoord_Trans_Tilt_Toe = XCoord_Trans_Tilt*sin(Toe_Angle) + YCoord_Trans_Tilt*cos(Toe_Angle);
          su2double ZCoord_Trans_Tilt_Toe = ZCoord_Trans_Tilt;

          /*--- Undo plane rotation, we have already rotated the nacelle ---*/

          /*--- Undo tilt angle ---*/

          su2double XPlane_Normal_Tilt = Plane_Normal[0]*cos(-Tilt_Angle) + Plane_Normal[2]*sin(-Tilt_Angle);
          su2double YPlane_Normal_Tilt = Plane_Normal[1];
          su2double ZPlane_Normal_Tilt = Plane_Normal[2]*cos(-Tilt_Angle) - Plane_Normal[0]*sin(-Tilt_Angle);

          /*--- Undo toe angle ---*/

          su2double YPlane_Normal_Tilt_Toe = XPlane_Normal_Tilt*sin(-Toe_Angle) + YPlane_Normal_Tilt*cos(-Toe_Angle);
          su2double ZPlane_Normal_Tilt_Toe = ZPlane_Normal_Tilt;


          v1[1] = YCoord_Trans_Tilt_Toe - 0.0;
          v1[2] = ZCoord_Trans_Tilt_Toe - 0.0;
          v3[0] = v1[1]*ZPlane_Normal_Tilt_Toe-v1[2]*YPlane_Normal_Tilt_Toe;
          CrossProduct = v3[0] * 1.0;

        }

        for (unsigned short iFace = 0; iFace < bound[iMarker][iElem]->GetnFaces(); iFace++){
          iNode = bound[iMarker][iElem]->GetFaces(iFace,0);
          jNode = bound[iMarker][iElem]->GetFaces(iFace,1);
          iPoint = bound[iMarker][iElem]->GetNode(iNode);
          jPoint = bound[iMarker][iElem]->GetNode(jNode);

          if ((CrossProduct >= 0.0)
              && ((AveXCoord > MinXCoord) && (AveXCoord < MaxXCoord))
              && ((AveYCoord > MinYCoord) && (AveYCoord < MaxYCoord))
              && ((AveZCoord > MinZCoord) && (AveZCoord < MaxZCoord))) {

            Segment_P0[0] = 0.0;  Segment_P0[1] = 0.0;  Segment_P0[2] = 0.0;  Variable_P0 = 0.0;
            Segment_P1[0] = 0.0;  Segment_P1[1] = 0.0;  Segment_P1[2] = 0.0;  Variable_P1 = 0.0;


            for (iDim = 0; iDim < nDim; iDim++) {
              if (original_surface == true) {
                Segment_P0[iDim] = nodes->GetCoord(iPoint, iDim);
                Segment_P1[iDim] = nodes->GetCoord(jPoint, iDim);
              }
              else {
                Segment_P0[iDim] = nodes->GetCoord(iPoint, iDim) + Coord_Variation[iPoint][iDim];
                Segment_P1[iDim] = nodes->GetCoord(jPoint, iDim) + Coord_Variation[jPoint][iDim];
              }
            }

            if (FlowVariable != nullptr) {
              Variable_P0 = FlowVariable[iPoint];
              Variable_P1 = FlowVariable[jPoint];
            }

            /*--- In 2D add the points directly (note the change between Y and Z coordinate) ---*/

            if (nDim == 2) {
              Xcoord_Index0.push_back(Segment_P0[0]);                     Xcoord_Index1.push_back(Segment_P1[0]);
              Ycoord_Index0.push_back(Segment_P0[2]);                     Ycoord_Index1.push_back(Segment_P1[2]);
              Zcoord_Index0.push_back(Segment_P0[1]);                     Zcoord_Index1.push_back(Segment_P1[1]);
              Variable_Index0.push_back(Variable_P0);                     Variable_Index1.push_back(Variable_P1);
              IGlobalID_Index0.push_back(nodes->GetGlobalIndex(iPoint)); IGlobalID_Index1.push_back(nodes->GetGlobalIndex(jPoint));
              JGlobalID_Index0.push_back(nodes->GetGlobalIndex(iPoint)); JGlobalID_Index1.push_back(nodes->GetGlobalIndex(jPoint));
              PointIndex++;
            }

            /*--- In 3D compute the intersection ---*/

            else if (nDim == 3) {
              intersect = SegmentIntersectsPlane(Segment_P0, Segment_P1, Variable_P0, Variable_P1, Plane_P0, Plane_Normal, Intersection, Variable_Interp);
              if (intersect == true) {
                if (PointIndex == 0) {
                  Xcoord_Index0.push_back(Intersection[0]);
                  Ycoord_Index0.push_back(Intersection[1]);
                  Zcoord_Index0.push_back(Intersection[2]);
                  Variable_Index0.push_back(Variable_Interp);
                  IGlobalID_Index0.push_back(nodes->GetGlobalIndex(iPoint));
                  JGlobalID_Index0.push_back(nodes->GetGlobalIndex(jPoint));
                }
                if (PointIndex == 1) {
                  Xcoord_Index1.push_back(Intersection[0]);
                  Ycoord_Index1.push_back(Intersection[1]);
                  Zcoord_Index1.push_back(Intersection[2]);
                  Variable_Index1.push_back(Variable_Interp);
                  IGlobalID_Index1.push_back(nodes->GetGlobalIndex(iPoint));
                  JGlobalID_Index1.push_back(nodes->GetGlobalIndex(jPoint));
                }
                PointIndex++;
              }
            }
          }
        }
      }
    }
  }

  if (original_surface == false) {
    for (iPoint = 0; iPoint < nPoint; iPoint++)
      delete [] Coord_Variation[iPoint];
    delete [] Coord_Variation;
  }

#ifdef HAVE_MPI

  /*--- Copy the coordinates of all the points in the plane to the master node ---*/

  nLocalEdge = 0, MaxLocalEdge = 0;
  nProcessor = size;

  Buffer_Send_nEdge = new unsigned long [1];
  Buffer_Receive_nEdge = new unsigned long [nProcessor];

  nLocalEdge = Xcoord_Index0.size();

  Buffer_Send_nEdge[0] = nLocalEdge;

  SU2_MPI::Allreduce(&nLocalEdge, &MaxLocalEdge, 1, MPI_UNSIGNED_LONG, MPI_MAX, MPI_COMM_WORLD);
  SU2_MPI::Allgather(Buffer_Send_nEdge, 1, MPI_UNSIGNED_LONG, Buffer_Receive_nEdge, 1, MPI_UNSIGNED_LONG, MPI_COMM_WORLD);

  Buffer_Send_Coord    = new su2double [MaxLocalEdge*6];
  Buffer_Receive_Coord = new su2double [nProcessor*MaxLocalEdge*6];

  Buffer_Send_Variable    = new su2double [MaxLocalEdge*2];
  Buffer_Receive_Variable = new su2double [nProcessor*MaxLocalEdge*2];

  Buffer_Send_GlobalID    = new unsigned long [MaxLocalEdge*4];
  Buffer_Receive_GlobalID = new unsigned long [nProcessor*MaxLocalEdge*4];

  nBuffer_Coord    = MaxLocalEdge*6;
  nBuffer_Variable = MaxLocalEdge*2;
  nBuffer_GlobalID = MaxLocalEdge*4;

  for (iEdge = 0; iEdge < nLocalEdge; iEdge++) {
    Buffer_Send_Coord[iEdge*6 + 0] = Xcoord_Index0[iEdge];
    Buffer_Send_Coord[iEdge*6 + 1] = Ycoord_Index0[iEdge];
    Buffer_Send_Coord[iEdge*6 + 2] = Zcoord_Index0[iEdge];
    Buffer_Send_Coord[iEdge*6 + 3] = Xcoord_Index1[iEdge];
    Buffer_Send_Coord[iEdge*6 + 4] = Ycoord_Index1[iEdge];
    Buffer_Send_Coord[iEdge*6 + 5] = Zcoord_Index1[iEdge];

    Buffer_Send_Variable[iEdge*2 + 0] = Variable_Index0[iEdge];
    Buffer_Send_Variable[iEdge*2 + 1] = Variable_Index1[iEdge];

    Buffer_Send_GlobalID[iEdge*4 + 0] = IGlobalID_Index0[iEdge];
    Buffer_Send_GlobalID[iEdge*4 + 1] = JGlobalID_Index0[iEdge];
    Buffer_Send_GlobalID[iEdge*4 + 2] = IGlobalID_Index1[iEdge];
    Buffer_Send_GlobalID[iEdge*4 + 3] = JGlobalID_Index1[iEdge];
  }

  SU2_MPI::Allgather(Buffer_Send_Coord, nBuffer_Coord, MPI_DOUBLE, Buffer_Receive_Coord, nBuffer_Coord, MPI_DOUBLE, MPI_COMM_WORLD);
  SU2_MPI::Allgather(Buffer_Send_Variable, nBuffer_Variable, MPI_DOUBLE, Buffer_Receive_Variable, nBuffer_Variable, MPI_DOUBLE, MPI_COMM_WORLD);
  SU2_MPI::Allgather(Buffer_Send_GlobalID, nBuffer_GlobalID, MPI_UNSIGNED_LONG, Buffer_Receive_GlobalID, nBuffer_GlobalID, MPI_UNSIGNED_LONG, MPI_COMM_WORLD);

  /*--- Clean the vectors before adding the new vertices only to the master node ---*/

  Xcoord_Index0.clear();     Xcoord_Index1.clear();
  Ycoord_Index0.clear();     Ycoord_Index1.clear();
  Zcoord_Index0.clear();     Zcoord_Index1.clear();
  Variable_Index0.clear();   Variable_Index1.clear();
  IGlobalID_Index0.clear();  IGlobalID_Index1.clear();
  JGlobalID_Index0.clear();  JGlobalID_Index1.clear();

  /*--- Copy the boundary to the master node vectors ---*/

  if (rank == MASTER_NODE) {
    for (iProcessor = 0; iProcessor < nProcessor; iProcessor++) {
      for (iEdge = 0; iEdge < Buffer_Receive_nEdge[iProcessor]; iEdge++) {
        Xcoord_Index0.push_back( Buffer_Receive_Coord[ iProcessor*MaxLocalEdge*6 + iEdge*6 + 0] );
        Ycoord_Index0.push_back( Buffer_Receive_Coord[ iProcessor*MaxLocalEdge*6 + iEdge*6 + 1] );
        Zcoord_Index0.push_back( Buffer_Receive_Coord[ iProcessor*MaxLocalEdge*6 + iEdge*6 + 2] );
        Xcoord_Index1.push_back( Buffer_Receive_Coord[ iProcessor*MaxLocalEdge*6 + iEdge*6 + 3] );
        Ycoord_Index1.push_back( Buffer_Receive_Coord[ iProcessor*MaxLocalEdge*6 + iEdge*6 + 4] );
        Zcoord_Index1.push_back( Buffer_Receive_Coord[ iProcessor*MaxLocalEdge*6 + iEdge*6 + 5] );

        Variable_Index0.push_back( Buffer_Receive_Variable[ iProcessor*MaxLocalEdge*2 + iEdge*2 + 0] );
        Variable_Index1.push_back( Buffer_Receive_Variable[ iProcessor*MaxLocalEdge*2 + iEdge*2 + 1] );

        IGlobalID_Index0.push_back( Buffer_Receive_GlobalID[ iProcessor*MaxLocalEdge*4 + iEdge*4 + 0] );
        JGlobalID_Index0.push_back( Buffer_Receive_GlobalID[ iProcessor*MaxLocalEdge*4 + iEdge*4 + 1] );
        IGlobalID_Index1.push_back( Buffer_Receive_GlobalID[ iProcessor*MaxLocalEdge*4 + iEdge*4 + 2] );
        JGlobalID_Index1.push_back( Buffer_Receive_GlobalID[ iProcessor*MaxLocalEdge*4 + iEdge*4 + 3] );

      }
    }
  }

  delete[] Buffer_Send_Coord;      delete[] Buffer_Receive_Coord;
  delete[] Buffer_Send_Variable;   delete[] Buffer_Receive_Variable;
  delete[] Buffer_Send_GlobalID;   delete[] Buffer_Receive_GlobalID;
  delete[] Buffer_Send_nEdge;    delete[] Buffer_Receive_nEdge;

#endif

  if ((rank == MASTER_NODE) && (Xcoord_Index0.size() != 0)) {

    /*--- Remove singular edges ---*/

    bool Remove;

    do { Remove = false;
      for (iEdge = 0; iEdge < Xcoord_Index0.size(); iEdge++) {

        if (((IGlobalID_Index0[iEdge] == IGlobalID_Index1[iEdge]) && (JGlobalID_Index0[iEdge] == JGlobalID_Index1[iEdge])) ||
            ((IGlobalID_Index0[iEdge] == JGlobalID_Index1[iEdge]) && (JGlobalID_Index0[iEdge] == IGlobalID_Index1[iEdge]))) {

          Xcoord_Index0.erase (Xcoord_Index0.begin() + iEdge);
          Ycoord_Index0.erase (Ycoord_Index0.begin() + iEdge);
          Zcoord_Index0.erase (Zcoord_Index0.begin() + iEdge);
          Variable_Index0.erase (Variable_Index0.begin() + iEdge);
          IGlobalID_Index0.erase (IGlobalID_Index0.begin() + iEdge);
          JGlobalID_Index0.erase (JGlobalID_Index0.begin() + iEdge);

          Xcoord_Index1.erase (Xcoord_Index1.begin() + iEdge);
          Ycoord_Index1.erase (Ycoord_Index1.begin() + iEdge);
          Zcoord_Index1.erase (Zcoord_Index1.begin() + iEdge);
          Variable_Index1.erase (Variable_Index1.begin() + iEdge);
          IGlobalID_Index1.erase (IGlobalID_Index1.begin() + iEdge);
          JGlobalID_Index1.erase (JGlobalID_Index1.begin() + iEdge);

          Remove = true; break;
        }
        if (Remove) break;
      }
    } while (Remove == true);

    /*--- Remove repeated edges computing distance, this could happend because the MPI ---*/

    do { Remove = false;
      for (iEdge = 0; iEdge < Xcoord_Index0.size()-1; iEdge++) {
        for (jEdge = iEdge+1; jEdge < Xcoord_Index0.size(); jEdge++) {

          /*--- Edges with the same orientation ---*/

          if ((((IGlobalID_Index0[iEdge] == IGlobalID_Index0[jEdge]) && (JGlobalID_Index0[iEdge] == JGlobalID_Index0[jEdge])) ||
               ((IGlobalID_Index0[iEdge] == JGlobalID_Index0[jEdge]) && (JGlobalID_Index0[iEdge] == IGlobalID_Index0[jEdge]))) &&
              (((IGlobalID_Index1[iEdge] == IGlobalID_Index1[jEdge]) && (JGlobalID_Index1[iEdge] == JGlobalID_Index1[jEdge])) ||
               ((IGlobalID_Index1[iEdge] == JGlobalID_Index1[jEdge]) && (JGlobalID_Index1[iEdge] == IGlobalID_Index1[jEdge])))) {

                Xcoord_Index0.erase (Xcoord_Index0.begin() + jEdge);
                Ycoord_Index0.erase (Ycoord_Index0.begin() + jEdge);
                Zcoord_Index0.erase (Zcoord_Index0.begin() + jEdge);
                Variable_Index0.erase (Variable_Index0.begin() + jEdge);
                IGlobalID_Index0.erase (IGlobalID_Index0.begin() + jEdge);
                JGlobalID_Index0.erase (JGlobalID_Index0.begin() + jEdge);

                Xcoord_Index1.erase (Xcoord_Index1.begin() + jEdge);
                Ycoord_Index1.erase (Ycoord_Index1.begin() + jEdge);
                Zcoord_Index1.erase (Zcoord_Index1.begin() + jEdge);
                Variable_Index1.erase (Variable_Index1.begin() + jEdge);
                IGlobalID_Index1.erase (IGlobalID_Index1.begin() + jEdge);
                JGlobalID_Index1.erase (JGlobalID_Index1.begin() + jEdge);

                Remove = true; break;

              }

          /*--- Edges with oposite orientation ---*/

          if ((((IGlobalID_Index0[iEdge] == IGlobalID_Index1[jEdge]) && (JGlobalID_Index0[iEdge] == JGlobalID_Index1[jEdge])) ||
               ((IGlobalID_Index0[iEdge] == JGlobalID_Index1[jEdge]) && (JGlobalID_Index0[iEdge] == IGlobalID_Index1[jEdge]))) &&
              (((IGlobalID_Index1[iEdge] == IGlobalID_Index0[jEdge]) && (JGlobalID_Index1[iEdge] == JGlobalID_Index0[jEdge])) ||
               ((IGlobalID_Index1[iEdge] == JGlobalID_Index0[jEdge]) && (JGlobalID_Index1[iEdge] == IGlobalID_Index0[jEdge])))) {

                Xcoord_Index0.erase (Xcoord_Index0.begin() + jEdge);
                Ycoord_Index0.erase (Ycoord_Index0.begin() + jEdge);
                Zcoord_Index0.erase (Zcoord_Index0.begin() + jEdge);
                Variable_Index0.erase (Variable_Index0.begin() + jEdge);
                IGlobalID_Index0.erase (IGlobalID_Index0.begin() + jEdge);
                JGlobalID_Index0.erase (JGlobalID_Index0.begin() + jEdge);

                Xcoord_Index1.erase (Xcoord_Index1.begin() + jEdge);
                Ycoord_Index1.erase (Ycoord_Index1.begin() + jEdge);
                Zcoord_Index1.erase (Zcoord_Index1.begin() + jEdge);
                Variable_Index1.erase (Variable_Index1.begin() + jEdge);
                IGlobalID_Index1.erase (IGlobalID_Index1.begin() + jEdge);
                JGlobalID_Index1.erase (JGlobalID_Index1.begin() + jEdge);

                Remove = true; break;
              }
          if (Remove) break;
        }
        if (Remove) break;
      }

    } while (Remove == true);

    if (Xcoord_Index0.size() != 1) {

      /*--- Rotate from the Y-Z plane to the X-Z plane to reuse the rest of subroutines  ---*/

      if (config->GetGeo_Description() == FUSELAGE) {
        su2double Angle = -0.5*PI_NUMBER;
        for (iEdge = 0; iEdge < Xcoord_Index0.size(); iEdge++) {
          su2double XCoord = Xcoord_Index0[iEdge]*cos(Angle) - Ycoord_Index0[iEdge]*sin(Angle);
          su2double YCoord = Ycoord_Index0[iEdge]*cos(Angle) + Xcoord_Index0[iEdge]*sin(Angle);
          su2double ZCoord = Zcoord_Index0[iEdge];
          Xcoord_Index0[iEdge] = XCoord; Ycoord_Index0[iEdge] = YCoord; Zcoord_Index0[iEdge] = ZCoord;
          XCoord = Xcoord_Index1[iEdge]*cos(Angle) - Ycoord_Index1[iEdge]*sin(Angle);
          YCoord = Ycoord_Index1[iEdge]*cos(Angle) + Xcoord_Index1[iEdge]*sin(Angle);
          ZCoord = Zcoord_Index1[iEdge];
          Xcoord_Index1[iEdge] = XCoord; Ycoord_Index1[iEdge] = YCoord; Zcoord_Index1[iEdge] = ZCoord;
        }
      }

      /*--- Rotate nacelle secction to a X-Z plane to reuse the rest of subroutines  ---*/


      if (config->GetGeo_Description() == NACELLE) {

        su2double Tilt_Angle = config->GetNacelleLocation(3)*PI_NUMBER/180;
        su2double Toe_Angle = config->GetNacelleLocation(4)*PI_NUMBER/180;
        su2double Theta_deg = atan2(Plane_Normal[1],-Plane_Normal[2])/PI_NUMBER*180 + 180;
        su2double Roll_Angle = 0.5*PI_NUMBER - Theta_deg*PI_NUMBER/180;

        su2double XCoord_Trans, YCoord_Trans, ZCoord_Trans, XCoord_Trans_Tilt, YCoord_Trans_Tilt, ZCoord_Trans_Tilt,
        XCoord_Trans_Tilt_Toe, YCoord_Trans_Tilt_Toe, ZCoord_Trans_Tilt_Toe, XCoord, YCoord, ZCoord;

        for (iEdge = 0; iEdge < Xcoord_Index0.size(); iEdge++) {

          /*--- First point of the edge ---*/

          /*--- Translate to the origin ---*/

          XCoord_Trans = Xcoord_Index0[iEdge] - config->GetNacelleLocation(0);
          YCoord_Trans = Ycoord_Index0[iEdge] - config->GetNacelleLocation(1);
          ZCoord_Trans = Zcoord_Index0[iEdge] - config->GetNacelleLocation(2);

          /*--- Apply tilt angle ---*/

          XCoord_Trans_Tilt = XCoord_Trans*cos(Tilt_Angle) + ZCoord_Trans*sin(Tilt_Angle);
          YCoord_Trans_Tilt = YCoord_Trans;
          ZCoord_Trans_Tilt = ZCoord_Trans*cos(Tilt_Angle) - XCoord_Trans*sin(Tilt_Angle);

          /*--- Apply toe angle ---*/

          XCoord_Trans_Tilt_Toe = XCoord_Trans_Tilt*cos(Toe_Angle) - YCoord_Trans_Tilt*sin(Toe_Angle);
          YCoord_Trans_Tilt_Toe = XCoord_Trans_Tilt*sin(Toe_Angle) + YCoord_Trans_Tilt*cos(Toe_Angle);
          ZCoord_Trans_Tilt_Toe = ZCoord_Trans_Tilt;

          /*--- Rotate to X-Z plane (roll) ---*/

          XCoord = XCoord_Trans_Tilt_Toe;
          YCoord = YCoord_Trans_Tilt_Toe*cos(Roll_Angle) - ZCoord_Trans_Tilt_Toe*sin(Roll_Angle);
          ZCoord = YCoord_Trans_Tilt_Toe*sin(Roll_Angle) + ZCoord_Trans_Tilt_Toe*cos(Roll_Angle);

          /*--- Update coordinates ---*/

          Xcoord_Index0[iEdge] = XCoord; Ycoord_Index0[iEdge] = YCoord; Zcoord_Index0[iEdge] = ZCoord;

          /*--- Second point of the edge ---*/

          /*--- Translate to the origin ---*/

          XCoord_Trans = Xcoord_Index1[iEdge] - config->GetNacelleLocation(0);
          YCoord_Trans = Ycoord_Index1[iEdge] - config->GetNacelleLocation(1);
          ZCoord_Trans = Zcoord_Index1[iEdge] - config->GetNacelleLocation(2);

          /*--- Apply tilt angle ---*/

          XCoord_Trans_Tilt = XCoord_Trans*cos(Tilt_Angle) + ZCoord_Trans*sin(Tilt_Angle);
          YCoord_Trans_Tilt = YCoord_Trans;
          ZCoord_Trans_Tilt = ZCoord_Trans*cos(Tilt_Angle) - XCoord_Trans*sin(Tilt_Angle);

          /*--- Apply toe angle ---*/

          XCoord_Trans_Tilt_Toe = XCoord_Trans_Tilt*cos(Toe_Angle) - YCoord_Trans_Tilt*sin(Toe_Angle);
          YCoord_Trans_Tilt_Toe = XCoord_Trans_Tilt*sin(Toe_Angle) + YCoord_Trans_Tilt*cos(Toe_Angle);
          ZCoord_Trans_Tilt_Toe = ZCoord_Trans_Tilt;

          /*--- Rotate to X-Z plane (roll) ---*/

          XCoord = XCoord_Trans_Tilt_Toe;
          YCoord = YCoord_Trans_Tilt_Toe*cos(Roll_Angle) - ZCoord_Trans_Tilt_Toe*sin(Roll_Angle);
          ZCoord = YCoord_Trans_Tilt_Toe*sin(Roll_Angle) + ZCoord_Trans_Tilt_Toe*cos(Roll_Angle);

          /*--- Update coordinates ---*/

          Xcoord_Index1[iEdge] = XCoord; Ycoord_Index1[iEdge] = YCoord; Zcoord_Index1[iEdge] = ZCoord;

        }
      }


      /*--- Identify the extreme of the curve and close it ---*/

      Conection_Index0.reserve(Xcoord_Index0.size()+1);
      Conection_Index1.reserve(Xcoord_Index0.size()+1);

      for (iEdge = 0; iEdge < Xcoord_Index0.size(); iEdge++) {
        Conection_Index0[iEdge] = 0;
        Conection_Index1[iEdge] = 0;
      }

      for (iEdge = 0; iEdge < Xcoord_Index0.size()-1; iEdge++) {
        for (jEdge = iEdge+1; jEdge < Xcoord_Index0.size(); jEdge++) {

          if (((IGlobalID_Index0[iEdge] == IGlobalID_Index0[jEdge]) && (JGlobalID_Index0[iEdge] == JGlobalID_Index0[jEdge])) ||
              ((IGlobalID_Index0[iEdge] == JGlobalID_Index0[jEdge]) && (JGlobalID_Index0[iEdge] == IGlobalID_Index0[jEdge])))
          { Conection_Index0[iEdge]++; Conection_Index0[jEdge]++; }

          if (((IGlobalID_Index0[iEdge] == IGlobalID_Index1[jEdge]) && (JGlobalID_Index0[iEdge] == JGlobalID_Index1[jEdge])) ||
              ((IGlobalID_Index0[iEdge] == JGlobalID_Index1[jEdge]) && (JGlobalID_Index0[iEdge] == IGlobalID_Index1[jEdge])))
          { Conection_Index0[iEdge]++; Conection_Index1[jEdge]++; }

          if (((IGlobalID_Index1[iEdge] == IGlobalID_Index0[jEdge]) && (JGlobalID_Index1[iEdge] == JGlobalID_Index0[jEdge])) ||
              ((IGlobalID_Index1[iEdge] == JGlobalID_Index0[jEdge]) && (JGlobalID_Index1[iEdge] == IGlobalID_Index0[jEdge])))
          { Conection_Index1[iEdge]++; Conection_Index0[jEdge]++; }

          if (((IGlobalID_Index1[iEdge] == IGlobalID_Index1[jEdge]) && (JGlobalID_Index1[iEdge] == JGlobalID_Index1[jEdge])) ||
              ((IGlobalID_Index1[iEdge] == JGlobalID_Index1[jEdge]) && (JGlobalID_Index1[iEdge] == IGlobalID_Index1[jEdge])))
          { Conection_Index1[iEdge]++; Conection_Index1[jEdge]++; }

        }
      }

      /*--- Connect extremes of the curves ---*/

      /*--- First: Identify the extremes of the curve in the extra vector  ---*/

      for (iEdge = 0; iEdge < Xcoord_Index0.size(); iEdge++) {
        if (Conection_Index0[iEdge] == 0) {
          XcoordExtra.push_back(Xcoord_Index0[iEdge]);
          YcoordExtra.push_back(Ycoord_Index0[iEdge]);
          ZcoordExtra.push_back(Zcoord_Index0[iEdge]);
          VariableExtra.push_back(Variable_Index0[iEdge]);
          IGlobalIDExtra.push_back(IGlobalID_Index0[iEdge]);
          JGlobalIDExtra.push_back(JGlobalID_Index0[iEdge]);
          AddExtra.push_back(true);
        }
        if (Conection_Index1[iEdge] == 0) {
          XcoordExtra.push_back(Xcoord_Index1[iEdge]);
          YcoordExtra.push_back(Ycoord_Index1[iEdge]);
          ZcoordExtra.push_back(Zcoord_Index1[iEdge]);
          VariableExtra.push_back(Variable_Index1[iEdge]);
          IGlobalIDExtra.push_back(IGlobalID_Index1[iEdge]);
          JGlobalIDExtra.push_back(JGlobalID_Index1[iEdge]);
          AddExtra.push_back(true);
        }
      }

      /*--- Second, if it is an open curve then find the closest point to an extreme to close it  ---*/

      if (XcoordExtra.size() > 1) {

        for (iEdge = 0; iEdge < XcoordExtra.size()-1; iEdge++) {

          su2double MinDist = 1E6; FoundEdge = false; EdgeDonor = 0;
          for (jEdge = iEdge+1; jEdge < XcoordExtra.size(); jEdge++) {
            Dist_Value = sqrt(pow(SU2_TYPE::GetValue(XcoordExtra[iEdge])-SU2_TYPE::GetValue(XcoordExtra[jEdge]), 2.0));
            if ((Dist_Value < MinDist) && (AddExtra[iEdge]) && (AddExtra[jEdge])) {
              EdgeDonor = jEdge; FoundEdge = true;
            }
          }

          if (FoundEdge) {

            /*--- Add first point of the new edge ---*/

            Xcoord_Index0.push_back (XcoordExtra[iEdge]);
            Ycoord_Index0.push_back (YcoordExtra[iEdge]);
            Zcoord_Index0.push_back (ZcoordExtra[iEdge]);
            Variable_Index0.push_back (VariableExtra[iEdge]);
            IGlobalID_Index0.push_back (IGlobalIDExtra[iEdge]);
            JGlobalID_Index0.push_back (JGlobalIDExtra[iEdge]);
            AddExtra[iEdge] = false;

            /*--- Add second (closest)  point of the new edge ---*/

            Xcoord_Index1.push_back (XcoordExtra[EdgeDonor]);
            Ycoord_Index1.push_back (YcoordExtra[EdgeDonor]);
            Zcoord_Index1.push_back (ZcoordExtra[EdgeDonor]);
            Variable_Index1.push_back (VariableExtra[EdgeDonor]);
            IGlobalID_Index1.push_back (IGlobalIDExtra[EdgeDonor]);
            JGlobalID_Index1.push_back (JGlobalIDExtra[EdgeDonor]);
            AddExtra[EdgeDonor] = false;

          }

        }

      }

      else if (XcoordExtra.size() == 1) {
        cout <<"There cutting system has failed, there is an incomplete curve (not used)." << endl;
      }

      /*--- Find and add the trailing edge to to the list
       and the contect the first point to the trailing edge ---*/

      Trailing_Point = 0; Trailing_Coord = Xcoord_Index0[0];
      for (iEdge = 1; iEdge < Xcoord_Index0.size(); iEdge++) {
        if (Xcoord_Index0[iEdge] > Trailing_Coord) {
          Trailing_Point = iEdge; Trailing_Coord = Xcoord_Index0[iEdge];
        }
      }

      Xcoord_Airfoil.push_back(Xcoord_Index0[Trailing_Point]);
      Ycoord_Airfoil.push_back(Ycoord_Index0[Trailing_Point]);
      Zcoord_Airfoil.push_back(Zcoord_Index0[Trailing_Point]);
      Variable_Airfoil.push_back(Variable_Index0[Trailing_Point]);
      IGlobalID_Airfoil.push_back(IGlobalID_Index0[Trailing_Point]);
      JGlobalID_Airfoil.push_back(JGlobalID_Index0[Trailing_Point]);

      Xcoord_Airfoil.push_back(Xcoord_Index1[Trailing_Point]);
      Ycoord_Airfoil.push_back(Ycoord_Index1[Trailing_Point]);
      Zcoord_Airfoil.push_back(Zcoord_Index1[Trailing_Point]);
      Variable_Airfoil.push_back(Variable_Index1[Trailing_Point]);
      IGlobalID_Airfoil.push_back(IGlobalID_Index1[Trailing_Point]);
      JGlobalID_Airfoil.push_back(JGlobalID_Index1[Trailing_Point]);

      Xcoord_Index0.erase (Xcoord_Index0.begin() + Trailing_Point);
      Ycoord_Index0.erase (Ycoord_Index0.begin() + Trailing_Point);
      Zcoord_Index0.erase (Zcoord_Index0.begin() + Trailing_Point);
      Variable_Index0.erase (Variable_Index0.begin() + Trailing_Point);
      IGlobalID_Index0.erase (IGlobalID_Index0.begin() + Trailing_Point);
      JGlobalID_Index0.erase (JGlobalID_Index0.begin() + Trailing_Point);

      Xcoord_Index1.erase (Xcoord_Index1.begin() + Trailing_Point);
      Ycoord_Index1.erase (Ycoord_Index1.begin() + Trailing_Point);
      Zcoord_Index1.erase (Zcoord_Index1.begin() + Trailing_Point);
      Variable_Index1.erase (Variable_Index1.begin() + Trailing_Point);
      IGlobalID_Index1.erase (IGlobalID_Index1.begin() + Trailing_Point);
      JGlobalID_Index1.erase (JGlobalID_Index1.begin() + Trailing_Point);


      /*--- Algorithm for adding the rest of the points ---*/

      do {

        /*--- Last added point in the list ---*/

        Airfoil_Point = Xcoord_Airfoil.size() - 1;

        /*--- Find the closest point  ---*/

        Found_Edge = false;

        for (iEdge = 0; iEdge < Xcoord_Index0.size(); iEdge++) {

          if (((IGlobalID_Index0[iEdge] == IGlobalID_Airfoil[Airfoil_Point]) && (JGlobalID_Index0[iEdge] == JGlobalID_Airfoil[Airfoil_Point])) ||
              ((IGlobalID_Index0[iEdge] == JGlobalID_Airfoil[Airfoil_Point]) && (JGlobalID_Index0[iEdge] == IGlobalID_Airfoil[Airfoil_Point]))) {
            Next_Edge = iEdge; Found_Edge = true; Index = 0; break;
          }

          if (((IGlobalID_Index1[iEdge] == IGlobalID_Airfoil[Airfoil_Point]) && (JGlobalID_Index1[iEdge] == JGlobalID_Airfoil[Airfoil_Point])) ||
              ((IGlobalID_Index1[iEdge] == JGlobalID_Airfoil[Airfoil_Point]) && (JGlobalID_Index1[iEdge] == IGlobalID_Airfoil[Airfoil_Point]))) {
            Next_Edge = iEdge; Found_Edge = true; Index = 1; break;
          }

        }

        /*--- Add and remove the next point to the list and the next point in the edge ---*/

        if (Found_Edge) {

          if (Index == 0) {
            Xcoord_Airfoil.push_back(Xcoord_Index1[Next_Edge]);
            Ycoord_Airfoil.push_back(Ycoord_Index1[Next_Edge]);
            Zcoord_Airfoil.push_back(Zcoord_Index1[Next_Edge]);
            Variable_Airfoil.push_back(Variable_Index1[Next_Edge]);
            IGlobalID_Airfoil.push_back(IGlobalID_Index1[Next_Edge]);
            JGlobalID_Airfoil.push_back(JGlobalID_Index1[Next_Edge]);
          }

          if (Index == 1) {
            Xcoord_Airfoil.push_back(Xcoord_Index0[Next_Edge]);
            Ycoord_Airfoil.push_back(Ycoord_Index0[Next_Edge]);
            Zcoord_Airfoil.push_back(Zcoord_Index0[Next_Edge]);
            Variable_Airfoil.push_back(Variable_Index0[Next_Edge]);
            IGlobalID_Airfoil.push_back(IGlobalID_Index0[Next_Edge]);
            JGlobalID_Airfoil.push_back(JGlobalID_Index0[Next_Edge]);
          }

          Xcoord_Index0.erase(Xcoord_Index0.begin() + Next_Edge);
          Ycoord_Index0.erase(Ycoord_Index0.begin() + Next_Edge);
          Zcoord_Index0.erase(Zcoord_Index0.begin() + Next_Edge);
          Variable_Index0.erase(Variable_Index0.begin() + Next_Edge);
          IGlobalID_Index0.erase(IGlobalID_Index0.begin() + Next_Edge);
          JGlobalID_Index0.erase(JGlobalID_Index0.begin() + Next_Edge);

          Xcoord_Index1.erase(Xcoord_Index1.begin() + Next_Edge);
          Ycoord_Index1.erase(Ycoord_Index1.begin() + Next_Edge);
          Zcoord_Index1.erase(Zcoord_Index1.begin() + Next_Edge);
          Variable_Index1.erase(Variable_Index1.begin() + Next_Edge);
          IGlobalID_Index1.erase(IGlobalID_Index1.begin() + Next_Edge);
          JGlobalID_Index1.erase(JGlobalID_Index1.begin() + Next_Edge);

        }
        else { break; }

      } while (Xcoord_Index0.size() != 0);

      /*--- Clean the vector before using them again for storing the upper or the lower side ---*/

      Xcoord_Index0.clear(); Ycoord_Index0.clear(); Zcoord_Index0.clear(); Variable_Index0.clear();  IGlobalID_Index0.clear();  JGlobalID_Index0.clear();
      Xcoord_Index1.clear(); Ycoord_Index1.clear(); Zcoord_Index1.clear(); Variable_Index1.clear();  IGlobalID_Index1.clear();  JGlobalID_Index1.clear();

    }

  }

  AD_END_PASSIVE

}

void CGeometry::RegisterCoordinates(CConfig *config) {
  unsigned short iDim;
  unsigned long iPoint;
  bool input = true;
  bool push_index = config->GetMultizone_Problem()? false : true;

  for (iPoint = 0; iPoint < nPoint; iPoint++) {
    for (iDim = 0; iDim < nDim; iDim++) {
      AD::RegisterInput(nodes->GetCoord(iPoint)[iDim], push_index);
    }
    if(!push_index) {
      nodes->SetIndex(iPoint, input);
    }
  }
}

void CGeometry::RegisterOutput_Coordinates(CConfig *config){
  unsigned short iDim;
  unsigned long iPoint;

  for (iPoint = 0; iPoint < nPoint; iPoint++){
    if(config->GetMultizone_Problem()) {
      for (iDim = 0; iDim < nDim; iDim++) {
        AD::RegisterOutput(nodes->GetCoord(iPoint)[iDim]);
      }
    }
    else {
      for (iDim = 0; iDim < nDim; iDim++) {
        AD::RegisterOutput(nodes->GetCoord(iPoint)[iDim]);
      }
    }
  }
}

void CGeometry::UpdateGeometry(CGeometry **geometry_container, CConfig *config) {

  unsigned short iMesh;

  geometry_container[MESH_0]->InitiateComms(geometry_container[MESH_0], config, COORDINATES);
  geometry_container[MESH_0]->CompleteComms(geometry_container[MESH_0], config, COORDINATES);
  if (config->GetGrid_Movement() || config->GetDynamic_Grid()){
    geometry_container[MESH_0]->InitiateComms(geometry_container[MESH_0], config, GRID_VELOCITY);
    geometry_container[MESH_0]->CompleteComms(geometry_container[MESH_0], config, GRID_VELOCITY);
  }

  geometry_container[MESH_0]->SetCoord_CG();
  geometry_container[MESH_0]->SetControlVolume(config, UPDATE);
  geometry_container[MESH_0]->SetBoundControlVolume(config, UPDATE);
  geometry_container[MESH_0]->SetMaxLength(config);

  for (iMesh = 1; iMesh <= config->GetnMGLevels(); iMesh++) {
    /*--- Update the control volume structures ---*/

    geometry_container[iMesh]->SetControlVolume(config,geometry_container[iMesh-1], UPDATE);
    geometry_container[iMesh]->SetBoundControlVolume(config,geometry_container[iMesh-1], UPDATE);
    geometry_container[iMesh]->SetCoord(geometry_container[iMesh-1]);

  }

}

void CGeometry::SetCustomBoundary(CConfig *config) {

  unsigned short iMarker;
  unsigned long iVertex;
  string Marker_Tag;

  /*--- Initialize quantities for customized boundary conditions.
   * Custom values are initialized with the default values specified in the config (avoiding non physical values) ---*/
  CustomBoundaryTemperature = new su2double*[nMarker];
  CustomBoundaryHeatFlux = new su2double*[nMarker];

  for(iMarker=0; iMarker < nMarker; iMarker++){
    Marker_Tag = config->GetMarker_All_TagBound(iMarker);
    CustomBoundaryHeatFlux[iMarker] = nullptr;
    CustomBoundaryTemperature[iMarker] = nullptr;
    if(config->GetMarker_All_PyCustom(iMarker)){
      switch(config->GetMarker_All_KindBC(iMarker)){
        case HEAT_FLUX:
          CustomBoundaryHeatFlux[iMarker] = new su2double[nVertex[iMarker]];
          for(iVertex=0; iVertex < nVertex[iMarker]; iVertex++){
            CustomBoundaryHeatFlux[iMarker][iVertex] = config->GetWall_HeatFlux(Marker_Tag);
          }
          break;
        case ISOTHERMAL:
          CustomBoundaryTemperature[iMarker] = new su2double[nVertex[iMarker]];
          for(iVertex=0; iVertex < nVertex[iMarker]; iVertex++){
            CustomBoundaryTemperature[iMarker][iVertex] = config->GetIsothermal_Temperature(Marker_Tag);
          }
          break;
        case INLET_FLOW:
          // This case is handled in the solver class.
          break;
        default:
          cout << "WARNING: Marker " << Marker_Tag << " is not customizable. Using default behavior." << endl;
          break;
      }
    }
  }

}

void CGeometry::UpdateCustomBoundaryConditions(CGeometry **geometry_container, CConfig *config){

  unsigned short iMGfine, iMGlevel, nMGlevel, iMarker;

  nMGlevel = config->GetnMGLevels();
  for (iMGlevel=1; iMGlevel <= nMGlevel; iMGlevel++){
    iMGfine = iMGlevel-1;
    for(iMarker = 0; iMarker< config->GetnMarker_All(); iMarker++){
      if(config->GetMarker_All_PyCustom(iMarker)){
        switch(config->GetMarker_All_KindBC(iMarker)){
          case HEAT_FLUX:
            geometry_container[iMGlevel]->SetMultiGridWallHeatFlux(geometry_container[iMGfine], iMarker);
            break;
          case ISOTHERMAL:
            geometry_container[iMGlevel]->SetMultiGridWallTemperature(geometry_container[iMGfine], iMarker);
            break;
          // Inlet flow handled in solver class.
          default: break;
        }
      }
    }
  }
}


void CGeometry::ComputeSurf_Straightness(CConfig *config,
                                         bool    print_on_screen) {

  bool RefUnitNormal_defined;
  unsigned short iDim,
                 iMarker,
                 iMarker_Global,
                 nMarker_Global = config->GetnMarker_CfgFile();
  unsigned long iVertex;
  constexpr passivedouble epsilon = 1.0e-6;
  su2double Area;
  string Local_TagBound,
         Global_TagBound;

  vector<su2double> Normal(nDim),
                    UnitNormal(nDim),
                    RefUnitNormal(nDim);

  /*--- Assume now that this boundary marker is straight. As soon as one
        AreaElement is found that is not aligend with a Reference then it is
        certain that the boundary marker is not straight and one can stop
        searching. Another possibility is that this process doesn't own
        any nodes of that boundary, in that case we also have to assume the
        boundary is straight.
        Any boundary type other than SYMMETRY_PLANE or EULER_WALL gets
        the value false (or see cases specified in the conditional below)
        which could be wrong. ---*/
  bound_is_straight.resize(nMarker);
  fill(bound_is_straight.begin(), bound_is_straight.end(), true);

  /*--- Loop over all local markers ---*/
  for (iMarker = 0; iMarker < nMarker; iMarker++) {

    Local_TagBound = config->GetMarker_All_TagBound(iMarker);

    /*--- Marker has to be Symmetry or Euler. Additionally marker can't be a
          moving surface and Grid Movement Elasticity is forbidden as well. All
          other GridMovements are rigid. ---*/
    if ((config->GetMarker_All_KindBC(iMarker) == SYMMETRY_PLANE ||
         config->GetMarker_All_KindBC(iMarker) == EULER_WALL) &&
        config->GetMarker_Moving_Bool(Local_TagBound) == false &&
        config->GetKind_GridMovement() != ELASTICITY) {

      /*--- Loop over all global markers, and find the local-global pair via
            matching unique string tags. ---*/
      for (iMarker_Global = 0; iMarker_Global < nMarker_Global; iMarker_Global++) {

        Global_TagBound = config->GetMarker_CfgFile_TagBound(iMarker_Global);
        if (Local_TagBound == Global_TagBound) {

          RefUnitNormal_defined = false;
          iVertex = 0;

          while(bound_is_straight[iMarker] == true &&
                iVertex < nVertex[iMarker]) {

            vertex[iMarker][iVertex]->GetNormal(Normal.data());
            UnitNormal = Normal;

            /*--- Compute unit normal. ---*/
            Area = 0.0;
            for (iDim = 0; iDim < nDim; iDim++)
              Area += Normal[iDim]*Normal[iDim];
            Area = sqrt(Area);

            /*--- Negate for outward convention. ---*/
            for (iDim = 0; iDim < nDim; iDim++)
              UnitNormal[iDim] /= -Area;

            /*--- Check if unit normal is within tolerance of the Reference unit normal.
                  Reference unit normal = first unit normal found. ---*/
            if(RefUnitNormal_defined) {
              for (iDim = 0; iDim < nDim; iDim++) {
                if( abs(RefUnitNormal[iDim] - UnitNormal[iDim]) > epsilon ) {
                  bound_is_straight[iMarker] = false;
                  break;
                }
              }
            } else {
              RefUnitNormal = UnitNormal; //deep copy of values
              RefUnitNormal_defined = true;
            }

          iVertex++;
          }//while iVertex
        }//if Local == Global
      }//for iMarker_Global
    } else {
      /*--- Enforce default value: false ---*/
      bound_is_straight[iMarker] = false;
    }//if sym or euler ...
  }//for iMarker

  /*--- Communicate results and print on screen. ---*/
  if(print_on_screen) {

    /*--- Additional vector which can later be MPI::Allreduce(d) to pring the results
          on screen as nMarker (local) can vary across ranks. Default 'true' as it can
          happen that a local rank does not contain an element of each surface marker.  ---*/
    vector<bool> bound_is_straight_Global(nMarker_Global, true);
    /*--- Match local with global tag bound and fill a Global Marker vector. ---*/
    for (iMarker = 0; iMarker < nMarker; iMarker++) {
      Local_TagBound = config->GetMarker_All_TagBound(iMarker);
      for (iMarker_Global = 0; iMarker_Global < nMarker_Global; iMarker_Global++) {
        Global_TagBound = config->GetMarker_CfgFile_TagBound(iMarker_Global);

        if(Local_TagBound == Global_TagBound)
          bound_is_straight_Global[iMarker_Global] = bound_is_straight[iMarker];

      }//for iMarker_Global
    }//for iMarker

    vector<int> Buff_Send_isStraight(nMarker_Global),
                Buff_Recv_isStraight(nMarker_Global);

    /*--- Cast to int as std::vector<boolean> can be a special construct. MPI handling using <int>
          is more straight-forward. ---*/
    for (iMarker_Global = 0; iMarker_Global < nMarker_Global; iMarker_Global++)
      Buff_Send_isStraight[iMarker_Global] = static_cast<int> (bound_is_straight_Global[iMarker_Global]);

    /*--- Product of type <int>(bool) is equivalnt to a 'logical and' ---*/
    SU2_MPI::Allreduce(Buff_Send_isStraight.data(), Buff_Recv_isStraight.data(),
                       nMarker_Global, MPI_INT, MPI_PROD, MPI_COMM_WORLD);

    /*--- Print results on screen. ---*/
    if(rank == MASTER_NODE) {
      for (iMarker_Global = 0; iMarker_Global < nMarker_Global; iMarker_Global++) {
        if (config->GetMarker_CfgFile_KindBC(config->GetMarker_CfgFile_TagBound(iMarker_Global)) == SYMMETRY_PLANE ||
          config->GetMarker_CfgFile_KindBC(config->GetMarker_CfgFile_TagBound(iMarker_Global)) == EULER_WALL) {

          cout << "Boundary marker " << config->GetMarker_CfgFile_TagBound(iMarker_Global) << " is";
          if(Buff_Recv_isStraight[iMarker_Global] == false) cout << " NOT";
          if(nDim == 2) cout << " a single straight." << endl;
          if(nDim == 3) cout << " a single plane." << endl;
        }//if sym or euler
      }//for iMarker_Global
    }//if rank==MASTER
  }//if print_on_scren

}


void CGeometry::ComputeSurf_Curvature(CConfig *config) {

  unsigned short iMarker, iNeigh_Point, iDim, iNode, iNeighbor_Nodes, Neighbor_Node;
  unsigned long Neighbor_Point, iVertex, iPoint, jPoint, iElem_Bound, iEdge, nLocalVertex, MaxLocalVertex , *Buffer_Send_nVertex, *Buffer_Receive_nVertex, TotalnPointDomain;
  vector<unsigned long> Point_NeighborList, Elem_NeighborList, Point_Triangle, Point_Edge, Point_Critical;
  vector<unsigned long>::iterator it;
  su2double U[3] = {0.0,0.0,0.0}, V[3] = {0.0,0.0,0.0}, W[3] = {0.0,0.0,0.0}, Length_U, Length_V, Length_W, CosValue, Angle_Value, *K, *Angle_Defect, *Area_Vertex, *Angle_Alpha, *Angle_Beta, **NormalMeanK, MeanK, GaussK, MaxPrinK, cot_alpha, cot_beta, delta, X1, X2, X3, Y1, Y2, Y3, radius, *Buffer_Send_Coord, *Buffer_Receive_Coord, *Coord, Dist, MinDist, MaxK, MinK, SigmaK;
  bool *Check_Edge;

  const bool fea = config->GetStructuralProblem();

  /*--- Allocate surface curvature ---*/
  K = new su2double [nPoint];
  for (iPoint = 0; iPoint < nPoint; iPoint++) K[iPoint] = 0.0;

  if (nDim == 2) {

    /*--- Loop over all the markers ---*/
    for (iMarker = 0; iMarker < nMarker; iMarker++) {

      if (config->GetMarker_All_KindBC(iMarker) != SEND_RECEIVE) {

        /*--- Loop through all marker vertices again, this time also
         finding the neighbors of each node.---*/
        for (iVertex = 0; iVertex < nVertex[iMarker]; iVertex++) {
          iPoint  = vertex[iMarker][iVertex]->GetNode();

          if (nodes->GetDomain(iPoint)) {
            /*--- Loop through neighbors. In 2-D, there should be 2 nodes on either
             side of this vertex that lie on the same surface. ---*/
            Point_Edge.clear();

            for (iNeigh_Point = 0; iNeigh_Point < nodes->GetnPoint(iPoint); iNeigh_Point++) {
              Neighbor_Point = nodes->GetPoint(iPoint, iNeigh_Point);

              /*--- Check if this neighbor lies on the surface. If so,
               add to the list of neighbors. ---*/
              if (nodes->GetPhysicalBoundary(Neighbor_Point)) {
                Point_Edge.push_back(Neighbor_Point);
              }

            }

            if (Point_Edge.size() == 2) {

              /*--- Compute the curvature using three points ---*/
              X1 = nodes->GetCoord(iPoint, 0);
              X2 = nodes->GetCoord(Point_Edge[0], 0);
              X3 = nodes->GetCoord(Point_Edge[1], 0);
              Y1 = nodes->GetCoord(iPoint, 1);
              Y2 = nodes->GetCoord(Point_Edge[0], 1);
              Y3 = nodes->GetCoord(Point_Edge[1], 1);

              radius = sqrt(((X2-X1)*(X2-X1) + (Y2-Y1)*(Y2-Y1))*
                            ((X2-X3)*(X2-X3) + (Y2-Y3)*(Y2-Y3))*
                            ((X3-X1)*(X3-X1) + (Y3-Y1)*(Y3-Y1)))/
              (2.0*fabs(X1*Y2+X2*Y3+X3*Y1-X1*Y3-X2*Y1-X3*Y2)+EPS);

              K[iPoint] = 1.0/radius;
              nodes->SetCurvature(iPoint, K[iPoint]);
            }

          }

        }

      }

    }

  }

  else {

    Angle_Defect = new su2double [nPoint];
    Area_Vertex = new su2double [nPoint];
    for (iPoint = 0; iPoint < nPoint; iPoint++) {
      Angle_Defect[iPoint] = 2*PI_NUMBER;
      Area_Vertex[iPoint] = 0.0;
    }

    Angle_Alpha = new su2double [nEdge];
    Angle_Beta = new su2double [nEdge];
    Check_Edge = new bool [nEdge];
    for (iEdge = 0; iEdge < nEdge; iEdge++) {
      Angle_Alpha[iEdge] = 0.0;
      Angle_Beta[iEdge] = 0.0;
      Check_Edge[iEdge] = true;
    }

    NormalMeanK = new su2double *[nPoint];
    for (iPoint = 0; iPoint < nPoint; iPoint++) {
      NormalMeanK[iPoint] = new su2double [nDim];
      for (iDim = 0; iDim < nDim; iDim++) {
        NormalMeanK[iPoint][iDim] = 0.0;
      }
    }

    /*--- Loop over all the markers ---*/
    for (iMarker = 0; iMarker < nMarker; iMarker++) {

      if (config->GetMarker_All_KindBC(iMarker) != SEND_RECEIVE) {

        /*--- Loop over all the boundary elements ---*/
        for (iElem_Bound = 0; iElem_Bound < nElem_Bound[iMarker]; iElem_Bound++) {

          /*--- Only triangles ---*/
          if (bound[iMarker][iElem_Bound]->GetVTK_Type() == TRIANGLE) {

            /*--- Loop over all the nodes of the boundary element ---*/
            for (iNode = 0; iNode < bound[iMarker][iElem_Bound]->GetnNodes(); iNode++) {

              iPoint = bound[iMarker][iElem_Bound]->GetNode(iNode);

              Point_Triangle.clear();

              for (iNeighbor_Nodes = 0; iNeighbor_Nodes < bound[iMarker][iElem_Bound]->GetnNeighbor_Nodes(iNode); iNeighbor_Nodes++) {
                Neighbor_Node = bound[iMarker][iElem_Bound]->GetNeighbor_Nodes(iNode, iNeighbor_Nodes);
                Neighbor_Point = bound[iMarker][iElem_Bound]->GetNode(Neighbor_Node);
                Point_Triangle.push_back(Neighbor_Point);
              }

              iEdge = FindEdge(Point_Triangle[0], Point_Triangle[1]);

              for (iDim = 0; iDim < nDim; iDim++) {
                U[iDim] = nodes->GetCoord(Point_Triangle[0], iDim) - nodes->GetCoord(iPoint, iDim);
                V[iDim] = nodes->GetCoord(Point_Triangle[1], iDim) - nodes->GetCoord(iPoint, iDim);
              }

              W[0] = 0.5*(U[1]*V[2]-U[2]*V[1]); W[1] = -0.5*(U[0]*V[2]-U[2]*V[0]); W[2] = 0.5*(U[0]*V[1]-U[1]*V[0]);

              Length_U = 0.0; Length_V = 0.0; Length_W = 0.0; CosValue = 0.0;
              for (iDim = 0; iDim < nDim; iDim++) { Length_U += U[iDim]*U[iDim]; Length_V += V[iDim]*V[iDim]; Length_W += W[iDim]*W[iDim]; }
              Length_U = sqrt(Length_U); Length_V = sqrt(Length_V); Length_W = sqrt(Length_W);
              for (iDim = 0; iDim < nDim; iDim++) { U[iDim] /= Length_U; V[iDim] /= Length_V; CosValue += U[iDim]*V[iDim]; }
              if (CosValue >= 1.0) CosValue = 1.0;
              if (CosValue <= -1.0) CosValue = -1.0;

              Angle_Value = acos(CosValue);
              Area_Vertex[iPoint] += Length_W;
              Angle_Defect[iPoint] -= Angle_Value;
              if (Angle_Alpha[iEdge] == 0.0) Angle_Alpha[iEdge] = Angle_Value;
              else Angle_Beta[iEdge] = Angle_Value;

            }
          }
        }
      }
    }

    /*--- Compute mean curvature ---*/
    for (iMarker = 0; iMarker < nMarker; iMarker++) {
      if (config->GetMarker_All_KindBC(iMarker) != SEND_RECEIVE) {
        for (iElem_Bound = 0; iElem_Bound < nElem_Bound[iMarker]; iElem_Bound++) {
          if (bound[iMarker][iElem_Bound]->GetVTK_Type() == TRIANGLE) {
            for (iNode = 0; iNode < bound[iMarker][iElem_Bound]->GetnNodes(); iNode++) {
              iPoint = bound[iMarker][iElem_Bound]->GetNode(iNode);

              for (iNeighbor_Nodes = 0; iNeighbor_Nodes < bound[iMarker][iElem_Bound]->GetnNeighbor_Nodes(iNode); iNeighbor_Nodes++) {
                Neighbor_Node = bound[iMarker][iElem_Bound]->GetNeighbor_Nodes(iNode, iNeighbor_Nodes);
                jPoint = bound[iMarker][iElem_Bound]->GetNode(Neighbor_Node);

                iEdge = FindEdge(iPoint, jPoint);

                if (Check_Edge[iEdge]) {

                  Check_Edge[iEdge] = false;

                  if (tan(Angle_Alpha[iEdge]) != 0.0) cot_alpha = 1.0/tan(Angle_Alpha[iEdge]); else cot_alpha = 0.0;
                  if (tan(Angle_Beta[iEdge]) != 0.0) cot_beta = 1.0/tan(Angle_Beta[iEdge]); else cot_beta = 0.0;

                  /*--- iPoint, and jPoint ---*/
                  for (iDim = 0; iDim < nDim; iDim++) {
                    if (Area_Vertex[iPoint] != 0.0) NormalMeanK[iPoint][iDim] += 3.0 * (cot_alpha + cot_beta) * (nodes->GetCoord(iPoint, iDim) - nodes->GetCoord(jPoint, iDim)) / Area_Vertex[iPoint];
                    if (Area_Vertex[jPoint] != 0.0) NormalMeanK[jPoint][iDim] += 3.0 * (cot_alpha + cot_beta) * (nodes->GetCoord(jPoint, iDim) - nodes->GetCoord(iPoint, iDim)) / Area_Vertex[jPoint];
                  }
                }

              }
            }
          }
        }
      }
    }

    /*--- Compute Gauss, mean, max and min principal curvature,
     and set the list of critical points ---*/

    for (iMarker = 0; iMarker < nMarker; iMarker++) {
      if (config->GetMarker_All_KindBC(iMarker) != SEND_RECEIVE) {
        for (iVertex = 0; iVertex < nVertex[iMarker]; iVertex++) {
          iPoint  = vertex[iMarker][iVertex]->GetNode();

          if (nodes->GetDomain(iPoint)) {

            if (Area_Vertex[iPoint] != 0.0) GaussK = 3.0*Angle_Defect[iPoint]/Area_Vertex[iPoint];
            else GaussK = 0.0;

            MeanK = 0.0;
            for (iDim = 0; iDim < nDim; iDim++)
              MeanK += NormalMeanK[iPoint][iDim]*NormalMeanK[iPoint][iDim];
            MeanK = sqrt(MeanK);

            delta = max((MeanK*MeanK - GaussK), 0.0);

            MaxPrinK = MeanK + sqrt(delta);

            /*--- Store the curvature value ---*/
            K[iPoint] = MaxPrinK;
            nodes->SetCurvature(iPoint, K[iPoint]);
          }

        }
      }
    }

    delete [] Angle_Defect;
    delete [] Area_Vertex;
    delete [] Angle_Alpha;
    delete [] Angle_Beta;
    delete [] Check_Edge;

    for (iPoint = 0; iPoint < nPoint; iPoint++)
      delete [] NormalMeanK[iPoint];
    delete [] NormalMeanK;

  }

  /*--- Sharp edge detection is based in the statistical
   distribution of the curvature ---*/

  MaxK = K[0]; MinK = K[0]; MeanK = 0.0; TotalnPointDomain = 0;
  for (iMarker = 0; iMarker < nMarker; iMarker++) {
    if (config->GetMarker_All_KindBC(iMarker) != SEND_RECEIVE) {
      for (iVertex = 0; iVertex < nVertex[iMarker]; iVertex++) {
        iPoint  = vertex[iMarker][iVertex]->GetNode();
        if (nodes->GetDomain(iPoint)) {
          MaxK = max(MaxK, fabs(K[iPoint]));
          MinK = min(MinK, fabs(K[iPoint]));
          MeanK += fabs(K[iPoint]);
          TotalnPointDomain++;
        }
      }
    }
  }

  su2double MyMeanK = MeanK; MeanK = 0.0;
  su2double MyMaxK = MaxK; MaxK = 0.0;
  unsigned long MynPointDomain = TotalnPointDomain; TotalnPointDomain = 0;
  SU2_MPI::Allreduce(&MyMeanK, &MeanK, 1, MPI_DOUBLE, MPI_SUM, MPI_COMM_WORLD);
  SU2_MPI::Allreduce(&MyMaxK, &MaxK, 1, MPI_DOUBLE, MPI_MAX, MPI_COMM_WORLD);
  SU2_MPI::Allreduce(&MynPointDomain, &TotalnPointDomain, 1, MPI_UNSIGNED_LONG, MPI_SUM, MPI_COMM_WORLD);

  /*--- Compute the mean ---*/
  MeanK /= su2double(TotalnPointDomain);

  /*--- Compute the standard deviation ---*/
  SigmaK = 0.0;
  for (iMarker = 0; iMarker < nMarker; iMarker++) {
    if (config->GetMarker_All_KindBC(iMarker) != SEND_RECEIVE) {
      for (iVertex = 0; iVertex < nVertex[iMarker]; iVertex++) {
        iPoint  = vertex[iMarker][iVertex]->GetNode();
        if (nodes->GetDomain(iPoint)) {
          SigmaK += (fabs(K[iPoint]) - MeanK) * (fabs(K[iPoint]) - MeanK);
        }
      }
    }
  }

  su2double MySigmaK = SigmaK; SigmaK = 0.0;
  SU2_MPI::Allreduce(&MySigmaK, &SigmaK, 1, MPI_DOUBLE, MPI_SUM, MPI_COMM_WORLD);

  SigmaK = sqrt(SigmaK/su2double(TotalnPointDomain));

  if ((rank == MASTER_NODE) && (!fea))
    cout << "Max K: " << MaxK << ". Mean K: " << MeanK << ". Standard deviation K: " << SigmaK << "." << endl;

  Point_Critical.clear();

  for (iMarker = 0; iMarker < nMarker; iMarker++) {
    if (config->GetMarker_All_KindBC(iMarker) != SEND_RECEIVE) {
      for (iVertex = 0; iVertex < nVertex[iMarker]; iVertex++) {
        iPoint  = vertex[iMarker][iVertex]->GetNode();
        if (nodes->GetDomain(iPoint)) {
          if (fabs(K[iPoint]) > MeanK + config->GetRefSharpEdges()*SigmaK) {
            Point_Critical.push_back(iPoint);
          }
        }
      }
    }
  }

  /*--- Variables and buffers needed for MPI ---*/

  Buffer_Send_nVertex    = new unsigned long [1];
  Buffer_Receive_nVertex = new unsigned long [size];

  /*--- Count the total number of critical edge nodes. ---*/

  nLocalVertex = Point_Critical.size();
  Buffer_Send_nVertex[0] = nLocalVertex;

  /*--- Communicate to all processors the total number of critical edge nodes. ---*/

  MaxLocalVertex = 0;
  SU2_MPI::Allreduce(&nLocalVertex, &MaxLocalVertex, 1, MPI_UNSIGNED_LONG, MPI_MAX, MPI_COMM_WORLD);
  SU2_MPI::Allgather(Buffer_Send_nVertex, 1, MPI_UNSIGNED_LONG, Buffer_Receive_nVertex, 1, MPI_UNSIGNED_LONG, MPI_COMM_WORLD);

  /*--- Create and initialize to zero some buffers to hold the coordinates
   of the boundary nodes that are communicated from each partition (all-to-all). ---*/

  const unsigned long nBuffer = MaxLocalVertex*nDim;
  Buffer_Send_Coord     = new su2double [nBuffer] ();
  Buffer_Receive_Coord  = new su2double [size*nBuffer];

  /*--- Retrieve and store the coordinates of the sharp edges boundary nodes on
   the local partition and broadcast them to all partitions. ---*/

  for (iVertex = 0; iVertex < Point_Critical.size(); iVertex++) {
    iPoint = Point_Critical[iVertex];
    for (iDim = 0; iDim < nDim; iDim++)
      Buffer_Send_Coord[iVertex*nDim+iDim] = nodes->GetCoord(iPoint, iDim);
  }

  SU2_MPI::Allgather(Buffer_Send_Coord, nBuffer, MPI_DOUBLE, Buffer_Receive_Coord, nBuffer, MPI_DOUBLE, MPI_COMM_WORLD);

  /*--- Loop over all interior mesh nodes on the local partition and compute
   the distances to each of the no-slip boundary nodes in the entire mesh.
   Store the minimum distance to the wall for each interior mesh node. ---*/

  for (iPoint = 0; iPoint < GetnPoint(); iPoint++) {
    Coord = nodes->GetCoord(iPoint);

    MinDist = 1E20;
    for (int iProcessor = 0; iProcessor < size; iProcessor++) {
      for (iVertex = 0; iVertex < Buffer_Receive_nVertex[iProcessor]; iVertex++) {
        Dist = 0.0;
        for (iDim = 0; iDim < nDim; iDim++) {
          Dist += (Coord[iDim]-Buffer_Receive_Coord[(iProcessor*MaxLocalVertex+iVertex)*nDim+iDim])*
          (Coord[iDim]-Buffer_Receive_Coord[(iProcessor*MaxLocalVertex+iVertex)*nDim+iDim]);
        }
        if (Dist!=0.0) Dist = sqrt(Dist);
        else Dist = 0.0;
        if (Dist < MinDist) MinDist = Dist;
      }
    }
    nodes->SetSharpEdge_Distance(iPoint, MinDist);
  }

  /*--- Deallocate Max curvature ---*/
  delete[] K;

  /*--- Deallocate the buffers needed for the MPI communication. ---*/
  delete[] Buffer_Send_Coord;
  delete[] Buffer_Receive_Coord;
  delete[] Buffer_Send_nVertex;
  delete[] Buffer_Receive_nVertex;

}

void CGeometry::FilterValuesAtElementCG(const vector<su2double> &filter_radius,
                                        const vector<pair<unsigned short,su2double> > &kernels,
                                        const unsigned short search_limit,
                                        su2double *values) const
{
  /*--- Apply a filter to "input_values". The filter is an averaging process over the neighbourhood
  of each element, which is a circle in 2D and a sphere in 3D of radius "filter_radius".
  The filter is characterized by its kernel, i.e. how the weights are computed. Multiple kernels
  can be specified in which case they are applied sequentially (each one being applied to the
  output values of the previous filter. ---*/

  /*--- Check if we need to do any work. ---*/
  if ( kernels.empty() ) return;


  /*--- FIRST: Gather the adjacency matrix, element centroids, volumes, and values on every
  processor, this is required because the filter reaches far into adjacent partitions. ---*/

  /*--- Adjacency matrix ---*/
  vector<unsigned long> neighbour_start;
  long *neighbour_idx = nullptr;
  GetGlobalElementAdjacencyMatrix(neighbour_start,neighbour_idx);

  /*--- Element centroids and volumes. ---*/
  su2double *cg_elem  = new su2double [Global_nElemDomain*nDim],
            *vol_elem = new su2double [Global_nElemDomain];
#ifdef HAVE_MPI
  /*--- Number of subdomain each point is part of. ---*/
  vector<char> halo_detect(Global_nElemDomain);
#endif

  /*--- Inputs of a filter stage, like with CG and volumes, each processor needs to see everything. ---*/
  su2double *work_values = new su2double [Global_nElemDomain];

  /*--- When gathering the neighborhood of each element we use a vector of booleans to indicate
  whether an element is already added to the list of neighbors (one vector per thread). ---*/
  vector<vector<bool> > is_neighbor(omp_get_max_threads());

  /*--- Begin OpenMP parallel section, count total number of searches for which
  the recursion limit is reached and the full neighborhood is not considered. ---*/
  unsigned long limited_searches = 0;

  SU2_OMP_PARALLEL_(reduction(+:limited_searches))
  {

  /*--- Initialize ---*/
  SU2_OMP_FOR_STAT(256)
  for(auto iElem=0ul; iElem<Global_nElemDomain; ++iElem) {
    for(unsigned short iDim=0; iDim<nDim; ++iDim)
      cg_elem[nDim*iElem+iDim] = 0.0;
    vol_elem[iElem] = 0.0;
  }

  /*--- Populate ---*/
  SU2_OMP_FOR_STAT(256)
  for(auto iElem=0ul; iElem<nElem; ++iElem) {
    auto iElem_global = elem[iElem]->GetGlobalIndex();
    for(unsigned short iDim=0; iDim<nDim; ++iDim)
      cg_elem[nDim*iElem_global+iDim] = elem[iElem]->GetCG(iDim);
    vol_elem[iElem_global] = elem[iElem]->GetVolume();
  }

#ifdef HAVE_MPI
  /*--- Account for the duplication introduced by the halo elements and the
  reduction using MPI_SUM, which is required to maintain differentiabillity. ---*/
  SU2_OMP_FOR_STAT(256)
  for(auto iElem=0ul; iElem<Global_nElemDomain; ++iElem)
    halo_detect[iElem] = 0;

  SU2_OMP_FOR_STAT(256)
  for(auto iElem=0ul; iElem<nElem; ++iElem)
    halo_detect[elem[iElem]->GetGlobalIndex()] = 1;

  /*--- Share with all processors ---*/
  SU2_OMP_MASTER
  {
    su2double* dbl_buffer = new su2double [Global_nElemDomain*nDim];
    SU2_MPI::Allreduce(cg_elem,dbl_buffer,Global_nElemDomain*nDim,MPI_DOUBLE,MPI_SUM,MPI_COMM_WORLD);
    swap(dbl_buffer, cg_elem); delete [] dbl_buffer;

    dbl_buffer = new su2double [Global_nElemDomain];
    SU2_MPI::Allreduce(vol_elem,dbl_buffer,Global_nElemDomain,MPI_DOUBLE,MPI_SUM,MPI_COMM_WORLD);
    swap(dbl_buffer, vol_elem); delete [] dbl_buffer;

    vector<char> char_buffer(Global_nElemDomain);
    MPI_Allreduce(halo_detect.data(),char_buffer.data(),Global_nElemDomain,MPI_CHAR,MPI_SUM,MPI_COMM_WORLD);
    halo_detect.swap(char_buffer);
  }
  SU2_OMP_BARRIER

  SU2_OMP_FOR_STAT(256)
  for(auto iElem=0ul; iElem<Global_nElemDomain; ++iElem) {
    su2double numRepeat = halo_detect[iElem];
    for(unsigned short iDim=0; iDim<nDim; ++iDim)
      cg_elem[nDim*iElem+iDim] /= numRepeat;
    vol_elem[iElem] /= numRepeat;
  }
#endif

  /*--- SECOND: Each processor performs the average for its elements. For each
  element we look for neighbours of neighbours of... until the distance to the
  closest newly found one is greater than the filter radius.  ---*/

  is_neighbor[omp_get_thread_num()].resize(Global_nElemDomain,false);

  for (unsigned long iKernel=0; iKernel<kernels.size(); ++iKernel)
  {
    unsigned short kernel_type = kernels[iKernel].first;
    su2double kernel_param = kernels[iKernel].second;
    su2double kernel_radius = filter_radius[iKernel];

    /*--- Synchronize work values ---*/
    /*--- Initialize ---*/
    SU2_OMP_FOR_STAT(256)
    for(auto iElem=0ul; iElem<Global_nElemDomain; ++iElem)
      work_values[iElem] = 0.0;

    /*--- Populate ---*/
    SU2_OMP_FOR_STAT(256)
    for(auto iElem=0ul; iElem<nElem; ++iElem)
      work_values[elem[iElem]->GetGlobalIndex()] = values[iElem];

#ifdef HAVE_MPI
    /*--- Share with all processors ---*/
    SU2_OMP_MASTER
    {
      su2double *buffer = new su2double [Global_nElemDomain];
      SU2_MPI::Allreduce(work_values,buffer,Global_nElemDomain,MPI_DOUBLE,MPI_SUM,MPI_COMM_WORLD);
      swap(buffer, work_values); delete [] buffer;
    }
    SU2_OMP_BARRIER

    /*--- Account for duplication ---*/
    SU2_OMP_FOR_STAT(256)
    for(auto iElem=0ul; iElem<Global_nElemDomain; ++iElem) {
      su2double numRepeat = halo_detect[iElem];
      work_values[iElem] /= numRepeat;
    }
#endif

    /*--- Filter ---*/
    SU2_OMP_FOR_DYN(128)
    for(auto iElem=0ul; iElem<nElem; ++iElem)
    {
      int thread = omp_get_thread_num();

      /*--- Center of the search ---*/
      auto iElem_global = elem[iElem]->GetGlobalIndex();

      /*--- Find the neighbours of iElem ---*/
      vector<long> neighbours;
      limited_searches += !GetRadialNeighbourhood(iElem_global, SU2_TYPE::GetValue(kernel_radius),
                                                  search_limit, neighbour_start, neighbour_idx,
                                                  cg_elem, neighbours, is_neighbor[thread]);
      /*--- Apply the kernel ---*/
      su2double weight = 0.0, numerator = 0.0, denominator = 0.0;

      switch ( kernel_type ) {
        /*--- distance-based kernels (weighted averages) ---*/
        case CONSTANT_WEIGHT_FILTER: case CONICAL_WEIGHT_FILTER: case GAUSSIAN_WEIGHT_FILTER:

          for (auto idx : neighbours)
          {
            su2double distance = 0.0;
            for (unsigned short iDim=0; iDim<nDim; ++iDim)
              distance += pow(cg_elem[nDim*iElem_global+iDim]-cg_elem[nDim*idx+iDim],2);
            distance = sqrt(distance);

            switch ( kernel_type ) {
              case CONSTANT_WEIGHT_FILTER: weight = 1.0; break;
              case CONICAL_WEIGHT_FILTER:  weight = kernel_radius-distance; break;
              case GAUSSIAN_WEIGHT_FILTER: weight = exp(-0.5*pow(distance/kernel_param,2)); break;
              default: break;
            }
            weight *= vol_elem[idx];
            numerator   += weight*work_values[idx];
            denominator += weight;
          }
          values[iElem] = numerator/denominator;
          break;

        /*--- morphology kernels (image processing) ---*/
        case DILATE_MORPH_FILTER: case ERODE_MORPH_FILTER:

          for (auto idx : neighbours)
          {
            switch ( kernel_type ) {
              case DILATE_MORPH_FILTER: numerator += exp(kernel_param*work_values[idx]); break;
              case ERODE_MORPH_FILTER:  numerator += exp(kernel_param*(1.0-work_values[idx])); break;
              default: break;
            }
            denominator += 1.0;
          }
          values[iElem] = log(numerator/denominator)/kernel_param;
          if ( kernel_type==ERODE_MORPH_FILTER ) values[iElem] = 1.0-values[iElem];
          break;

        default:
          SU2_MPI::Error("Unknown type of filter kernel",CURRENT_FUNCTION);
      }
    }
  }

  } // end OpenMP parallel section

  limited_searches /= kernels.size();

  unsigned long tmp = limited_searches;
  SU2_MPI::Reduce(&tmp,&limited_searches,1,MPI_UNSIGNED_LONG,MPI_SUM,MASTER_NODE,MPI_COMM_WORLD);

  if (rank==MASTER_NODE && limited_searches>0)
    cout << "Warning: The filter radius was limited for " << limited_searches
         << " elements (" << limited_searches/(0.01*Global_nElemDomain) << "%).\n";

  delete [] neighbour_idx;
  delete [] cg_elem;
  delete [] vol_elem;
  delete [] work_values;
}

void CGeometry::GetGlobalElementAdjacencyMatrix(vector<unsigned long> &neighbour_start,
                                                long *&neighbour_idx) const
{
  if ( neighbour_idx != nullptr )
    SU2_MPI::Error("neighbour_idx is expected to be NULL, stopping to avoid a potential memory leak",CURRENT_FUNCTION);

  /*--- Determine how much space we need for the adjacency matrix by counting the
  neighbours of each element, i.e. its number of faces---*/
  unsigned short *nFaces_elem = new unsigned short [Global_nElemDomain];

  SU2_OMP_PARALLEL
  {
    SU2_OMP_FOR_STAT(256)
    for(auto iElem=0ul; iElem<Global_nElemDomain; ++iElem)
      nFaces_elem[iElem] = 0;

    SU2_OMP_FOR_STAT(256)
    for(auto iElem=0ul; iElem<nElem; ++iElem) {
      auto iElem_global = elem[iElem]->GetGlobalIndex();
      nFaces_elem[iElem_global] = elem[iElem]->GetnFaces();
    }
  }
#ifdef HAVE_MPI
  /*--- Share with all processors ---*/
  {
    unsigned short *buffer = new unsigned short [Global_nElemDomain];
    MPI_Allreduce(nFaces_elem,buffer,Global_nElemDomain,MPI_UNSIGNED_SHORT,MPI_MAX,MPI_COMM_WORLD);
    /*--- swap pointers and delete old data to keep the same variable name after reduction ---*/
    swap(buffer, nFaces_elem); delete [] buffer;
  }
#endif

  /*--- Vector with the addresses of the start of the neighbours of a given element.
  This is generated by a cumulative sum of the neighbour count. ---*/
  neighbour_start.resize(Global_nElemDomain+1);

  neighbour_start[0] = 0;
  for(auto iElem=0ul; iElem<Global_nElemDomain; ++iElem) {
    neighbour_start[iElem+1] = neighbour_start[iElem]+nFaces_elem[iElem];
  }
  delete [] nFaces_elem;

  /*--- Allocate ---*/
  unsigned long matrix_size = neighbour_start[Global_nElemDomain];
  neighbour_idx = new long [matrix_size];

  SU2_OMP_PARALLEL
  {
    /*--- Initialize ---*/
    SU2_OMP_FOR_STAT(256)
    for(auto iElem=0ul; iElem<matrix_size; ++iElem) neighbour_idx[iElem] = -1;

    /*--- Populate ---*/
    SU2_OMP_FOR_STAT(128)
    for(auto iElem=0ul; iElem<nElem; ++iElem)
    {
      auto iElem_global = elem[iElem]->GetGlobalIndex();
      auto start_pos = neighbour_start[iElem_global];

      for(unsigned short iFace=0; iFace<elem[iElem]->GetnFaces(); ++iFace)
      {
        long neighbour = elem[iElem]->GetNeighbor_Elements(iFace);

        if ( neighbour>=0 ) {
          neighbour_idx[start_pos+iFace] = elem[neighbour]->GetGlobalIndex();
        }
      }
    }
  }
#ifdef HAVE_MPI
  /*--- Share with all processors ---*/
  {
    long *buffer = new long [matrix_size];
    MPI_Allreduce(neighbour_idx,buffer,matrix_size,MPI_LONG,MPI_MAX,MPI_COMM_WORLD);
    swap(buffer, neighbour_idx); delete [] buffer;
  }
#endif
}

bool CGeometry::GetRadialNeighbourhood(const unsigned long iElem_global,
                                       const passivedouble radius,
                                       size_t search_limit,
                                       const vector<unsigned long> &neighbour_start,
                                       const long *neighbour_idx,
                                       const su2double *cg_elem,
                                       vector<long> &neighbours,
                                       vector<bool> &is_neighbor) const
{
  /*--- Validate inputs if we are debugging. ---*/
  assert(neighbour_start.size() == Global_nElemDomain+1 &&
         neighbour_idx != nullptr && cg_elem != nullptr &&
         is_neighbor.size() == Global_nElemDomain && "invalid inputs");

  /*--- 0 search_limit means "unlimited" (it will probably
   stop once it gathers the entire domain, probably). ---*/
  if (!search_limit) search_limit = numeric_limits<size_t>::max();

  /*--- Center of the search ---*/
  neighbours.clear();
  neighbours.push_back(iElem_global);
  is_neighbor[iElem_global] = true;

  passivedouble X0[3] = {0.0, 0.0, 0.0};
  for (unsigned short iDim=0; iDim<nDim; ++iDim)
    X0[iDim] = SU2_TYPE::GetValue(cg_elem[nDim*iElem_global+iDim]);

  /*--- Loop stops when "neighbours" stops changing size, or degree reaches limit. ---*/
  bool finished = false;
  for (size_t degree=0, start=0; degree < search_limit && !finished; ++degree)
  {
    /*--- For each element of the last degree added consider its immediate
     neighbours, that are not already neighbours, as candidates. ---*/
    vector<long> candidates;

    for (auto it = neighbours.begin()+start; it!=neighbours.end(); ++it) {
      /*--- scan row of the adjacency matrix of element *it ---*/
      for (auto i = neighbour_start[*it]; i < neighbour_start[(*it)+1]; ++i) {
        auto idx = neighbour_idx[i];
        if (idx>=0) if (!is_neighbor[idx]) {
          candidates.push_back(idx);
          /*--- mark as neighbour for now to avoid duplicate candidates. ---*/
          is_neighbor[idx] = true;
        }
      }
    }
    /*--- update start position to fetch next degree candidates. ---*/
    start = neighbours.size();

    /*--- Add candidates within "radius" of X0, if none qualifies we are "finished". ---*/
    finished = true;
    for (auto idx : candidates)
    {
      /*--- passivedouble as we only need to compare "distance". ---*/
      passivedouble distance = 0.0;
      for (unsigned short iDim=0; iDim<nDim; ++iDim)
        distance += pow(X0[iDim]-SU2_TYPE::GetValue(cg_elem[nDim*idx+iDim]),2);

      if(distance < pow(radius,2)) {
        neighbours.push_back(idx);
        finished = false;
      }
      /*--- not a neighbour in the end. ---*/
      else is_neighbor[idx] = false;
    }
  }
  /*--- Restore the state of the working vector for next call. ---*/
  for(auto idx : neighbours) is_neighbor[idx] = false;

  return finished;
}

void CGeometry::SetElemVolume(CConfig *config)
{
  SU2_OMP_PARALLEL
  {
  /*--- Create a bank of elements to avoid instantiating inside loop. ---*/
  CElement *elements[4] = {nullptr, nullptr, nullptr, nullptr};

  if (nDim==2) {
    elements[0] = new CTRIA1();
    elements[1] = new CQUAD4();
  } else {
    elements[0] = new CTETRA1();
    elements[1] = new CPYRAM5();
    elements[2] = new CPRISM6();
    elements[3] = new CHEXA8();
  }

  /*--- Compute and store the volume of each "elem". ---*/
  SU2_OMP_FOR_DYN(128)
  for (unsigned long iElem=0; iElem<nElem; ++iElem)
  {
    /*--- Get the appropriate type of element. ---*/
    CElement* element = nullptr;
    switch (elem[iElem]->GetVTK_Type()) {
      case TRIANGLE:      element = elements[0]; break;
      case QUADRILATERAL: element = elements[1]; break;
      case TETRAHEDRON:   element = elements[0]; break;
      case PYRAMID:       element = elements[1]; break;
      case PRISM:         element = elements[2]; break;
      case HEXAHEDRON:    element = elements[3]; break;
      default:
        SU2_MPI::Error("Cannot compute the area/volume of a 1D element.",CURRENT_FUNCTION);
    }
    /*--- Set the nodal coordinates of the element. ---*/
    for (unsigned short iNode=0; iNode<elem[iElem]->GetnNodes(); ++iNode) {
      unsigned long node_idx = elem[iElem]->GetNode(iNode);
      for (unsigned short iDim=0; iDim<nDim; ++iDim) {
        su2double coord = nodes->GetCoord(node_idx, iDim);
        element->SetRef_Coord(iNode, iDim, coord);
      }
    }
    /*--- Compute ---*/
    if(nDim==2) elem[iElem]->SetVolume(element->ComputeArea());
    else        elem[iElem]->SetVolume(element->ComputeVolume());
  }

  delete elements[0];
  delete elements[1];
  if (nDim==3) {
    delete elements[2];
    delete elements[3];
  }

  } // end SU2_OMP_PARALLEL
}

void CGeometry::SetGeometryPlanes(CConfig *config) {

  bool loop_on;
  unsigned short iMarker = 0;
  su2double *Face_Normal = nullptr, *Xcoord = nullptr, *Ycoord = nullptr, *Zcoord = nullptr, *FaceArea = nullptr;
  unsigned long jVertex, iVertex, ixCoord, iPoint, iVertex_Wall, nVertex_Wall = 0;

  /*--- Compute the total number of points on the near-field ---*/
  nVertex_Wall = 0;
  for (iMarker = 0; iMarker < config->GetnMarker_All(); iMarker++)
    if ((config->GetMarker_All_KindBC(iMarker) == HEAT_FLUX)               ||
        (config->GetMarker_All_KindBC(iMarker) == ISOTHERMAL)              ||
        (config->GetMarker_All_KindBC(iMarker) == EULER_WALL)                )
      nVertex_Wall += nVertex[iMarker];


  /*--- Create an array with all the coordinates, points, pressures, face area,
   equivalent area, and nearfield weight ---*/
  Xcoord = new su2double[nVertex_Wall];
  Ycoord = new su2double[nVertex_Wall];
  if (nDim == 3) Zcoord = new su2double[nVertex_Wall];
  FaceArea = new su2double[nVertex_Wall];

  /*--- Copy the boundary information to an array ---*/
  iVertex_Wall = 0;
  for (iMarker = 0; iMarker < config->GetnMarker_All(); iMarker++)
    if ((config->GetMarker_All_KindBC(iMarker) == HEAT_FLUX)               ||
        (config->GetMarker_All_KindBC(iMarker) == ISOTHERMAL)              ||
        (config->GetMarker_All_KindBC(iMarker) == EULER_WALL)                )
      for (iVertex = 0; iVertex < nVertex[iMarker]; iVertex++) {
        iPoint = vertex[iMarker][iVertex]->GetNode();
        Xcoord[iVertex_Wall] = nodes->GetCoord(iPoint, 0);
        Ycoord[iVertex_Wall] = nodes->GetCoord(iPoint, 1);
        if (nDim==3) Zcoord[iVertex_Wall] = nodes->GetCoord(iPoint, 2);
        Face_Normal = vertex[iMarker][iVertex]->GetNormal();
        FaceArea[iVertex_Wall] = fabs(Face_Normal[nDim-1]);
        iVertex_Wall ++;
      }


  //vector<su2double> XCoordList;
  vector<su2double>::iterator IterXCoordList;

  for (iVertex = 0; iVertex < nVertex_Wall; iVertex++)
    XCoordList.push_back(Xcoord[iVertex]);

  sort( XCoordList.begin(), XCoordList.end());
  IterXCoordList = unique( XCoordList.begin(), XCoordList.end());
  XCoordList.resize( IterXCoordList - XCoordList.begin() );

  /*--- Create vectors and distribute the values among the different PhiAngle queues ---*/
  Xcoord_plane.resize(XCoordList.size());
  Ycoord_plane.resize(XCoordList.size());
  if (nDim==3) Zcoord_plane.resize(XCoordList.size());
  FaceArea_plane.resize(XCoordList.size());
  Plane_points.resize(XCoordList.size());


  su2double dist_ratio;
  unsigned long iCoord;

  /*--- Distribute the values among the different PhiAngles ---*/
  for (iPoint = 0; iPoint < nPoint; iPoint++) {
    if (nodes->GetDomain(iPoint)) {
      loop_on = true;
      for (ixCoord = 0; ixCoord < XCoordList.size()-1 && loop_on; ixCoord++) {
        dist_ratio = (nodes->GetCoord(iPoint, 0) - XCoordList[ixCoord])/(XCoordList[ixCoord+1]- XCoordList[ixCoord]);
        if (dist_ratio >= 0 && dist_ratio <= 1.0) {
          if (dist_ratio <= 0.5) iCoord = ixCoord;
          else iCoord = ixCoord+1;
          Xcoord_plane[iCoord].push_back(nodes->GetCoord(iPoint, 0) );
          Ycoord_plane[iCoord].push_back(nodes->GetCoord(iPoint, 1) );
          if (nDim==3) Zcoord_plane[iCoord].push_back(nodes->GetCoord(iPoint, 2) );
          FaceArea_plane[iCoord].push_back(nodes->GetVolume(iPoint));   ///// CHECK AREA CALCULATION
          Plane_points[iCoord].push_back(iPoint );
          loop_on = false;
        }
      }
    }
  }

  /*--- Order the arrays in ascending values of y ---*/
  /// TODO: Depending on the size of the arrays, this may not be a good way of sorting them.
  for (ixCoord = 0; ixCoord < XCoordList.size(); ixCoord++)
    for (iVertex = 0; iVertex < Xcoord_plane[ixCoord].size(); iVertex++)
      for (jVertex = 0; jVertex < Xcoord_plane[ixCoord].size() - 1 - iVertex; jVertex++)
        if (Ycoord_plane[ixCoord][jVertex] > Ycoord_plane[ixCoord][jVertex+1]) {
          swap(Xcoord_plane[ixCoord][jVertex], Xcoord_plane[ixCoord][jVertex+1]);
          swap(Ycoord_plane[ixCoord][jVertex], Ycoord_plane[ixCoord][jVertex+1]);
          if (nDim==3) swap(Zcoord_plane[ixCoord][jVertex], Zcoord_plane[ixCoord][jVertex+1]);
          swap(Plane_points[ixCoord][jVertex], Plane_points[ixCoord][jVertex+1]);
          swap(FaceArea_plane[ixCoord][jVertex], FaceArea_plane[ixCoord][jVertex+1]);
        }

  /*--- Delete structures ---*/
  delete[] Xcoord; delete[] Ycoord;
  delete[] Zcoord;
  delete[] FaceArea;
}

void CGeometry::SetRotationalVelocity(CConfig *config, bool print) {

  unsigned long iPoint;
  unsigned short iDim;

  su2double RotVel[3] = {0.0,0.0,0.0}, Distance[3] = {0.0,0.0,0.0},
            Center[3] = {0.0,0.0,0.0}, Omega[3] = {0.0,0.0,0.0};

  /*--- Center of rotation & angular velocity vector from config ---*/

  for (iDim = 0; iDim < 3; iDim++) {
    Center[iDim] = config->GetMotion_Origin(iDim);
    Omega[iDim]  = config->GetRotation_Rate(iDim)/config->GetOmega_Ref();
  }

  su2double L_Ref = config->GetLength_Ref();

  /*--- Print some information to the console ---*/

  if (rank == MASTER_NODE && print) {
    cout << " Rotational origin (x, y, z): ( " << Center[0] << ", " << Center[1];
    cout << ", " << Center[2] << " )\n";
    cout << " Angular velocity about x, y, z axes: ( " << Omega[0] << ", ";
    cout << Omega[1] << ", " << Omega[2] << " ) rad/s" << endl;
  }

  /*--- Loop over all nodes and set the rotational velocity ---*/

  for (iPoint = 0; iPoint < nPoint; iPoint++) {

    /*--- Get the coordinates of the current node ---*/

    const su2double* Coord = nodes->GetCoord(iPoint);

    /*--- Calculate the non-dim. distance from the rotation center ---*/

    for (iDim = 0; iDim < nDim; iDim++)
      Distance[iDim] = (Coord[iDim]-Center[iDim])/L_Ref;

    /*--- Calculate the angular velocity as omega X r ---*/

    RotVel[0] = Omega[1]*(Distance[2]) - Omega[2]*(Distance[1]);
    RotVel[1] = Omega[2]*(Distance[0]) - Omega[0]*(Distance[2]);
    RotVel[2] = Omega[0]*(Distance[1]) - Omega[1]*(Distance[0]);

    /*--- Store the grid velocity at this node ---*/

    nodes->SetGridVel(iPoint, RotVel);

  }

}

void CGeometry::SetShroudVelocity(CConfig *config) {

  unsigned long iPoint, iVertex;
  unsigned short iMarker, iMarkerShroud;
  su2double RotVel[3] = {0.0,0.0,0.0};

  /*--- Loop over all vertex in the shroud marker and set the rotational velocity to 0.0 ---*/
  for (iMarker = 0; iMarker < nMarker; iMarker++){
    for(iMarkerShroud=0; iMarkerShroud < config->GetnMarker_Shroud(); iMarkerShroud++){
      if(config->GetMarker_Shroud(iMarkerShroud) == config->GetMarker_All_TagBound(iMarker)){
        for (iVertex = 0; iVertex  < nVertex[iMarker]; iVertex++) {
          iPoint = vertex[iMarker][iVertex]->GetNode();
          nodes->SetGridVel(iPoint, RotVel);
        }
      }
    }
  }
}

void CGeometry::SetTranslationalVelocity(CConfig *config, bool print) {

  su2double xDot[3] = {0.0,0.0,0.0};

  /*--- Get the translational velocity vector from config ---*/

  for (unsigned short iDim = 0; iDim < nDim; iDim++)
    xDot[iDim] = config->GetTranslation_Rate(iDim)/config->GetVelocity_Ref();

  /*--- Print some information to the console ---*/

  if (rank == MASTER_NODE && print) {
    cout << " Non-dim. translational velocity: ("
         << xDot[0] << ", " << xDot[1] << ", " << xDot[2] << ")." << endl;
  }

  /*--- Loop over all nodes and set the translational velocity ---*/

  for (unsigned long iPoint = 0; iPoint < nPoint; iPoint++)
    nodes->SetGridVel(iPoint, xDot);

}

void CGeometry::SetGridVelocity(CConfig *config, unsigned long iter) {

  /*--- Get timestep and whether to use 1st or 2nd order backward finite differences ---*/

  bool FirstOrder = (config->GetTime_Marching() == DT_STEPPING_1ST);
  bool SecondOrder = (config->GetTime_Marching() == DT_STEPPING_2ND);

  su2double TimeStep = config->GetDelta_UnstTimeND();

  /*--- Compute the velocity of each node in the volume mesh ---*/

  for (unsigned long iPoint = 0; iPoint < nPoint; iPoint++) {

    /*--- Coordinates of the current point at n+1, n, & n-1 time levels ---*/

    const su2double *Coord_nM1 = nodes->GetCoord_n1(iPoint);
    const su2double *Coord_n   = nodes->GetCoord_n(iPoint);
    const su2double *Coord_nP1 = nodes->GetCoord(iPoint);

    /*--- Compute and store mesh velocity with 1st or 2nd-order approximation ---*/

    for (unsigned short iDim = 0; iDim < nDim; iDim++) {

      su2double GridVel = 0.0;

      if (FirstOrder)
        GridVel = (Coord_nP1[iDim] - Coord_n[iDim]) / TimeStep;

      if (SecondOrder)
        GridVel = (1.5*Coord_nP1[iDim] - 2.0*Coord_n[iDim] + 0.5*Coord_nM1[iDim]) / TimeStep;

      nodes->SetGridVel(iPoint, iDim, GridVel);
    }
  }

}

const CCompressedSparsePatternUL& CGeometry::GetSparsePattern(ConnectivityType type, unsigned long fillLvl)
{
  bool fvm = (type == ConnectivityType::FiniteVolume);

  CCompressedSparsePatternUL* pattern = nullptr;

  if (fillLvl == 0)
    pattern = fvm? &finiteVolumeCSRFill0 : &finiteElementCSRFill0;
  else
    pattern = fvm? &finiteVolumeCSRFillN : &finiteElementCSRFillN;

  if (pattern->empty()) {
    *pattern = buildCSRPattern(*this, type, fillLvl);
    pattern->buildDiagPtr();
  }

  return *pattern;
}

const CEdgeToNonZeroMapUL& CGeometry::GetEdgeToSparsePatternMap(void)
{
  if (edgeToCSRMap.empty()) {
    if (finiteVolumeCSRFill0.empty()) {
      finiteVolumeCSRFill0 = buildCSRPattern(*this, ConnectivityType::FiniteVolume, 0ul);
    }
    edgeToCSRMap = mapEdgesToSparsePattern(*this, finiteVolumeCSRFill0);
  }
  return edgeToCSRMap;
}

const su2vector<unsigned long>& CGeometry::GetTransposeSparsePatternMap(ConnectivityType type)
{
  /*--- Yes the const cast is weird but it is still better than repeating code. ---*/
  auto& pattern = const_cast<CCompressedSparsePatternUL&>(GetSparsePattern(type));
  pattern.buildTransposePtr();
  return pattern.transposePtr();
}

const CCompressedSparsePatternUL& CGeometry::GetEdgeColoring(su2double* efficiency)
{
  /*--- Check for dry run mode with dummy geometry. ---*/
  if (nEdge==0) return edgeColoring;

  /*--- Build if required. ---*/
  if (edgeColoring.empty()) {

    /*--- When not using threading use the natural coloring to reduce overhead. ---*/
    if (omp_get_max_threads() == 1) {
      SetNaturalEdgeColoring();
      if (efficiency != nullptr) *efficiency = 1.0; // by definition
      return edgeColoring;
    }

    /*--- Create a temporary sparse pattern from the edges. ---*/
    su2vector<unsigned long> outerPtr(nEdge+1);
    su2vector<unsigned long> innerIdx(nEdge*2);

    for (unsigned long iEdge = 0; iEdge < nEdge; ++iEdge) {
      outerPtr(iEdge) = 2*iEdge;
      innerIdx(iEdge*2+0) = edges->GetNode(iEdge,0);
      innerIdx(iEdge*2+1) = edges->GetNode(iEdge,1);
    }
    outerPtr(nEdge) = 2*nEdge;

    CCompressedSparsePatternUL pattern(move(outerPtr), move(innerIdx));

    /*--- Color the edges. ---*/
    constexpr bool balanceColors = true;
    edgeColoring = colorSparsePattern(pattern, edgeColorGroupSize, balanceColors);

    /*--- If the coloring fails use the natural coloring. This is a
     *    "soft" failure as this "bad" coloring should be detected
     *    downstream and a fallback strategy put in place. ---*/
    if (edgeColoring.empty()) SetNaturalEdgeColoring();
  }

  if (efficiency != nullptr) {
    *efficiency = coloringEfficiency(edgeColoring, omp_get_max_threads(), edgeColorGroupSize);
  }
  return edgeColoring;
}

void CGeometry::SetNaturalEdgeColoring()
{
  if (nEdge == 0) return;
  edgeColoring = createNaturalColoring(nEdge);
  /*--- In parallel, set the group size to nEdge to protect client code. ---*/
  if (omp_get_max_threads() > 1) edgeColorGroupSize = nEdge;
}

const CCompressedSparsePatternUL& CGeometry::GetElementColoring(su2double* efficiency)
{
  /*--- Check for dry run mode with dummy geometry. ---*/
  if (nElem==0) return elemColoring;

  /*--- Build if required. ---*/
  if (elemColoring.empty()) {

    /*--- When not using threading use the natural coloring. ---*/
    if (omp_get_max_threads() == 1) {
      SetNaturalElementColoring();
      if (efficiency != nullptr) *efficiency = 1.0; // by definition
      return elemColoring;
    }

    /*--- Create a temporary sparse pattern from the elements. ---*/
    vector<unsigned long> outerPtr(nElem+1);
    vector<unsigned long> innerIdx; innerIdx.reserve(nElem);

    for (unsigned long iElem = 0; iElem < nElem; ++iElem) {
      outerPtr[iElem] = innerIdx.size();

      for (unsigned short iNode = 0; iNode < elem[iElem]->GetnNodes(); ++iNode) {
        innerIdx.push_back(elem[iElem]->GetNode(iNode));
      }
    }
    outerPtr[nElem] = innerIdx.size();

    CCompressedSparsePatternUL pattern(outerPtr, innerIdx);

    /*--- Color the elements. ---*/
    constexpr bool balanceColors = true;
    elemColoring = colorSparsePattern(pattern, elemColorGroupSize, balanceColors);

    /*--- Same as for the edge coloring. ---*/
    if (elemColoring.empty()) SetNaturalElementColoring();
  }

  if (efficiency != nullptr) {
    *efficiency = coloringEfficiency(elemColoring, omp_get_max_threads(), elemColorGroupSize);
  }
  return elemColoring;
}

void CGeometry::SetNaturalElementColoring()
{
  if (nElem == 0) return;
  elemColoring = createNaturalColoring(nElem);
  /*--- In parallel, set the group size to nElem to protect client code. ---*/
  if (omp_get_max_threads() > 1) elemColorGroupSize = nElem;
}

void CGeometry::ComputeWallDistance(const CConfig* const* config_container, CGeometry ****geometry_container){

  int nZone = config_container[ZONE_0]->GetnZone();
  bool allEmpty = true;
  vector<bool> wallDistanceNeeded(nZone, false);

  for (int iInst = 0; iInst < config_container[ZONE_0]->GetnTimeInstances(); iInst++){
    for (int iZone = 0; iZone < nZone; iZone++){

      /*--- Check if a zone needs the wall distance and store a boolean ---*/

      ENUM_MAIN_SOLVER kindSolver = static_cast<ENUM_MAIN_SOLVER>(config_container[iZone]->GetKind_Solver());
      if (kindSolver == RANS ||
          kindSolver == INC_RANS ||
          kindSolver == DISC_ADJ_RANS ||
          kindSolver == DISC_ADJ_INC_RANS ||
          kindSolver == FEM_LES ||
          kindSolver == FEM_RANS){
        wallDistanceNeeded[iZone] = true;
      }

      /*--- Set the wall distances in all zones to the numerical limit.
     * This is necessary, because before a computed distance is set, it will be checked
     * whether the new distance is smaller than the currently stored one. ---*/
      CGeometry *geometry = geometry_container[iZone][iInst][MESH_0];
      if (wallDistanceNeeded[iZone])
        geometry->SetWallDistance(numeric_limits<su2double>::max());
    }

    /*--- Loop over all zones and compute the ADT based on the viscous walls in that zone ---*/
    for (int iZone = 0; iZone < nZone; iZone++){
      CGeometry *geometry = geometry_container[iZone][iInst][MESH_0];
      unique_ptr<CADTElemClass> WallADT = geometry->ComputeViscousWallADT(config_container[iZone]);
      if (WallADT && !WallADT->IsEmpty()){
        allEmpty = false;
        /*--- Inner loop over all zones to update the wall distances.
       * It might happen that there is a closer viscous wall in zone iZone for points in zone jZone. ---*/
        for (int jZone = 0; jZone < nZone; jZone++){
          if (wallDistanceNeeded[jZone])
            geometry_container[jZone][iInst][MESH_0]->SetWallDistance(config_container[jZone], WallADT.get());
        }
      }
    }

    /*--- If there are no viscous walls in the entire domain, set distances to zero ---*/
    if (allEmpty){
      for (int iZone = 0; iZone < nZone; iZone++){
        CGeometry *geometry = geometry_container[iZone][iInst][MESH_0];
        geometry->SetWallDistance(0.0);
      }
    }
  }
}
<|MERGE_RESOLUTION|>--- conflicted
+++ resolved
@@ -60,33 +60,18 @@
   Global_nPoint = 0;
   nPointDomain = 0;
 
-<<<<<<< HEAD
-  nElem_Bound         = NULL;
-  Tag_to_Marker       = NULL;
-  elem                = NULL;
-  face                = NULL;
-  bound               = NULL;
-  nodes               = NULL;
-  edges               = NULL;
-  vertex              = NULL;
-  nVertex             = NULL;
-  newBound            = NULL;
-  nNewElem_Bound      = NULL;
-  Marker_All_SendRecv = NULL;
-=======
   nElem_Bound         = nullptr;
   Tag_to_Marker       = nullptr;
   elem                = nullptr;
   face                = nullptr;
   bound               = nullptr;
-  node                = nullptr;
+  nodes               = nullptr;
   edges               = nullptr;
   vertex              = nullptr;
   nVertex             = nullptr;
   newBound            = nullptr;
   nNewElem_Bound      = nullptr;
   Marker_All_SendRecv = nullptr;
->>>>>>> 66e73abf
 
   /*--- Arrays for defining the linear partitioning ---*/
 
@@ -183,15 +168,7 @@
     delete[] face;
   }
 
-<<<<<<< HEAD
   delete nodes;
-=======
-  if (node != nullptr) {
-    for (iPoint = 0; iPoint < nPointNode; iPoint ++)
-      if (node[iPoint] != nullptr) delete node[iPoint];
-    delete[] node;
-  }
->>>>>>> 66e73abf
 
   delete edges;
 
