--- conflicted
+++ resolved
@@ -4809,9 +4809,6 @@
         if (Kind_Upwind_Flow == SW)  cout << "Steger-Warming solver for the flow inviscid terms."<< endl;
         if (Kind_Upwind_Flow == MSW)  cout << "Modified Steger-Warming solver for the flow inviscid terms."<< endl;
         if (Kind_Upwind_Flow == CUSP)  cout << "CUSP solver for the flow inviscid terms."<< endl;
-<<<<<<< HEAD
-
-=======
         if (Kind_Upwind_Flow == L2ROE) cout << "L2ROE Low Mach ROE solver for the flow inviscid terms."<< endl;
         if (Kind_Upwind_Flow == LMROE) cout << "Rieper Low Mach ROE solver for the flow inviscid terms."<< endl;
         if (Kind_Upwind_Flow == SLAU) cout << "Simple Low-Dissipation AUSM solver for the flow inviscid terms."<< endl;
@@ -4825,7 +4822,6 @@
           case FD_DUCROS: cout << "Roe with DDES's FD low-dissipation function + Ducros shock sensor."<< endl; break;
         }
         
->>>>>>> 07dbdc01
         if (MUSCL_Flow) {
           cout << "Second order integration in space, with slope limiter." << endl;
             switch (Kind_SlopeLimit_Flow) {
