--- conflicted
+++ resolved
@@ -315,11 +315,7 @@
   
   Marker_DV                   = NULL;   Marker_Moving            = NULL;    Marker_Monitoring = NULL;
   Marker_Designing            = NULL;   Marker_GeoEval           = NULL;    Marker_Plotting   = NULL;
-<<<<<<< HEAD
-  Marker_Analyze              = NULL;   Marker_WallFunctions     = NULL;
-=======
   Marker_Analyze              = NULL;   Marker_PyCustom          = NULL;    Marker_WallFunctions        = NULL;
->>>>>>> 7dcdfe40
   Marker_CfgFile_KindBC       = NULL;   Marker_All_KindBC        = NULL;
 
   Kind_WallFunctions       = NULL;
@@ -892,12 +888,9 @@
   addPeriodicOption("MARKER_PERIODIC", nMarker_PerBound, Marker_PerBound, Marker_PerDonor,
                     Periodic_RotCenter, Periodic_RotAngles, Periodic_Translation);
 
-<<<<<<< HEAD
-=======
   /*!\brief MARKER_PYTHON_CUSTOM\n DESCRIPTION: Python customizable marker(s) \ingroup Config*/
   addStringListOption("MARKER_PYTHON_CUSTOM", nMarker_PyCustom, Marker_PyCustom);
 
->>>>>>> 7dcdfe40
   /*!\brief MARKER_WALL_FUNCTIONS\n DESCRIPTION: Viscous wall markers for which wall functions must be applied.
    Format: (Wall function marker, wall function type, ...) \ingroup Config*/
   addWallFunctionOption("MARKER_WALL_FUNCTIONS", nMarker_WallFunctions, Marker_WallFunctions,
@@ -4677,38 +4670,6 @@
           else cout <<" m."<< endl;
           }
 
-<<<<<<< HEAD
-    
-    if (Ref_NonDim == DIMENSIONAL) { cout << "Dimensional simulation." << endl; }
-    else if (Ref_NonDim == FREESTREAM_PRESS_EQ_ONE) { cout << "Non-Dimensional simulation (P=1.0, Rho=1.0, T=1.0 at the farfield)." << endl; }
-    else if (Ref_NonDim == FREESTREAM_VEL_EQ_MACH) { cout << "Non-Dimensional simulation (V=Mach, Rho=1.0, T=1.0 at the farfield)." << endl; }
-    else if (Ref_NonDim == FREESTREAM_VEL_EQ_ONE) { cout << "Non-Dimensional simulation (V=1.0, Rho=1.0, T=1.0 at the farfield)." << endl; }
-    
-    if (RefArea == 0.0) cout << "The reference area will be computed using y(2D) or z(3D) projection." << endl;
-    else { cout << "The reference area is " << RefArea;
-      if (SystemMeasurements == US) cout << " in^2." << endl; else cout << " m^2." << endl;
-    }
-    
-    if (SemiSpan == 0.0) cout << "The semi-span will be computed using the max y(3D) value." << endl;
-    else { cout << "The semi-span length area is " << SemiSpan;
-      if (SystemMeasurements == US) cout << " in." << endl; else cout << " m." << endl;
-    }
-    
-    cout << "The reference length is " << RefLength;
-    if (SystemMeasurements == US) cout << " in." << endl; else cout << " m." << endl;
-
-    if ((nRefOriginMoment_X > 1) || (nRefOriginMoment_Y > 1) || (nRefOriginMoment_Z > 1)) {
-      cout << "Surface(s) where the force coefficients are evaluated and \n";
-      cout << "their reference origin for moment computation: \n";
-
-      for (iMarker_Monitoring = 0; iMarker_Monitoring < nMarker_Monitoring; iMarker_Monitoring++) {
-        cout << "   - " << Marker_Monitoring[iMarker_Monitoring] << " (" << RefOriginMoment_X[iMarker_Monitoring] <<", "<<RefOriginMoment_Y[iMarker_Monitoring] <<", "<< RefOriginMoment_Z[iMarker_Monitoring] << ")";
-        if (iMarker_Monitoring < nMarker_Monitoring-1) cout << ".\n";
-        else {
-        	if (SystemMeasurements == US) cout <<" ft."<< endl;
-        	else cout <<" m."<< endl;
-=======
->>>>>>> 7dcdfe40
         }
       }
       else {
@@ -6441,11 +6402,8 @@
   if (Marker_PyCustom != NULL)             delete [] Marker_PyCustom;
   if (Marker_All_SendRecv != NULL)    delete[] Marker_All_SendRecv;
 
-<<<<<<< HEAD
-=======
   if (Kind_Inc_Inlet != NULL)      delete[] Kind_Inc_Inlet;
 
->>>>>>> 7dcdfe40
   if (Kind_WallFunctions != NULL) delete[] Kind_WallFunctions;
 
   if (IntInfo_WallFunctions != NULL) {
@@ -6843,45 +6801,6 @@
 
     if (nObj==1) {
       switch (Kind_ObjFunc[0]) {
-<<<<<<< HEAD
-      case DRAG_COEFFICIENT:        AdjExt = "_cd";       break;
-      case LIFT_COEFFICIENT:        AdjExt = "_cl";       break;
-      case SIDEFORCE_COEFFICIENT:   AdjExt = "_csf";      break;
-      case INVERSE_DESIGN_PRESSURE: AdjExt = "_invpress"; break;
-      case INVERSE_DESIGN_HEATFLUX: AdjExt = "_invheat";  break;
-      case MOMENT_X_COEFFICIENT:    AdjExt = "_cmx";      break;
-      case MOMENT_Y_COEFFICIENT:    AdjExt = "_cmy";      break;
-      case MOMENT_Z_COEFFICIENT:    AdjExt = "_cmz";      break;
-      case EFFICIENCY:              AdjExt = "_eff";      break;
-      case EQUIVALENT_AREA:         AdjExt = "_ea";       break;
-      case NEARFIELD_PRESSURE:      AdjExt = "_nfp";      break;
-      case FORCE_X_COEFFICIENT:     AdjExt = "_cfx";      break;
-      case FORCE_Y_COEFFICIENT:     AdjExt = "_cfy";      break;
-      case FORCE_Z_COEFFICIENT:     AdjExt = "_cfz";      break;
-      case THRUST_COEFFICIENT:      AdjExt = "_ct";       break;
-      case TORQUE_COEFFICIENT:      AdjExt = "_cq";       break;
-      case TOTAL_HEATFLUX:          AdjExt = "_totheat";  break;
-      case MAXIMUM_HEATFLUX:        AdjExt = "_maxheat";  break;
-      case FIGURE_OF_MERIT:         AdjExt = "_merit";    break;
-      case SURFACE_TOTAL_PRESSURE:  AdjExt = "_pt";       break;
-      case SURFACE_STATIC_PRESSURE: AdjExt = "_pe";       break;
-      case SURFACE_MASSFLOW:        AdjExt = "_mfr";      break;
-      case SURFACE_MACH:            AdjExt = "_mach";     break;
-      case CUSTOM_OBJFUNC:        		AdjExt = "_custom";   break;
-      case KINETIC_ENERGY_LOSS:     AdjExt = "_ke";        break;
-      case TOTAL_PRESSURE_LOSS:     AdjExt = "_pl";        break;
-      case FLOW_ANGLE_OUT:          AdjExt = "_fao";       break;
-      case FLOW_ANGLE_IN:           AdjExt = "_fai";       break;
-      case TOTAL_EFFICIENCY:        AdjExt = "_teff";      break;
-      case TOTAL_STATIC_EFFICIENCY: AdjExt = "_tseff";     break;
-      case EULERIAN_WORK:           AdjExt = "_ew";        break;
-      case MASS_FLOW_IN:            AdjExt = "_mfi";       break;
-      case MASS_FLOW_OUT:           AdjExt = "_mfo";       break;
-      case ENTROPY_GENERATION:      AdjExt = "_entg";      break;
-      case NOISE:                   AdjExt = "_no";        break;
-      case BOOM_LOUD:               AdjExt = "_boom_pldb";   break;
-      case BOOM_ENERGY:             AdjExt = "_boom_energy"; break;
-=======
         case DRAG_COEFFICIENT:            AdjExt = "_cd";       break;
         case LIFT_COEFFICIENT:            AdjExt = "_cl";       break;
         case SIDEFORCE_COEFFICIENT:       AdjExt = "_csf";      break;
@@ -6923,7 +6842,8 @@
         case ENTROPY_GENERATION:          AdjExt = "_entg";     break;
         case REFERENCE_GEOMETRY:          AdjExt = "_refgeom";  break;
         case REFERENCE_NODE:              AdjExt = "_refnode";  break;
->>>>>>> 7dcdfe40
+        case BOOM_LOUD:               AdjExt = "_boom_pldb";   break;
+        case BOOM_ENERGY:             AdjExt = "_boom_energy"; break;
       }
     }
     else{
