--- conflicted
+++ resolved
@@ -6176,7 +6176,7 @@
           case SA_ZDES:  cout << "Delayed Detached Eddy Simulation (DDES) with Vorticity-based SGS" << endl; break;
           case SA_EDDES: cout << "Delayed Detached Eddy Simulation (DDES) with Shear-layer Adapted SGS" << endl; break;
         }
-        break;        
+        break;
       case MAIN_SOLVER::FEM_LES:
         if (Kind_Regime == ENUM_REGIME::COMPRESSIBLE)   cout << "Compressible LES equations." << endl;
         if (Kind_Regime == ENUM_REGIME::INCOMPRESSIBLE) cout << "Incompressible LES equations." << endl;
@@ -8461,12 +8461,8 @@
       SetSpeciesParam();
       SetHeatParam();
       break;
-<<<<<<< HEAD
     case MAIN_SOLVER::RANS: case MAIN_SOLVER::INC_RANS: case MAIN_SOLVER::NEMO_RANS:
-=======
-    case MAIN_SOLVER::RANS: case MAIN_SOLVER::INC_RANS:
     case MAIN_SOLVER::DISC_ADJ_RANS: case MAIN_SOLVER::DISC_ADJ_INC_RANS:
->>>>>>> 09ba9e3a
       SetFlowParam();
       SetTurbParam();
       SetSpeciesParam();
