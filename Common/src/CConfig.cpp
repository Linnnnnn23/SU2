--- conflicted
+++ resolved
@@ -3495,10 +3495,9 @@
   if (Kind_Solver == MAIN_SOLVER::INC_RANS && Kind_Turb_Model == TURB_MODEL::NONE){
     SU2_MPI::Error("A turbulence model must be specified with KIND_TURB_MODEL if SOLVER= INC_RANS", CURRENT_FUNCTION);
   }
-<<<<<<< HEAD
   if (Kind_Solver == MAIN_SOLVER::NEMO_RANS && Kind_Turb_Model == TURB_MODEL::NONE){
     SU2_MPI::Error("A turbulence model must be specified with KIND_TURB_MODEL if SOLVER= NEMO_RANS", CURRENT_FUNCTION);
-=======
+  }
   if (Kind_Turb_Model == TURB_MODEL::NONE && Kind_Trans_Model != TURB_TRANS_MODEL::NONE) {
     SU2_MPI::Error("KIND_TURB_MODEL cannot be NONE to use a transition model", CURRENT_FUNCTION);
   }
@@ -3514,7 +3513,6 @@
       break;
     default:
       break;
->>>>>>> f4cda520
   }
 
   /*--- Postprocess SST_OPTIONS into structure. ---*/
