--- conflicted
+++ resolved
@@ -2316,13 +2316,8 @@
   /*!\par CONFIG_CATEGORY: FEM flow solver definition \ingroup Config*/
   /*--- Options related to the finite element flow solver---*/
 
-<<<<<<< HEAD
   /* DESCRIPTION: Riemann solver used for DG (ISMAIL-ROE, ROE, LAX-FRIEDRICH, AUSM, AUSMPW+, HLLC, VAN_LEER) */
-  addEnumOption("RIEMANN_SOLVER_FEM", Riemann_Solver_FEM, Upwind_Map, ISMAIL_ROE);
-=======
-  /* DESCRIPTION: Riemann solver used for DG (ROE, LAX-FRIEDRICH, AUSM, AUSMPW+, HLLC, VAN_LEER) */
-  addEnumOption("RIEMANN_SOLVER_FEM", Riemann_Solver_FEM, Upwind_Map, UPWIND::ROE);
->>>>>>> 64c188d6
+  addEnumOption("RIEMANN_SOLVER_FEM", Riemann_Solver_FEM, Upwind_Map, UPWIND::ISMAIL_ROE);
   /* DESCRIPTION: Constant factor applied for quadrature with straight elements (2.0 by default) */
   addDoubleOption("QUADRATURE_FACTOR_STRAIGHT_FEM", Quadrature_Factor_Straight, 2.0);
   /* DESCRIPTION: Constant factor applied for quadrature with curved elements (3.0 by default) */
@@ -6772,19 +6767,12 @@
         cout << "Discontinuous Galerkin Finite element solver" << endl;
 
         switch( Riemann_Solver_FEM ) {
-<<<<<<< HEAD
-          case ISMAIL_ROE:    cout << "Entropy stable solver of Ismail and Roe" << endl; break;
-          case ROE:           cout << "Roe (with entropy fix) solver for inviscid fluxes over the faces" << endl; break;
-          case LAX_FRIEDRICH: cout << "Lax-Friedrich solver for inviscid fluxes over the faces" << endl; break;
-          case AUSM:          cout << "AUSM solver inviscid fluxes over the faces" << endl; break;
-          case HLLC:          cout << "HLLC solver inviscid fluxes over the faces" << endl; break;
-=======
+          case UPWIND::ISMAIL_ROE:    cout << "Entropy stable solver of Ismail and Roe" << endl; break;
           case UPWIND::ROE:           cout << "Roe (with entropy fix) solver for inviscid fluxes over the faces" << endl; break;
           case UPWIND::LAX_FRIEDRICH: cout << "Lax-Friedrich solver for inviscid fluxes over the faces" << endl; break;
           case UPWIND::AUSM:          cout << "AUSM solver inviscid fluxes over the faces" << endl; break;
           case UPWIND::HLLC:          cout << "HLLC solver inviscid fluxes over the faces" << endl; break;
           default: break;
->>>>>>> 64c188d6
         }
 
         if(Kind_Solver != MAIN_SOLVER::FEM_EULER && Kind_Solver != MAIN_SOLVER::DISC_ADJ_FEM_EULER) {
