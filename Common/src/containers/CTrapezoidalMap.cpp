/*!
 * \file CTrapezoidalMap.cpp
 * \brief Implementation of the trapezoidal map for tabulation and lookup of fluid properties
 * \author D. Mayer, T. Economon, N. Beishuizen
 * \version 7.5.0 "Blackbird"
 *
 * SU2 Project Website: https://su2code.github.io
 *
 * The SU2 Project is maintained by the SU2 Foundation
 * (http://su2foundation.org)
 *
 * Copyright 2012-2022, SU2 Contributors (cf. AUTHORS.md)
 *
 * SU2 is free software; you can redistribute it and/or
 * modify it under the terms of the GNU Lesser General Public
 * License as published by the Free Software Foundation; either
 * version 2.1 of the License, or (at your option) any later version.
 *
 * SU2 is distributed in the hope that it will be useful,
 * but WITHOUT ANY WARRANTY; without even the implied warranty of
 * MERCHANTABILITY or FITNESS FOR A PARTICULAR PURPOSE. See the GNU
 * Lesser General Public License for more details.
 *
 * You should have received a copy of the GNU Lesser General Public
 * License along with SU2. If not, see <http://www.gnu.org/licenses/>.
 */

#include <array>
#include <iomanip>

#include "../../Common/include/option_structure.hpp"
#include "../../Common/include/containers/CTrapezoidalMap.hpp"

using namespace std;

/* Trapezoidal map implementation. Reference:
 * M. de Berg, O. Cheong M. van Kreveld, M. Overmars,
 * Computational Geometry, Algorithms and Applications pp. 121-146 (2008)
 * NOTE: the current implementation is actually the simpler 'slab' approach.
 */
CTrapezoidalMap::CTrapezoidalMap(const su2double* samples_x, const su2double* samples_y, const unsigned long size,
                                 vector<std::array<unsigned long, 2> > const& edges,
                                 su2vector<vector<unsigned long> > const& val_edge_to_triangle) {
  edge_to_triangle = su2vector<vector<unsigned long> >(val_edge_to_triangle);

  unique_bands_x.assign(samples_x, samples_x + size);

  /* sort x_bands and make them unique */
  sort(unique_bands_x.begin(), unique_bands_x.end());

  auto iter = unique(unique_bands_x.begin(), unique_bands_x.end());

  unique_bands_x.resize(distance(unique_bands_x.begin(), iter));

  edge_limits_x.resize(edges.size(), 2);
  edge_limits_y.resize(edges.size(), 2);

  /* store x and y values of each edge in a vector for a slight speed up
   * as it prevents some uncoalesced accesses */
  for (unsigned long j = 0; j < edges.size(); j++) {
    edge_limits_x[j][0] = samples_x[edges[j][0]];
    edge_limits_x[j][1] = samples_x[edges[j][1]];
    edge_limits_y[j][0] = samples_y[edges[j][0]];
    edge_limits_y[j][1] = samples_y[edges[j][1]];
  }

  /* number of bands */
  unsigned long n_bands_x = unique_bands_x.size() - 1;
  /* band index */
  unsigned long i_band = 0;
  /* number of edges */
  unsigned long n_edges = edges.size();
  /* edge index */
  unsigned long i_edge = 0;
  unsigned long j_edge = 0;
  /* counter for edges intersects */
  unsigned long n_intersects = 0;
  /* lower and upper x value of each band */
  su2double band_lower_x = 0;
  su2double band_upper_x = 0;

  su2double x_0;
  su2double y_0;
  su2double dy_edge;
  su2double dx_edge;
  su2double x_band_mid;

  /* y values of all intersecting edges for every band */
  y_edge_at_band_mid.resize(unique_bands_x.size() - 1);

  /* loop over bands */
  while (i_band < n_bands_x) {
    band_lower_x = unique_bands_x[i_band];
    band_upper_x = unique_bands_x[i_band + 1];
    i_edge = 0;
    n_intersects = 0;

    /* loop over edges and determine which edges appear in current band */
    while (i_edge < n_edges) {
      /* check if edge intersects the band
       * (vertical edges are automatically discarded) */
      if (((edge_limits_x[i_edge][0] <= band_lower_x) and (edge_limits_x[i_edge][1] >= band_upper_x)) or
          ((edge_limits_x[i_edge][1] <= band_lower_x) and (edge_limits_x[i_edge][0] >= band_upper_x))) {
        y_edge_at_band_mid[i_band].push_back(make_pair(0.0, 0));

        x_0 = edge_limits_x[i_edge][0];
        y_0 = edge_limits_y[i_edge][0];

        dy_edge = edge_limits_y[i_edge][1] - edge_limits_y[i_edge][0];
        dx_edge = edge_limits_x[i_edge][1] - edge_limits_x[i_edge][0];
        x_band_mid = (band_lower_x + band_upper_x) / 2.0;

        y_edge_at_band_mid[i_band][n_intersects].first = y_0 + dy_edge / dx_edge * (x_band_mid - x_0);

        /* save edge index so it can later be recalled when searching */
        y_edge_at_band_mid[i_band][n_intersects].second = i_edge;

        n_intersects++;
      }
      i_edge++;
    }

    /* sort edges by their y values.
     * note that these y values are unique (i.e. edges cannot
     * intersect in a band) */
    sort(y_edge_at_band_mid[i_band].begin(), y_edge_at_band_mid[i_band].end());

    i_band++;
  }
<<<<<<< HEAD

  su2double stopTime = SU2_MPI::Wtime();

  /* calculate size of trapezoidal map components */
  double size_unique_bands  = sizeof(su2double) * unique_bands_x.size() / 1e6;
  double size_edge_limits_x = sizeof(su2double) * edge_limits_x.size() * 2 / 1e6;
  double size_edge_limits_y = sizeof(su2double) * edge_limits_y.size() * 2 / 1e6;

  double size_edge_to_triangle = 0;
  for (i_edge=0; i_edge < edge_to_triangle.size(); i_edge++)
    for (j_edge=0; j_edge < edge_to_triangle[i_edge].size(); j_edge++)
      size_edge_to_triangle += sizeof(unsigned long) / 1e6;

  double size_y_edge_at_band_mid = 0;
  for (unsigned long i_y=0; i_y < y_edge_at_band_mid.size(); i_y++)
    for (unsigned long j_y=0; j_y < y_edge_at_band_mid[i_y].size(); j_y++)
      size_y_edge_at_band_mid += sizeof(su2double)  / 1e6 + sizeof(unsigned long)  / 1e6;
  
  double size_total = size_unique_bands + 
                      size_edge_limits_x + 
                      size_edge_limits_y + 
                      size_edge_to_triangle + 
                      size_y_edge_at_band_mid;

  /* print size of trapezoidal map components to screen */
  if (rank == MASTER_NODE) {
    cout << setfill(' ');
    cout << "\n" << endl;
    cout << "+------------------------------------------------------------------+\n";
    cout << "|                       Trapezoidal map info                       |\n";
    cout << "+------------------------------------------------------------------+" << endl;

    cout << "| Time to construct trapezoidal map:    " << setw(22) << right << stopTime-startTime << " sec" << " |" << endl;
    cout << "| Size of unique_bands in memory:       " << setw(22) << size_unique_bands           << " MB " << " |" << endl;
    cout << "| Size of edge_limits_x in memory:      " << setw(22) << size_edge_limits_x          << " MB " << " |" << endl;
    cout << "| Size of edge_limits_y in memory:      " << setw(22) << size_edge_limits_y          << " MB " << " |" << endl;
    cout << "| Size of edge_to_triangle in memory:   " << setw(22) << size_edge_to_triangle       << " MB " << " |" << endl;
    cout << "| Size of y_edge_at_band_mid in memory: " << setw(22) << size_y_edge_at_band_mid     << " MB " << " |" << endl;
    cout << "| Total:                                " << setw(22) << size_total                  << " MB " << " |" << endl;
    cout << "+------------------------------------------------------------------+" << endl;
    cout << "\n" << endl;
  }
=======
>>>>>>> c67a476d
}

unsigned long CTrapezoidalMap::GetTriangle(su2double val_x, su2double val_y) {
<<<<<<< HEAD
=======
  // unsigned long CTrapezoidalMap::GetTriangle(su2double val_x, su2double val_y) const {
>>>>>>> c67a476d
  /* find x band in which val_x sits */
  pair<unsigned long, unsigned long> band = GetBand(val_x);

  /* within that band, find edges which enclose the (val_x, val_y) point */
  pair<unsigned long, unsigned long> edges = GetEdges(band, val_x, val_y);

  /* identify the adjacent triangles using the two edges */
  std::array<unsigned long, 2> triangles_edge_low;
<<<<<<< HEAD
  for (long unsigned int i = 0; i < edge_to_triangle[edges.first].size(); i++)
    triangles_edge_low[i] = edge_to_triangle[edges.first][i];

  std::array<unsigned long, 2> triangles_edge_up;
  for (long unsigned int i = 0; i < edge_to_triangle[edges.second].size(); i++)
    triangles_edge_up[i] = edge_to_triangle[edges.second][i];
=======

  for (int i = 0; i < 2; i++) triangles_edge_low[i] = edge_to_triangle[edges.first][i];

  std::array<unsigned long, 2> triangles_edge_up;
  for (int i = 0; i < 2; i++) triangles_edge_up[i] = edge_to_triangle[edges.second][i];
>>>>>>> c67a476d

  sort(triangles_edge_low.begin(), triangles_edge_low.end());
  sort(triangles_edge_up.begin(), triangles_edge_up.end());

  /* The intersection of the faces to which upper or lower belongs is the face that both belong to. */
  vector<unsigned long> triangle(1);
  set_intersection(triangles_edge_up.begin(), triangles_edge_up.end(), triangles_edge_low.begin(),
                   triangles_edge_low.end(), triangle.begin());

  return triangle[0];
}

pair<unsigned long, unsigned long> CTrapezoidalMap::GetBand(su2double val_x) {
  unsigned long i_low = 0;
  unsigned long i_up = 0;

  /* check if val_x is in x-bounds of the table, if not then project val_x to either x-min or x-max */
  if (val_x < unique_bands_x.front()) val_x = unique_bands_x.front();
  if (val_x > unique_bands_x.back()) val_x = unique_bands_x.back();

  std::pair<std::vector<su2double>::iterator, std::vector<su2double>::iterator> bounds;
  bounds = std::equal_range(unique_bands_x.begin(), unique_bands_x.end(), val_x);

  /*--- if upper bound = 0, then use the range [0,1] ---*/
  i_up = max<unsigned long>(1, bounds.first - unique_bands_x.begin());
  i_low = i_up - 1;

  return make_pair(i_low, i_up);
}

pair<unsigned long, unsigned long> CTrapezoidalMap::GetEdges(pair<unsigned long, unsigned long> val_band,
                                                             su2double val_x, su2double val_y) const {
  su2double next_y;
  su2double y_edge_low;
  su2double y_edge_up;
  su2double x_edge_low;
  su2double x_edge_up;

  unsigned long i_band_low = val_band.first;

  unsigned long next_edge;

  unsigned long j_low = 0;
  unsigned long j_mid = 0;
  unsigned long j_up = 0;

  j_up = y_edge_at_band_mid[i_band_low].size() - 1;
  j_low = 0;

  while (j_up - j_low > 1) {
    j_mid = (j_up + j_low) / 2;

    // Select the edge associated with the x band (i_band_low)
    // Search for the RunEdge in the y direction (second value is index of
    // edge)
    next_edge = y_edge_at_band_mid[i_band_low][j_mid].second;

    y_edge_low = edge_limits_y[next_edge][0];
    y_edge_up = edge_limits_y[next_edge][1];
    x_edge_low = edge_limits_x[next_edge][0];
    x_edge_up = edge_limits_x[next_edge][1];

    // The search variable in j should be interpolated in i as well
    next_y = y_edge_low + (y_edge_up - y_edge_low) / (x_edge_up - x_edge_low) * (val_x - x_edge_low);

    if (next_y > val_y) {
      j_up = j_mid;

    } else if (next_y < val_y) {
      j_low = j_mid;

    } else if (next_y == val_y) {
      j_low = j_mid;
      j_up = j_low + 1;
      break;
    }
  }

  unsigned long edge_low = y_edge_at_band_mid[i_band_low][j_low].second;
  unsigned long edge_up = y_edge_at_band_mid[i_band_low][j_up].second;

  return make_pair(edge_low, edge_up);
}<|MERGE_RESOLUTION|>--- conflicted
+++ resolved
@@ -127,58 +127,10 @@
 
     i_band++;
   }
-<<<<<<< HEAD
-
-  su2double stopTime = SU2_MPI::Wtime();
-
-  /* calculate size of trapezoidal map components */
-  double size_unique_bands  = sizeof(su2double) * unique_bands_x.size() / 1e6;
-  double size_edge_limits_x = sizeof(su2double) * edge_limits_x.size() * 2 / 1e6;
-  double size_edge_limits_y = sizeof(su2double) * edge_limits_y.size() * 2 / 1e6;
-
-  double size_edge_to_triangle = 0;
-  for (i_edge=0; i_edge < edge_to_triangle.size(); i_edge++)
-    for (j_edge=0; j_edge < edge_to_triangle[i_edge].size(); j_edge++)
-      size_edge_to_triangle += sizeof(unsigned long) / 1e6;
-
-  double size_y_edge_at_band_mid = 0;
-  for (unsigned long i_y=0; i_y < y_edge_at_band_mid.size(); i_y++)
-    for (unsigned long j_y=0; j_y < y_edge_at_band_mid[i_y].size(); j_y++)
-      size_y_edge_at_band_mid += sizeof(su2double)  / 1e6 + sizeof(unsigned long)  / 1e6;
-  
-  double size_total = size_unique_bands + 
-                      size_edge_limits_x + 
-                      size_edge_limits_y + 
-                      size_edge_to_triangle + 
-                      size_y_edge_at_band_mid;
-
-  /* print size of trapezoidal map components to screen */
-  if (rank == MASTER_NODE) {
-    cout << setfill(' ');
-    cout << "\n" << endl;
-    cout << "+------------------------------------------------------------------+\n";
-    cout << "|                       Trapezoidal map info                       |\n";
-    cout << "+------------------------------------------------------------------+" << endl;
-
-    cout << "| Time to construct trapezoidal map:    " << setw(22) << right << stopTime-startTime << " sec" << " |" << endl;
-    cout << "| Size of unique_bands in memory:       " << setw(22) << size_unique_bands           << " MB " << " |" << endl;
-    cout << "| Size of edge_limits_x in memory:      " << setw(22) << size_edge_limits_x          << " MB " << " |" << endl;
-    cout << "| Size of edge_limits_y in memory:      " << setw(22) << size_edge_limits_y          << " MB " << " |" << endl;
-    cout << "| Size of edge_to_triangle in memory:   " << setw(22) << size_edge_to_triangle       << " MB " << " |" << endl;
-    cout << "| Size of y_edge_at_band_mid in memory: " << setw(22) << size_y_edge_at_band_mid     << " MB " << " |" << endl;
-    cout << "| Total:                                " << setw(22) << size_total                  << " MB " << " |" << endl;
-    cout << "+------------------------------------------------------------------+" << endl;
-    cout << "\n" << endl;
-  }
-=======
->>>>>>> c67a476d
 }
 
 unsigned long CTrapezoidalMap::GetTriangle(su2double val_x, su2double val_y) {
-<<<<<<< HEAD
-=======
   // unsigned long CTrapezoidalMap::GetTriangle(su2double val_x, su2double val_y) const {
->>>>>>> c67a476d
   /* find x band in which val_x sits */
   pair<unsigned long, unsigned long> band = GetBand(val_x);
 
@@ -187,20 +139,11 @@
 
   /* identify the adjacent triangles using the two edges */
   std::array<unsigned long, 2> triangles_edge_low;
-<<<<<<< HEAD
-  for (long unsigned int i = 0; i < edge_to_triangle[edges.first].size(); i++)
-    triangles_edge_low[i] = edge_to_triangle[edges.first][i];
-
-  std::array<unsigned long, 2> triangles_edge_up;
-  for (long unsigned int i = 0; i < edge_to_triangle[edges.second].size(); i++)
-    triangles_edge_up[i] = edge_to_triangle[edges.second][i];
-=======
 
   for (int i = 0; i < 2; i++) triangles_edge_low[i] = edge_to_triangle[edges.first][i];
 
   std::array<unsigned long, 2> triangles_edge_up;
   for (int i = 0; i < 2; i++) triangles_edge_up[i] = edge_to_triangle[edges.second][i];
->>>>>>> c67a476d
 
   sort(triangles_edge_low.begin(), triangles_edge_low.end());
   sort(triangles_edge_up.begin(), triangles_edge_up.end());
