--- conflicted
+++ resolved
@@ -27,23 +27,15 @@
         - CONFIGURE_COMMAND="./preconfigure.py --enable-mpi --with-cc=mpicc --with-cxx=mpicxx --prefix=$TRAVIS_BUILD_DIR --enable-PY_WRAPPER"
           TEST_SCRIPT=parallel_regression.py
         # Serial build and test for AD
-<<<<<<< HEAD
-        #- CONFIGURE_COMMAND="./preconfigure.py --prefix=$TRAVIS_BUILD_DIR --enable-autodiff --enable-direct-diff"
+        #- CXX="g++-4.7"
+        #  CC="gcc-4.7"
+        #  CONFIGURE_COMMAND="./preconfigure.py --with-cc=gcc-4.7 --with-cxx=g++-4.7 --prefix=$TRAVIS_BUILD_DIR --enable-autodiff --enable-direct-diff"
         #  TEST_SCRIPT=serial_regression_AD.py
-        # Parallel build and test for AD
-        #- CONFIGURE_COMMAND="./preconfigure.py --enable-mpi --with-cc=mpicc --with-cxx=mpicxx --prefix=$TRAVIS_BUILD_DIR --enable-autodiff --enable-direct-diff"
+        # Parallel build and test for AD:
+        #- MPICH_CXX="g++-4.7"
+        #  MPICH_CC="gcc-4.7"
+        #  CONFIGURE_COMMAND="./preconfigure.py --enable-mpi --with-cc=mpicc --with-cxx=mpicxx --prefix=$TRAVIS_BUILD_DIR --enable-autodiff --enable-direct-diff"
         #  TEST_SCRIPT=parallel_regression_AD.py
-=======
-        - CXX="g++-4.7"
-          CC="gcc-4.7"
-          CONFIGURE_COMMAND="./preconfigure.py --with-cc=gcc-4.7 --with-cxx=g++-4.7 --prefix=$TRAVIS_BUILD_DIR --enable-autodiff --enable-direct-diff"
-          TEST_SCRIPT=serial_regression_AD.py
-        # Parallel build and test for AD:
-        - MPICH_CXX="g++-4.7"
-          MPICH_CC="gcc-4.7"
-          CONFIGURE_COMMAND="./preconfigure.py --enable-mpi --with-cc=mpicc --with-cxx=mpicxx --prefix=$TRAVIS_BUILD_DIR --enable-autodiff --enable-direct-diff"
-          TEST_SCRIPT=parallel_regression_AD.py
->>>>>>> 81146083
 
 before_install:
     # install the necessary packages
