/*!
 * \file SU2_DEF.cpp
 * \brief Main file of Mesh Deformation Code (SU2_DEF).
 * \author F. Palacios, T. Economon
 * \version 7.5.1 "Blackbird"
 *
 * SU2 Project Website: https://su2code.github.io
 *
 * The SU2 Project is maintained by the SU2 Foundation
 * (http://su2foundation.org)
 *
 * Copyright 2012-2023, SU2 Contributors (cf. AUTHORS.md)
 *
 * SU2 is free software; you can redistribute it and/or
 * modify it under the terms of the GNU Lesser General Public
 * License as published by the Free Software Foundation; either
 * version 2.1 of the License, or (at your option) any later version.
 *
 * SU2 is distributed in the hope that it will be useful,
 * but WITHOUT ANY WARRANTY; without even the implied warranty of
 * MERCHANTABILITY or FITNESS FOR A PARTICULAR PURPOSE. See the GNU
 * Lesser General Public License for more details.
 *
 * You should have received a copy of the GNU Lesser General Public
 * License along with SU2. If not, see <http://www.gnu.org/licenses/>.
 */

<<<<<<< HEAD
#include "../include/SU2_DEF.hpp"

using namespace std;

int main(int argc, char* argv[]) {

  char config_file_name[MAX_STRING_SIZE];

  /*--- Create a pointer to the main SU2_DEF Driver ---*/

  CDeformationDriver* driver = nullptr;
=======
#include "../include/drivers/CDeformationDriver.hpp"

int main(int argc, char* argv[]) {
  char config_file_name[MAX_STRING_SIZE];
>>>>>>> 7f36c835

  /*--- MPI initialization ---*/

#if defined(HAVE_OMP) && defined(HAVE_MPI)
  int provided;
  SU2_MPI::Init_thread(&argc, &argv, MPI_THREAD_FUNNELED, &provided);
#else
  SU2_MPI::Init(&argc, &argv);
#endif
  SU2_MPI::Comm comm = SU2_MPI::GetComm();

  /*--- Load in the number of zones and spatial dimensions in the mesh file
   (if no config file is specified, default.cfg is used). ---*/

  if (argc == 2) {
    strcpy(config_file_name, argv[1]);
  } else {
    strcpy(config_file_name, "default.cfg");
  }

  /*--- Initialize the mesh deformation driver. ---*/

<<<<<<< HEAD
  driver = new CDeformationDriver(config_file_name, comm);

  /*--- Preprocess the solver data. ---*/

  driver->Preprocess();

  /*--- Launch the main external loop of the solver. ---*/

  driver->Run();

  /*--- Postprocess all the containers, close history file, and exit SU2. ---*/

  driver->Postprocessing();

  delete driver;
=======
  CDeformationDriver driver(config_file_name, comm);

  /*--- Launch the main external loop of the solver. ---*/

  driver.Run();

  /*--- Postprocess all the containers, close history file, and exit SU2. ---*/

  driver.Finalize();
>>>>>>> 7f36c835

  /*--- Finalize MPI parallelization. ---*/

  SU2_MPI::Finalize();

  return EXIT_SUCCESS;
}<|MERGE_RESOLUTION|>--- conflicted
+++ resolved
@@ -25,24 +25,10 @@
  * License along with SU2. If not, see <http://www.gnu.org/licenses/>.
  */
 
-<<<<<<< HEAD
-#include "../include/SU2_DEF.hpp"
-
-using namespace std;
-
-int main(int argc, char* argv[]) {
-
-  char config_file_name[MAX_STRING_SIZE];
-
-  /*--- Create a pointer to the main SU2_DEF Driver ---*/
-
-  CDeformationDriver* driver = nullptr;
-=======
 #include "../include/drivers/CDeformationDriver.hpp"
 
 int main(int argc, char* argv[]) {
   char config_file_name[MAX_STRING_SIZE];
->>>>>>> 7f36c835
 
   /*--- MPI initialization ---*/
 
@@ -65,23 +51,6 @@
 
   /*--- Initialize the mesh deformation driver. ---*/
 
-<<<<<<< HEAD
-  driver = new CDeformationDriver(config_file_name, comm);
-
-  /*--- Preprocess the solver data. ---*/
-
-  driver->Preprocess();
-
-  /*--- Launch the main external loop of the solver. ---*/
-
-  driver->Run();
-
-  /*--- Postprocess all the containers, close history file, and exit SU2. ---*/
-
-  driver->Postprocessing();
-
-  delete driver;
-=======
   CDeformationDriver driver(config_file_name, comm);
 
   /*--- Launch the main external loop of the solver. ---*/
@@ -91,7 +60,6 @@
   /*--- Postprocess all the containers, close history file, and exit SU2. ---*/
 
   driver.Finalize();
->>>>>>> 7f36c835
 
   /*--- Finalize MPI parallelization. ---*/
 
