--- conflicted
+++ resolved
@@ -2,22 +2,10 @@
 if get_option('enable-normal')
 
   su2_cfd_obj = su2_cfd.extract_objects(['solver_structure.cpp',
-<<<<<<< HEAD
-                    		         'output_structure.cpp',
-                                         'output_cgns.cpp',
-                                         'output_fieldview.cpp',
-                                         'output_inria.cpp',
-                                         'output_paraview.cpp',
-                                         'output_physics.cpp',
-                                         'output_su2.cpp',
-                                         'output_tecplot.cpp',
-				         'variables/CBaselineVariable.cpp',
-				         'variables/CVariable.cpp'])
-=======
                                         'output/COutput.cpp',
                                         'output/CMeshOutput.cpp',
                                         'output/output_structure_legacy.cpp',
-                                        'variables/CBaselineVariable.cpp',
+				         'variables/CBaselineVariable.cpp',
                                         'variables/CVariable.cpp',
                                         'output/filewriter/CParallelDataSorter.cpp',
                                         'output/filewriter/CFVMDataSorter.cpp',
@@ -34,7 +22,6 @@
                                         'output/filewriter/CSU2BinaryFileWriter.cpp',
                                         'output/filewriter/CSU2MeshFileWriter.cpp'])
 
->>>>>>> efaf499d
   su2_def = executable('SU2_DEF',
                         su2_def_src, 
                         install: true,
