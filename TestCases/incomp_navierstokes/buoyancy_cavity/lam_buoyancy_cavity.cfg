%%%%%%%%%%%%%%%%%%%%%%%%%%%%%%%%%%%%%%%%%%%%%%%%%%%%%%%%%%%%%%%%%%%%%%%%%%%%%%%%
%                                                                              %
% SU2 configuration file                                                       %
% Case description: Buoyancy-driven flow inside a cavity                       %
% Author: Thomas D. Economon						       %
% Date: 2018.06.10                                                             %
% File Version 6.2.0 "Falcon"                                                  %
%                                                                              %
%%%%%%%%%%%%%%%%%%%%%%%%%%%%%%%%%%%%%%%%%%%%%%%%%%%%%%%%%%%%%%%%%%%%%%%%%%%%%%%%

% ------------- DIRECT, ADJOINT, AND LINEARIZED PROBLEM DEFINITION ------------%
%
% Physical governing equations (EULER, NAVIER_STOKES,
%                               WAVE_EQUATION, HEAT_EQUATION, FEM_ELASTICITY,
%                               POISSON_EQUATION)
SOLVER= INC_NAVIER_STOKES
%
% Specify turbulent model (NONE, SA, SA_NEG, SST)
KIND_TURB_MODEL= NONE
%
% Mathematical problem (DIRECT, CONTINUOUS_ADJOINT)
MATH_PROBLEM= DIRECT
%
% Restart solution (NO, YES)
RESTART_SOL= NO
%
% new singlezone driver
SINGLEZONE_DRIVER=YES

% ---------------- INCOMPRESSIBLE FLOW CONDITION DEFINITION -------------------%
%
% Density model within the incompressible flow solver.
% Options are CONSTANT (default), BOUSSINESQ, or VARIABLE. If VARIABLE,
% an appropriate fluid model must be selected.
INC_DENSITY_MODEL= VARIABLE
%
% Solve the energy equation in the incompressible flow solver
INC_ENERGY_EQUATION = YES
%
% Initial density for incompressible flows (1.2886 kg/m^3 by default)
% Uncomment a density below for a desired Rayleigh number
%INC_DENSITY_INIT= 0.00018903539834  % Ra ~ 1e3
%INC_DENSITY_INIT= 0.00059778241716  % Ra ~ 1e4
%INC_DENSITY_INIT= 0.00189035398341  % Ra ~ 1e5
INC_DENSITY_INIT= 0.00597782417156  % Ra ~ 1e6
%
% Initial velocity for incompressible flows (1.0,0,0 m/s by default)
INC_VELOCITY_INIT= ( 1.0, 0.0, 0.0 )
%
% Initial temperature for incompressible flows that include the
% energy equation (288.15 K by default). Value is ignored if
% INC_ENERGY_EQUATION is false.
INC_TEMPERATURE_INIT= 288.15

% ---- IDEAL GAS, POLYTROPIC, VAN DER WAALS AND PENG ROBINSON CONSTANTS -------%
%
% Fluid model (STANDARD_AIR, IDEAL_GAS, VW_GAS, PR_GAS,
%              CONSTANT_DENSITY, INC_IDEAL_GAS)
FLUID_MODEL= INC_IDEAL_GAS
%
% Specific heat at constant pressure, Cp (1004.703 J/kg*K (air)).
% Incompressible fluids with energy eqn. only (CONSTANT_DENSITY, INC_IDEAL_GAS).
SPECIFIC_HEAT_CP= 1004.703
%
% Molecular weight for an incompressible ideal gas (28.96 g/mol (air) default)
% Incompressible fluids with energy eqn. only (CONSTANT_DENSITY, INC_IDEAL_GAS).
MOLECULAR_WEIGHT= 28.96

% --------------------------- VISCOSITY MODEL ---------------------------------%
%
% Viscosity model (SUTHERLAND, CONSTANT_VISCOSITY).
VISCOSITY_MODEL= CONSTANT_VISCOSITY
%
% Molecular Viscosity that would be constant (1.716E-5 by default)
MU_CONSTANT= 1.716e-5

% --------------------------- THERMAL CONDUCTIVITY MODEL ----------------------%
%
% Conductivity model (CONSTANT_CONDUCTIVITY, CONSTANT_PRANDTL).
CONDUCTIVITY_MODEL= CONSTANT_CONDUCTIVITY
%
% Molecular Thermal Conductivity that would be constant (0.0257 by default)
KT_CONSTANT= 0.0246295028571

% ----------------------- BODY FORCE DEFINITION -------------------------------%
%
% Apply a body force as a source term (NO, YES)
BODY_FORCE= YES
%
% Vector of body force values (BodyForce_X, BodyForce_Y, BodyForce_Z)
BODY_FORCE_VECTOR= ( 0.0, -9.81, 0.0 )

% ---------------------- REFERENCE VALUE DEFINITION ---------------------------%
%
% Reference origin for moment computation
REF_ORIGIN_MOMENT_X = 0.25
REF_ORIGIN_MOMENT_Y = 0.00
REF_ORIGIN_MOMENT_Z = 0.00
%
% Reference area for force coefficients (0 implies automatic calculation)
REF_AREA= 1.0

% -------------------- BOUNDARY CONDITION DEFINITION --------------------------%
%
% Navier-Stokes (no-slip), constant heat flux wall  marker(s) (NONE = no marker)
% Format: ( marker name, constant heat flux (J/m^2), ... )
MARKER_HEATFLUX= ( upper, 0.0, lower, 0.0 )
%
% Navier-Stokes (no-slip), isothermal wall marker(s) (NONE = no marker)
% Format: ( marker name, constant wall temperature (K), ... )
MARKER_ISOTHERMAL= ( left, 461.04, right, 115.26 )
%
% Marker(s) of the surface to be plotted or designed
MARKER_PLOTTING= ( upper, left, right, lower )
%
% Marker(s) of the surface where the functional (Cd, Cl, etc.) will be evaluated
MARKER_MONITORING= ( NONE )

% ------------- COMMON PARAMETERS DEFINING THE NUMERICAL METHOD ---------------%
%
% Numerical method for spatial gradients (GREEN_GAUSS, WEIGHTED_LEAST_SQUARES)
NUM_METHOD_GRAD= GREEN_GAUSS
%
% Courant-Friedrichs-Lewy condition of the finest grid
CFL_NUMBER= 1e2
%
% Adaptive CFL number (NO, YES)
CFL_ADAPT= NO
%
% Parameters of the adaptive CFL number (factor down, factor up, CFL min value,
%                                        CFL max value )
CFL_ADAPT_PARAM= ( 1.5, 0.5, 15.0, 1e10)
%
% Maximum Delta Time in local time stepping simulations
MAX_DELTA_TIME= 1E6
%
% Runge-Kutta alpha coefficients
RK_ALPHA_COEFF= ( 0.66667, 0.66667, 1.000000 )
%
% Number of total iterations
ITER= 99999

% ------------------------ LINEAR SOLVER DEFINITION ---------------------------%
%
% Linear solver for the implicit (or discrete adjoint) formulation (BCGSTAB, FGMRES)
LINEAR_SOLVER= FGMRES
%
% Preconditioner of the Krylov linear solver (JACOBI, LINELET, LU_SGS)
LINEAR_SOLVER_PREC= ILU
%
% Linael solver ILU preconditioner fill-in level (0 by default)
LINEAR_SOLVER_ILU_FILL_IN= 0
%
% Min error of the linear solver for the implicit formulation
LINEAR_SOLVER_ERROR= 1E-15
%
% Max number of iterations of the linear solver for the implicit formulation
LINEAR_SOLVER_ITER= 20

% -------------------------- MULTIGRID PARAMETERS -----------------------------%
%
% Multi-Grid Levels (0 = no multi-grid)
MGLEVEL= 0
%
% Multi-grid cycle (V_CYCLE, W_CYCLE, FULLMG_CYCLE)
MGCYCLE= V_CYCLE
%
% Multi-grid pre-smoothing level
MG_PRE_SMOOTH= ( 1, 1, 1, 1 )
%
% Multi-grid post-smoothing level
MG_POST_SMOOTH= ( 0, 0, 0, 0 )
%
% Jacobi implicit smoothing of the correction
MG_CORRECTION_SMOOTH= ( 0, 0, 0, 0 )
%
% Damping factor for the residual restriction
MG_DAMP_RESTRICTION= 0.8
%
% Damping factor for the correction prolongation
MG_DAMP_PROLONGATION= 0.8

% -------------------- FLOW NUMERICAL METHOD DEFINITION -----------------------%
%
% Convective numerical method (JST, LAX-FRIEDRICH, CUSP, ROE, AUSM, HLLC,
%                              TURKEL_PREC, MSW)
CONV_NUM_METHOD_FLOW= FDS
%
% Monotonic Upwind Scheme for Conservation Laws (TVD) in the flow equations.
%           Required for 2nd order upwind schemes (NO, YES)
MUSCL_FLOW= YES
%
% Slope limiter (NONE, VENKATAKRISHNAN, VENKATAKRISHNAN_WANG,
%                BARTH_JESPERSEN, VAN_ALBADA_EDGE)
SLOPE_LIMITER_FLOW= NONE
%
% Time discretization (RUNGE-KUTTA_EXPLICIT, EULER_IMPLICIT, EULER_EXPLICIT)
TIME_DISCRE_FLOW= EULER_IMPLICIT


% --------------------------- CONVERGENCE PARAMETERS --------------------------%
%
% Convergence criteria (CAUCHY, RESIDUAL)
CONV_CRITERIA= RESIDUAL
%
%
% Min value of the residual (log10 of the residual)
CONV_RESIDUAL_MINVAL= -12
%
% Start convergence criteria at iteration number
CONV_STARTITER= 10
%
% Number of elements to apply the criteria
CONV_CAUCHY_ELEMS= 100
%
% Epsilon to control the series convergence
CONV_CAUCHY_EPS= 1E-6
%

% ------------------------- INPUT/OUTPUT INFORMATION --------------------------%
%
% Mesh input file
MESH_FILENAME= mesh_cavity_65x65.su2
%
% Mesh input file format (SU2, CGNS, NETCDF_ASCII)
MESH_FORMAT= SU2
%
% Mesh output file
MESH_OUT_FILENAME= mesh_out.su2
%
% Restart flow input file
SOLUTION_FILENAME= solution_flow.dat
%
% Restart adjoint input file
SOLUTION_ADJ_FILENAME= solution_adj.dat
%
% Output file format (PARAVIEW, TECPLOT, STL)
TABULAR_FORMAT= CSV
%
% Output file convergence history (w/o extension) 
CONV_FILENAME= history
%
% Output file restart flow
RESTART_FILENAME= restart_flow.dat
%
% Output file restart adjoint
RESTART_ADJ_FILENAME= restart_adj.dat
%
% Output file flow (w/o extension) variables
VOLUME_FILENAME= flow
%
% Output file adjoint (w/o extension) variables
VOLUME_ADJ_FILENAME= adjoint
%
% Output objective function gradient (using continuous adjoint)
GRAD_OBJFUNC_FILENAME= of_grad.dat
%
% Output file surface flow coefficient (w/o extension)
SURFACE_FILENAME= surface_flow
%
% Output file surface adjoint coefficient (w/o extension)
SURFACE_ADJ_FILENAME= surface_adjoint
%
% Writing solution file frequency
WRT_SOL_FREQ= 100
%
% Writing convergence history frequency
WRT_CON_FREQ= 1
%
% Screen output fields
<<<<<<< HEAD
SCREEN_OUTPUT= (INNER_ITER, RMS_PRESSURE, RMS_HEAT, LIFT, DRAG)
=======
SCREEN_OUTPUT= (INNER_ITER, RMS_PRESSURE, RMS_TEMPERATURE, LIFT, DRAG)
>>>>>>> a6544479

% ----------------------- GEOMETRY EVALUATION PARAMETERS ----------------------%
%
% Extract a slice using GEO_BOUNDS (works with 2D cartesian grids only)
WRT_SLICE= YES
%
% Geometrical bounds (Y coordinate) for the wing geometry analysis or
% fuselage evaluation (X coordinate).
GEO_BOUNDS= ( 0.499, 0.501)<|MERGE_RESOLUTION|>--- conflicted
+++ resolved
@@ -268,11 +268,7 @@
 WRT_CON_FREQ= 1
 %
 % Screen output fields
-<<<<<<< HEAD
-SCREEN_OUTPUT= (INNER_ITER, RMS_PRESSURE, RMS_HEAT, LIFT, DRAG)
-=======
 SCREEN_OUTPUT= (INNER_ITER, RMS_PRESSURE, RMS_TEMPERATURE, LIFT, DRAG)
->>>>>>> a6544479
 
 % ----------------------- GEOMETRY EVALUATION PARAMETERS ----------------------%
 %
