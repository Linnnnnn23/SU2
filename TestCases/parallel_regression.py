--- conflicted
+++ resolved
@@ -1629,10 +1629,6 @@
     cgns_writer.cfg_file = "config.cfg"
     cgns_writer.test_iter = 1
     cgns_writer.test_vals = [-2.974473, 0.640256, 5.371028, -6.732060]
-<<<<<<< HEAD
-    cgns_writer.command = TestCase.Command("mpirun -n 2", "SU2_CFD")
-=======
->>>>>>> 02be3f6c
     cgns_writer.new_output = True
     test_list.append(cgns_writer)
 
@@ -1669,28 +1665,6 @@
     pass_list = [ test.run_test() for test in test_list ]
 
     ######################################
-<<<<<<< HEAD
-    ### RUN CHT TEST WITH FILEDIFF     ###
-    ######################################
-
-    # 2D planar laminar premixed methane flame on isothermal burner with conjugate heat transfer in cooling fin (restart)
-    cfd_flamelet_ch4_cht                  = TestCase('cfd_flamelet_ch4_cht')
-    cfd_flamelet_ch4_cht.cfg_dir          = "flamelet/03_laminar_premixed_ch4_flame_cht_cfd"
-    cfd_flamelet_ch4_cht.cfg_file         = "lam_prem_ch4_cht_cfd_master.cfg"
-    cfd_flamelet_ch4_cht.test_iter        = 5
-    cfd_flamelet_ch4_cht.command          = TestCase.Command("mpirun -n 2", "SU2_CFD")
-    cfd_flamelet_ch4_cht.timeout          = 1600
-    cfd_flamelet_ch4_cht.reference_file   = "restart_0.csv.ref"
-    cfd_flamelet_ch4_cht.test_file        = "restart_0.csv"
-    cfd_flamelet_ch4_cht.multizone        = True
-    cfd_flamelet_ch4_cht.comp_threshold   = 1e-6
-    cfd_flamelet_ch4_cht.tol_file_percent = 1.0
-    # pass_list.append(cfd_flamelet_ch4_cht.run_filediff())
-    # test_list.append(cfd_flamelet_ch4_cht)
-
-    ######################################
-=======
->>>>>>> 02be3f6c
     ### RUN SU2_SOL TESTS              ###
     ######################################
 
