--- conflicted
+++ resolved
@@ -217,11 +217,7 @@
     discadj_pitchingNACA0012.cfg_dir   = "disc_adj_euler/naca0012_pitching"
     discadj_pitchingNACA0012.cfg_file  = "inv_NACA0012_pitching.cfg"
     discadj_pitchingNACA0012.test_iter = 4
-<<<<<<< HEAD
-    discadj_pitchingNACA0012.test_vals = [-1.224823, -1.646695, -0.007573, 0.000012]
-=======
     discadj_pitchingNACA0012.test_vals = [-1.226212, -1.647429, -0.007557, 0.000012]
->>>>>>> 02be3f6c
     discadj_pitchingNACA0012.unsteady  = True
     test_list.append(discadj_pitchingNACA0012)
 
