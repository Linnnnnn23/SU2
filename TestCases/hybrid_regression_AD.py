#!/usr/bin/env python

## \file hybrid_regression_AD.py
#  \brief Python script for automated regression testing of SU2 examples
#  \author A. Aranake, A. Campos, T. Economon, T. Lukaczyk, S. Padron
#  \version 8.1.0 "Harrier"
#
# SU2 Project Website: https://su2code.github.io
#
# The SU2 Project is maintained by the SU2 Foundation
# (http://su2foundation.org)
#
# Copyright 2012-2024, SU2 Contributors (cf. AUTHORS.md)
#
# SU2 is free software; you can redistribute it and/or
# modify it under the terms of the GNU Lesser General Public
# License as published by the Free Software Foundation; either
# version 2.1 of the License, or (at your option) any later version.
#
# SU2 is distributed in the hope that it will be useful,
# but WITHOUT ANY WARRANTY; without even the implied warranty of
# MERCHANTABILITY or FITNESS FOR A PARTICULAR PURPOSE. See the GNU
# Lesser General Public License for more details.
#
# You should have received a copy of the GNU Lesser General Public
# License along with SU2. If not, see <http://www.gnu.org/licenses/>.

# make print(*args) function available in PY2.6+, does'nt work on PY < 2.6
from __future__ import print_function

import sys
from TestCase import TestCase
from TestCase import parse_args

def main():
    '''This program runs SU2 and ensures that the output matches specified values.
       This will be used to do checks when code is pushed to github
       to make sure nothing is broken. '''

    args = parse_args('Hybrid Regression AD Tests')

    test_list = []

    #####################################
    ### Disc. adj. compressible Euler ###
    #####################################

    # Inviscid NACA0012
    discadj_naca0012           = TestCase('discadj_naca0012')
    discadj_naca0012.cfg_dir   = "cont_adj_euler/naca0012"
    discadj_naca0012.cfg_file  = "inv_NACA0012_discadj.cfg"
    discadj_naca0012.test_iter = 100
    discadj_naca0012.test_vals = [-3.562611, -8.932638, -0.000000, 0.005608]
    test_list.append(discadj_naca0012)

    # Inviscid Cylinder 3D (multiple markers)
    discadj_cylinder3D           = TestCase('discadj_cylinder3D')
    discadj_cylinder3D.cfg_dir   = "disc_adj_euler/cylinder3D"
    discadj_cylinder3D.cfg_file  = "inv_cylinder3D.cfg"
    discadj_cylinder3D.test_iter = 5
    discadj_cylinder3D.test_vals = [-3.689810, -3.883743, -0.000000, 0.000000]
    test_list.append(discadj_cylinder3D)

    # Arina nozzle 2D
    discadj_arina2k              = TestCase('discadj_arina2k')
    discadj_arina2k.cfg_dir      = "disc_adj_euler/arina2k"
    discadj_arina2k.cfg_file     = "Arina2KRS.cfg"
    discadj_arina2k.test_iter    = 20
    discadj_arina2k.test_vals    = [-3.254503, -3.495599, 0.052373, 0.000000]
    test_list.append(discadj_arina2k)

    ####################################
    ### Disc. adj. compressible RANS ###
    ####################################

    # Adjoint turbulent NACA0012 SA
    discadj_rans_naca0012_sa           = TestCase('discadj_rans_naca0012_sa')
    discadj_rans_naca0012_sa.cfg_dir   = "disc_adj_rans/naca0012"
    discadj_rans_naca0012_sa.cfg_file  = "turb_NACA0012_sa.cfg"
    discadj_rans_naca0012_sa.test_iter = 10
    discadj_rans_naca0012_sa.test_vals = [-2.997064, -0.196172, 0.000003, -0.000000, 5.000000, -2.919675, 5.000000, -7.323218]
    test_list.append(discadj_rans_naca0012_sa)

    # Adjoint turbulent NACA0012 SST
    discadj_rans_naca0012_sst           = TestCase('discadj_rans_naca0012_sst')
    discadj_rans_naca0012_sst.cfg_dir   = "disc_adj_rans/naca0012"
    discadj_rans_naca0012_sst.cfg_file  = "turb_NACA0012_sst.cfg"
    discadj_rans_naca0012_sst.test_iter = 10
    discadj_rans_naca0012_sst.test_vals = [-2.237413, -0.200125, 2.763200, -0.039612]
    test_list.append(discadj_rans_naca0012_sst)

    #######################################
    ### Disc. adj. incompressible Euler ###
    #######################################

    # Adjoint Incompressible Inviscid NACA0012
    discadj_incomp_NACA0012           = TestCase('discadj_incomp_NACA0012')
    discadj_incomp_NACA0012.cfg_dir   = "disc_adj_incomp_euler/naca0012"
    discadj_incomp_NACA0012.cfg_file  = "incomp_NACA0012_disc.cfg"
    discadj_incomp_NACA0012.test_iter = 20
    discadj_incomp_NACA0012.test_vals = [20.000000, -4.091640, -2.655563, 0.000000]
    test_list.append(discadj_incomp_NACA0012)

    #####################################
    ### Disc. adj. incompressible N-S ###
    #####################################

    # Adjoint Incompressible Viscous Cylinder (Heated)
    discadj_incomp_cylinder           = TestCase('discadj_incomp_cylinder')
    discadj_incomp_cylinder.cfg_dir   = "disc_adj_incomp_navierstokes/cylinder"
    discadj_incomp_cylinder.cfg_file  = "heated_cylinder.cfg"
    discadj_incomp_cylinder.test_iter = 20
    discadj_incomp_cylinder.test_vals         = [20.000000, -2.746353, -2.934792, 0.000000]
    discadj_incomp_cylinder.test_vals_aarch64 = [20.000000, -2.746353, -2.934792, 0.000000]
    test_list.append(discadj_incomp_cylinder)

    ######################################
    ### Disc. adj. incompressible RANS ###
    ######################################

    # Adjoint Incompressible Turbulent NACA 0012 SA
    discadj_incomp_turb_NACA0012_sa           = TestCase('discadj_incomp_turb_NACA0012_sa')
    discadj_incomp_turb_NACA0012_sa.cfg_dir   = "disc_adj_incomp_rans/naca0012"
    discadj_incomp_turb_NACA0012_sa.cfg_file  = "turb_naca0012_sa.cfg"
    discadj_incomp_turb_NACA0012_sa.test_iter = 10
    discadj_incomp_turb_NACA0012_sa.test_vals = [10.000000, -3.845995, -1.031096, 0.000000]
    test_list.append(discadj_incomp_turb_NACA0012_sa)

    # Adjoint Incompressible Turbulent NACA 0012 SST
    discadj_incomp_turb_NACA0012_sst           = TestCase('discadj_incomp_turb_NACA0012_sst')
    discadj_incomp_turb_NACA0012_sst.cfg_dir   = "disc_adj_incomp_rans/naca0012"
    discadj_incomp_turb_NACA0012_sst.cfg_file  = "turb_naca0012_sst.cfg"
    discadj_incomp_turb_NACA0012_sst.test_iter = 10
    discadj_incomp_turb_NACA0012_sst.test_vals = [-3.597708, -2.983823, -8.354806, 0.000000, -0.916525]
    test_list.append(discadj_incomp_turb_NACA0012_sst)

    #######################################################
    ### Unsteady Disc. adj. compressible RANS           ###
    #######################################################

    # Turbulent Cylinder
    discadj_cylinder           = TestCase('unsteady_cylinder')
    discadj_cylinder.cfg_dir   = "disc_adj_rans/cylinder"
    discadj_cylinder.cfg_file  = "cylinder.cfg"
    discadj_cylinder.test_iter = 9
    discadj_cylinder.test_vals = [1.639345, -2.834279, -0.009538, 0.000020]
    discadj_cylinder.unsteady  = True
    discadj_cylinder.enabled_with_tsan = False
    test_list.append(discadj_cylinder)

    ##############################################################
    ### Unsteady Disc. adj. compressible RANS Windowed Average ###
    ##############################################################

    # Turbulent Cylinder
    discadj_cylinder           = TestCase('unsteady_cylinder_windowed_average_AD')
    discadj_cylinder.cfg_dir   = "disc_adj_rans/cylinder"
    discadj_cylinder.cfg_file  = "cylinder_Windowing_AD.cfg"
    discadj_cylinder.test_iter = 9
    discadj_cylinder.test_vals = [2.183376]
    discadj_cylinder.unsteady  = True
    discadj_cylinder.enabled_with_tsan = False
    test_list.append(discadj_cylinder)

    ##########################################################################
    ### Unsteady Disc. adj. compressible RANS DualTimeStepping 1st order   ###
    ##########################################################################

    # Turbulent Cylinder
    discadj_DT_1ST_cylinder           = TestCase('unsteady_cylinder_DT_1ST')
    discadj_DT_1ST_cylinder.cfg_dir   = "disc_adj_rans/cylinder_DT_1ST"
    discadj_DT_1ST_cylinder.cfg_file  = "cylinder.cfg"
    discadj_DT_1ST_cylinder.test_iter = 9
    discadj_DT_1ST_cylinder.test_vals = [1.196346, -3.339016, -0.006212, 0.000020]
    discadj_DT_1ST_cylinder.unsteady  = True
    discadj_DT_1ST_cylinder.enabled_with_tsan = False
    test_list.append(discadj_DT_1ST_cylinder)

    ######################################################
    ### Unsteady Disc. adj. compressible pitching NACA ###
    ######################################################

    # compressible pitching NACA0012
    discadj_pitchingNACA0012           = TestCase('pitchingNACA0012')
    discadj_pitchingNACA0012.cfg_dir   = "disc_adj_euler/naca0012_pitching"
    discadj_pitchingNACA0012.cfg_file  = "inv_NACA0012_pitching.cfg"
    discadj_pitchingNACA0012.test_iter = 4
<<<<<<< HEAD
    discadj_pitchingNACA0012.test_vals = [-1.218792, -1.645762, -0.007567, 0.000013]
=======
    discadj_pitchingNACA0012.test_vals = [-1.220333, -1.646832, -0.007539, 0.000013]
>>>>>>> 02be3f6c
    discadj_pitchingNACA0012.unsteady  = True
    discadj_pitchingNACA0012.enabled_with_tsan = False
    test_list.append(discadj_pitchingNACA0012)

    #######################################################
    ### Disc. adj. turbomachinery                       ###
    #######################################################

    # Transonic Stator 2D
    discadj_trans_stator           = TestCase('transonic_stator')
    discadj_trans_stator.cfg_dir   = "disc_adj_turbomachinery/transonic_stator_2D"
    discadj_trans_stator.cfg_file  = "transonic_stator.cfg"
    discadj_trans_stator.test_iter = 79
    discadj_trans_stator.test_vals         = [79.000000, 0.770295, 0.383672, 0.472433, -0.996122, 2.153513, -4.444080]
    discadj_trans_stator.test_vals_aarch64 = [79, 0.769987, 0.383135, 0.472391, -0.996504, 2.153296, -4.444301]
    discadj_trans_stator.enabled_with_tsan = False
    test_list.append(discadj_trans_stator)

    ###################################
    ### Structural Adjoint          ###
    ###################################

    # Structural model
    discadj_fea           = TestCase('discadj_fea')
    discadj_fea.cfg_dir   = "disc_adj_fea"
    discadj_fea.cfg_file  = "configAD_fem.cfg"
    discadj_fea.test_iter = 4
    discadj_fea.test_vals         = [1.774569, 1.928023, -0.000364, -8.690300]
    discadj_fea.test_vals_aarch64 = [1.939275, 1.989717, -0.000364, -8.708200]
    test_list.append(discadj_fea)

    ######################################
    ### RUN TESTS                      ###
    ######################################

    for test in test_list:
        test.command = TestCase.Command(exec = "SU2_CFD_AD", param = "-t 2")
        test.timeout = 600
        test.tol = 1e-4
    #end

    pass_list = [ test.run_test(args.tsan) for test in test_list ]

    ###################################
    ### Python Wrapper              ###
    ###################################

    # FEA AD Flow Load Sensitivity
    pywrapper_FEA_AD_FlowLoad               = TestCase('pywrapper_FEA_AD_FlowLoad')
    pywrapper_FEA_AD_FlowLoad.cfg_dir       = "py_wrapper/disc_adj_fea/flow_load_sens"
    pywrapper_FEA_AD_FlowLoad.cfg_file      = "configAD_fem.cfg"
    pywrapper_FEA_AD_FlowLoad.test_iter     = 100
    pywrapper_FEA_AD_FlowLoad.test_vals     = [-0.132037, -0.554472, -0.000364, -0.003101]
    pywrapper_FEA_AD_FlowLoad.test_vals_aarch64 = [-0.131745, -0.553214, -0.000364, -0.003101]
    pywrapper_FEA_AD_FlowLoad.command       = TestCase.Command(exec = "python", param = "run_adjoint.py --parallel -f")
    pywrapper_FEA_AD_FlowLoad.timeout       = 1600
    pywrapper_FEA_AD_FlowLoad.tol           = 1e-2
    pywrapper_FEA_AD_FlowLoad.new_output    = False
    pywrapper_FEA_AD_FlowLoad.enabled_with_tsan = False
    test_list.append(pywrapper_FEA_AD_FlowLoad)
    pass_list.append(pywrapper_FEA_AD_FlowLoad.run_test(args.tsan))

    # Flow AD Mesh Displacement Sensitivity
    pywrapper_CFD_AD_MeshDisp               = TestCase('pywrapper_CFD_AD_MeshDisp')
    pywrapper_CFD_AD_MeshDisp.cfg_dir       = "py_wrapper/disc_adj_flow/mesh_disp_sens"
    pywrapper_CFD_AD_MeshDisp.cfg_file      = "configAD_flow.cfg"
    pywrapper_CFD_AD_MeshDisp.test_iter     = 1000
    pywrapper_CFD_AD_MeshDisp.test_vals     = [30.000000, -2.496218, 1.441643, 0.000000]
    pywrapper_CFD_AD_MeshDisp.test_vals_aarch64 = [30.000000, -2.499079, 1.440068, 0.000000]
    pywrapper_CFD_AD_MeshDisp.command       = TestCase.Command(exec = "python", param = "run_adjoint.py --parallel -f")
    pywrapper_CFD_AD_MeshDisp.timeout       = 1600
    pywrapper_CFD_AD_MeshDisp.tol           = 1e-2
    pywrapper_CFD_AD_MeshDisp.new_output    = False
    pywrapper_CFD_AD_MeshDisp.enabled_with_tsan = False
    test_list.append(pywrapper_CFD_AD_MeshDisp)
    pass_list.append(pywrapper_CFD_AD_MeshDisp.run_test(args.tsan))


    # Tests summary
    print('==================================================================')
    print('Summary of the hybrid parallel AD tests')
    print('python version:', sys.version)
    for i, test in enumerate(test_list):
        if (pass_list[i]):
            print('  passed - %s'%test.tag)
        else:
            print('* FAILED - %s'%test.tag)

    if all(pass_list):
        sys.exit(0)
    else:
        sys.exit(1)
    # done

if __name__ == '__main__':
    main()<|MERGE_RESOLUTION|>--- conflicted
+++ resolved
@@ -185,11 +185,7 @@
     discadj_pitchingNACA0012.cfg_dir   = "disc_adj_euler/naca0012_pitching"
     discadj_pitchingNACA0012.cfg_file  = "inv_NACA0012_pitching.cfg"
     discadj_pitchingNACA0012.test_iter = 4
-<<<<<<< HEAD
-    discadj_pitchingNACA0012.test_vals = [-1.218792, -1.645762, -0.007567, 0.000013]
-=======
     discadj_pitchingNACA0012.test_vals = [-1.220333, -1.646832, -0.007539, 0.000013]
->>>>>>> 02be3f6c
     discadj_pitchingNACA0012.unsteady  = True
     discadj_pitchingNACA0012.enabled_with_tsan = False
     test_list.append(discadj_pitchingNACA0012)
