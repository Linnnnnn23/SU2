--- conflicted
+++ resolved
@@ -47,15 +47,6 @@
   int rank = MASTER_NODE;
   int size = SINGLE_NODE;
   bool periodic = false;
-<<<<<<< HEAD
-  bool multizone = false;
-  CFEMInterpolationGrid* input_grid;
-  CFEMInterpolationGrid* output_grid;
-  CFEMInterpolationSol* input_solution;
-  CFEMInterpolationSol* output_solution;
-  CFEMInterpolationSol* ecc_higher_order_solution;
-=======
->>>>>>> 2a5a4439
 
   /*--- MPI initialization ---*/
 
@@ -78,180 +69,6 @@
    for variables allocation). ---*/
   
   CConfig *config = NULL;
-<<<<<<< HEAD
-  config = new CConfig(config_file_name, SU2_INTERP);
-
-  nInst = new unsigned short[nZone];
-
-  /*--- If error estimation is desired, instantiate a third I/O container ---*/
-  if(config->GetError_Estimate()) max_io = 3;
-
-  /*--- Definition of the containers for input and output ---*/
-  config_container    = new CConfig**[max_io];
-  solver_container    = new CSolver*****[max_io];
-  geometry_container  = new CGeometry****[max_io];
-
-
-  if (config->GetKind_Solver() == MULTIZONE) nZone  = config->GetnConfigFiles();
-  else nZone  = CConfig::GetnZone(config->GetMesh_FileName(), config->GetMesh_FileFormat(), config);
-  periodic = CConfig::GetPeriodic(config->GetMesh_FileName(), config->GetMesh_FileFormat(), config);
-  
-  for (io = 0; io < max_io; io++){
-    config_container[io]    = NULL;
-    geometry_container[io]  = NULL;
-    solver_container[io]    = NULL;
-    config_container[io]    = new CConfig*[nZone];
-    geometry_container[io]  = new CGeometry***[nZone];
-    solver_container[io]    = new CSolver****[nZone];   
-    for (iZone = 0; iZone < nZone; iZone++) {
-      solver_container[io][iZone]     = NULL;
-      config_container[io][iZone]     = NULL;
-      geometry_container[io][iZone]   = NULL;
-      nInst[iZone]                    = 1;
-    } // End of loop over iInst
-  }
-  
-
-  driver_config = NULL;
-
-  /*--- Initialize the configuration of the driver ---*/
-  driver_config = new CConfig(config_file_name, SU2_CFD, ZONE_0, nZone, 0, VERB_NONE);
-
-  /*--- Initialize a char to store the zone filename ---*/
-  char zone_file_name[MAX_STRING_SIZE];
-
-  /*--- Store a boolean for multizone problems ---*/
-  multizone = (driver_config->GetKind_Solver() == MULTIZONE);
-
-  /*--- Loop over all zones to initialize the various classes. In most
-   cases, nZone is equal to one. This represents the solution of a partial
-   differential equation on a single block, unstructured mesh. ---*/
-  for(io = 0; io < max_io; io++){
-    for (iZone = 0; iZone < nZone; iZone++) {
-
-      /*--- Definition of the configuration option class for all zones. In this
-        constructor, the input configuration file is parsed and all options are
-        read and stored. ---*/
-
-      if (multizone){
-        strcpy(zone_file_name, driver_config->GetConfigFilename(iZone).c_str());
-        if (io == 0) config_container[io][iZone] = new CConfig(zone_file_name, SU2_INTERP, iZone, nZone, 0, VERB_HIGH);
-        else config_container[io][iZone] = new CConfig(zone_file_name, SU2_INTERP, iZone, nZone, 0, VERB_NONE);
-      }
-      else{
-        if (io == 0) config_container[io][iZone] = new CConfig(config_file_name, SU2_INTERP, iZone, nZone, 0, VERB_HIGH);
-        else config_container[io][iZone] = new CConfig(config_file_name, SU2_INTERP, iZone, nZone, 0, VERB_NONE);
-      }
-      config_container[io][iZone]->SetMPICommunicator(MPICommunicator);
-      
-      /* --- For the output config, disable restart reading and change grid file to target mesh ---*/
-      if (io > 0){
-        config_container[io][iZone]->SetRestart(false);
-        config_container[io][iZone]->SetMesh_FileName(config_container[io][iZone]->GetTarget_Mesh_FileName());
-      }
-      else {
-        config_container[io][iZone]->SetRestart(true);
-      }
-    }
-  }
-    /* --- For the output config, disable restart reading and change grid file to target mesh ---*/
-
-  /*--- Set the multizone part of the problem. ---*/
-  if (driver_config->GetKind_Solver() == MULTIZONE){
-    for(io = 0; io < max_io; io++){
-      for (iZone = 0; iZone < nZone; iZone++) {
-        /*--- Set the interface markers for multizone ---*/
-        config_container[io][iZone]->SetMultizone(driver_config, config_container[io]);
-      }
-    }
-  }
-
-  /* --- Read geometry for input and target meshes ---*/
-  for (io = 0; io < max_io; io++){
-    /*--- Read the geometry for each zone ---*/
-    for (iZone = 0; iZone < nZone; iZone++) {
-
-    /*--- Determine whether or not the FEM solver is used, which decides the
-     type of geometry classes that are instantiated. ---*/
-      fem_solver = ((config_container[io][iZone]->GetKind_Solver() == FEM_EULER)          ||
-        (config_container[io][iZone]->GetKind_Solver() == FEM_NAVIER_STOKES)  ||
-        (config_container[io][iZone]->GetKind_Solver() == FEM_RANS)           ||
-        (config_container[io][iZone]->GetKind_Solver() == FEM_LES)            ||
-        (config_container[io][iZone]->GetKind_Solver() == DISC_ADJ_FEM_EULER) ||
-        (config_container[io][iZone]->GetKind_Solver() == DISC_ADJ_FEM_NS)    ||
-        (config_container[io][iZone]->GetKind_Solver() == DISC_ADJ_FEM_RANS));
-
-    /*--- Read the number of instances for each zone ---*/
-
-      nInst[iZone] = config_container[io][iZone]->GetnTimeInstances();
-
-      solver_container[io][iZone] = new CSolver***[nInst[iZone]];
-      geometry_container[io][iZone] = new CGeometry**[nInst[iZone]];
-      for(iInst = 0; iInst < nInst[iZone]; iInst++){
-        solver_container[io][iZone][iInst] = new CSolver** [SINGLE_MESH];
-        geometry_container[io][iZone][iInst] = new CGeometry* [SINGLE_MESH];
-        solver_container[io][iZone][iInst][MESH_0] = NULL;
-        solver_container[io][iZone][iInst][MESH_0] = new CSolver* [MAX_SOLS];
-        for (iSol = 0; iSol < MAX_SOLS; iSol++)
-          solver_container[io][iZone][iInst][MESH_0][iSol] = NULL;
-      }
-
-      for (iInst = 0; iInst < nInst[iZone]; iInst++){
-
-        config_container[io][iZone]->SetiInst(iInst);
-
-      /*--- Definition of the geometry class to store the primal grid in the partitioning process. ---*/
-
-        CGeometry *geometry_aux = NULL;
-
-      /*--- All ranks process the grid and call ParMETIS for partitioning ---*/
-
-        geometry_aux = new CPhysicalGeometry(config_container[io][iZone], iZone, nZone);
-
-      /*--- Color the initial grid and set the send-receive domains (ParMETIS) ---*/
-
-        if ( fem_solver ) geometry_aux->SetColorFEMGrid_Parallel(config_container[io][iZone]);
-        else              geometry_aux->SetColorGrid_Parallel(config_container[io][iZone]);
-
-      /*--- Allocate the memory of the current domain, and
-     divide the grid between the nodes ---*/
-
-        geometry_container[io][iZone][iInst][MESH_0] = NULL;
-
-      /*--- Until we finish the new periodic BC implementation, use the old
-       partitioning routines for cases with periodic BCs. The old routines 
-       will be entirely removed eventually in favor of the new methods. ---*/
-
-        if( fem_solver ) {
-          switch( config_container[io][iZone]->GetKind_FEM_Flow() ) {
-            case DG: {
-              geometry_container[io][iZone][iInst][MESH_0] = new CMeshFEM_DG(geometry_aux, config_container[io][iZone]);
-              break;
-            }
-          }
-        }
-        else {
-          if (periodic) {
-            geometry_container[io][iZone][iInst][MESH_0] = new CPhysicalGeometry(geometry_aux, config_container[io][iZone]);
-          } else {
-            geometry_container[io][iZone][iInst][MESH_0] = new CPhysicalGeometry(geometry_aux, config_container[io][iZone], periodic);
-          }
-        }
-
-      /*--- Deallocate the memory of geometry_aux ---*/
-
-        delete geometry_aux;
-
-      /*--- Add the Send/Receive boundaries ---*/
-
-        geometry_container[io][iZone][iInst][MESH_0]->SetSendReceive(config_container[io][iZone]);
-
-      /*--- Add the Send/Receive boundaries ---*/
-
-        geometry_container[io][iZone][iInst][MESH_0]->SetBoundaries(config_container[io][iZone]);
-
-      /*--- Create the vertex structure (required for MPI) ---*/
-=======
   config = new CConfig(config_file_name, SU2_CFD);
   if (config->GetKind_Solver() == MULTIZONE)
     nZone  = config->GetnConfigFiles();
@@ -259,7 +76,6 @@
     nZone  = CConfig::GetnZone(config->GetMesh_FileName(), config->GetMesh_FileFormat(), config);
   nDim     = CConfig::GetnDim(config->GetMesh_FileName(), config->GetMesh_FileFormat());
   periodic = CConfig::GetPeriodic(config->GetMesh_FileName(), config->GetMesh_FileFormat(), config);
->>>>>>> 2a5a4439
 
   CFEMInterpolationDriver *InterpolationDriver = NULL;
 
@@ -277,428 +93,7 @@
 
   InterpolationDriver->Postprocessing();
 
-<<<<<<< HEAD
-  // } else if (fem_solver) {
 
-  //   if (config_container[ZONE_0]->GetWrt_Unsteady()) {
-
-  //     /*--- Unsteady DG simulation: merge all unsteady time steps. First,
-  //      find the frequency and total number of files to write. ---*/
-
-  //     su2double Physical_dt, Physical_t;
-  //     unsigned long iExtIter = 0;
-  //     bool StopCalc = false;
-  //     bool *SolutionInstantiated = new bool[nZone];
-
-  //     for (iZone = 0; iZone < nZone; iZone++)
-  //       SolutionInstantiated[iZone] = false;
-
-  //     /*--- Check for an unsteady restart. Update ExtIter if necessary. ---*/
-  //     if (config_container[ZONE_0]->GetWrt_Unsteady() && config_container[ZONE_0]->GetRestart())
-  //       iExtIter = config_container[ZONE_0]->GetUnst_RestartIter();
-
-  //     while (iExtIter < config_container[ZONE_0]->GetnExtIter()) {
-
-  //       /*--- Check several conditions in order to merge the correct time step files. ---*/
-  //       Physical_dt = config_container[ZONE_0]->GetDelta_UnstTime();
-  //       Physical_t  = (iExtIter+1)*Physical_dt;
-  //       if (Physical_t >=  config_container[ZONE_0]->GetTotal_UnstTime())
-  //         StopCalc = true;
-
-  //       if ((iExtIter+1 == config_container[ZONE_0]->GetnExtIter()) ||
-  //           ((iExtIter % config_container[ZONE_0]->GetWrt_Sol_Freq() == 0) && (iExtIter != 0) &&
-  //            !(config_container[ZONE_0]->GetUnsteady_Simulation() == TIME_STEPPING)) ||
-  //           (StopCalc) ||
-  //           ((config_container[ZONE_0]->GetUnsteady_Simulation() == TIME_STEPPING) &&
-  //            ((iExtIter == 0) || (iExtIter % config_container[ZONE_0]->GetWrt_Sol_Freq_DualTime() == 0)))) {
-
-  //             /*--- Read in the restart file for this time step ---*/
-  //             for (iZone = 0; iZone < nZone; iZone++) {
-
-  //               /*--- Set the current iteration number in the config class. ---*/
-  //               config_container[iZone]->SetExtIter(iExtIter);
-
-  //               /*--- Either instantiate the solution class or load a restart file. ---*/
-  //               if (SolutionInstantiated[iZone] == false &&
-  //                   (iExtIter == 0 ||
-  //                    (config_container[ZONE_0]->GetRestart() && ((long)iExtIter == config_container[ZONE_0]->GetUnst_RestartIter() ||
-  //                                                                                 iExtIter % config_container[ZONE_0]->GetWrt_Sol_Freq_DualTime() == 0 ||
-  //                                                                                 iExtIter+1 == config_container[ZONE_0]->GetnExtIter())))) {
-
-  //                 solver_container[iZone][INST_0] = new CBaselineSolver_FEM(geometry_container[iZone][INST_0], config_container[iZone]);
-  //                 SolutionInstantiated[iZone] = true;
-  //               }
-  //               solver_container[iZone][INST_0]->LoadRestart(&geometry_container[iZone][INST_0], &solver_container[iZone],
-  //                                                            config_container[iZone], (int)iExtIter, true);
-  //             }
-
-  //             if (rank == MASTER_NODE)
-  //               cout << "Writing the volume solution for time step " << iExtIter << "." << endl;
-  //             output->SetBaselineResult_Files_FEM(solver_container, geometry_container, config_container, iExtIter, nZone);
-  //           }
-        
-  //       iExtIter++;
-  //       if (StopCalc) break;
-  //     }
-      
-  //   } else {
-
-  //   /*--- Steady simulation: merge the single solution file. ---*/
-
-  //   for (iZone = 0; iZone < nZone; iZone++) {
-  //     /*--- Definition of the solution class ---*/
-
-  //     solver_container[iZone][INST_0] = new CBaselineSolver_FEM(geometry_container[iZone][INST_0], config_container[iZone]);
-  //     solver_container[iZone][INST_0]->LoadRestart(&geometry_container[iZone][INST_0], &solver_container[iZone], config_container[iZone], SU2_TYPE::Int(MESH_0), true);
-  //   }
-
-  //   output->SetBaselineResult_Files_FEM(solver_container, geometry_container, config_container, 0, nZone);
-  //   }
-
-  // }
-  // else {
-
-  //   if (config_container[ZONE_0]->GetWrt_Unsteady()) {
-
-  //     /*--- Unsteady simulation: merge all unsteady time steps. First,
-  //      find the frequency and total number of files to write. ---*/
-
-  //     su2double Physical_dt, Physical_t;
-  //     unsigned long iExtIter = 0;
-  //     bool StopCalc = false;
-  //     bool *SolutionInstantiated = new bool[nZone];
-
-  //     for (iZone = 0; iZone < nZone; iZone++)
-  //       SolutionInstantiated[iZone] = false;
-
-  //     /*--- Check for an unsteady restart. Update ExtIter if necessary. ---*/
-  //     if (config_container[ZONE_0]->GetWrt_Unsteady() && config_container[ZONE_0]->GetRestart())
-  //       iExtIter = config_container[ZONE_0]->GetUnst_RestartIter();
-
-  //     while (iExtIter < config_container[ZONE_0]->GetnExtIter()) {
-
-  //       /*--- Check several conditions in order to merge the correct time step files. ---*/
-  //       Physical_dt = config_container[ZONE_0]->GetDelta_UnstTime();
-  //       Physical_t  = (iExtIter+1)*Physical_dt;
-  //       if (Physical_t >=  config_container[ZONE_0]->GetTotal_UnstTime())
-  //         StopCalc = true;
-
-  //       if ((iExtIter+1 == config_container[ZONE_0]->GetnExtIter()) ||
-  //           ((iExtIter % config_container[ZONE_0]->GetWrt_Sol_Freq() == 0) && (iExtIter != 0) &&
-  //            !((config_container[ZONE_0]->GetUnsteady_Simulation() == DT_STEPPING_1ST) ||
-  //              (config_container[ZONE_0]->GetUnsteady_Simulation() == DT_STEPPING_2ND))) ||
-  //           (StopCalc) ||
-  //           (((config_container[ZONE_0]->GetUnsteady_Simulation() == DT_STEPPING_1ST) ||
-  //             (config_container[ZONE_0]->GetUnsteady_Simulation() == DT_STEPPING_2ND)) &&
-  //            ((iExtIter == 0) || (iExtIter % config_container[ZONE_0]->GetWrt_Sol_Freq_DualTime() == 0)))) {
-
-
-
-  //             /*--- Read in the restart file for this time step ---*/
-  //             for (iZone = 0; iZone < nZone; iZone++) {
-
-  //               /*--- Set the current iteration number in the config class. ---*/
-  //               config_container[iZone]->SetExtIter(iExtIter);
-
-  //               /*--- Either instantiate the solution class or load a restart file. ---*/
-  //               if (SolutionInstantiated[iZone] == false &&
-  //                   (iExtIter == 0 || (config_container[ZONE_0]->GetRestart() && ((long)iExtIter == config_container[ZONE_0]->GetUnst_RestartIter() ||
-  //                                                                                 iExtIter % config_container[ZONE_0]->GetWrt_Sol_Freq_DualTime() == 0 ||
-  //                                                                                 iExtIter+1 == config_container[ZONE_0]->GetnExtIter())))) {
-  //                 solver_container[iZone][INST_0] = new CBaselineSolver(geometry_container[iZone][INST_0], config_container[iZone]);
-  //                 SolutionInstantiated[iZone] = true;
-  //               }
-  //                 config_container[iZone]->SetiInst(INST_0);
-  //                 solver_container[iZone][INST_0]->LoadRestart(geometry_container[iZone], &solver_container[iZone], config_container[iZone], SU2_TYPE::Int(MESH_0), true);
-  //             }
-
-  //             if (rank == MASTER_NODE)
-  //               cout << "Writing the volume solution for time step " << iExtIter << "." << endl;
-  //             output->SetBaselineResult_Files(solver_container, geometry_container, config_container, iExtIter, nZone);
-  //           }
-
-  //       iExtIter++;
-  //       if (StopCalc) break;
-  //     }
-
-  //   }
-
-  //   else if (config_container[ZONE_0]->GetUnsteady_Simulation() == HARMONIC_BALANCE) {
-
-  //     /*--- Read in the restart file for this time step ---*/
-  //     for (iZone = 0; iZone < nZone; iZone++) {
-
-  //       for (iInst = 0; iInst < nInst[iZone]; iInst++){
-
-  //         config_container[iZone]->SetiInst(iInst);
-
-  //         /*--- Either instantiate the solution class or load a restart file. ---*/
-  //         solver_container[iZone][iInst] = new CBaselineSolver(geometry_container[iZone][iInst], config_container[iZone]);
-  //         solver_container[iZone][iInst]->LoadRestart(geometry_container[iZone], &solver_container[iZone], config_container[iZone], SU2_TYPE::Int(MESH_0), true);
-
-  //         /*--- Print progress in solution writing to the screen. ---*/
-  //         if (rank == MASTER_NODE) {
-  //           cout << "Storing the volume solution for time instance " << iInst << "." << endl;
-  //         }
-
-  //       }
-
-  //     }
-
-  //     output->SetBaselineResult_Files(solver_container, geometry_container, config_container, iZone, nZone);
-  //   }
-
-  //   else if (config_container[ZONE_0]->GetWrt_Dynamic()){
-
-  //     /*--- Dynamic simulation: merge all unsteady time steps. First,
-  //      find the frequency and total number of files to write. ---*/
-
-  //     su2double Physical_dt, Physical_t;
-  //     unsigned long iExtIter = 0;
-  //     bool StopCalc = false;
-  //     bool SolutionInstantiated = false;
-
-
-
-  //     /*--- Check for an dynamic restart (structural analysis). Update ExtIter if necessary. ---*/
-  //     if (config_container[ZONE_0]->GetKind_Solver() == FEM_ELASTICITY &&
-  //         config_container[ZONE_0]->GetWrt_Dynamic() && config_container[ZONE_0]->GetRestart())
-  //       iExtIter = config_container[ZONE_0]->GetDyn_RestartIter();
-
-  //     while (iExtIter < config_container[ZONE_0]->GetnExtIter()) {
-
-  //       /*--- Check several conditions in order to merge the correct time step files. ---*/
-  //       /*--- If the solver is structural, the total and delta_t are obtained from different functions. ---*/
-
-  //       Physical_dt = config_container[ZONE_0]->GetDelta_DynTime();
-  //       Physical_t  = (iExtIter+1)*Physical_dt;
-  //       if (Physical_t >=  config_container[ZONE_0]->GetTotal_DynTime())
-  //         StopCalc = true;
-
-  //       if ((iExtIter+1 == config_container[ZONE_0]->GetnExtIter()) ||
-  //           (StopCalc) ||
-  //           ((config_container[ZONE_0]->GetDynamic_Analysis() == DYNAMIC) &&
-  //            ((iExtIter == 0) || (iExtIter % config_container[ZONE_0]->GetWrt_Sol_Freq_DualTime() == 0)))) {
-
-  //             /*--- Set the current iteration number in the config class. ---*/
-  //             config_container[ZONE_0]->SetExtIter(iExtIter);
-
-  //             /*--- Read in the restart file for this time step ---*/
-  //             for (iZone = 0; iZone < nZone; iZone++) {
-
-  //               /*--- Either instantiate the solution class or load a restart file. ---*/
-  //               if (SolutionInstantiated == false &&
-  //                   (iExtIter == 0 || ((config_container[ZONE_0]->GetRestart() && (SU2_TYPE::Int(iExtIter) == config_container[ZONE_0]->GetDyn_RestartIter())) ||
-  //                                      iExtIter % config_container[ZONE_0]->GetWrt_Sol_Freq_DualTime() == 0 ||
-  //                                      iExtIter+1 == config_container[ZONE_0]->GetnExtIter()))) {
-  //                 solver_container[iZone][INST_0] = new CBaselineSolver(geometry_container[iZone][INST_0], config_container[iZone]);
-  //                 SolutionInstantiated = true;
-  //               }
-  //               config_container[iZone]->SetiInst(INST_0);
-  //               solver_container[iZone][INST_0]->LoadRestart(geometry_container[iZone], &solver_container[iZone], config_container[iZone], SU2_TYPE::Int(MESH_0), true);
-  //             }
-
-  //             if (rank == MASTER_NODE)
-  //               cout << "Writing the volume solution for time step " << iExtIter << "." << endl;
-  //             output->SetBaselineResult_Files(solver_container, geometry_container, config_container, iExtIter, nZone);
-  //           }
-        
-  //       iExtIter++;
-  //       if (StopCalc) break;
-  //     }
-      
-		//   }
-    
-  //   else {
-
-      /*--- Steady simulation: merge the single solution file. ---*/
-
-      // for (iZone = 0; iZone < nZone; iZone++) {
-      //   config_container[iZone]->SetiInst(INST_0);
-      //   /*--- Definition of the solution class ---*/
-      //   solver_container[0][iZone][INST_0] = new CBaselineSolver(geometry_container[io][iZone][INST_0], config_container[iZone]);
-      //   solver_container[0][iZone][INST_0]->LoadRestart(geometry_container[iZone], &solver_container[iZone], config_container[iZone], SU2_TYPE::Int(MESH_0), true);
-      // }
-
-      // CFEMInterpolationSol interpolater(config_containter[0], input_geometry_container, output_geometry_container, input_solution_container, output_solution_container, nZone)
-
-      // output->SetBaselineResult_Files(solver_container, geometry_container, config_container, 0, nZone);
-
-		// }
-  bool update_geo = true;
-  int val_iter = 0;
-
-  for (io = 0; io < max_io; io++){
-    for (iZone = 0; iZone < nZone; iZone++){
-      config_container[io][iZone]->SetiInst(INST_0);
-      solver_container[io][iZone][INST_0][MESH_0][FLOW_SOL] = new CNSSolver(geometry_container[io][iZone][INST_0][MESH_0], config_container[io][iZone], MESH_0);
-      if (config_container[io][iZone]->GetKind_Turb_Model() == SA){
-        solver_container[io][iZone][INST_0][MESH_0][TURB_SOL] = new CTurbSASolver(geometry_container[io][iZone][INST_0][MESH_0], config_container[io][iZone], MESH_0, solver_container[io][iZone][INST_0][MESH_0][FLOW_SOL]->GetFluidModel() );
-        solver_container[io][iZone][INST_0][MESH_0][FLOW_SOL]->Preprocessing(geometry_container[io][iZone][INST_0][MESH_0], solver_container[io][iZone][INST_0][MESH_0], config_container[io][iZone], MESH_0, NO_RK_ITER, RUNTIME_FLOW_SYS, false);
-        solver_container[io][iZone][INST_0][MESH_0][TURB_SOL]->Postprocessing(geometry_container[io][iZone][INST_0][MESH_0], solver_container[io][iZone][INST_0][MESH_0], config_container[io][iZone], MESH_0);
-      }
-      else if (config_container[io][iZone]->GetKind_Turb_Model() == SST){
-        solver_container[io][iZone][INST_0][MESH_0][TURB_SOL] = new CTurbSSTSolver(geometry_container[io][iZone][INST_0][MESH_0], config_container[io][iZone], MESH_0);
-        solver_container[io][iZone][INST_0][MESH_0][FLOW_SOL]->Preprocessing(geometry_container[io][iZone][INST_0][MESH_0], solver_container[io][iZone][INST_0][MESH_0], config_container[io][iZone], MESH_0, NO_RK_ITER, RUNTIME_FLOW_SYS, false);
-        solver_container[io][iZone][INST_0][MESH_0][TURB_SOL]->Postprocessing(geometry_container[io][iZone][INST_0][MESH_0], solver_container[io][iZone][INST_0][MESH_0], config_container[io][iZone], MESH_0);
-        solver_container[io][iZone][INST_0][MESH_0][FLOW_SOL]->Preprocessing(geometry_container[io][iZone][INST_0][MESH_0], solver_container[io][iZone][INST_0][MESH_0], config_container[io][iZone], MESH_0, NO_RK_ITER, RUNTIME_FLOW_SYS, false);
-      }
-
-      if (io == 0){
-        solver_container[io][iZone][INST_0][MESH_0][FLOW_SOL]->LoadRestart(geometry_container[io][iZone][INST_0], solver_container[io][iZone][INST_0], config_container[io][iZone], val_iter, update_geo);
-        solver_container[io][iZone][INST_0][MESH_0][TURB_SOL]->LoadRestart(geometry_container[io][iZone][INST_0], solver_container[io][iZone][INST_0], config_container[io][iZone], val_iter, update_geo);
-      }
-      else{
-        //solver_container[io][iZone][MESH_0][FLOW_SOL]->LoadRestart(geometry_container[io][iZone], solver_container[io][iZone], config_container[io][iZone], val_iter, update_geo);
-        //solver_container[io][iZone][MESH_0][TURB_SOL]->LoadRestart(geometry_container[io][iZone], solver_container[io][iZone], config_container[io][iZone], val_iter, update_geo);
-        
-      }
-
-    }
-  }
-
-  if (rank == MASTER_NODE)
-    cout << endl <<"----------------------------- Interpolation -----------------------------" << endl;
-
-  if (rank == MASTER_NODE) cout << "Copying geometry to interpolation grid structure....." << flush;
-  input_grid = new CFEMInterpolationGrid(config_container[0],geometry_container[0],nZone,VertexCentered);
-  output_grid = new CFEMInterpolationGrid(config_container[1],geometry_container[1],nZone,VertexCentered);
-  if (rank == MASTER_NODE) cout << " Done." << endl << flush;
-  
-  if (rank == MASTER_NODE) cout << "Reading solution file....." << flush;
-  input_solution = new CFEMInterpolationSol(config_container[0],geometry_container[0],solver_container[0],nZone);
-  if (rank == MASTER_NODE) cout << " Done." << endl << flush;
-
-  if (rank == MASTER_NODE) cout << "Determining coordinates for the points to be interpolated....."<< flush;
-  vector<vector<su2double> > coorInterpolation;
-  output_grid->DetermineCoorInterpolation(config_container[1], coorInterpolation, VertexCentered);
-  if (rank == MASTER_NODE) cout << " Done." << endl << flush;
-
-  output_solution = new CFEMInterpolationSol();
-  output_solution->InterpolateSolution(config_container[1], coorInterpolation, input_grid, input_solution, output_grid);
-  if (rank == MASTER_NODE) cout << "Copying solution to solver container....." << flush;
-  output_solution->CopySolToSU2Solution(config_container[1], geometry_container[1], solver_container[1], nZone);
-  if (rank == MASTER_NODE) cout << " Done." << endl << flush;
-  
-  // }
-
-  if(config->GetError_Estimate()){
-    if (rank == MASTER_NODE)
-    cout << endl <<"--------------------------- Error Estimation ----------------------------" << endl;
-    ecc_higher_order_solution = new CFEMInterpolationSol();
-    ecc_higher_order_solution->FV_QuadraticInterpolation(config_container[2], coorInterpolation, input_grid, input_solution, output_grid);
-    if (rank == MASTER_NODE) cout << "Copying higher order solution to solver container....." << flush;
-    ecc_higher_order_solution->CopySolToSU2Solution(config_container[2], geometry_container[2], solver_container[2], nZone);
-    if (rank == MASTER_NODE) cout << " Done." << endl << flush;
-  }
-
-
-  if (rank == MASTER_NODE)
-    cout << endl <<"------------------------- Solver Postprocessing -------------------------" << endl;
-
-  for (io = 1; io < max_io; io++){
-    for (iZone = 0; iZone < nZone; iZone++){
-      if (config_container[io][iZone]->GetKind_Turb_Model() == SA){
-        solver_container[io][iZone][INST_0][MESH_0][FLOW_SOL]->Preprocessing(geometry_container[io][iZone][INST_0][MESH_0], solver_container[io][iZone][INST_0][MESH_0], config_container[io][iZone], MESH_0, NO_RK_ITER, RUNTIME_FLOW_SYS, false);
-        solver_container[io][iZone][INST_0][MESH_0][TURB_SOL]->Postprocessing(geometry_container[io][iZone][INST_0][MESH_0], solver_container[io][iZone][INST_0][MESH_0], config_container[io][iZone], MESH_0);
-        solver_container[io][iZone][INST_0][MESH_0][FLOW_SOL]->Preprocessing(geometry_container[io][iZone][INST_0][MESH_0], solver_container[io][iZone][INST_0][MESH_0], config_container[io][iZone], MESH_0, NO_RK_ITER, RUNTIME_FLOW_SYS, false);
-      }
-      else if (config_container[io][iZone]->GetKind_Turb_Model() == SST){
-        solver_container[io][iZone][INST_0][MESH_0][FLOW_SOL]->Preprocessing(geometry_container[io][iZone][INST_0][MESH_0], solver_container[io][iZone][INST_0][MESH_0], config_container[io][iZone], MESH_0, NO_RK_ITER, RUNTIME_FLOW_SYS, false);
-        solver_container[io][iZone][INST_0][MESH_0][TURB_SOL]->Postprocessing(geometry_container[io][iZone][INST_0][MESH_0], solver_container[io][iZone][INST_0][MESH_0], config_container[io][iZone], MESH_0);
-        solver_container[io][iZone][INST_0][MESH_0][FLOW_SOL]->Preprocessing(geometry_container[io][iZone][INST_0][MESH_0], solver_container[io][iZone][INST_0][MESH_0], config_container[io][iZone], MESH_0, NO_RK_ITER, RUNTIME_FLOW_SYS, false);
-      }
-
-    }
-  }
-
-  for (iZone = 0; iZone < nZone; iZone++){
-    if (rank == MASTER_NODE){
-      output->MergeCoordinates(config_container[1][iZone], geometry_container[1][iZone][INST_0][MESH_0]);
-      output->MergeSolution(config_container[1][iZone], geometry_container[1][iZone][INST_0][MESH_0], solver_container[1][iZone][INST_0][MESH_0], iZone);
-    }
-  }
-  output->SetResult_Files_Parallel(solver_container[1], geometry_container[1], config_container[1], val_iter, nZone);
-  if(config->GetError_Estimate()) output->SetResult_Files_Parallel(solver_container[2], geometry_container[2], config_container[2], val_iter, nZone);
-  
-  if (geometry_container != NULL){
-    for (io = 0; io < max_io; io++){
-      for (iZone = 0; iZone < nZone; iZone++){
-        for (iInst = 0; iInst < nInst[iZone]; iInst++){
-          if (geometry_container[io][iZone][iInst] != NULL){
-            if(geometry_container[io][iZone][iInst][MESH_0] != NULL){
-              delete geometry_container[io][iZone][iInst][MESH_0];
-            }
-            delete geometry_container[io][iZone][iInst];
-          }
-        }
-        if (geometry_container[io][iZone] != NULL){
-          delete geometry_container[io][iZone];
-        }
-      }
-      if (geometry_container[io] != NULL){
-        delete geometry_container[io];
-      }
-    }
-    delete [] geometry_container;
-  }
-
-  if (rank == MASTER_NODE) cout << "Deleted CGeometry container." << endl;
-
-  if (solver_container != NULL){
-    for (io = 0; io < max_io; io++){
-      for (iZone = 0; iZone < nZone; iZone++){
-        for(iInst = 0; iInst < nInst[iZone]; iInst++){
-          for (iSol = 0; iSol < MAX_SOLS; iSol++){
-            if (solver_container[io][iZone][iInst][MESH_0][iSol] != NULL){
-              delete solver_container[io][iZone][iInst][MESH_0][iSol];
-            }
-          }
-          if(solver_container[io][iZone][iInst] != NULL){
-            if (solver_container[io][iZone][iInst][MESH_0] != NULL){
-                delete solver_container[io][iZone][iInst][MESH_0];
-            }
-            delete solver_container[io][iZone][iInst];
-          }
-        }
-        if (solver_container[io][iZone] != NULL){
-          delete solver_container[io][iZone];
-        }
-      }
-      if (solver_container[io] != NULL){
-        delete solver_container[io];
-      }
-    }
-    delete [] solver_container;
-  }
-  
-  if (rank == MASTER_NODE) cout << "Deleted CSolver class." << endl;
-
-  if (config_container != NULL){
-    for (io = 0; io < max_io; io++){
-      for (iZone = 0; iZone < nZone; iZone++){
-        if (config_container[io][iZone] != NULL){
-          delete config_container[io][iZone];
-        }
-      }
-      if (config_container[io] != NULL){
-        delete config_container[io];
-      }
-    }
-    delete [] config_container;
-  }
-  
-  if (rank == MASTER_NODE) cout << "Deleted CConfig container." << endl;
-  
-  if (output != NULL) delete output;
-  if (rank == MASTER_NODE) cout << "Deleted COutput class." << endl;
-  
-  /*--- Synchronization point after a single solver iteration. Compute the
-   wall clock time required. ---*/
-  
-=======
-   
->>>>>>> 2a5a4439
 #ifdef HAVE_MPI
   StopTime = MPI_Wtime();
 #else
