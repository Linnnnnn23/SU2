%%%%%%%%%%%%%%%%%%%%%%%%%%%%%%%%%%%%%%%%%%%%%%%%%%%%%%%%%%%%%%%%%%%%%%%%%%%%%%%%
%                                                                              %
% SU2 configuration file                                                       %
% Case description: _________________________________________________________  %
% Author: ___________________________________________________________________  %
% Institution: ______________________________________________________________  %
% Date: __________                                                             %
% File Version 8.1.0 "Harrier"                                                 %
%                                                                              %
%%%%%%%%%%%%%%%%%%%%%%%%%%%%%%%%%%%%%%%%%%%%%%%%%%%%%%%%%%%%%%%%%%%%%%%%%%%%%%%%

% ------------- DIRECT, ADJOINT, AND LINEARIZED PROBLEM DEFINITION ------------%
%
% Solver type (EULER, NAVIER_STOKES, RANS,
%              INC_EULER, INC_NAVIER_STOKES, INC_RANS,
%              NEMO_EULER, NEMO_NAVIER_STOKES,
%              FEM_EULER, FEM_NAVIER_STOKES, FEM_RANS, FEM_LES,
%              HEAT_EQUATION_FVM, ELASTICITY)
SOLVER= EULER
%
% Specify turbulence model (NONE, SA, SST)
KIND_TURB_MODEL= NONE
%
% Specify versions/corrections of the SST model (V2003m, V1994m, VORTICITY, KATO_LAUNDER, UQ, SUSTAINING, COMPRESSIBILITY-WILCOX, COMPRESSIBILITY-SARKAR, DIMENSIONLESS_LIMIT)
SST_OPTIONS= NONE
%
% Specify versions/corrections of the SA model (NEGATIVE, EDWARDS, WITHFT2, QCR2000, COMPRESSIBILITY, ROTATION, BCM, EXPERIMENTAL)
SA_OPTIONS= NONE
%
% Transition model (NONE, LM)
KIND_TRANS_MODEL= NONE
%
% Value of RMS roughness for transition model
HROUGHNESS= 1.0e-6
%
% Specify versions/correlations of the LM model (LM2015, MALAN, SULUKSNA, KRAUSE, KRAUSE_HYPER, MEDIDA, MEDIDA_BAEDER, MENTER_LANGTRY)
LM_OPTIONS= NONE
%
% Specify subgrid scale model(NONE, IMPLICIT_LES, SMAGORINSKY, WALE, VREMAN)
KIND_SGS_MODEL= NONE
%
% Specify the verification solution(NO_VERIFICATION_SOLUTION, INVISCID_VORTEX,
%                                   RINGLEB, NS_UNIT_QUAD, TAYLOR_GREEN_VORTEX,
%                                   MMS_NS_UNIT_QUAD, MMS_NS_UNIT_QUAD_WALL_BC,
%                                   MMS_NS_TWO_HALF_CIRCLES, MMS_NS_TWO_HALF_SPHERES,
%                                   MMS_INC_EULER, MMS_INC_NS, INC_TAYLOR_GREEN_VORTEX,
%                                   USER_DEFINED_SOLUTION)
KIND_VERIFICATION_SOLUTION= NO_VERIFICATION_SOLUTION
%
% Mathematical problem (DIRECT, CONTINUOUS_ADJOINT, DISCRETE_ADJOINT)
% Defaults to DISCRETE_ADJOINT for the SU2_*_AD codes, and to DIRECT otherwise.
MATH_PROBLEM= DIRECT
%
% Axisymmetric simulation for 2D problems. (NO, YES)
AXISYMMETRIC= NO
%
% Gravity force
GRAVITY_FORCE= NO
%
% Restart solution (NO, YES)
RESTART_SOL= NO
%
% Only save the minimum required variables for restarting to restart files (NO, YES).
% If this option is set to NO, then all fields will be written to all output files.
% To minimize the size of other output files (e.g. paraview, tecplot) by not including
% default restart fields in them, add the keyword COMPACT to VOLUME_OUTPUT.
WRT_RESTART_COMPACT= YES
%
% Discard the data storaged in the solution and geometry files
% e.g. AOA, dCL/dAoA, dCD/dCL, iter, etc.
% Note that AoA in the solution and geometry files is critical
% to aero design using AoA as a variable. (NO, YES)
DISCARD_INFILES= NO
%
% System of measurements (SI, US)
% International system of units (SI): ( meters, kilograms, Kelvins,
%                                       Newtons = kg m/s^2, Pascals = N/m^2,
%                                       Density = kg/m^3, Speed = m/s,
%                                       Equiv. Area = m^2 )
% United States customary units (US): ( inches, slug, Rankines, lbf = slug ft/s^2,
%                                       psf = lbf/ft^2, Density = slug/ft^3,
%                                       Speed = ft/s, Equiv. Area = ft^2 )
SYSTEM_MEASUREMENTS= SI
%
% List of config files for each zone in a multizone setup with SOLVER=MULTIPHYSICS
% Order here has to match the order in the meshfile if just one is used.
CONFIG_LIST= (configA.cfg, configB.cfg, ...)
%
% ------------------------------- SOLVER CONTROL ------------------------------%
%
% Number of iterations for single-zone problems
ITER= 1
%
% Maximum number of inner iterations
INNER_ITER= 9999
%
% Maximum number of outer iterations (only for multizone problems)
OUTER_ITER= 1
%
% Maximum number of time iterations
TIME_ITER= 1
%
% Convergence field
CONV_FIELD= DRAG
%
% Min value of the residual (log10 of the residual)
CONV_RESIDUAL_MINVAL= -8
%
% Start convergence criteria at iteration number
CONV_STARTITER= 10
%
% Number of elements to apply the criteria
CONV_CAUCHY_ELEMS= 100
%
% Epsilon to control the series convergence
CONV_CAUCHY_EPS= 1E-10
%
% Iteration number to begin unsteady restarts
RESTART_ITER= 0
%
%% Time convergence monitoring
WINDOW_CAUCHY_CRIT = YES
%
% List of time convergence fields
CONV_WINDOW_FIELD = (TAVG_DRAG, TAVG_LIFT)
%
% Time Convergence Monitoring starts at Iteration WINDOW_START_ITER + CONV_WINDOW_STARTITER
CONV_WINDOW_STARTITER = 0
%
% Epsilon to control the series convergence
CONV_WINDOW_CAUCHY_EPS = 1E-3
%
% Number of elements to apply the criteria
CONV_WINDOW_CAUCHY_ELEMS = 10
%
% ------------------------- TIME-DEPENDENT SIMULATION -------------------------------%
%
% Time domain simulation
TIME_DOMAIN= NO
%
% Unsteady simulation (NO, TIME_STEPPING, DUAL_TIME_STEPPING-1ST_ORDER,
%                      DUAL_TIME_STEPPING-2ND_ORDER, HARMONIC_BALANCE)
TIME_MARCHING= NO
%
% Time Step for dual time stepping simulations (s) -- Only used when UNST_CFL_NUMBER = 0.0
% For the DG-FEM solver it is used as a synchronization time when UNST_CFL_NUMBER != 0.0
TIME_STEP= 0.0
%
% Total Physical Time for dual time stepping simulations (s)
MAX_TIME= 50.0
%
% Unsteady Courant-Friedrichs-Lewy number of the finest grid
UNST_CFL_NUMBER= 0.0
%
%%  Windowed output time averaging
% Time iteration to start the windowed time average in a direct run
WINDOW_START_ITER = 500
%
% Window used for reverse sweep and direct run. Options (SQUARE, HANN, HANN_SQUARE, BUMP) Square is default.
WINDOW_FUNCTION = SQUARE
%
% Starting direct solver iteration for the unsteady adjoint
UNST_ADJOINT_ITER= 0
%
% ------------------------------- DES Parameters ------------------------------%
%
% Specify Hybrid RANS/LES model (SA_DES, SA_DDES, SA_ZDES, SA_EDDES)
HYBRID_RANSLES= SA_DDES
%
% DES Constant (0.65)
DES_CONST= 0.65

% -------------------- COMPRESSIBLE FREE-STREAM DEFINITION --------------------%
%
% Mach number (non-dimensional, based on the free-stream values)
MACH_NUMBER= 0.8
%
% Angle of attack (degrees, only for compressible flows)
AOA= 1.25
%
% Side-slip angle (degrees, only for compressible flows)
SIDESLIP_ANGLE= 0.0
%
% Init option to choose between Reynolds (default) or thermodynamics quantities
% for initializing the solution (REYNOLDS, TD_CONDITIONS)
INIT_OPTION= REYNOLDS
%
% Free-stream option to choose between density and temperature (default) for
% initializing the solution (TEMPERATURE_FS, DENSITY_FS)
FREESTREAM_OPTION= TEMPERATURE_FS
%
% Free-stream pressure (101325.0 N/m^2, 2116.216 psf by default)
FREESTREAM_PRESSURE= 101325.0
%
% Free-stream temperature (288.15 K, 518.67 R by default)
FREESTREAM_TEMPERATURE= 288.15
%
% Free-stream VIBRATIONAL temperature (288.15 K, 518.67 R by default)
FREESTREAM_TEMPERATURE_VE= 288.15
%
% Reynolds number (non-dimensional, based on the free-stream values)
REYNOLDS_NUMBER= 6.5E6
%
% Reynolds length (1 m, 1 inch by default)
REYNOLDS_LENGTH= 1.0
%
% Free-stream density (1.2886 Kg/m^3, 0.0025 slug/ft^3 by default)
FREESTREAM_DENSITY= 1.2886
%
% Free-stream velocity (1.0 m/s, 1.0 ft/s by default)
FREESTREAM_VELOCITY= ( 1.0, 0.00, 0.00 )
%
% Free-stream viscosity (1.853E-5 N s/m^2, 3.87E-7 lbf s/ft^2 by default)
FREESTREAM_VISCOSITY= 1.853E-5
%
% Free-stream turbulence intensity
FREESTREAM_TURBULENCEINTENSITY= 0.05
%
% Value for freestream intermittency
FREESTREAM_INTERMITTENCY= 1.0
%
% Fix turbulence quantities to far-field values inside an upstream half-space
TURB_FIXED_VALUES= NO
%
% Shift of the half-space on which fixed values are applied.
% It consists of those coordinates whose dot product with the
% normalized far-field velocity is less than this parameter.
TURB_FIXED_VALUES_DOMAIN= -1.0
%
% Free-stream ratio between turbulent and laminar viscosity
FREESTREAM_TURB2LAMVISCRATIO= 10.0
%
% Compressible flow non-dimensionalization (DIMENSIONAL, FREESTREAM_PRESS_EQ_ONE,
%                              FREESTREAM_VEL_EQ_MACH, FREESTREAM_VEL_EQ_ONE)
REF_DIMENSIONALIZATION= DIMENSIONAL

% ---------------- INCOMPRESSIBLE FLOW CONDITION DEFINITION -------------------%
%
% Density model within the incompressible flow solver.
% Options are CONSTANT (default), BOUSSINESQ, VARIABLE, or FLAMELET. If VARIABLE,
% an appropriate fluid model must be selected. For FLAMELET, the density is
% retrieved directly from the flamelet manifold.
INC_DENSITY_MODEL= CONSTANT
%
% Solve the energy equation in the incompressible flow solver
INC_ENERGY_EQUATION = NO
%
% Initial density for incompressible flows
% (1.2886 kg/m^3 by default (air), 998.2 Kg/m^3 (water))
INC_DENSITY_INIT= 1.2886
%
% Initial velocity for incompressible flows (1.0,0,0 m/s by default)
INC_VELOCITY_INIT= ( 1.0, 0.0, 0.0 )
%
% Initial temperature for incompressible flows that include the
% energy equation (288.15 K by default). Value is ignored if
% INC_ENERGY_EQUATION is false.
INC_TEMPERATURE_INIT= 288.15
%
% Non-dimensionalization scheme for incompressible flows. Options are
% INITIAL_VALUES (default), REFERENCE_VALUES, or DIMENSIONAL.
% INC_*_REF values are ignored unless REFERENCE_VALUES is chosen.
INC_NONDIM= INITIAL_VALUES
%
% Reference density for incompressible flows (1.0 kg/m^3 by default)
INC_DENSITY_REF= 1.0
%
% Reference velocity for incompressible flows (1.0 m/s by default)
INC_VELOCITY_REF= 1.0
%
% Reference temperature for incompressible flows that include the
% energy equation (1.0 K by default)
INC_TEMPERATURE_REF = 1.0
%
% List of inlet types for incompressible flows. List length must
% match number of inlet markers. Options: VELOCITY_INLET, PRESSURE_INLET.
INC_INLET_TYPE= VELOCITY_INLET
%
% Damping coefficient for iterative updates at pressure inlets. (0.1 by default)
INC_INLET_DAMPING= 0.1
%
% Impose inlet velocity magnitude in the direction of the normal of the inlet face
INC_INLET_USENORMAL= NO
%
% List of outlet types for incompressible flows. List length must
% match number of outlet markers. Options: PRESSURE_OUTLET, MASS_FLOW_OUTLET
INC_OUTLET_TYPE= PRESSURE_OUTLET
%
% Damping coefficient for iterative updates at mass flow outlets. (0.1 by default)
INC_OUTLET_DAMPING= 0.1
%
% Bulk Modulus for computing the Mach number
BULK_MODULUS= 1.42E5
% Epsilon^2 multipier in Beta calculation for incompressible preconditioner.
BETA_FACTOR= 4.1
%
% ----------------------------- SOLID ZONE HEAT VARIABLES-----------------------%
%
% Thermal conductivity used for heat equation
THERMAL_CONDUCTIVITY_CONSTANT= 0.0
%
% Solids temperature at freestream conditions
FREESTREAM_TEMPERATURE= 288.15
%
% Density used in solids
MATERIAL_DENSITY= 2710.0
%
% ----------------------------- CL DRIVER DEFINITION ---------------------------%
%
% Activate fixed lift mode (specify a CL instead of AoA, NO/YES)
FIXED_CL_MODE= NO
%
% Target coefficient of lift for fixed lift mode (0.80 by default)
TARGET_CL= 0.80
%
% Estimation of dCL/dAlpha (0.2 per degree by default)
DCL_DALPHA= 0.2
%
% Maximum number of iterations between AoA updates
UPDATE_AOA_ITER_LIMIT= 100
%
% Number of times Alpha is updated in a fix CL problem.
UPDATE_IH= 5
%
% Number of iterations to evaluate dCL_dAlpha by using finite differences (500 by default)
ITER_DCL_DALPHA= 500
%
% Evaluate the dOF_dCL or dOF_dCMy during run time
EVAL_DOF_DCX= NO
%
% Damping factor for thrust BC (actuator disk).
NETTHRUST_DBCTHRUST= 1.0
%
% parameter for the definition of a complex objective function
DCD_DCL_VALUE= 0.0
%
% parameter for the definition of a complex objective function
DCMX_DCL_VALUE= 0.0
%
% parameter for the definition of a complex objective function
DCMY_DCL_VALUE= 0.0
%
% parameter for the definition of a complex objective function
DCMZ_DCL_VALUE= 0.0

% ---------------------- REFERENCE VALUE DEFINITION ---------------------------%
%
% Reference origin for moment computation (m or in)
REF_ORIGIN_MOMENT_X = 0.25
REF_ORIGIN_MOMENT_Y = 0.00
REF_ORIGIN_MOMENT_Z = 0.00
%
% Reference length for moment non-dimensional coefficients (m or in)
REF_LENGTH= 1.0
%
% Reference velocity (incompressible only)
REF_VELOCITY= 1.0
%
% Reference viscosity (incompressible only)
REF_VISCOSITY= 1.0
%
% Reference area for non-dimensional force coefficients (0 implies automatic
% calculation) (m^2 or in^2)
REF_AREA= 1.0
%
% Aircraft semi-span (0 implies automatic calculation) (m or in)
SEMI_SPAN= 0.0

% ---- NONEQUILIBRIUM GAS, IDEAL GAS, POLYTROPIC, VAN DER WAALS AND PENG ROBINSON CONSTANTS, CoolProp library -------%
%
% Fluid model (STANDARD_AIR, IDEAL_GAS, VW_GAS, PR_GAS,
%              CONSTANT_DENSITY, INC_IDEAL_GAS, INC_IDEAL_GAS_POLY, MUTATIONPP, SU2_NONEQ, FLUID_MIXTURE, COOLPROP, FLUID_FLAMELET, DATADRIVEN_FLUID)
FLUID_MODEL= STANDARD_AIR
% To find all available fluid name for CoolProp library, clikc the following link:
% http://www.coolprop.org/fluid_properties/PurePseudoPure.html#list-of-fluids
FLUID_NAME = nitrogen
% Ratio of specific heats (1.4 default and the value is hardcoded
%                          for the model STANDARD_AIR, compressible only)
GAMMA_VALUE= 1.4
%
% Specific gas constant (287.058 J/kg*K default and this value is hardcoded
%                        for the model STANDARD_AIR, compressible only)
GAS_CONSTANT= 287.058
%
% Critical Temperature (131.00 K by default)
CRITICAL_TEMPERATURE= 131.00
%
% Critical Pressure (3588550.0 N/m^2 by default)
CRITICAL_PRESSURE= 3588550.0
%
% Critical Density (263.0 kg/m^3 by default)
CRITICAL_DENSITY= 263.0
%
% Acentric factor (0.035 (air))
ACENTRIC_FACTOR= 0.035
%
% Thermodynamics(operating) Pressure (101325 Pa default value, only for incompressible flow and FLUID_MIXTURE)
THERMODYNAMIC_PRESSURE= 101325.0
%
% Specific heat at constant pressure, Cp (1004.703 J/kg*K (air)).
% Incompressible fluids with energy eqn. (CONSTANT_DENSITY, INC_IDEAL_GAS) and the heat equation.
SPECIFIC_HEAT_CP= 1004.703
%
% Thermal expansion coefficient (0.00347 K^-1 (air))
% Used with Boussinesq approx. (incompressible, BOUSSINESQ density model only)
THERMAL_EXPANSION_COEFF= 0.00347
%
% Molecular Weights of species for an incompressible ideal gas (28.96 g/mol (air) default),
% For multispecies, we have N Molecular weights: W_1, W_2,...., W_N
MOLECULAR_WEIGHT= 28.96, 16.043
%
% Temperature polynomial coefficients (up to quartic) for specific heat Cp.
% Format -> Cp(T) : b0 + b1*T + b2*T^2 + b3*T^3 + b4*T^4
CP_POLYCOEFFS= (0.0, 0.0, 0.0, 0.0, 0.0)
%
% --- Nonequilibrium fluid options
%
% Gas model - mixture
GAS_MODEL= AIR-5
%
% Initial gas composition in mass fractions
GAS_COMPOSITION= (0.77, 0.23, 0.0, 0.0, 0.0)
%
% Freeze chemical reactions
FROZEN_MIXTURE= NO

%
% Datadriven fluid model
% For data-driven fluid models, an interpolation algorithm is used to retrieve the thermodynamic state for a given density and internal energy

% Interpolation method for thermodynamic state calculation for data-driven fluid model or flamelet fluid model.
% (MLP for multi-layer perceptron, LUT for 2D or 3D, unstructured look-up table)
INTERPOLATION_METHOD= MLP

% Name of the input file containing the information required for the interpolator to function.
% Provide list of .mlp files (See https://github.com/EvertBunschoten/MLPCpp for more information.)
% when using the MLP option for INTERPOLATION_METHOD
% or a single .drg file for the LUT INTERPOLATION_METHOD option.
FILENAMES_INTERPOLATOR= (MLP_1.mlp, MLP_2.mlp, MLP_3.mlp)

% Relaxation factor for the Newton solvers in the data-driven fluid model
DATADRIVEN_NEWTON_RELAXATION= 0.8

%
% Specify if there is ionization
IONIZATION= NO
%
% Specify if there is VT transfer residual limiting
VT_RESIDUAL_LIMITING= NO
%
% NEMO Inlet Options
INLET_TEMPERATURE_VE = 288.15
INLET_GAS_COMPOSITION = (0.77, 0.23, 0.0, 0.0, 0.0)

% --------------------------- VISCOSITY MODEL ---------------------------------%
%
% Viscosity model (SUTHERLAND, CONSTANT_VISCOSITY, POLYNOMIAL_VISCOSITY, FLAMELET).
VISCOSITY_MODEL= SUTHERLAND
%
% Molecular Viscosity that would be constant (1.716E-5 by default)
MU_CONSTANT= 1.716E-5
%
% Sutherland Viscosity Ref (1.716E-5 default value for AIR SI)
MU_REF= 1.716E-5
%
% Sutherland Temperature Ref (273.15 K default value for AIR SI)
MU_T_REF= 273.15
%
% Sutherland constant (110.4 default value for AIR SI)
SUTHERLAND_CONSTANT= 110.4
%
% Temperature polynomial coefficients (up to quartic) for viscosity.
% Format -> Mu(T) : b0 + b1*T + b2*T^2 + b3*T^3 + b4*T^4
MU_POLYCOEFFS= (0.0, 0.0, 0.0, 0.0, 0.0)

% --------------------------- THERMAL CONDUCTIVITY MODEL ----------------------%
%
% Laminar Conductivity model (CONSTANT_CONDUCTIVITY, CONSTANT_PRANDTL,
% POLYNOMIAL_CONDUCTIVITY, FLAMELET).
CONDUCTIVITY_MODEL= CONSTANT_PRANDTL
%
% Molecular Thermal Conductivity that would be constant (0.0257 by default)
THERMAL_CONDUCTIVITY_CONSTANT= 0.0257
%
% Laminar Prandtl number (0.72 (air), only for CONSTANT_PRANDTL)
PRANDTL_LAM= 0.72
%
% Temperature polynomial coefficients (up to quartic) for conductivity.
% Format -> Kt(T) : b0 + b1*T + b2*T^2 + b3*T^3 + b4*T^4
KT_POLYCOEFFS= (0.0, 0.0, 0.0, 0.0, 0.0)
%
% Definition of the turbulent thermal conductivity model for RANS
% (CONSTANT_PRANDTL_TURB by default, NONE).
TURBULENT_CONDUCTIVITY_MODEL= CONSTANT_PRANDTL_TURB
%
% Turbulent Prandtl number (0.9 (air) by default)
PRANDTL_TURB= 0.90

% ----------------------- DYNAMIC MESH DEFINITION -----------------------------%
%
% Type of dynamic mesh (NONE, RIGID_MOTION, ROTATING_FRAME,
%                       STEADY_TRANSLATION, GUST)
% ROTATING_FRAME: This option considers both parameters ROTATION_RATE and
% TRANSLATION_RATE, which allows to simulate a free-flying aircraft (in a flight
% mechanical sense) which moves and rotates in all six degrees of freedom about
% the center of gravity. In this context, the farfield MACH number is set to
% zero and MACH_MOTION is used instead to compute force coefficients.
% STEADY_TRANSLATION: This option considers only the parameter TRANSLATION_RATE.
%
GRID_MOVEMENT= NONE
%
% Motion mach number (non-dimensional). Used for initializing a viscous flow
% with the Reynolds number and for computing force coeffs. with dynamic meshes.
MACH_MOTION= 0.8
%
% Coordinates of the motion origin
MOTION_ORIGIN= 0.25 0.0 0.0
%
% Angular velocity vector (rad/s) about the motion origin
ROTATION_RATE = 0.0 0.0 0.0
%
% Pitching angular freq. (rad/s) about the motion origin
PITCHING_OMEGA= 0.0 0.0 0.0
%
% Pitching amplitude (degrees) about the motion origin
PITCHING_AMPL= 0.0 0.0 0.0
%
% Pitching phase offset (degrees) about the motion origin
PITCHING_PHASE= 0.0 0.0 0.0
%
% Translational velocity (m/s or ft/s) in the x, y, & z directions
TRANSLATION_RATE = 0.0 0.0 0.0
%
% Plunging angular freq. (rad/s) in x, y, & z directions
PLUNGING_OMEGA= 0.0 0.0 0.0
%
% Plunging amplitude (m or ft) in x, y, & z directions
PLUNGING_AMPL= 0.0 0.0 0.0
%
% Type of dynamic surface movement (NONE, DEFORMING, MOVING_WALL,
% AEROELASTIC, AEROELASTIC_RIGID_MOTION EXTERNAL, EXTERNAL_ROTATION)
SURFACE_MOVEMENT= NONE
%
% Moving wall boundary marker(s) (NONE = no marker, ignored for RIGID_MOTION)
MARKER_MOVING= ( NONE )
%
% Coordinates of the motion origin
SURFACE_MOTION_ORIGIN= 0.25
%
% Angular velocity vector (rad/s) about the motion origin
SURFACE_ROTATION_RATE = 0.0 0.0 0.0
%
% Pitching angular freq. (rad/s) about the motion origin
SURFACE_PITCHING_OMEGA= 0.0 0.0 0.0
%
% Pitching amplitude (degrees) about the motion origin
SURFACE_PITCHING_AMPL= 0.0 0.0 0.0
%
% Pitching phase offset (degrees) about the motion origin
SURFACE_PITCHING_PHASE= 0.0 0.0 0.0
%
% Translational velocity (m/s or ft/s) in the x, y, & z directions
SURFACE_TRANSLATION_RATE = 0.0 0.0 0.0
%
% Plunging angular freq. (rad/s) in x, y, & z directions
SURFACE_PLUNGING_OMEGA= 0.0 0.0 0.0
%
% Plunging amplitude (m or ft) in x, y, & z directions
SURFACE_PLUNGING_AMPL= 0.0 0.0 0.0
%
% Move Motion Origin for marker moving (1 or 0)
MOVE_MOTION_ORIGIN = 0

% ------------------------- BUFFET SENSOR DEFINITION --------------------------%
%
% Compute the Kenway-Martins separation sensor for buffet-onset detection
% If BUFFET objective/constraint is specified, the objective is given by
% the integrated sensor normalized by reference area
%
% See doi: 10.2514/1.J055172
%
% Evaluate buffet sensor on Navier-Stokes markers  (NO, YES)
BUFFET_MONITORING= NO
%
% Sharpness coefficient for the buffet sensor Heaviside function
BUFFET_K= 10.0
%
% Offset parameter for the buffet sensor Heaviside function
BUFFET_LAMBDA= 0.0

% -------------- AEROELASTIC SIMULATION (Typical Section Model) ---------------%
%
% Activated by GRID_MOVEMENT_KIND option
%
% The flutter speed index (modifies the freestream condition in the solver)
FLUTTER_SPEED_INDEX = 0.6
%
% Natural frequency of the spring in the plunging direction (rad/s)
PLUNGE_NATURAL_FREQUENCY = 100
%
% Natural frequency of the spring in the pitching direction (rad/s)
PITCH_NATURAL_FREQUENCY = 100
%
% The airfoil mass ratio
AIRFOIL_MASS_RATIO = 60
%
% Distance in semichords by which the center of gravity lies behind
% the elastic axis
CG_LOCATION = 1.8
%
% The radius of gyration squared (expressed in semichords)
% of the typical section about the elastic axis
RADIUS_GYRATION_SQUARED = 3.48
%
% Solve the aeroelastic equations every given number of internal iterations
AEROELASTIC_ITER = 3

% --------------------------- GUST SIMULATION ---------------------------------%
%
% Apply a wind gust (NO, YES)
WIND_GUST = NO
%
% Type of gust (NONE, TOP_HAT, SINE, ONE_M_COSINE, VORTEX, EOG)
GUST_TYPE = NONE
%
% Direction of the gust (X_DIR, Y_DIR or Z_DIR)
GUST_DIR = Y_DIR
%
% Gust wavelenght (meters)
% Note for 1-cos gusts: this is the full gust length, not the gust gradient H (half gust length) as used for example in CS-25.
GUST_WAVELENGTH= 10.0
%
% Number of gust periods
GUST_PERIODS= 1.0
%
% Gust amplitude (m/s)
GUST_AMPL= 10.0
%
% Time at which to begin the gust (sec)
GUST_BEGIN_TIME= 0.0
%
% Location at which the gust begins (meters) */
GUST_BEGIN_LOC= 0.0

% ------------------------ SUPERSONIC SIMULATION ------------------------------%
% MARKER_NEARFIELD needs to be defined on a circumferential boundary within
% calculation domain so that it captures pressure disturbance from the model.
% The boundary should have a structured grid with the same number of nodes
% along each azimuthal angle.
% To run inverse design using target equivalent area, TargetEA.dat is required.
%
% Evaluate equivalent area on the Near-Field (NO, YES)
EQUIV_AREA= NO
%
% Integration limits of the equivalent area ( xmin, xmax, Dist_NearField )
EA_INT_LIMIT= ( 1.6, 2.9, 1.0 )
%
% Equivalent area scale factor ( EA should be ~ force based objective functions )
EA_SCALE_FACTOR= 1.0
%
% Fix an azimuthal line due to misalignments of the near-field
FIX_AZIMUTHAL_LINE= 90.0
%
% Drag weight in sonic boom Objective Function (from 0.0 to 1.0)
DRAG_IN_SONICBOOM= 0.0

% -------------------------- ENGINE SIMULATION --------------------------------%
%
% Evaluate a problem with engines
ENGINE= NO
%
% Highlite area to compute MFR (1 in2 by default)
HIGHLITE_AREA= 1.0
%
% Fan polytropic efficiency (1.0 by default)
FAN_POLY_EFF= 1.0
%
% Only half engine is in the computational grid (NO, YES)
ENGINE_HALF_MODEL= NO
%
% Evaluation Frequency for Engine and Actuator Disk Markers
BC_EVAL_FREQ = 40
%
% Damping factor for the engine inflow.
DAMP_ENGINE_INFLOW= 0.95
%
% Damping factor for the engine exhaust.
DAMP_ENGINE_EXHAUST= 0.95
%
% Engine nu factor (SA model).
ENGINE_NU_FACTOR= 3.0
%
% Actuator disk jump definition using ratio or difference (DIFFERENCE, RATIO)
ACTDISK_JUMP= DIFFERENCE
%
% secondary flow value for actuator disk
ACTDISK_SECONDARY_FLOW= 0.0
%
% Actuator disk double surface
ACTDISK_DOUBLE_SURFACE= NO
%
%
% Number of times BC Thrust is updated in a fix Net Thrust problem (5 by default)
UPDATE_BCTHRUST= 100
%
% Initial BC Thrust guess for POWER or D-T driver (4000.0 lbf by default)
INITIAL_BCTHRUST= 4000.0
%
% Initialization with a subsonic flow around the engine.
SUBSONIC_ENGINE= NO
%
% Axis of the cylinder that defines the subsonic region (A_X, A_Y, A_Z, B_X, B_Y, B_Z, Radius)
SUBSONIC_ENGINE_CYL= ( 0.0, 0.0, 0.0, 1.0, 0.0 , 0.0, 1.0 )
%
% Flow variables that define the subsonic region (Mach, Alpha, Beta, Pressure, Temperature)
SUBSONIC_ENGINE_VALUES= ( 0.4, 0.0, 0.0, 2116.216, 518.67 )
%
% Definition of the distortion rack (radial number of proves / circumferential density (degree)
DISTORTION_RACK= (0.0, 0.0)

% ------------------------- TURBOMACHINERY SIMULATION -------------------------%
%
% Specify kind of architecture for each zone (AXIAL, CENTRIPETAL, CENTRIFUGAL,
%                                             CENTRIPETAL_AXIAL, AXIAL_CENTRIFUGAL)
TURBOMACHINERY_KIND= CENTRIPETAL CENTRIPETAL_AXIAL
%
% Specify the machine architecture for performance analysis (TURBINE, COMPRESSOR, PROPELLOR)
%
TURBO_PERF_KIND = TURBINE TURBINE
%
% Specify kind of interpolation for the mixing-plane (LINEAR_INTERPOLATION,
%                                                     NEAREST_SPAN, MATCHING)
MIXINGPLANE_INTERFACE_KIND= LINEAR_INTERPOLATION
%
% Specify option for turbulent mixing-plane (YES, NO) default NO
TURBULENT_MIXINGPLANE= YES
%
% Specify ramp option for Outlet pressure (YES, NO) default NO
RAMP_OUTLET_PRESSURE= NO
%
% Parameters of the outlet pressure ramp (starting outlet pressure,
% updating-iteration-frequency, total number of iteration for the ramp)
RAMP_OUTLET_PRESSURE_COEFF= (400000.0, 10.0, 500)
%
% Specify ramp option for rotating frame (YES, NO) default NO
RAMP_ROTATING_FRAME= YES
%
% Parameters of the rotating frame ramp (starting rotational speed,
% updating-iteration-frequency, total number of iteration for the ramp)
RAMP_ROTATING_FRAME_COEFF= (0.0, 39.0, 500)
%
% Specify Kind of average process for linearizing the Navier-Stokes
% equation at inflow and outflow BCs included at the mixing-plane interface
% (ALGEBRAIC, AREA, MASSSFLUX, MIXEDOUT) default AREA
AVERAGE_PROCESS_KIND= MIXEDOUT
%
% Specify Kind of average process for computing turbomachinery performance parameters
% (ALGEBRAIC, AREA, MASSSFLUX, MIXEDOUT) default AREA
PERFORMANCE_AVERAGE_PROCESS_KIND= MIXEDOUT
%
% Parameters of the Newton method for the MIXEDOUT average algorithm
% (under relaxation factor, tollerance, max number of iterations)
MIXEDOUT_COEFF= (1.0, 1.0E-05, 15)
%
% Limit of Mach number below which the mixedout algorithm is substituted
% with a AREA average algorithm to avoid numerical issues
AVERAGE_MACH_LIMIT= 0.05
%
% Integer number of periodic time instances for Harmonic Balance
TIME_INSTANCES= 1
%
% Time period for Harmonic Balance wihtout moving meshes
HB_PERIOD= -1
%
% Turn on/off harmonic balance preconditioning
HB_PRECONDITION= NO
%
% Omega_HB = 2*PI*frequency - frequencies for Harmonic Balance method
OMEGA_HB= (0,1.0,-1.0)
%
% Determines if the single-zone driver is used. (deprecated)
SINGLEZONE_DRIVER= NO
%
% Determines if the special output is written out
SPECIAL_OUTPUT= NO

% ------------------- RADIATIVE HEAT TRANSFER SIMULATION ----------------------%
%
% Type of radiation model (NONE, P1)
RADIATION_MODEL = NONE
%
% Kind of initialization of the P1 model (ZERO, TEMPERATURE_INIT)
P1_INITIALIZATION = TEMPERATURE_INIT
%
% Absorption coefficient
ABSORPTION_COEFF = 1.0
%
% Scattering coefficient
SCATTERING_COEFF = 0.0
%
% Apply a volumetric heat source as a source term (NO, YES) in the form of an ellipsoid (YES, NO)
HEAT_SOURCE = NO
%
% Value of the volumetric heat source
HEAT_SOURCE_VAL = 1.0E6
%
% Rotation of the volumetric heat source respect to Z axis (degrees)
HEAT_SOURCE_ROTATION_Z = 0.0
%
% Position of heat source center (Heat_Source_Center_X, Heat_Source_Center_Y, Heat_Source_Center_Z)
HEAT_SOURCE_CENTER = ( 0.0, 0.0, 0.0 )
%
% Vector of heat source radii (Heat_Source_Radius_A, Heat_Source_Radius_B, Heat_Source_Radius_C)
HEAT_SOURCE_AXES = ( 1.0, 1.0, 1.0 )
%
% Wall emissivity of the marker for radiation purposes
MARKER_EMISSIVITY = ( MARKER_NAME, 1.0 )
%
% Courant-Friedrichs-Lewy condition of the finest grid in radiation solvers
CFL_NUMBER_RAD = 1.0E3
%
% Time discretization for radiation problems (EULER_IMPLICIT)
TIME_DISCRE_RADIATION = EULER_IMPLICIT

% --------------------- SPECIES TRANSPORT SIMULATION --------------------------%
%
% Specify scalar transport model (NONE, SPECIES_TRANSPORT, FLAMELET)
KIND_SCALAR_MODEL= NONE
%
% mixing model for species transport (DAVIDSON, WILKE)
MIXING_VISCOSITY_MODEL= DAVIDSON
%
% Mass diffusivity model (CONSTANT_DIFFUSIVITY, CONSTANT_SCHMIDT, UNITY_LEWIS, CONSTANT_LEWIS, FLAMELET)
DIFFUSIVITY_MODEL= CONSTANT_DIFFUSIVITY
%
% Mass diffusivity if DIFFUSIVITY_MODEL= CONSTANT_DIFFUSIVITY is chosen. D_air ~= 0.001
DIFFUSIVITY_CONSTANT= 0.001
%
% Laminar Schmidt number for mass diffusion (for constant schmidt number model)
SCHMIDT_NUMBER_LAMINAR= 1.0
% Turbulent Schmidt number of mass diffusion
SCHMIDT_NUMBER_TURBULENT= 0.7
%
% list of constant Lewis numbers for all species for
CONSTANT_LEWIS_NUMBER= (1,1,1)
%
% Inlet Species boundary marker(s) with the following format:
% (inlet_marker, Species1, Species2, ..., SpeciesN-1, inlet_marker2, Species1, Species2, ...)
% For N species, N-1 transport equations are solved, the last one Y_N is solved algebraically as 1-(sum of the species 1 to (N-1))
MARKER_INLET_SPECIES= (inlet, 0.5, ..., inlet2, 0.6, ...)
%
% Convective numerical method for species transport (SCALAR_UPWIND, BOUNDED_SCALAR)
CONV_NUM_METHOD_SPECIES= SCALAR_UPWIND
%
% Monotonic Upwind Scheme for Conservation Laws (TVD) in the species equations.
% Required for 2nd order upwind schemes (NO, YES)
MUSCL_SPECIES= NO
%
% Slope limiter for species equations (same as SLOPE_LIMITER_TURB)
SLOPE_LIMITER_SPECIES = NONE
%
% Time discretization for species equations (EULER_IMPLICIT, EULER_EXPLICIT)
TIME_DISCRE_SPECIES= EULER_IMPLICIT
%
% Reduction factor of the CFL coefficient in the species problem
CFL_REDUCTION_SPECIES= 1.0
%
% Initial values for scalar transport
SPECIES_INIT= 1.0
%
% Activate clipping for scalar transport equations
SPECIES_CLIPPING= NO
%
% Maximum values for scalar clipping
SPECIES_CLIPPING_MAX= 1.0
%
% Minimum values for scalar clipping
SPECIES_CLIPPING_MIN= 0.0

% --------------------- FLAMELET MODEL -----------------------------%
% The flamelet model uses the prompts INTERPOLATION_METHOD and FILENAMES_INTERPOLATOR
% for definition of the flamelet manifold. Either LUT or MLP can be used as options.
% If the terms "Beta_ProgVar", "Beta_Enth_Thermal", "Beta_Enth", and "Beta_Mixfrac" are
% found in the variables list of the manifold, preferential diffusion is assumed.

%
% Names of the user defined (auxiliary) transport equations.
USER_SCALAR_NAMES= (Y-CO)
%
% Names of the source terms for the user defined transport equations. The source term
% has the form
%  S = S_production + S_consumption * Y, with Y the mass fraction of the user scalar
%  S = S_production + S_consumption * X, with X the mole fraction of the user scalar
% The second term can have the name "zero" or "null" to indicate that only a total source
% will be used.
USER_SOURCE_NAMES= ( ProdRateTot_Y-CO,  zero)
%
% Names of variables from the LUT that will be looked up for visualization
LOOKUP_NAMES= (MolarWeightMix, Conductivity, HeatRelease, Diffusivity)
%

% Names of the controlling variables used to evaluate the look-up table and for which
% transported scalar variables are generated. These names should coincide with those
% listed in the look-up table.
CONTROLLING_VARIABLE_NAMES= (ProgressVariable, EnthalpyTot)

% Names of the source term variables as they are present in the look-up table. For
% controlling variables without source terms, use "zero" or "null", similar to the
% option USER_SOURCE_NAMES.
CONTROLLING_VARIABLE_SOURCE_NAMES= (ProdRateTot_PV, NULL)

% Method used to ignite the solution:
% FLAME_FRONT : the flame is initialized using a plane, defined by a point and a normal. On one side, the solution is initialized
% using 'burnt' conditions and on the other side 'unburnt' conditions. The normal points in the direction of the 'burnt'
% condition.
% SPARK : the solution is ignited through application of a set of source terms within a specified region for a set number
% of solver iterations. This artificial spark can be applied after a certain number of iterations has passed, allowing for
% the flow to evolve before igniting the mixture.
% NONE : no artificial solution ignition.
% By default, this option is set to NONE
FLAME_INIT_METHOD= FLAME_FRONT

% Enable preferential diffusion for progress variable, total enthalpy, mixture fraction FGM problems.
% If 'YES', the preferential diffusion model from Efimov et al.(2021) is used for computing the viscous residual terms.
% If enabled, make sure the variables "Beta_ProgVar", "Beta_Enth_Thermal", "Beta_Enth", and "Beta_MixFrac", corresponding
% to the preferential diffusion terms of the progress variable, temperature, total enthalpy, and mixture fraction
% respectively are included in the manifold.
% By default, this option is disabled.
PREFERENTIAL_DIFFUSION= NO

% FLAME_FRONT initialization
% the flame is initialized using a plane, defined by a point and a normal. On one side, the solution is initialized
% using 'burnt' conditions and on the other side 'unburnt' conditions. The normal points in the direction of the 'burnt'
% condition.
% (x1,x2,x3) = point on the plane.
% (x4,x5,x6) = normal of the plane.
% (x7) = thickness of the reaction zone, this is the transition from unburnt to burnt conditions.
% (x8) = Thickness of the 'burnt' zone, after this length, the conditions will be 'unburnt' again.
FLAME_INIT= (0.004, 0.0, 0.0, 1.0, 0.0, 0.0, 0.2e-3, 1.0)

% SPARK initialization
% the solution is ignited through application of a set of source terms within a specified region for a set number
% of solver iterations. This artificial spark can be applied after a certain number of iterations has passed, allowing for
% the flow to evolve before igniting the mixture.
% (x1,x2,x3) = spark center location.
% (x4) = spark radius where within the artificial spark is applied.
% (x5,x6) = spark iteration start and number of iterations in which the artifical spark is applied. For single-zone problems
% the number of iterations are inner-loop iterations, for multi-zone problems, outer-loop iterations are considered.
SPARK_INIT= (0.004, 0.0, 0.0, 1e-4, 100, 10)

% Source terms (density times species time rate of change) applied to the species equations in the spark region for the duration of the spark.
% The number of terms should equate the total number of species in the flamelet problem.
SPARK_REACTION_RATES= (1000, 0, 0)

%
% --------------------- INVERSE DESIGN SIMULATION -----------------------------%
%
% Evaluate an inverse design problem using Cp (NO, YES)
INV_DESIGN_CP= NO
%
% Evaluate an inverse design problem using heat flux (NO, YES)
INV_DESIGN_HEATFLUX= NO

% ----------------------- BODY FORCE DEFINITION -------------------------------%
%
% Apply a body force as a source term (NO, YES)
BODY_FORCE= NO
%
% Vector of body force values (BodyForce_X, BodyForce_Y, BodyForce_Z)
BODY_FORCE_VECTOR= ( 0.0, 0.0, 0.0 )

% --------------------------- VORTICITY_CONFINEMENT ---------------------------%
%
% Enable vorticity confinement (YES/NO)
VORTICITY_CONFINEMENT = NO
% Set confinement parameter (0.00 by default)
CONFINEMENT_PARAM = 0.00

% --------------------- STREAMWISE PERIODICITY DEFINITION ---------------------%
%
% Generally for streamwise periodictiy one has to set MARKER_PERIODIC= (<inlet>, <outlet>, ...)
% appropriately as a boundary condition.
%
% Specify type of streamwise periodictiy (default=NONE, PRESSURE_DROP, MASSFLOW)
KIND_STREAMWISE_PERIODIC= NONE
%
% Delta P [Pa] value that drives the flow as a source term in the momentum equations.
% Defaults to 1.0.
STREAMWISE_PERIODIC_PRESSURE_DROP= 1.0
%
% Target massflow [kg/s]. Necessary pressure drop is determined iteratively.
% Initial value is given via STREAMWISE_PERIODIC_PRESSURE_DROP. Default value 1.0.
% Use INC_OUTLET_DAMPING as a relaxation factor. Default value 0.1 is a good start.
STREAMWISE_PERIODIC_MASSFLOW= 0.0
%
% Use streamwise periodic temperature (default=NO, YES)
% If NO, the heatflux is taken out at the outlet.
% This option is only necessary if INC_ENERGY_EQUATION=YES
STREAMWISE_PERIODIC_TEMPERATURE= NO
%
% Prescribe integrated heat [W] extracted at the periodic "outlet".
% Only active if STREAMWISE_PERIODIC_TEMPERATURE= NO.
% If set to zero, the heat is integrated automatically over all present MARKER_HEATFLUX.
% Upon convergence, the area averaged inlet temperature will be INC_TEMPERATURE_INIT.
% Defaults to 0.0.
STREAMWISE_PERIODIC_OUTLET_HEAT= 0.0

% -------------------- BOUNDARY CONDITION DEFINITION --------------------------%
%
% Euler wall boundary marker(s) (NONE = no marker)
% Implementation identical to MARKER_SYM.
MARKER_EULER= ( airfoil )
%
% Navier-Stokes (no-slip), constant heat flux wall  marker(s) (NONE = no marker)
% Format: ( marker name, constant heat flux (J/m^2), ... )
MARKER_HEATFLUX= ( NONE )
%
% Navier-Stokes (no-slip), heat-transfer/convection wall marker(s) (NONE = no marker)
% Available for compressible and incompressible flow.
% Format: ( marker name, constant heat-transfer coefficient (J/(K*m^2)), constant reservoir Temperature (K) ... )
MARKER_HEATTRANSFER= ( NONE )
%
% Navier-Stokes (no-slip), isothermal wall marker(s) (NONE = no marker)
% Format: ( marker name, constant wall temperature (K), ... )
MARKER_ISOTHERMAL= ( NONE )
%
% Far-field boundary marker(s) (NONE = no marker)
MARKER_FAR= ( farfield )
%
% Symmetry boundary marker(s) (NONE = no marker)
% Implementation identical to MARKER_EULER.
MARKER_SYM= ( NONE )
%
% Internal boundary marker(s) e.g. no boundary condition (NONE = no marker)
MARKER_INTERNAL= ( NONE )
%
% Near-Field boundary marker(s) (NONE = no marker)
MARKER_NEARFIELD= ( NONE )
%
%
% Inlet boundary type (TOTAL_CONDITIONS, MASS_FLOW)
INLET_TYPE= TOTAL_CONDITIONS
%
% Read inlet profile from a file (YES, NO) default: NO
SPECIFIED_INLET_PROFILE= NO
%
% File specifying inlet profile
INLET_FILENAME= inlet.dat
%
% If a file is provided to specify the inlet profile,
% this tolerance will be used to match the coordinates in the input file to
% the points on the grid.
% INLET_MATCHING_TOLERANCE= 1e-6
%
% Type of spanwise interpolation to use for the inlet face (LINEAR_1D, AKIMA_1D, CUBIC_1D).
INLET_INTERPOLATION_FUNCTION= NONE
%
% Type of radial spanwise interpolation type for the inlet face (VR_VTHETA or ALPHA_PHI).
INLET_INTERPOLATION_DATA_TYPE= VRVTHETA
%
% Write interpolated inlet vertex data to the file Interpolated_Data_<MARKERNAME>.dat
PRINT_INLET_INTERPOLATED_DATA= NO
%
% Inlet boundary marker(s) with the following formats (NONE = no marker)
% Total Conditions: (inlet marker, total temp, total pressure, flow_direction_x,
%           flow_direction_y, flow_direction_z, ... ) where flow_direction is
%           a unit vector.
% Mass Flow: (inlet marker, density, velocity magnitude, flow_direction_x,
%           flow_direction_y, flow_direction_z, ... ) where flow_direction is
%           a unit vector.
% Inc. Velocity: (inlet marker, temperature, velocity magnitude, flow_direction_x,
%           flow_direction_y, flow_direction_z, ... ) where flow_direction is
%           a unit vector.
% Inc. Pressure: (inlet marker, temperature, total pressure, flow_direction_x,
%           flow_direction_y, flow_direction_z, ... ) where flow_direction is
%           a unit vector.
MARKER_INLET= ( NONE )
%
% Outlet boundary marker(s) (NONE = no marker)
% Compressible: ( outlet marker, back pressure (static thermodynamic), ... )
% Inc. Pressure: ( outlet marker, back pressure (static gauge in Pa), ... )
% Inc. Mass Flow: ( outlet marker, mass flow target (kg/s), ... )
MARKER_OUTLET= ( NONE )
%
% Propeller blade element actuator disk double surface (inlet, outlet) boundary condition
ACTDISK_DOUBLE_SURFACE = NO
%
% Actuator disk boundary type (VARIABLE_LOAD, VARIABLES_JUMP, BC_THRUST,
%                              DRAG_MINUS_THRUST, BLADE_ELEMENT)
ACTDISK_TYPE= VARIABLES_JUMP
%
% Actuator disk boundary marker(s) with the following formats (NONE = no marker)
% Variable Load: (inlet face marker, outlet face marker, 0.0, 0.0, 0.0, 0.0, 0.0, 0.0)
% Variables Jump: ( inlet face marker, outlet face marker,
%                   Takeoff pressure jump (psf), Takeoff temperature jump (R), Takeoff rev/min,
%                   Cruise  pressure jump (psf), Cruise temperature jump (R), Cruise rev/min )
% BC Thrust: ( inlet face marker, outlet face marker,
%              Takeoff BC thrust (lbs), 0.0, Takeoff rev/min,
%              Cruise BC thrust (lbs), 0.0, Cruise rev/min )
% Drag-Thrust: ( inlet face marker, outlet face marker,
%                Takeoff Drag-Thrust (lbs), 0.0, Takeoff rev/min,
%                Cruise Drag-Thrust (lbs), 0.0, Cruise rev/min )
% Blade element: ( inlet face marker, outlet face marker,
%                  Takeoff Drag-Thrust (lbs), 0.0, Takeoff rev/min,
%                  Cruise Drag-Thrust (lbs), 0.0, Cruise rev/min )
MARKER_ACTDISK= ( NONE )
%
% Blade element: ( inlet face marker, outlet face marker,
%                  X_CG of inlet, Y_CG of inlet, Z_CG of inlet,
%                  X_CG of outlet, Y_CG of outlet, Z_CG of outlet )
MARKER_ACTDISK_BEM_CG= ( NONE )
%
% Blade element: ( inlet face marker, outlet face marker,
%                  X_Axis of inlet, Y_Axis of inlet, Z_Axis of inlet,
%                  X_Axis of outlet, Y_Axis of outlet, Z_Axis of outlet )
MARKER_ACTDISK_BEM_AXIS= ( NONE )
%
% Actuator disk data input file name
ACTDISK_FILENAME= actuatordisk.dat
%
% Propeller blade element section and aerodynamic data input file name
BEM_PROP_FILENAME = prop_geom_alfclcd_data.txt
%
% Propeller blade angle (degrees) at (0.75 * radius)
BEM_PROP_BLADE_ANGLE = 25.0
%
% BEM calculation frequency
BEM_FREQ = 40
%
% Supersonic inlet boundary marker(s) (NONE = no marker)
% Format: (inlet marker, temperature, static pressure, velocity_x,
%           velocity_y, velocity_z, ... ), i.e. primitive variables specified.
MARKER_SUPERSONIC_INLET= ( NONE )
%
% Supersonic outlet boundary marker(s) (NONE = no marker)
MARKER_SUPERSONIC_OUTLET= ( NONE )
%
% Periodic boundary marker(s) (NONE = no marker)
% Format: ( periodic marker, donor marker, rotation_center_x, rotation_center_y,
% rotation_center_z, rotation_angle_x-axis, rotation_angle_y-axis,
% rotation_angle_z-axis, translation_x, translation_y, translation_z, ... )
MARKER_PERIODIC= ( NONE )
%
% Engine Inflow boundary type (FAN_FACE_MACH, FAN_FACE_PRESSURE, FAN_FACE_MDOT)
ENGINE_INFLOW_TYPE= FAN_FACE_MACH
%
% Engine inflow boundary marker(s) (NONE = no marker)
% Format: (engine inflow marker, fan face Mach, ... )
MARKER_ENGINE_INFLOW= ( NONE )
%
% Engine exhaust boundary marker(s) with the following formats (NONE = no marker)
% Format: (engine exhaust marker, total nozzle temp, total nozzle pressure, ... )
MARKER_ENGINE_EXHAUST= ( NONE )
%
% Displacement boundary marker(s) (NONE = no marker)
% Format: ( displacement marker, displacement value normal to the surface, ... )
MARKER_NORMAL_DISPL= ( NONE )
%
% Pressure boundary marker(s) (NONE = no marker)
% Format: ( pressure marker )
MARKER_PRESSURE= ( NONE )
%
% Riemann boundary marker(s) (NONE = no marker)
% Format: (marker, data kind flag, list of data)
MARKER_RIEMANN= ( NONE )
%
% Shroud boundary marker(s) (NONE = no marker)
% Format: (marker)
% If the ROTATING_FRAME option is activated, this option force
% the velocity on the boundaries specified to 0.0
MARKER_SHROUD= (NONE)
%
% Interface (s) definition, identifies the surface shared by
% two different zones. The interface is defined by listing pairs of
% markers (one from each zone connected by the interface)
% Example:
%   Given an arbitrary number of zones (A, B, C, ...)
%   A and B share a surface, interface 1
%   A and C share a surface, interface 2
% Format: ( marker_A_on_interface_1, marker_B_on_interface_1,
%           marker_A_on_interface_2, marker_C_on_interface_2, ... )
%
MARKER_ZONE_INTERFACE= ( NONE )
%
% CHT interface boundary marker(s)
MARKER_CHT_INTERFACE= ( NONE )
%
% Specifies the interface (s)
% The kind of interface is defined by listing pairs of markers (one from each
% zone connected by the interface)
% Example:
%   Given an arbitrary number of zones (A, B, C, ...)
%   A and B share a surface, interface 1
%   A and C share a surface, interface 2
% Format: ( marker_A_on_interface_1, marker_B_on_interface_1,
%           marker_A_on_interface_2, marker_C_on_interface_2, ... )
%
MARKER_FLUID_INTERFACE= ( NONE )
%
% Marker(s) in which the flow load is computed/applied
MARKER_FLUID_LOAD= ( NONE )
%
% Kind of interface interpolation among different zones (NEAREST_NEIGHBOR, WEIGHTED_AVERAGE,
%                                                        ISOPARAMETRIC, RADIAL_BASIS_FUNCTION)
KIND_INTERPOLATION= NEAREST_NEIGHBOR
%
% Use conservative approach for interpolating between meshes
CONSERVATIVE_INTERPOLATION= YES
%
% Type of radial basis function to use for radial basis function interpolation
% (WENDLAND_C2, INV_MULTI_QUADRIC, GAUSSIAN, THIN_PLATE_SPLINE, MULTI_QUADRIC).
KIND_RADIAL_BASIS_FUNCTION = WENDLAND_C2
%
% Radius for radial basis function.
RADIAL_BASIS_FUNCTION_PARAMETER = 0.015
%
% Use polynomial term in radial basis function interpolation.
RADIAL_BASIS_FUNCTION_POLYNOMIAL_TERM = YES
%
% Tolerance to prune small coefficients from the RBF interpolation matrix.
RADIAL_BASIS_FUNCTION_PRUNE_TOLERANCE = 0
%
% Inflow and Outflow markers must be specified, for each blade (zone), following
% the natural groth of the machine (i.e, from the first blade to the last)
MARKER_TURBOMACHINERY= ( NONE )
%
% Integer number of spanwise sections to compute 3D turbo BC and Performance for turbomachinery
NUM_SPANWISE_SECTIONS= 1
%
% type of algorithm to identify the span-wise sections at the turbo boundaries. 1 means automatic.
SPANWISE_KIND= 1
%
% Mixing-plane interface markers must be specified to activate the transfer of
% information between zones
MARKER_MIXINGPLANE_INTERFACE= ( NONE )
%
% Giles boundary condition for inflow, outflow and mixing-plane
% Format inlet:  ( marker, TOTAL_CONDITIONS_PT, Total Pressure , Total Temperature,
% Flow dir-norm, Flow dir-tang, Flow dir-span, under-relax-avg, under-relax-fourier)
% Format outlet: ( marker, STATIC_PRESSURE, Static Pressure value, -, -, -, -, under-relax-avg, under-relax-fourier)
% Format mixing-plane in and out: ( marker, MIXING_IN or MIXING_OUT, -, -, -, -, -, -, under-relax-avg, under-relax-fourier)
MARKER_GILES= ( NONE )
%
% This option insert an extra under relaxation factor for the Giles BC at the hub
% and shroud (under relax factor applied, span percentage to under relax)
GILES_EXTRA_RELAXFACTOR= ( 0.05, 0.05)
%
% YES Non reflectivity activated, NO the Giles BC behaves as a normal 1D characteristic-based BC
SPATIAL_FOURIER= NO
%
% Catalytic wall marker(s) (NONE = no marker)
% Format: ( marker name, ... )
CATALYTIC_WALL= ( NONE )
% specify if catalytic wall is a supercatalytic wall
SUPERCATALYTIC_WALL= NO
% species composition at the supercatalytic wall
SUPERCATALYTIC_WALL_COMPOSITION= (0,0,0)
% catalytic efficiency
CATALYTIC_EFFICIENCY= 0.2
%
% Inlet Turbulent boundary marker(s) with the following format:
% SA Model: (inlet_marker1, NuFactor1, inlet_marker2, NuFactor2, ...)
% SST Model: (inlet_marker1, TurbIntensity1, RatioTurbLamViscosity1, inlet_marker2, TurbIntensity2, RatioTurbLamViscosity2, ...)
MARKER_INLET_TURBULENT= (inlet1, 0.05, 15, inlet2, 0.02, ...)
%
% Custom boundary marker(s) (this has to be implemented by users in the code).
MARKER_CUSTOM= ( NONE )
%
% Smoluchowski/Maxwell slip wall boundary marker(s)
MARKER_SMOLUCHOWSKI_MAXWELL= ( NONE )
%
% Clamped boundary marker(s)
MARKER_CLAMPED= ( NONE )
%
% Load boundary marker(s)
MARKER_DAMPER= ( NONE )
%
% Load boundary marker(s)
% Format: (inlet marker, load, multiplier, dir_x, dir_y, dir_z, ... ),
% i.e. primitive variables specified.
MARKER_LOAD= ( NONE )
%
% option to apply the load as a sine
SINE_LOAD= NO
% the 1st coeff is the amplitude,
% the 2nd is the frequency,
% the 3rd is the phase in radians
SINE_LOAD_COEFF= (0.0, 0.0, 0.0)
%
RAMP_AND_RELEASE_LOAD= NO
%
% Apply the load as a ramp
RAMP_LOADING= NO
%
% Time while the load is to be increased linearly
RAMP_TIME= 1.0
%
% Number of FSI iterations during which a ramp is applied
RAMP_FSI_ITER= 2
%
% Aitken static relaxation factor
STAT_RELAX_PARAMETER= 0.4
%
% Aitken dynamic maximum relaxation factor for the first iteration
AITKEN_DYN_MAX_INITIAL= 0.5
%
% Aitken dynamic minimum relaxation factor for the first iteration
AITKEN_DYN_MIN_INITIAL= 0.5
%
% Kind of relaxation
BGS_RELAXATION= NONE
%
% Relaxation required
RELAXATION= NO
%
% Transfer method used for multiphysics problems
DYNAMIC_LOAD_TRANSFER= RAMP
%
% Load boundary marker(s)
% Format: (inlet marker, load, multiplier, dir_x, dir_y, dir_z, ... ),
% i.e. primitive variables specified.
MARKER_DISPLACEMENT= ( NONE )

% ------------------------ WALL ROUGHNESS DEFINITION --------------------------%
% The equivalent sand grain roughness height (k_s) on each of the wall. This must be in m.
% This is a list of (string, double) each element corresponding to the MARKER defined in WALL_TYPE.
WALL_ROUGHNESS = (wall1, ks1, wall2, ks2)
%WALL_ROUGHNESS = (wall1, ks1, wall2, 0.0) %is also allowed

% ------------------------ WALL FUNCTION DEFINITION --------------------------%
%
% The von Karman constant, the constant below only affects the standard wall function model
WALLMODEL_KAPPA= 0.41
%
% The wall function model constant B
WALLMODEL_B= 5.5
%
% The y+ value below which the wall function is switched off and we resolve the wall
WALLMODEL_MINYPLUS= 5.0
%
% [Expert] Max Newton iterations used for the standard wall function
WALLMODEL_MAXITER= 200
%
% [Expert] relaxation factor for the Newton iterations of the standard wall function
WALLMODEL_RELFAC= 0.5

% ------------------------ CONJUGATE HEAT TRANSFER (CHT) --------------------------%
%
% Relaxation of the CHT coupling
RELAXATION_FACTOR_CHT= 1.0
%
% CHT interface coupling methods
CHT_COUPLING_METHOD= DIRECT_TEMPERATURE_ROBIN_HEATFLUX

% ------------------------ SURFACES IDENTIFICATION ----------------------------%
%
% Marker(s) of the surface in the surface flow solution file
MARKER_PLOTTING = ( airfoil )
%
% Marker(s) of the surface where the non-dimensional coefficients are evaluated.
MARKER_MONITORING = ( airfoil )
%
% Viscous wall markers for which wall functions must be applied. (NONE = no marker)
% Format: ( marker name, wall function type -NO_WALL_FUNCTION, STANDARD_WALL_FUNCTION,
%           ADAPTIVE_WALL_FUNCTION, SCALABLE_WALL_FUNCTION, EQUILIBRIUM_WALL_MODEL,
%           NONEQUILIBRIUM_WALL_MODEL-, ... )
MARKER_WALL_FUNCTIONS= ( airfoil, NO_WALL_FUNCTION )
%
% Marker(s) of the surface where custom thermal BC's are defined.
MARKER_PYTHON_CUSTOM = ( NONE )
%
% Marker(s) of the surface where obj. func. (design problem) will be evaluated
MARKER_DESIGNING = ( airfoil )
%
% Marker(s) of the surface that is going to be analyzed in detail (massflow, average pressure, distortion, etc)
MARKER_ANALYZE = ( airfoil )
%
% Method to compute the average value in MARKER_ANALYZE (AREA, MASSFLUX).
MARKER_ANALYZE_AVERAGE = MASSFLUX

% ------------- COMMON PARAMETERS DEFINING THE NUMERICAL METHOD ---------------%
%
% Numerical method for spatial gradients (GREEN_GAUSS, WEIGHTED_LEAST_SQUARES)
NUM_METHOD_GRAD= GREEN_GAUSS
%
% Numerical method for spatial gradients to be used for MUSCL reconstruction
% Options are (GREEN_GAUSS, WEIGHTED_LEAST_SQUARES, LEAST_SQUARES). Default value is
% NONE and the method specified in NUM_METHOD_GRAD is used.
NUM_METHOD_GRAD_RECON = LEAST_SQUARES
%
% CFL number (initial value for the adaptive CFL number)
CFL_NUMBER= 15.0
%
% Adaptive CFL number (NO, YES)
CFL_ADAPT= NO
%
% Parameters of the adaptive CFL number (factor-down, factor-up, CFL min value,
<<<<<<< HEAD
%                                        CFL max value, acceptable linear solver convergence, start-iter)
% Local CFL increases by factor-up until max if the solution rate of change is not limited,
% and acceptable linear convergence is achieved. It is reduced if rate is limited, or if there
% is not enough linear convergence, or if the nonlinear residuals are stagnant and oscillatory.
% It is reset back to min when linear solvers diverge, or if nonlinear residuals increase too much.
% Optional starting iteration when the adaptive CFL is activated.
CFL_ADAPT_PARAM= ( 0.1, 2.0, 10.0, 1e10, 0.001, 1)
=======
%                                        CFL max value, acceptable linear solver convergence, starting iteration)
% After the starting iteration has passed, local CFL increases by factor-up until max if the solution rate of
% change is not limited, and acceptable linear convergence is achieved. It is reduced if rate is limited, or if there
% is not enough linear convergence, or if the nonlinear residuals are stagnant and oscillatory.
% It is reset back to min when linear solvers diverge, or if nonlinear residuals increase too much.
CFL_ADAPT_PARAM= ( 0.1, 2.0, 10.0, 1e10, 0.001, 0)
>>>>>>> a6067c5c
%
% Maximum Delta Time in local time stepping simulations
MAX_DELTA_TIME= 1E6
%
% External iteration offset due to restart
EXT_ITER_OFFSET= 0
%
% Runge-Kutta alpha coefficients
RK_ALPHA_COEFF= ( 0.66667, 0.66667, 1.000000 )
%
% Objective function in gradient evaluation  (DRAG, LIFT, SIDEFORCE, MOMENT_X,
%                                             MOMENT_Y, MOMENT_Z, EFFICIENCY, BUFFET,
%                                             EQUIVALENT_AREA, NEARFIELD_PRESSURE,
%                                             FORCE_X, FORCE_Y, FORCE_Z, THRUST,
%                                             TORQUE, TOTAL_HEATFLUX, CUSTOM_OBJFUNC
%                                             MAXIMUM_HEATFLUX, INVERSE_DESIGN_PRESSURE,
%                                             INVERSE_DESIGN_HEATFLUX, SURFACE_TOTAL_PRESSURE,
%                                             SURFACE_MASSFLOW, SURFACE_STATIC_PRESSURE, SURFACE_MACH)
% For a weighted sum of objectives: separate by commas, add OBJECTIVE_WEIGHT and MARKER_MONITORING in matching order.
OBJECTIVE_FUNCTION= DRAG
%
% List of weighting values when using more than one OBJECTIVE_FUNCTION. Separate by commas and match with MARKER_MONITORING.
OBJECTIVE_WEIGHT = 1.0
%
% Expression used when "OBJECTIVE_FUNCTION= CUSTOM_OBJFUNC", any history/screen output can be used together with common
% math functions (sqrt, cos, exp, etc.). This can be used for constraint aggregation (as below) or to compute something
% SU2 does not, see TestCases/user_defined_functions/.
CUSTOM_OBJFUNC= 'DRAG + 10 * pow(fmax(0.4-LIFT, 0), 2)'

% ----------- SLOPE LIMITER AND DISSIPATION SENSOR DEFINITION -----------------%
%
% Monotonic Upwind Scheme for Conservation Laws (TVD) in the flow equations.
%           Required for 2nd order upwind schemes (NO, YES)
MUSCL_FLOW= YES
%
% Slope limiter (NONE, VENKATAKRISHNAN, VENKATAKRISHNAN_WANG, BARTH_JESPERSEN, VAN_ALBADA_EDGE,
%                NISHIKAWA_R3, NISHIKAWA_R4, NISHIKAWA_R5)
SLOPE_LIMITER_FLOW= VENKATAKRISHNAN
%
% Same as MUSCL_FLOW but for turbulence.
%
MUSCL_TURB= NO
%
% Slope limiter (same as SLOPE_LIMITER_FLOW except VAN_ALBADA_EDGE)
%
SLOPE_LIMITER_TURB= VENKATAKRISHNAN
%
% Same as MUSCL_FLOW but for the continuous adjoint equations.
%
MUSCL_ADJFLOW= YES
%
% Slope limiter (same as SLOPE_LIMITER_FLOW plus SHARP_EDGES, WALL_DISTANCE)
%
SLOPE_LIMITER_ADJFLOW= VENKATAKRISHNAN
%
% Same as MUSCL_FLOW but for continuous adjoint turbulence equations.
%
MUSCL_ADJTURB= NO
%
% Slope limiter (see SLOPE_LIMITER_ADJFLOW)
%
SLOPE_LIMITER_ADJTURB= VENKATAKRISHNAN
%
% Coefficient for Venkatakrishnan-type limiters (upwind scheme).
% A larger value decreases the extent of limiting, values approaching zero
% cause lower-order approximation to the solution (0.05 by default)
VENKAT_LIMITER_COEFF= 0.05
%
% Reference coefficient for detecting sharp edges (3.0 by default).
REF_SHARP_EDGES = 3.0
%
% Coefficient for the adjoint sharp edges limiter (3.0 by default).
ADJ_SHARP_LIMITER_COEFF= 3.0
%
% Remove sharp edges from the sensitivity evaluation (NO, YES)
SENS_REMOVE_SHARP = NO
%
SENS_SMOOTHING= NONE
%
% Freeze the value of the limiter after a number of iterations
LIMITER_ITER= 999999
%
% 1st order artificial dissipation coefficients for
%     the Lax–Friedrichs method ( 0.15 by default )
LAX_SENSOR_COEFF= 0.15
%
% 2nd and 4th order artificial dissipation coefficients for
%     the JST method ( 0.5, 0.02 by default )
JST_SENSOR_COEFF= ( 0.5, 0.02 )
%
% 1st order artificial dissipation coefficients for
%     the adjoint Lax–Friedrichs method ( 0.15 by default )
ADJ_LAX_SENSOR_COEFF= 0.15
%
% 2nd, and 4th order artificial dissipation coefficients for
%     the adjoint JST method ( 0.5, 0.02 by default )
ADJ_JST_SENSOR_COEFF= ( 0.5, 0.02 )

% ------------------------ LINEAR SOLVER DEFINITION ---------------------------%
%
% Linear solver or smoother for implicit formulations:
% BCGSTAB, FGMRES, RESTARTED_FGMRES, CONJUGATE_GRADIENT (self-adjoint problems only), SMOOTHER.
LINEAR_SOLVER= FGMRES
%
% Same for discrete adjoint (smoothers not supported), replaces LINEAR_SOLVER in SU2_*_AD codes.
DISCADJ_LIN_SOLVER= FGMRES
%
% Linear solver for the turbulent adjoint systems
ADJTURB_LIN_SOLVER= FGMRES
%
% Preconditioner for the turbulent adjoint Krylov linear solvers
ADJTURB_LIN_PREC= ILU
%
% Maximum number of iterations of the turbulent adjoint linear solver for the implicit formulation
ADJTURB_LIN_ITER= 10
%
% Preconditioner of the Krylov linear solver or type of smoother (ILU, LU_SGS, LINELET, JACOBI)
LINEAR_SOLVER_PREC= ILU
%
% Same for discrete adjoint (JACOBI or ILU), replaces LINEAR_SOLVER_PREC in SU2_*_AD codes.
DISCADJ_LIN_PREC= ILU
%
% Linear solver ILU preconditioner fill-in level (0 by default)
LINEAR_SOLVER_ILU_FILL_IN= 0
%
% Minimum error of the linear solver for implicit formulations
LINEAR_SOLVER_ERROR= 1E-6
%
% Max number of iterations of the linear solver for the implicit formulation
LINEAR_SOLVER_ITER= 5
%
% Restart frequency for RESTARTED_FGMRES
LINEAR_SOLVER_RESTART_FREQUENCY= 10
%
% Relaxation factor for smoother-type solvers (LINEAR_SOLVER= SMOOTHER)
LINEAR_SOLVER_SMOOTHER_RELAXATION= 1.0

% -------------------------- MULTIGRID PARAMETERS -----------------------------%
%
% Multi-grid levels (0 = no multi-grid)
MGLEVEL= 0
%
% Multi-grid cycle (V_CYCLE, W_CYCLE, FULLMG_CYCLE)
MGCYCLE= V_CYCLE
%
% Multi-grid pre-smoothing level
MG_PRE_SMOOTH= ( 1, 2, 3, 3 )
%
% Multi-grid post-smoothing level
MG_POST_SMOOTH= ( 0, 0, 0, 0 )
%
% Jacobi implicit smoothing of the correction
MG_CORRECTION_SMOOTH= ( 0, 0, 0, 0 )
%
% Damping factor for the residual restriction
MG_DAMP_RESTRICTION= 0.75
%
% Damping factor for the correction prolongation
MG_DAMP_PROLONGATION= 0.75

% -------------------------- MESH SMOOTHING -----------------------------%
%
% Before each computation, implicitly smooth the nodal coordinates
SMOOTH_GEOMETRY= 0

% -------------------- FLOW NUMERICAL METHOD DEFINITION -----------------------%
%
% Convective numerical method (JST, JST_KE, JST_MAT, LAX-FRIEDRICH, ROE, AUSM,
%                              AUSMPLUSUP, AUSMPLUSUP2, AUSMPLUSM, HLLC, TURKEL_PREC,
%                              SW, MSW, FDS, SLAU, SLAU2, L2ROE, LMROE)
CONV_NUM_METHOD_FLOW= ROE
%
% Roe Low Dissipation function for Hybrid RANS/LES simulations (FD, NTS, NTS_DUCROS)
ROE_LOW_DISSIPATION= FD
%
% Roe dissipation coefficient
ROE_KAPPA= 0.5
%
% Minimum value for beta for the Roe-Turkel preconditioner
MIN_ROE_TURKEL_PREC= 0.01
%
% Maximum value for beta for the Roe-Turkel preconditioner
MAX_ROE_TURKEL_PREC= 0.2
%
% Post-reconstruction correction for low Mach number flows (NO, YES)
LOW_MACH_CORR= NO
%
% Roe-Turkel preconditioning for low Mach number flows (NO, YES)
LOW_MACH_PREC= NO
%
% Use numerically computed Jacobians for AUSM+up(2) and SLAU(2)
% Slower per iteration but potentialy more stable and capable of higher CFL
USE_ACCURATE_FLUX_JACOBIANS= NO
%
% Use the vectorized version of the selected numerical method (available for JST family and Roe).
% SU2 should be compiled for an AVX or AVX512 architecture for best performance.
% NOTE: Currently vectorization always used for schemes that support it.
USE_VECTORIZATION= YES
%
% Entropy fix coefficient (0.0 implies no entropy fixing, 1.0 implies scalar
%                          artificial dissipation)
ENTROPY_FIX_COEFF= 0.0
%
% Higher values than 1 (3 to 4) make the global Jacobian of central schemes (compressible flow
% only) more diagonal dominant (but mathematically incorrect) so that higher CFL can be used.
CENTRAL_JACOBIAN_FIX_FACTOR= 4.0
%
% Control numerical properties of the global Jacobian matrix using a multiplication factor
% for incompressible central schemes
CENTRAL_INC_JACOBIAN_FIX_FACTOR= 1.0
%
% Time discretization (RUNGE-KUTTA_EXPLICIT, EULER_IMPLICIT, EULER_EXPLICIT)
TIME_DISCRE_FLOW= EULER_IMPLICIT
%
% Use a Newton-Krylov method on the flow equations, see TestCases/rans/oneram6/turb_ONERAM6_nk.cfg
% For multizone discrete adjoint it will use FGMRES on inner iterations with restart frequency
% equal to "QUASI_NEWTON_NUM_SAMPLES".
NEWTON_KRYLOV= NO
%
% Integer parameters {startup iters, precond iters, initial tolerance relaxation}.
NEWTON_KRYLOV_IPARAM= (10, 3, 2)
%
% Double parameters {startup residual drop, precond tolerance, full tolerance residual drop, findiff step}.
NEWTON_KRYLOV_DPARAM= (1.0, 0.1, -6.0, 1e-5)

% ------------------- FEM FLOW NUMERICAL METHOD DEFINITION --------------------%
%
% FEM numerical method (DG)
NUM_METHOD_FEM_FLOW= DG
%
% Riemann solver used for DG (ROE, LAX-FRIEDRICH, AUSM, HLLC, VAN_LEER)
RIEMANN_SOLVER_FEM= ROE
%
% Constant factor applied for quadrature with straight elements (2.0 by default)
QUADRATURE_FACTOR_STRAIGHT_FEM = 2.0
%
% Constant factor applied for quadrature with curved elements (3.0 by default)
QUADRATURE_FACTOR_CURVED_FEM = 3.0
%
% Factor for the symmetrizing terms in the DG FEM discretization (1.0 by default)
THETA_INTERIOR_PENALTY_DG_FEM = 1.0
%
% Compute the entropy in the fluid model (YES, NO)
COMPUTE_ENTROPY_FLUID_MODEL= YES
%
% Use the lumped mass matrix for steady DGFEM computations (NO, YES)
USE_LUMPED_MASSMATRIX_DGFEM= NO
%
% Only compute the exact Jacobian of the spatial discretization (NO, YES)
JACOBIAN_SPATIAL_DISCRETIZATION_ONLY= NO
%
% Number of aligned bytes for the matrix multiplications. Multiple of 64. (128 by default)
ALIGNED_BYTES_MATMUL= 128
%
% Time discretization (RUNGE-KUTTA_EXPLICIT, CLASSICAL_RK4_EXPLICIT, ADER_DG)
TIME_DISCRE_FEM_FLOW= RUNGE-KUTTA_EXPLICIT
%
% Number of time DOFs for the predictor step of ADER-DG (2 by default)
TIME_DOFS_ADER_DG= 2
% Factor applied during quadrature in time for ADER-DG. (2.0 by default)
%QUADRATURE_FACTOR_TIME_ADER_DG = 2.0
%
% Type of discretization used in the predictor step of ADER-DG (ADER_ALIASED_PREDICTOR, ADER_NON_ALIASED_PREDICTOR)
ADER_PREDICTOR= ADER_ALIASED_PREDICTOR
% Number of time levels for time accurate local time stepping. (1 by default, max. allowed 15)
LEVELS_TIME_ACCURATE_LTS= 1
%
% Specify the method for matrix coloring for Jacobian computations (GREEDY_COLORING, NATURAL_COLORING)
KIND_MATRIX_COLORING= GREEDY_COLORING
%
% Specify shock capturing method for DG
KIND_FEM_DG_SHOCK= NONE

% ------------------- TOPOLOGY OPTIMIZATION --------------------%
%
% "Classic" density approach to topology optimization. Each element is
% assigned a density variable that is used to penalize its stiffness.
TOPOLOGY_OPTIMIZATION= NO
%
% Output file for the derivatives of the OBJECTIVE_FUNCTION w.r.t. the
% design densities.
TOPOL_OPTIM_OUTFILE= element_derivatives.dat
%
% The penalization exponent for the Simplified Isotropic Material with
% Penalization.
TOPOL_OPTIM_SIMP_EXPONENT= 1.0
%
% The stiffness of void elements (normalized by ELASTICITY_MODULUS)
TOPOL_OPTIM_SIMP_MINSTIFF= 0.001
%
% Filtering is required to avoid numerical issues, see [Sigmund, 2007]
% (DOI 10.1007/s00158-006-0087-x). Currently available options:
% CONSTANT;  CONICAL (default);  GAUSSIAN;  DILATE;  ERODE.
% The filter can have multiple sequential stages (2 in this case).
TOPOL_OPTIM_FILTER_KERNEL= (DILATE, ERODE)
%
% Each kernel can have its own radius (R1, R2, ...) or one value can be
% specified for all.
TOPOL_OPTIM_FILTER_RADIUS= 0.0
%
% The Gaussian, Erode, and Dilate filters, have a constant parameter.
% Again this can be a list.
TOPOL_OPTIM_KERNEL_PARAM= 0.01
%
% The filtering may become very expensive if the mesh has very refined
% regions. If different from 0 this option mitigates that by limiting the
% "logical radius" (for immediate neighbors that radius is 1, etc.).
TOPOL_OPTIM_SEARCH_LIMIT= 0
%
% After the filtering, a projection step can be applied to increase the
% solid-void contrast, i.e. the discreteness of the solution. Options:
% NO_PROJECTION (default);  HEAVISIDE_UP;  HEAVISIDE_DOWN.
TOPOL_OPTIM_PROJECTION_TYPE= NO_PROJECTION
%
% The continuous Heaviside function (step) approximations require a
% parameter, large value equals more discrete.
TOPOL_OPTIM_PROJECTION_PARAM= 0.0

% ------------------- FEA SOLVER FOR FLUID-STRUCTURE INTERACTION --------------------%
%
% Filename to input for element-based properties
FEA_FILENAME= default_element_properties.dat
%
% Determine if advanced features are used from the element-based FEA analysis (NO, YES = experimental)
FEA_ADVANCED_MODE= NO
%
% Modulus of elasticity
ELASTICITY_MODULUS= 1000.0
%
% Poisson ratio
POISSON_RATIO= 0.35
%
% Thermal expansion coefficient
MATERIAL_THERMAL_EXPANSION_COEFF= 0
%
% Freestream temperature at which there is no stress from thermal expansion
MATERIAL_REFERENCE_TEMPERATURE= 288.15
%
% Knowles B constant
KNOWLES_B= 1.0
%
% Knowles N constant
KNOWLES_N= 1.0
%
% ID of the region we want to compute the sensitivities using direct differentiation
FEA_ID_DIRECTDIFF= 0
%
RESTART_STEADY_STATE= NO
%
% Time discretization
TIME_DISCRE_FEA= NEWMARK_IMPLICIT
%
% Iterative method for non-linear structural analysis
NONLINEAR_FEM_SOLUTION_METHOD= NEWTON_RAPHSON
%
% Pseudo static analysis (no density in dynamic analysis)
PSEUDO_STATIC= NO
%
% Parameter alpha for Newmark scheme (s)
NEWMARK_BETA= 0.25
%
% Parameter gamma for Newmark scheme (s)
NEWMARK_GAMMA= 0.50
%
% Newmark - Generalized alpha - coefficients
TIME_INT_STRUCT_COEFFS= 0.0
%
% Apply dead loads
INCREMENTAL_LOAD= NO
%
% Maximum number of increments of the
NUMBER_INCREMENTS= 10
%
% Definition of the  UTOL RTOL ETOL
INCREMENTAL_CRITERIA= (0.0, 0.0, 0.0)
%
% Use of predictor
PREDICTOR= NO
%
% Order of the predictor
PREDICTOR_ORDER= 0
%
% Geometric conditions
GEOMETRIC_CONDITIONS= SMALL_DEFORMATIONS
%
% Material model
MATERIAL_MODEL= LINEAR_ELASTIC
%
% Compressibility of the material
MATERIAL_COMPRESSIBILITY= COMPRESSIBLE
%
% Formulation for 2-dimensional elasticity solver
FORMULATION_ELASTICITY_2D= PLANE_STRAIN
%
% -------------------- Dielectric effects  ------------------%
%
% Include DE effects
DE_EFFECTS= NO
%
% Value of the Dielectric Elastomer constant
ELECTRIC_FIELD_CONST= 4.25e-11
%
% Modulus of the Electric Fields
ELECTRIC_FIELD_MOD= 20e5
%
% Direction of the Electic Fields
ELECTRIC_FIELD_DIR= (0.0, 1.0)
%
% ------------------------ Prestretch -----------------------%
%
% Consider a prestretch in the structural domain
PRESTRETCH= NO
%
% Filename to input for prestretching membranes
PRESTRETCH_FILENAME= prestretch_file.dat
%
% ----------------------- Body Forces -----------------------%
%
% Centrifugal forces due to ROTATION_RATE around MOTION_ORIGIN.
% GRAVITY_FORCE and BODY_FORCE can also be used with the FEA solver.
CENTRIFUGAL_FORCE= NO

% -------------------- Weakly Coupled Heat ------------------%
%
WEAKLY_COUPLED_HEAT_EQUATION= NO
%
% -------------------- TURBULENT NUMERICAL METHOD DEFINITION ------------------%
%
% Convective numerical method (SCALAR_UPWIND, BOUNDED_SCALAR)
CONV_NUM_METHOD_TURB= SCALAR_UPWIND
%
% Time discretization (EULER_IMPLICIT, EULER_EXPLICIT)
TIME_DISCRE_TURB= EULER_IMPLICIT
%
% Reduction factor of the CFL coefficient in the turbulence problem
CFL_REDUCTION_TURB= 1.0

% Control lower limit constants of the SST model (C*phi_infinity)
LOWER_LIMIT_K_FACTOR= 1e-15
LOWER_LIMIT_OMEGA_FACTOR= 1e-5

% --------------------- HEAT NUMERICAL METHOD DEFINITION ----------------------%
%
% Value of the thermal diffusivity
THERMAL_DIFFUSIVITY= 1.0
%
% Convective numerical method for the heat equation (only SCALAR_UPWIND)
CONV_NUM_METHOD_HEAT= SCALAR_UPWIND
%
% Check if the MUSCL scheme should be used
MUSCL_HEAT= YES
%
% Slope limiter for the heat equation (same options as SLOPE_LIMITER_SPECIES)
SLOPE_LIMITER_HEAT = NONE
%
% Time discretization
TIME_DISCRE_HEAT= EULER_IMPLICIT

% ---------------- ADJOINT-FLOW NUMERICAL METHOD DEFINITION -------------------%
%
% Frozen the slope limiter in the discrete adjoint formulation (NO, YES)
FROZEN_LIMITER_DISC= NO
%
% Continuous Adjoint frozen viscosity
% FROZEN_VISC_CONT= NO
%
% Frozen the turbulent viscosity in the discrete adjoint formulation (NO, YES)
FROZEN_VISC_DISC= NO
%
% Use an inconsistent spatial integration (primal-dual) in the discrete
% adjoint formulation. The AD will use the numerical methods in
% the ADJOINT-FLOW NUMERICAL METHOD DEFINITION section (NO, YES)
INCONSISTENT_DISC= NO
%
% Convective numerical method (JST, LAX-FRIEDRICH, ROE)
CONV_NUM_METHOD_ADJFLOW= JST
%
% Time discretization (RUNGE-KUTTA_EXPLICIT, EULER_IMPLICIT)
TIME_DISCRE_ADJFLOW= EULER_IMPLICIT
%
% Relaxation coefficient (also for discrete adjoint problems)
RELAXATION_FACTOR_ADJOINT= 1.0
%
% Enable (if != 0) quasi-Newton acceleration/stabilization of discrete adjoints
QUASI_NEWTON_NUM_SAMPLES= 20
%
% Reduction factor of the CFL coefficient in the adjoint problem
CFL_REDUCTION_ADJFLOW= 0.8
%
% Limit value for the adjoint variable
LIMIT_ADJFLOW= 1E6
%
% Use multigrid in the adjoint problem (NO, YES)
MG_ADJFLOW= YES

% ---------------- MULTIZONE DEFINITION --------------%
%
% Determine if the mesh file supports multizone. \n DEFAULT: true (temporarily)
MULTIZONE_MESH= YES
%
% Determine if we need to allocate memory to store the multizone residual. \n DEFAULT: true (temporarily)
MULTIZONE_RESIDUAL= NO
%
% Determines if the convergence history of each individual zone is written to screen
WRT_ZONE_CONV= NO
%
% Determines if the convergence history of each individual zone is written to file
WRT_ZONE_HIST= NO

% ---------------- ADJOINT-TURBULENT NUMERICAL METHOD DEFINITION --------------%
%
% Convective numerical method (SCALAR_UPWIND)
CONV_NUM_METHOD_ADJTURB= SCALAR_UPWIND
%
% Time discretization (EULER_IMPLICIT)
TIME_DISCRE_ADJTURB= EULER_IMPLICIT
%
% Reduction factor of the CFL coefficient in the adjoint turbulent problem
CFL_REDUCTION_ADJTURB= 0.01

% -------------------- NEMO NUMERICAL METHOD DEFINITION -----------------------%
%
% Mixture transport properties (WILKE,GUPTA-YOS,CHAPMANN-ENSKOG, SUTHERLAND)
TRANSPORT_COEFF_MODEL = WILKE

% ----------------------- GEOMETRY EVALUATION PARAMETERS ----------------------%
%
% Marker(s) of the surface where geometrical based function will be evaluated
GEO_MARKER= ( airfoil )
%
% Description of the geometry to be analyzed (AIRFOIL, WING)
GEO_DESCRIPTION= AIRFOIL
%
% Z location of the waterline
GEO_WATERLINE_LOCATION= 0.0
%
% Coordinate of the stations to be analyzed
GEO_LOCATION_STATIONS= (0.0, 0.5, 1.0)
%
% Definition of the nacelle location (higlite coordinates, tilt angle, toe angle)
GEO_NACELLE_LOCATION= (0.0, 0.0, 0.0, 0.0, 0.0)
% Geometrical bounds (Y coordinate) for the wing geometry analysis or
% fuselage evaluation (X coordinate)
GEO_BOUNDS= (1.5, 3.5)
%
% Plot loads and Cp distributions on each airfoil section
GEO_PLOT_STATIONS= NO
%
% Number of section cuts to make when calculating wing geometry
GEO_NUMBER_STATIONS= 25
%
% Geometrical evaluation mode (FUNCTION, GRADIENT)
GEO_MODE= FUNCTION

% ----------------------- DESIGN VARIABLE PARAMETERS --------------------------%
%
% Kind of deformation (NO_DEFORMATION, SCALE_GRID, TRANSLATE_GRID, ROTATE_GRID,
%                      FFD_SETTING, FFD_NACELLE,
%                      FFD_CONTROL_POINT, FFD_CAMBER, FFD_THICKNESS, FFD_TWIST
%                      FFD_CONTROL_POINT_2D, FFD_CAMBER_2D, FFD_THICKNESS_2D,
%                      HICKS_HENNE, SURFACE_BUMP, SURFACE_FILE)
DV_KIND= FFD_SETTING
%
% Marker of the surface in which we are going apply the shape deformation
DV_MARKER= ( airfoil )
%
% Parameters of the shape deformation
% - NO_DEFORMATION ( 1.0 )
% - TRANSLATE_GRID ( x_Disp, y_Disp, z_Disp ), as a unit vector
% - ROTATE_GRID ( x_Orig, y_Orig, z_Orig, x_End, y_End, z_End ) axis, DV_VALUE in deg.
% - SCALE_GRID ( 1.0 )
% - ANGLE_OF_ATTACK ( 1.0 )
% - FFD_SETTING ( 1.0 )
% - FFD_CONTROL_POINT ( FFD_BoxTag, i_Ind, j_Ind, k_Ind, x_Disp, y_Disp, z_Disp )
% - FFD_NACELLE ( FFD_BoxTag, rho_Ind, theta_Ind, phi_Ind, rho_Disp, phi_Disp )
% - FFD_GULL ( FFD_BoxTag, j_Ind )
% - FFD_ANGLE_OF_ATTACK ( FFD_BoxTag, 1.0 )
% - FFD_CAMBER ( FFD_BoxTag, i_Ind, j_Ind )
% - FFD_THICKNESS ( FFD_BoxTag, i_Ind, j_Ind )
% - FFD_TWIST ( FFD_BoxTag, j_Ind, x_Orig, y_Orig, z_Orig, x_End, y_End, z_End )
% - FFD_CONTROL_POINT_2D ( FFD_BoxTag, i_Ind, j_Ind, x_Disp, y_Disp )
% - FFD_CAMBER_2D ( FFD_BoxTag, i_Ind )
% - FFD_THICKNESS_2D ( FFD_BoxTag, i_Ind )
% - HICKS_HENNE ( Lower Surface (0)/Upper Surface (1)/Only one Surface (2), x_Loc )
% - SURFACE_BUMP ( x_Start, x_End, x_Loc )
DV_PARAM= ( 1, 0.5 )
%
% Value of the shape deformation
DV_VALUE= 0.01
%
% For DV_KIND = SURFACE_FILE: With SU2_DEF, give filename for surface
% deformation prescribed by an external parameterization. List moving markers
% in DV_MARKER and provide an ASCII file with name specified with DV_FILENAME
% and with format:
% GlobalID_0, x_0, y_0, z_0
% GlobalID_1, x_1, y_1, z_1
%   ...
% GlobalID_N, x_N, y_N, z_N
% where N is the total number of vertices on all moving markers, and x/y/z are
% the new position of each vertex. Points can be in any order. When SU2_DOT
% is called in SURFACE_FILE mode, sensitivities on surfaces will be written
% to an ASCII file with name given by DV_SENS_FILENAME and with format as
% rows of x, y, z, dJ/dx, dJ/dy, dJ/dz for each surface vertex.
DV_FILENAME= surface_positions.dat
DV_SENS_FILENAME= surface_sensitivity.dat
%
% Format for volume sensitivity file read by SU2_DOT (SU2_NATIVE,
% UNORDERED_ASCII). SU2_NATIVE is the native SU2 restart file (default),
% while UNORDERED_ASCII provide a file of field sensitivities
% as an ASCII file with name given by DV_SENS_FILENAMEand with format as
% rows of x, y, z, dJ/dx, dJ/dy, dJ/dz for each grid point.
DV_SENSITIVITY_FORMAT= SU2_NATIVE
%
DV_UNORDERED_SENS_FILENAME= unordered_sensitivity.dat
%
% Hold the grid fixed in a region
HOLD_GRID_FIXED= NO
%
% Coordinates of the box where the grid will be deformed (Xmin, Ymin, Zmin, Xmax, Ymax, Zmax)
HOLD_GRID_FIXED_COORDS= (-1e15, -1e15, -1e15, 1e15, 1e15, 1e15)
%
% Design variable for FEA problems
% options: NONE, YOUNG_MODULUS, POISSON_RATIO, DENSITY, DEAD_WEIGHT, ELECTRIC_FIELD
DESIGN_VARIABLE_FEA= NONE
%
% Penalty weight value to maintain the total sum of DV constant
TOTAL_DV_PENALTY= 0.0
%
% Parameters for the corresponding OF (allowed stress and KS multiplier).
STRESS_PENALTY_PARAM= (1.0, 10.0)
%

% ---------------- AUTOMATIC DIFFERENTIATION -------------------%
%
% Preaccumulation in the AD mode.
PREACC= YES

% ---------------- MESH DEFORMATION PARAMETERS (NEW SOLVER) -------------------%
%
% Use the reformatted pseudo-elastic solver for grid deformation
DEFORM_MESH= YES
%
% Moving markers which deform the mesh
MARKER_DEFORM_MESH = ( airfoil )
MARKER_DEFORM_MESH_SYM_PLANE = ( wall )

% ------------------------ GRID DEFORMATION PARAMETERS ------------------------%
%
% Linear solver or smoother for implicit formulations (FGMRES, RESTARTED_FGMRES, BCGSTAB)
DEFORM_LINEAR_SOLVER= FGMRES
%
% Preconditioner of the Krylov linear solver (ILU, LU_SGS, JACOBI)
DEFORM_LINEAR_SOLVER_PREC= ILU
%
% Number of smoothing iterations for mesh deformation
DEFORM_LINEAR_SOLVER_ITER= 1000
%
% Number of nonlinear deformation iterations (surface deformation increments)
DEFORM_NONLINEAR_ITER= 1
%
% Minimum residual criteria for the linear solver convergence of grid deformation
DEFORM_LINEAR_SOLVER_ERROR= 1E-14
%
% Print the residuals during mesh deformation to the console (YES, NO)
DEFORM_CONSOLE_OUTPUT= YES
%
% Deformation coefficient (linear elasticity limits from -1.0 to 0.5, a larger
% value is also possible)
DEFORM_COEFF = 1E6
%
% Type of element stiffness imposed for FEA mesh deformation (INVERSE_VOLUME,
%                                           WALL_DISTANCE, CONSTANT_STIFFNESS)
DEFORM_STIFFNESS_TYPE= WALL_DISTANCE
%
% Deform the grid only close to the surface. It is possible to specify how much
% of the volumetric grid is going to be deformed in meters or inches (1E6 by default)
DEFORM_LIMIT = 1E6
%
% Young modulus for constant stiffness FEA method of grid deformation
DEFORM_ELASTICITY_MODULUS= 2e11
%
% Poisson ratio for constant stiffness FEA method of grid deformation
DEFORM_POISSON_RATIO= 0.3
%
% Size of the layer of highest stiffness for wall distance-based mesh stiffness
DEFORM_STIFF_LAYER_SIZE= 0.0

% -------------------- REFERENCE GEOMETRY -----------------------%
%
% Consider a reference solution for the structure (optimization applications)
REFERENCE_GEOMETRY= NO
%
% Penalty weight value for the objective function
REFERENCE_GEOMETRY_PENALTY= 1.0E6
%
% Reference geometry filename
REFERENCE_GEOMETRY_FILENAME= reference_geometry.dat
%
% Format of the reference geometry file
REFERENCE_GEOMETRY_FORMAT= SU2_REF
%
% If true consider only the surfaces where loads are applied.
REFERENCE_GEOMETRY_SURFACE= NO
%
% Reference node for the structure (optimization applications)
REFERENCE_NODE= 0
%
% Target displacement of the reference node
REFERENCE_NODE_DISPLACEMENT= (0.0, 0.0)
%
% Penalty weight value for the objective function
REFERENCE_NODE_PENALTY= 1.0E3

% -------------------- FREE-FORM DEFORMATION PARAMETERS -----------------------%
%
% Tolerance of the Free-Form Deformation point inversion
FFD_TOLERANCE= 1E-10
%
% Maximum number of iterations in the Free-Form Deformation point inversion
FFD_ITERATIONS= 500
%
% Parameters for prevention of self-intersections within FFD box
FFD_INTPREV = YES
FFD_INTPREV_ITER = 10
FFD_INTPREV_DEPTH = 3
%
% Parameters for prevention of nonconvex elements in mesh after deformation
CONVEXITY_CHECK = YES
CONVEXITY_CHECK_ITER = 10
CONVEXITY_CHECK_DEPTH = 3
%
%
% FFD box definition: 3D case (FFD_BoxTag, X1, Y1, Z1, X2, Y2, Z2, X3, Y3, Z3, X4, Y4, Z4,
%                              X5, Y5, Z5, X6, Y6, Z6, X7, Y7, Z7, X8, Y8, Z8)
%                     2D case (FFD_BoxTag, X1, Y1, 0.0, X2, Y2, 0.0, X3, Y3, 0.0, X4, Y4, 0.0,
%                              0.0, 0.0, 0.0, 0.0, 0.0, 0.0, 0.0, 0.0, 0.0, 0.0, 0.0, 0.0)
FFD_DEFINITION= (MAIN_BOX, 0.5, 0.25, -0.25, 1.5, 0.25, -0.25, 1.5, 0.75, -0.25, 0.5, 0.75, -0.25, 0.5, 0.25, 0.25, 1.5, 0.25, 0.25, 1.5, 0.75, 0.25, 0.5, 0.75, 0.25)
%
% FFD box degree: 3D case (i_degree, j_degree, k_degree)
%                 2D case (i_degree, j_degree, 0)
FFD_DEGREE= (10, 10, 1)
%
% Surface grid continuity at the intersection with the faces of the FFD boxes.
% To keep a particular level of surface continuity, SU2 automatically freezes the right
% number of control point planes (NO_DERIVATIVE, 1ST_DERIVATIVE, 2ND_DERIVATIVE, USER_INPUT)
FFD_CONTINUITY= 2ND_DERIVATIVE
%
% Definition of the FFD planes to be frozen in the FFD (x,y,z).
% Value from 0 FFD degree in that direction. Pick a value larger than degree if you don't want to fix any plane.
FFD_FIX_I= (0,2,3)
FFD_FIX_J= (0,2,3)
FFD_FIX_K= (0,2,3)
%
% There is a symmetry plane (j=0) for all the FFD boxes (YES, NO)
FFD_SYMMETRY_PLANE= NO
%
% FFD coordinate system (CARTESIAN)
FFD_COORD_SYSTEM= CARTESIAN
%
% Vector from the cartesian axis the cylindrical or spherical axis (using cartesian coordinates)
% Note that the location of the axis will affect the wall curvature of the FFD box as well as the
% design variable effect.
FFD_AXIS= (0.0, 0.0, 0.0)
%
% FFD Blending function: Bezier curves with global support (BEZIER), uniform BSplines with local support (BSPLINE_UNIFORM)
FFD_BLENDING= BEZIER
%
% Order of the BSplines
FFD_BSPLINE_ORDER= 2, 2, 2
%
% ------------------- UNCERTAINTY QUANTIFICATION DEFINITION -------------------%
%
% Eigenvalue perturbation definition (1, 2, or 3)
UQ_COMPONENT= 1
%
% Permuting eigenvectors (YES, NO)
UQ_PERMUTE= NO
%
% Under-relaxation factor (float [0,1], default = 0.1)
UQ_URLX= 0.1
%
% Perturbation magnitude (float [0,1], default= 1.0)
UQ_DELTA_B= 1.0
%
% --------------------- HYBRID PARALLEL (MPI+OpenMP) OPTIONS ---------------------%
%
% An advanced performance parameter for FVM solvers, a large-ish value should be best
% when relatively few threads per MPI rank are in use (~4). However, maximum parallelism
% is obtained with EDGE_COLORING_GROUP_SIZE=1, consider using this value only if SU2
% warns about low coloring efficiency during preprocessing (performance is usually worse).
% Setting the option to 0 disables coloring and a different strategy is used instead,
% that strategy is automatically used when the coloring efficiency is less than 0.875.
% The optimum value/strategy is case-dependent.
EDGE_COLORING_GROUP_SIZE= 512
%
% Coloring tends to perform better for the discrete adjoint than reductions because
% it uses less memory and enables the shared reading optimization for color loops.
% This option allows an automatic fallback to smaller edge color group sizes on ranks
% where the requested edge color group size is not efficient. Specifically, the largest
% edge color group size up to EDGE_COLORING_GROUP_SIZE is chosen that is at least
% 0.875 efficient. Also, this option allows using more colors, up to 255 instead of up to 64.
EDGE_COLORING_RELAX_DISC_ADJ= YES
%
% Independent "threads per MPI rank" setting for LU-SGS and ILU preconditioners.
% For problems where time is spend mostly in the solution of linear systems (e.g. elasticity,
% very high CFL central schemes), AND, if the memory bandwidth of the machine is saturated
% (4 or more cores per memory channel) better performance (via a reduction in linear iterations)
% may be possible by using a smaller value than that defined by the system or in the call to
% SU2_CFD (via the -t/--threads option).
% The default (0) means "same number of threads as for all else".
LINEAR_SOLVER_PREC_THREADS= 0
%
% ----------------------- PARTITIONING OPTIONS (ParMETIS) ------------------------ %
%
% Load balancing tolerance, lower values will make ParMETIS work harder to evenly
% distribute the work-estimate metric across all MPI ranks, at the expense of more
% edge cuts (i.e. increased communication cost).
PARMETIS_TOLERANCE= 0.02
%
% The work-estimate metric is a weighted function of the work-per-edge (e.g. spatial
% discretization, linear system solution) and of the work-per-point (e.g. source terms,
% temporal discretization) the former usually accounts for >90% of the total.
% These weights are INTEGERS (for compatibility with ParMETIS) thus not [0, 1].
% To balance memory usage (instead of computation) the point weight needs to be
% increased (especially for explicit time integration methods).
PARMETIS_EDGE_WEIGHT= 1
PARMETIS_POINT_WEIGHT= 0
%
% ----------------------- SOBOLEV GRADIENT SMOOTHING OPTIONS ----------------------%
%
% Activate the gradient smoothing solver for the discrete adjoint driver (NO, YES)
% see TestCases/grad_smooth/naca0012/inv_NACA0012_gradsmooth.cfg for a detailed explanantion
% on the config options shown here.
SMOOTH_GRADIENT= NO
%
% Mode how the Sobolev method is applied to the discrete adjoint gradient.
SOBOLEV_MODE= NO_MODUS
%
% Scaling factor for the identity part of the Laplace-Beltrami operator
SMOOTHING_EPSILON1= 1.0
%
% Scaling factor for the Laplace part of the Laplace-Beltrami operator
SMOOTHING_EPSILON2= 1.0
%
% Switch for applying the Sobolev smoothing to the design surface mesh, i.e., instead of the whole volume mesh (NO, YES).
SMOOTH_ON_SURFACE= NO
%
% Switch for running the smoothing procedure seperately in each space dimension (NO, YES).
SEPARATE_DIMENSIONS= NO
%
% Use Dirichlet boundary conditions when working on the design surface, only used for SMOOTH_ON_SURFACE= YES (NO, YES).
DIRICHLET_SURFACE_BOUNDARY= NO
%
% Marker for boundaries where Dirichlet boundary conditions are applied, only valid if working on the volume mesh.
MARKER_SOBOLEVBC= ( airfoil )
%
% Output filename for the assembled Sobolev smoothing system matrix
HESS_OBJFUNC_FILENAME= of_hess.dat
%
% Linear solver or smoother for implicit formulations (FGMRES, RESTARTED_FGMRES, BCGSTAB)
GRAD_LINEAR_SOLVER= FGMRES
%
% Preconditioner of the Krylov linear solver (ILU, LU_SGS, JACOBI)
GRAD_LINEAR_SOLVER_PREC= ILU
%
% Number of linear solver iterations for the Sobolev smoothing solver
GRAD_LINEAR_SOLVER_ITER= 1000
%
% Minimum residual criteria for the linear solver convergence of the Sobolev smoothing solver
GRAD_LINEAR_SOLVER_ERROR= 1E-14
%
% ------------------------- SCREEN/HISTORY VOLUME OUTPUT --------------------------%
%
% Screen output fields (use 'SU2_CFD -d <config_file>' to view list of available fields)
SCREEN_OUTPUT= (INNER_ITER, RMS_DENSITY, RMS_MOMENTUM-X, RMS_MOMENTUM-Y, RMS_ENERGY)
%
% History output groups (use 'SU2_CFD -d <config_file>' to view list of available fields)
HISTORY_OUTPUT= (ITER, RMS_RES)
%
% User defined functions available on screen and history output. See TestCases/user_defined_functions/.
CUSTOM_OUTPUTS= ''
%
% Volume output fields/groups (use 'SU2_CFD -d <config_file>' to view list of available fields)
VOLUME_OUTPUT= (COORDINATES, SOLUTION, PRIMITIVE)
%
% Writing frequency for screen output
SCREEN_WRT_FREQ_INNER= 1
%
SCREEN_WRT_FREQ_OUTER= 1
%
SCREEN_WRT_FREQ_TIME= 1
%
% Writing frequency for history output
HISTORY_WRT_FREQ_INNER= 1
%
HISTORY_WRT_FREQ_OUTER= 1
%
HISTORY_WRT_FREQ_TIME= 1
%
% list of writing frequencies corresponding to the list in OUTPUT_FILES
OUTPUT_WRT_FREQ= 10, 250, 42
%
% Output the performance summary to the console at the end of SU2_CFD
WRT_PERFORMANCE= NO
%
% Output the tape statistics (discrete adjoint)
WRT_AD_STATISTICS= NO
%
%
% Overwrite or append iteration number to the restart files when saving
WRT_RESTART_OVERWRITE= YES
%
% Overwrite or append iteration number to the surface files when saving
WRT_SURFACE_OVERWRITE= YES
%
% Overwrite or append iteration number to the volume files when saving
WRT_VOLUME_OVERWRITE= YES
%
% Determines if the forces breakdown is written out
WRT_FORCES_BREAKDOWN= NO
%
% MPI communication level (NONE, MINIMAL, FULL)
COMM_LEVEL= FULL
%
% Node number for the CV to be visualized (tecplot) (delete?)
VISUALIZE_CV= -1
%
% Write extra output (EXPERIMENTAL, NOT FOR GENERAL USE)
EXTRA_OUTPUT= NO
%
% Write extra heat output for a given heat solver zone
EXTRA_HEAT_ZONE_OUTPUT= -1

% ------------------------- INPUT/OUTPUT FILE INFORMATION --------------------------%
%
% Mesh input file
MESH_FILENAME= mesh_NACA0012_inv.su2
%
% Mesh input file format (SU2, CGNS)
MESH_FORMAT= SU2
%
% List of the number of grid points in the RECTANGLE or BOX grid in the x,y,z directions. (default: (33,33,33) ).
MESH_BOX_SIZE= (33, 33, 33)
%
% List of the length of the RECTANGLE or BOX grid in the x,y,z directions. (default: (1.0,1.0,1.0) ).
MESH_BOX_LENGTH= (1.0, 1.0, 1.0)
%
% List of the offset from 0.0 of the RECTANGLE or BOX grid in the x,y,z directions. (default: (0.0,0.0,0.0) ).
MESH_BOX_OFFSET= (0.0, 0.0, 0.0)
%
% Mesh output file
MESH_OUT_FILENAME= mesh_out.su2
%
% Restart flow input file
SOLUTION_FILENAME= solution_flow.dat
%
% Restart adjoint input file
SOLUTION_ADJ_FILENAME= solution_adj.dat
%
% Output tabular file format (TECPLOT, CSV)
TABULAR_FORMAT= CSV
%
% Set <ofstream>.precision(value) to specified value for SU2_DOT and HISTORY output. Useful for exact gradient validation.
OUTPUT_PRECISION= 10
%
% Files to output
% Possible formats : (TECPLOT_ASCII, TECPLOT, SURFACE_TECPLOT_ASCII,
%  SURFACE_TECPLOT, CSV, SURFACE_CSV, PARAVIEW_ASCII, PARAVIEW_LEGACY, SURFACE_PARAVIEW_ASCII,
%  SURFACE_PARAVIEW_LEGACY, PARAVIEW, SURFACE_PARAVIEW, RESTART_ASCII, RESTART, CGNS, SURFACE_CGNS, STL_ASCII, STL_BINARY)
% default : (RESTART, PARAVIEW, SURFACE_PARAVIEW)
OUTPUT_FILES= (RESTART, PARAVIEW, SURFACE_PARAVIEW)
%
% Output file convergence history (w/o extension)
CONV_FILENAME= history
%
% Output file with the forces breakdown
BREAKDOWN_FILENAME= forces_breakdown.dat
%
% Output file restart flow
RESTART_FILENAME= restart_flow.dat
%
% Output file restart adjoint
RESTART_ADJ_FILENAME= restart_adj.dat
%
% Output file flow (w/o extension) variables
VOLUME_FILENAME= flow
%
% Output file adjoint (w/o extension) variables
VOLUME_ADJ_FILENAME= adjoint
%
% Output Objective function
VALUE_OBJFUNC_FILENAME= of_eval.dat
%
% Output objective function gradient (using continuous adjoint)
GRAD_OBJFUNC_FILENAME= of_grad.dat
%
% Output file surface flow coefficient (w/o extension)
SURFACE_FILENAME= surface_flow
%
% Output file surface adjoint coefficient (w/o extension)
SURFACE_ADJ_FILENAME= surface_adjoint
%
% Output file surface sensitivity (discrete adjoint) (w/o extension)
SURFACE_SENS_FILENAME= surface_sens
%
% Output file volume sensitivity (discrete adjoint))
VOLUME_SENS_FILENAME= volume_sens
%
% Read binary restart files (YES, NO)
READ_BINARY_RESTART= YES
%
% Reorient elements based on potential negative volumes (YES/NO)
REORIENT_ELEMENTS= YES
%
% --------------------- OPTIMAL SHAPE DESIGN DEFINITION -----------------------%
%
% Available flow based objective functions or constraint functions
%    DRAG, LIFT, SIDEFORCE, EFFICIENCY, BUFFET,
%    FORCE_X, FORCE_Y, FORCE_Z,
%    MOMENT_X, MOMENT_Y, MOMENT_Z,
%    THRUST, TORQUE, FIGURE_OF_MERIT,
%    EQUIVALENT_AREA, NEARFIELD_PRESSURE,
%    TOTAL_HEATFLUX, MAXIMUM_HEATFLUX,
%    INVERSE_DESIGN_PRESSURE, INVERSE_DESIGN_HEATFLUX,
%    SURFACE_TOTAL_PRESSURE, SURFACE_MASSFLOW
%    SURFACE_STATIC_PRESSURE, SURFACE_MACH
%
% Available geometrical based objective functions or constraint functions
%    AIRFOIL_AREA, AIRFOIL_THICKNESS, AIRFOIL_CHORD, AIRFOIL_TOC, AIRFOIL_AOA,
%    WING_VOLUME, WING_MIN_THICKNESS, WING_MAX_THICKNESS, WING_MAX_CHORD, WING_MIN_TOC, WING_MAX_TWIST, WING_MAX_CURVATURE, WING_MAX_DIHEDRAL
%    STATION#_WIDTH, STATION#_AREA, STATION#_THICKNESS, STATION#_CHORD, STATION#_TOC,
%    STATION#_TWIST (where # is the index of the station defined in GEO_LOCATION_STATIONS)
%
% Available design variables
% 2D Design variables
%    FFD_CONTROL_POINT_2D   (  19, Scale | Mark. List | FFD_BoxTag, i_Ind, j_Ind, x_Mov, y_Mov )
%    FFD_CAMBER_2D          (  20, Scale | Mark. List | FFD_BoxTag, i_Ind )
%    FFD_THICKNESS_2D       (  21, Scale | Mark. List | FFD_BoxTag, i_Ind )
%    HICKS_HENNE            (  30, Scale | Mark. List | Lower(0)/Upper(1) side, x_Loc )
%    ANGLE_OF_ATTACK        ( 101, Scale | Mark. List | 1.0 )
%
% 3D Design variables
%    FFD_CONTROL_POINT      (  11, Scale | Mark. List | FFD_BoxTag, i_Ind, j_Ind, k_Ind, x_Mov, y_Mov, z_Mov )
%    FFD_NACELLE            (  12, Scale | Mark. List | FFD_BoxTag, rho_Ind, theta_Ind, phi_Ind, rho_Mov, phi_Mov )
%    FFD_GULL               (  13, Scale | Mark. List | FFD_BoxTag, j_Ind )
%    FFD_CAMBER             (  14, Scale | Mark. List | FFD_BoxTag, i_Ind, j_Ind )
%    FFD_TWIST              (  15, Scale | Mark. List | FFD_BoxTag, j_Ind, x_Orig, y_Orig, z_Orig, x_End, y_End, z_End )
%    FFD_THICKNESS          (  16, Scale | Mark. List | FFD_BoxTag, i_Ind, j_Ind )
%    FFD_ROTATION           (  18, Scale | Mark. List | FFD_BoxTag, x_Axis, y_Axis, z_Axis, x_Turn, y_Turn, z_Turn )
%    FFD_ANGLE_OF_ATTACK    (  24, Scale | Mark. List | FFD_BoxTag, 1.0 )
%
% Global design variables
%    TRANSLATION            (   1, Scale | Mark. List | x_Disp, y_Disp, z_Disp )
%    ROTATION               (   2, Scale | Mark. List | x_Axis, y_Axis, z_Axis, x_Turn, y_Turn, z_Turn )
%
% Definition of multipoint design problems, this option should be combined with the
% the prefix MULTIPOINT in the objective function or constraint (e.g. MULTIPOINT_DRAG, MULTIPOINT_LIFT, etc.)
MULTIPOINT_MACH_NUMBER= (0.79, 0.8, 0.81)
MULTIPOINT_WEIGHT= (0.33333, 0.33333, 0.33333)
MULTIPOINT_AOA= (1.25, 1.25, 1.25)
MULTIPOINT_SIDESLIP_ANGLE= (0.0, 0.0, 0.0)
MULTIPOINT_TARGET_CL= (0.8, 0.8, 0.8)
MULTIPOINT_REYNOLDS_NUMBER= (1E6, 1E6, 1E6)
MULTIPOINT_FREESTREAM_TEMPERATURE= (288.15, 288.15, 288.15)
MULTIPOINT_FREESTREAM_PRESSURE= (101325.0, 101325.0, 101325.0)
MULTIPOINT_OUTLET_VALUE= (0.0, 0.0, 0.0)
MULTIPOINT_MESH_FILENAME= (mesh_NACA0012_m79.su2, mesh_NACA0012_m8.su2, mesh_NACA0012_m81.su2)
%
% Optimization objective function with scaling factor, separated by semicolons.
% To include quadratic penalty function: use OPT_CONSTRAINT option syntax within the OPT_OBJECTIVE list.
% ex= Objective * Scale
OPT_OBJECTIVE= DRAG
%
% Optimization constraint functions with pushing factors (affects its value, not the gradient  in the python scripts), separated by semicolons
% ex= (Objective = Value ) * Scale, use '>','<','='
OPT_CONSTRAINT= ( LIFT > 0.328188 ) * 0.001; ( MOMENT_Z > 0.034068 ) * 0.001; ( AIRFOIL_THICKNESS > 0.11 ) * 0.001
%
% Factor to reduce the norm of the gradient (affects the objective function and gradient in the python scripts)
% In general, a norm of the gradient ~1E-6 is desired.
OPT_GRADIENT_FACTOR= 1E-6
%
% Factor to relax or accelerate the optimizer convergence (affects the line search in SU2_DEF)
% In general, surface deformations of 0.01'' or 0.0001m are desirable
OPT_RELAX_FACTOR= 1E3
%
% Maximum number of iterations
OPT_ITERATIONS= 100
%
% Requested accuracy
OPT_ACCURACY= 1E-10
%
% Optimization bound (bounds the line search in SU2_DEF)
OPT_LINE_SEARCH_BOUND= 1E6
%
% Upper bound for each design variable (bound in the python optimizer)
OPT_BOUND_UPPER= 1E10
%
% Lower bound for each design variable (bound in the python optimizer)
OPT_BOUND_LOWER= -1E10
%
% Finite difference step size for python scripts (0.001 default, recommended
%                                                 0.001 x REF_LENGTH)
FIN_DIFF_STEP = 0.001
%
% Optimization design variables, separated by semicolons
DEFINITION_DV= ( 1, 1.0 | airfoil | 0, 0.05 ); ( 1, 1.0 | airfoil | 0, 0.10 ); ( 1, 1.0 | airfoil | 0, 0.15 ); ( 1, 1.0 | airfoil | 0, 0.20 ); ( 1, 1.0 | airfoil | 0, 0.25 ); ( 1, 1.0 | airfoil | 0, 0.30 ); ( 1, 1.0 | airfoil | 0, 0.35 ); ( 1, 1.0 | airfoil | 0, 0.40 ); ( 1, 1.0 | airfoil | 0, 0.45 ); ( 1, 1.0 | airfoil | 0, 0.50 ); ( 1, 1.0 | airfoil | 0, 0.55 ); ( 1, 1.0 | airfoil | 0, 0.60 ); ( 1, 1.0 | airfoil | 0, 0.65 ); ( 1, 1.0 | airfoil | 0, 0.70 ); ( 1, 1.0 | airfoil | 0, 0.75 ); ( 1, 1.0 | airfoil | 0, 0.80 ); ( 1, 1.0 | airfoil | 0, 0.85 ); ( 1, 1.0 | airfoil | 0, 0.90 ); ( 1, 1.0 | airfoil | 0, 0.95 ); ( 1, 1.0 | airfoil | 1, 0.05 ); ( 1, 1.0 | airfoil | 1, 0.10 ); ( 1, 1.0 | airfoil | 1, 0.15 ); ( 1, 1.0 | airfoil | 1, 0.20 ); ( 1, 1.0 | airfoil | 1, 0.25 ); ( 1, 1.0 | airfoil | 1, 0.30 ); ( 1, 1.0 | airfoil | 1, 0.35 ); ( 1, 1.0 | airfoil | 1, 0.40 ); ( 1, 1.0 | airfoil | 1, 0.45 ); ( 1, 1.0 | airfoil | 1, 0.50 ); ( 1, 1.0 | airfoil | 1, 0.55 ); ( 1, 1.0 | airfoil | 1, 0.60 ); ( 1, 1.0 | airfoil | 1, 0.65 ); ( 1, 1.0 | airfoil | 1, 0.70 ); ( 1, 1.0 | airfoil | 1, 0.75 ); ( 1, 1.0 | airfoil | 1, 0.80 ); ( 1, 1.0 | airfoil | 1, 0.85 ); ( 1, 1.0 | airfoil | 1, 0.90 ); ( 1, 1.0 | airfoil | 1, 0.95 )
%
% Use combined objective within gradient evaluation: may reduce cost to compute gradients when using the adjoint formulation.
OPT_COMBINE_OBJECTIVE = NO
%
%
% Number of iterations to average the objective function for unsteady adjoints,
% 0 averages over all time iterations, "N" averages over the last N iterations.
ITER_AVERAGE_OBJ= 0

% --------------------- LIBROM PARAMETERS -----------------------%
% LibROM can be found here: https://github.com/LLNL/libROM
%
% Toggle saving to librom (NO, YES)
SAVE_LIBROM = NO
%
% Prefix to the saved libROM files (default: su2)
LIBROM_BASE_FILENAME = su2
%
% Specify POD basis generation algorithm (STATIC_POD, INCREMENTAL_POD)
% STATIC_POD recommended for steady problems
BASIS_GENERATION = STATIC_POD
%
% Maximum number of basis vectors to keep (default: 100)
MAX_BASIS_DIM = 100
%
% Frequency of snapshots saves, for unsteady problems (default: 1. 2 means every other)
ROM_SAVE_FREQ = 1

% --------------------- PASTIX PARAMETERS -----------------------%
%
% Number of calls to 'Build' that trigger re-factorization (0 means only once)
PASTIX_FACTORIZATION_FREQUENCY= 1
%
% 0 - Quiet, 1 - During factorization and cleanup, 2 - Even more detail
PASTIX_VERBOSITY_LEVEL= 0
%
% Level of fill for PaStiX incomplete LU factorization
PASTIX_FILL_LEVEL= 1<|MERGE_RESOLUTION|>--- conflicted
+++ resolved
@@ -1395,22 +1395,12 @@
 CFL_ADAPT= NO
 %
 % Parameters of the adaptive CFL number (factor-down, factor-up, CFL min value,
-<<<<<<< HEAD
-%                                        CFL max value, acceptable linear solver convergence, start-iter)
-% Local CFL increases by factor-up until max if the solution rate of change is not limited,
-% and acceptable linear convergence is achieved. It is reduced if rate is limited, or if there
-% is not enough linear convergence, or if the nonlinear residuals are stagnant and oscillatory.
-% It is reset back to min when linear solvers diverge, or if nonlinear residuals increase too much.
-% Optional starting iteration when the adaptive CFL is activated.
-CFL_ADAPT_PARAM= ( 0.1, 2.0, 10.0, 1e10, 0.001, 1)
-=======
 %                                        CFL max value, acceptable linear solver convergence, starting iteration)
 % After the starting iteration has passed, local CFL increases by factor-up until max if the solution rate of
 % change is not limited, and acceptable linear convergence is achieved. It is reduced if rate is limited, or if there
 % is not enough linear convergence, or if the nonlinear residuals are stagnant and oscillatory.
 % It is reset back to min when linear solvers diverge, or if nonlinear residuals increase too much.
 CFL_ADAPT_PARAM= ( 0.1, 2.0, 10.0, 1e10, 0.001, 0)
->>>>>>> a6067c5c
 %
 % Maximum Delta Time in local time stepping simulations
 MAX_DELTA_TIME= 1E6
