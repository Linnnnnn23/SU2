/*!
 * \file SU2_GEO.cpp
 * \brief Main file of the Geometry Definition Code (SU2_GEO).
 * \author F. Palacios, T. Economon
 * \version 6.0.1 "Falcon"
 *
 * The current SU2 release has been coordinated by the
 * SU2 International Developers Society <www.su2devsociety.org>
 * with selected contributions from the open-source community.
 *
 * The main research teams contributing to the current release are:
 *  - Prof. Juan J. Alonso's group at Stanford University.
 *  - Prof. Piero Colonna's group at Delft University of Technology.
 *  - Prof. Nicolas R. Gauger's group at Kaiserslautern University of Technology.
 *  - Prof. Alberto Guardone's group at Polytechnic University of Milan.
 *  - Prof. Rafael Palacios' group at Imperial College London.
 *  - Prof. Vincent Terrapon's group at the University of Liege.
 *  - Prof. Edwin van der Weide's group at the University of Twente.
 *  - Lab. of New Concepts in Aeronautics at Tech. Institute of Aeronautics.
 *
 * Copyright 2012-2018, Francisco D. Palacios, Thomas D. Economon,
 *                      Tim Albring, and the SU2 contributors.
 *
 * SU2 is free software; you can redistribute it and/or
 * modify it under the terms of the GNU Lesser General Public
 * License as published by the Free Software Foundation; either
 * version 2.1 of the License, or (at your option) any later version.
 *
 * SU2 is distributed in the hope that it will be useful,
 * but WITHOUT ANY WARRANTY; without even the implied warranty of
 * MERCHANTABILITY or FITNESS FOR A PARTICULAR PURPOSE. See the GNU
 * Lesser General Public License for more details.
 *
 * You should have received a copy of the GNU Lesser General Public
 * License along with SU2. If not, see <http://www.gnu.org/licenses/>.
 */

#include "../include/SU2_GEO.hpp"
using namespace std;

int main(int argc, char *argv[]) {
  
  unsigned short iZone, nZone = SINGLE_ZONE;
  su2double StartTime = 0.0, StopTime = 0.0, UsedTime = 0.0;
  unsigned short iDV, iFFDBox, iPlane, nPlane, iVar;
  su2double *ObjectiveFunc, *ObjectiveFunc_New, *Gradient, delta_eps,
  **Plane_P0, **Plane_Normal,
  
  Fuselage_Volume = 0.0, Fuselage_WettedArea = 0.0, Fuselage_MinWidth = 0.0, Fuselage_MaxWidth = 0.0, Fuselage_MinWaterLineWidth = 0.0, Fuselage_MaxWaterLineWidth = 0.0, Fuselage_MinHeight = 0.0, Fuselage_MaxHeight = 0.0, Fuselage_MaxCurvature = 0.0,
  Fuselage_Volume_New = 0.0, Fuselage_WettedArea_New = 0.0, Fuselage_MinWidth_New = 0.0, Fuselage_MaxWidth_New = 0.0, Fuselage_MinWaterLineWidth_New = 0.0, Fuselage_MaxWaterLineWidth_New = 0.0, Fuselage_MinHeight_New = 0.0, Fuselage_MaxHeight_New = 0.0, Fuselage_MaxCurvature_New = 0.0,
  Fuselage_Volume_Grad = 0.0, Fuselage_WettedArea_Grad = 0.0, Fuselage_MinWidth_Grad = 0.0, Fuselage_MaxWidth_Grad = 0.0, Fuselage_MinWaterLineWidth_Grad = 0.0, Fuselage_MaxWaterLineWidth_Grad = 0.0, Fuselage_MinHeight_Grad = 0.0, Fuselage_MaxHeight_Grad = 0.0, Fuselage_MaxCurvature_Grad = 0.0,
  
  Wing_Volume = 0.0, Wing_MinThickness = 0.0, Wing_MaxThickness = 0.0, Wing_MinChord = 0.0, Wing_MaxChord = 0.0, Wing_MinLERadius = 0.0, Wing_MaxLERadius = 0.0, Wing_MinToC = 0.0, Wing_MaxToC = 0.0, Wing_ObjFun_MinToC = 0.0, Wing_MaxTwist = 0.0, Wing_MaxCurvature = 0.0, Wing_MaxDihedral = 0.0,
  Wing_Volume_New = 0.0, Wing_MinThickness_New = 0.0, Wing_MaxThickness_New = 0.0, Wing_MinChord_New = 0.0, Wing_MaxChord_New = 0.0, Wing_MinLERadius_New = 0.0, Wing_MaxLERadius_New = 0.0, Wing_MinToC_New = 0.0, Wing_MaxToC_New = 0.0, Wing_ObjFun_MinToC_New = 0.0, Wing_MaxTwist_New = 0.0, Wing_MaxCurvature_New = 0.0, Wing_MaxDihedral_New = 0.0,
  Wing_Volume_Grad = 0.0, Wing_MinThickness_Grad = 0.0, Wing_MaxThickness_Grad = 0.0, Wing_MinChord_Grad = 0.0, Wing_MaxChord_Grad = 0.0, Wing_MinLERadius_Grad = 0.0, Wing_MaxLERadius_Grad = 0.0, Wing_MinToC_Grad = 0.0, Wing_MaxToC_Grad = 0.0, Wing_ObjFun_MinToC_Grad = 0.0, Wing_MaxTwist_Grad = 0.0, Wing_MaxCurvature_Grad = 0.0, Wing_MaxDihedral_Grad = 0.0,
  
  Nacelle_Volume = 0.0, Nacelle_MinThickness = 0.0, Nacelle_MaxThickness = 0.0, Nacelle_MinChord = 0.0, Nacelle_MaxChord = 0.0, Nacelle_MinLERadius = 0.0, Nacelle_MaxLERadius = 0.0, Nacelle_MinToC = 0.0, Nacelle_MaxToC = 0.0, Nacelle_ObjFun_MinToC = 0.0, Nacelle_MaxTwist = 0.0,
  Nacelle_Volume_New = 0.0, Nacelle_MinThickness_New = 0.0, Nacelle_MaxThickness_New = 0.0, Nacelle_MinChord_New = 0.0, Nacelle_MaxChord_New = 0.0, Nacelle_MinLERadius_New = 0.0, Nacelle_MaxLERadius_New = 0.0, Nacelle_MinToC_New = 0.0, Nacelle_MaxToC_New = 0.0, Nacelle_ObjFun_MinToC_New = 0.0, Nacelle_MaxTwist_New = 0.0,
  Nacelle_Volume_Grad = 0.0, Nacelle_MinThickness_Grad = 0.0, Nacelle_MaxThickness_Grad = 0.0, Nacelle_MinChord_Grad = 0.0, Nacelle_MaxChord_Grad = 0.0, Nacelle_MinLERadius_Grad = 0.0, Nacelle_MaxLERadius_Grad = 0.0, Nacelle_MinToC_Grad = 0.0, Nacelle_MaxToC_Grad = 0.0, Nacelle_ObjFun_MinToC_Grad = 0.0, Nacelle_MaxTwist_Grad = 0.0;

  vector<su2double> *Xcoord_Airfoil, *Ycoord_Airfoil, *Zcoord_Airfoil, *Variable_Airfoil;
  vector<su2double> Xcoord_Fan, Ycoord_Fan, Zcoord_Fan;
  char config_file_name[MAX_STRING_SIZE];
 	char *cstr;
  bool Local_MoveSurface, MoveSurface = false;
  ofstream Gradient_file, ObjFunc_file;
  bool periodic = false;
  int rank, size;
  
  /*--- MPI initialization ---*/
  
#ifdef HAVE_MPI
  SU2_MPI::Init(&argc,&argv);
  SU2_MPI::Comm MPICommunicator(MPI_COMM_WORLD);
#else
  SU2_Comm MPICommunicator(0);
#endif

  rank = SU2_MPI::GetRank();
  size = SU2_MPI::GetSize();
  
  /*--- Pointer to different structures that will be used throughout the entire code ---*/
  
  CConfig **config_container          = NULL;
  CGeometry **geometry_container      = NULL;
  CSurfaceMovement *surface_movement  = NULL;
  CFreeFormDefBox** FFDBox            = NULL;
  
  /*--- Load in the number of zones and spatial dimensions in the mesh file (if no config
   file is specified, default.cfg is used) ---*/
  
  if (argc == 2) { strcpy(config_file_name,argv[1]); }
  else { strcpy(config_file_name, "default.cfg"); }

  /*--- Read the name and format of the input mesh file to get from the mesh
   file the number of zones and dimensions from the numerical grid (required
   for variables allocation)  ---*/

  CConfig *config = NULL;
  config = new CConfig(config_file_name, SU2_GEO);

  nZone    = CConfig::GetnZone(config->GetMesh_FileName(), config->GetMesh_FileFormat(), config);
  periodic = CConfig::GetPeriodic(config->GetMesh_FileName(), config->GetMesh_FileFormat(), config);

  /*--- Definition of the containers per zones ---*/
  
  config_container = new CConfig*[nZone];
  geometry_container = new CGeometry*[nZone];
  
  for (iZone = 0; iZone < nZone; iZone++) {
    config_container[iZone]       = NULL;
    geometry_container[iZone]     = NULL;
  }
  
  /*--- Loop over all zones to initialize the various classes. In most
   cases, nZone is equal to one. This represents the solution of a partial
   differential equation on a single block, unstructured mesh. ---*/
  
  for (iZone = 0; iZone < nZone; iZone++) {
    
    /*--- Definition of the configuration option class for all zones. In this
     constructor, the input configuration file is parsed and all options are
     read and stored. ---*/
    
    config_container[iZone] = new CConfig(config_file_name, SU2_GEO, iZone, nZone, 0, VERB_HIGH);
    config_container[iZone]->SetMPICommunicator(MPICommunicator);
    
    /*--- Definition of the geometry class to store the primal grid in the partitioning process. ---*/
    
    CGeometry *geometry_aux = NULL;
    
    /*--- All ranks process the grid and call ParMETIS for partitioning ---*/
    
    geometry_aux = new CPhysicalGeometry(config_container[iZone], iZone, nZone);
    
    /*--- Color the initial grid and set the send-receive domains (ParMETIS) ---*/
    
    geometry_aux->SetColorGrid_Parallel(config_container[iZone]);
    
    /*--- Until we finish the new periodic BC implementation, use the old
     partitioning routines for cases with periodic BCs. The old routines 
     will be entirely removed eventually in favor of the new methods. ---*/

    if (periodic) {
      geometry_container[iZone] = new CPhysicalGeometry(geometry_aux, config_container[iZone]);
    } else {
      geometry_container[iZone] = new CPhysicalGeometry(geometry_aux, config_container[iZone], periodic);
    }
    
    /*--- Deallocate the memory of geometry_aux ---*/
    
    delete geometry_aux;
    
    /*--- Add the Send/Receive boundaries ---*/
    
    geometry_container[iZone]->SetSendReceive(config_container[iZone]);
    
    /*--- Add the Send/Receive boundaries ---*/
    
    geometry_container[iZone]->SetBoundaries(config_container[iZone]);
    
  }
  
  /*--- Set up a timer for performance benchmarking (preprocessing time is included) ---*/
  
#ifdef HAVE_MPI
  StartTime = MPI_Wtime();
#else
  StartTime = su2double(clock())/su2double(CLOCKS_PER_SEC);
#endif
  
  /*--- Evaluation of the objective function ---*/
  
  if (rank == MASTER_NODE)
    cout << endl <<"----------------------- Preprocessing computations ----------------------" << endl;
  
  /*--- Set the number of sections, and allocate the memory ---*/
  
  if (geometry_container[ZONE_0]->GetnDim() == 2) nPlane = 1;
  else nPlane = config_container[ZONE_0]->GetnLocationStations();
  
  Xcoord_Airfoil = new vector<su2double>[nPlane];
  Ycoord_Airfoil = new vector<su2double>[nPlane];
  Zcoord_Airfoil = new vector<su2double>[nPlane];
  Variable_Airfoil = new vector<su2double>[nPlane];
  
  Plane_P0 = new su2double*[nPlane];
  Plane_Normal = new su2double*[nPlane];
  for(iPlane = 0; iPlane < nPlane; iPlane++ ) {
    Plane_P0[iPlane] = new su2double[3];
    Plane_Normal[iPlane] = new su2double[3];
  }
  
  ObjectiveFunc = new su2double[nPlane*20];
  ObjectiveFunc_New = new su2double[nPlane*20];
  Gradient = new su2double[nPlane*20];
  
  for (iVar = 0; iVar < nPlane*20; iVar++) {
    ObjectiveFunc[iVar] = 0.0;
    ObjectiveFunc_New[iVar] = 0.0;
    Gradient[iVar] = 0.0;
  }
  
  
  /*--- Compute elements surrounding points, points surrounding points ---*/
  
  if (rank == MASTER_NODE) cout << "Setting local point connectivity." <<endl;
  geometry_container[ZONE_0]->SetPoint_Connectivity();
  
  /*--- Check the orientation before computing geometrical quantities ---*/
  
  if (config_container[ZONE_0]->GetReorientElements()) {
    if (rank == MASTER_NODE) cout << "Checking the numerical grid orientation of the interior elements." <<endl;
    geometry_container[ZONE_0]->Check_IntElem_Orientation(config_container[ZONE_0]);
  }
  
  /*--- Create the edge structure ---*/
  
  if (rank == MASTER_NODE) cout << "Identify edges and vertices." <<endl;
  geometry_container[ZONE_0]->SetEdges(); geometry_container[ZONE_0]->SetVertex(config_container[ZONE_0]);
  
  /*--- Compute center of gravity ---*/
  
  if (rank == MASTER_NODE) cout << "Computing centers of gravity." << endl;
  geometry_container[ZONE_0]->SetCoord_CG();
  
  /*--- Create the dual control volume structures ---*/
  
  if (rank == MASTER_NODE) cout << "Setting the bound control volume structure." << endl;
  geometry_container[ZONE_0]->SetBoundControlVolume(config_container[ZONE_0], ALLOCATE);
  
  /*--- Compute the surface curvature ---*/
  
  if (rank == MASTER_NODE) cout << "Compute the surface curvature." << endl;
  geometry_container[ZONE_0]->ComputeSurf_Curvature(config_container[ZONE_0]);
  
  /*--- Computation of positive surface area in the z-plane ---*/
  
  if (rank == MASTER_NODE) cout << "Setting reference area and span." << endl;
  geometry_container[ZONE_0]->SetPositive_ZArea(config_container[ZONE_0]);
  
  /*--- Create plane structure ---*/
  
  if (rank == MASTER_NODE) cout << "Set plane structure." << endl;
  
  if (geometry_container[ZONE_0]->GetnDim() == 2) {
    Plane_Normal[0][0] = 0.0;   Plane_P0[0][0] = 0.0;
    Plane_Normal[0][1] = 1.0;   Plane_P0[0][1] = 0.0;
    Plane_Normal[0][2] = 0.0;   Plane_P0[0][2] = 0.0;
  }
  else if (geometry_container[ZONE_0]->GetnDim() == 3) {
    for (iPlane = 0; iPlane < nPlane; iPlane++) {
      Plane_Normal[iPlane][0] = 0.0;    Plane_P0[iPlane][0] = 0.0;
      Plane_Normal[iPlane][1] = 0.0;    Plane_P0[iPlane][1] = 0.0;
      Plane_Normal[iPlane][2] = 0.0;    Plane_P0[iPlane][2] = 0.0;

      if (config_container[ZONE_0]->GetGeo_Description() == FUSELAGE) {
        Plane_Normal[iPlane][0] = 1.0;
        Plane_P0[iPlane][0] = config_container[ZONE_0]->GetLocationStations(iPlane);
      }
      else if (config_container[ZONE_0]->GetGeo_Description() == NACELLE) {
        Plane_Normal[iPlane][0] = 0.0;
        Plane_Normal[iPlane][1] = -sin(config_container[ZONE_0]->GetLocationStations(iPlane)*PI_NUMBER/180.0);
        Plane_Normal[iPlane][2] = cos(config_container[ZONE_0]->GetLocationStations(iPlane)*PI_NUMBER/180.0);
        
        /*--- Apply tilt angle to the plane ---*/
        
        su2double Tilt_Angle = config_container[ZONE_0]->GetNacelleLocation(3)*PI_NUMBER/180;
        su2double Plane_NormalX_Tilt = Plane_Normal[iPlane][0]*cos(Tilt_Angle) + Plane_Normal[iPlane][2]*sin(Tilt_Angle);
        su2double Plane_NormalY_Tilt = Plane_Normal[iPlane][1];
        su2double Plane_NormalZ_Tilt = Plane_Normal[iPlane][2]*cos(Tilt_Angle) - Plane_Normal[iPlane][0]*sin(Tilt_Angle);
        
        /*--- Apply toe angle to the plane ---*/
        
        su2double Toe_Angle = config_container[ZONE_0]->GetNacelleLocation(4)*PI_NUMBER/180;
        su2double Plane_NormalX_Tilt_Toe = Plane_NormalX_Tilt*cos(Toe_Angle) - Plane_NormalY_Tilt*sin(Toe_Angle);
        su2double Plane_NormalY_Tilt_Toe = Plane_NormalX_Tilt*sin(Toe_Angle) + Plane_NormalY_Tilt*cos(Toe_Angle);
        su2double Plane_NormalZ_Tilt_Toe = Plane_NormalZ_Tilt;
        
        /*--- Update normal vector ---*/
        
        Plane_Normal[iPlane][0] = Plane_NormalX_Tilt_Toe;
        Plane_Normal[iPlane][1] = Plane_NormalY_Tilt_Toe;
        Plane_Normal[iPlane][2] = Plane_NormalZ_Tilt_Toe;
        
        /*--- Point in the plane ---*/
        
        Plane_P0[iPlane][0] = config_container[ZONE_0]->GetNacelleLocation(0);
        Plane_P0[iPlane][1] = config_container[ZONE_0]->GetNacelleLocation(1);
        Plane_P0[iPlane][2] = config_container[ZONE_0]->GetNacelleLocation(2);
      }
      else {
        Plane_Normal[iPlane][1] = 1.0;
        Plane_P0[iPlane][1] = config_container[ZONE_0]->GetLocationStations(iPlane);
      }
      
    }
  }
  
  /*--- Compute the wing and fan description (only 3D). ---*/
  
  if (geometry_container[ZONE_0]->GetnDim() == 3) {
    
    if (config_container[ZONE_0]->GetGeo_Description() == FUSELAGE) {
      
      if (rank == MASTER_NODE) {
        cout << "Computing the fuselage continuous description." << endl << endl;
      }
      
      geometry_container[ZONE_0]->Compute_Fuselage(config_container[ZONE_0], true,
                                                   Fuselage_Volume, Fuselage_WettedArea, Fuselage_MinWidth, Fuselage_MaxWidth,
                                                   Fuselage_MinWaterLineWidth, Fuselage_MaxWaterLineWidth,
                                                   Fuselage_MinHeight, Fuselage_MaxHeight,
                                                   Fuselage_MaxCurvature);
      
      /*--- Screen output for the wing definition ---*/
      
      if (rank == MASTER_NODE) {
        if (config_container[ZONE_0]->GetSystemMeasurements() == US) cout << "Fuselage volume: "    << Fuselage_Volume << " in^3. ";
        else cout << "Fuselage volume: "    << Fuselage_Volume << " m^3. ";
        if (config_container[ZONE_0]->GetSystemMeasurements() == US) cout << "Fuselage wetted area: "    << Fuselage_WettedArea << " in^2. " << endl;
        else cout << "Fuselage wetted area: "    << Fuselage_WettedArea << " m^2. " << endl;
        if (config_container[ZONE_0]->GetSystemMeasurements() == US) cout << "Fuselage min. width: "  << Fuselage_MinWidth << " in. ";
        else cout << "Fuselage min. width: "  << Fuselage_MinWidth << " m. ";
        if (config_container[ZONE_0]->GetSystemMeasurements() == US) cout << "Fuselage max. width: "  << Fuselage_MaxWidth << " in. " << endl;
        else cout << "Fuselage max. width: "  << Fuselage_MaxWidth << " m. " << endl;
        if (config_container[ZONE_0]->GetSystemMeasurements() == US) cout << "Fuselage min. waterline width: "  << Fuselage_MinWaterLineWidth << " in. ";
        else cout << "Fuselage min. waterline width: "  << Fuselage_MinWaterLineWidth << " m. ";
        if (config_container[ZONE_0]->GetSystemMeasurements() == US) cout << "Fuselage max. waterline width: "  << Fuselage_MaxWaterLineWidth << " in. " << endl;
        else cout << "Fuselage max. waterline width: "  << Fuselage_MaxWaterLineWidth << " m. " << endl;
        if (config_container[ZONE_0]->GetSystemMeasurements() == US) cout << "Fuselage min. height: "  << Fuselage_MinHeight << " in. ";
        else cout << "Fuselage min. height: "  << Fuselage_MinHeight << " m. ";
        if (config_container[ZONE_0]->GetSystemMeasurements() == US) cout << "Fuselage max. height: "  << Fuselage_MaxHeight << " in. " << endl;
        else cout << "Fuselage max. height: "  << Fuselage_MaxHeight << " m. " << endl;
        if (config_container[ZONE_0]->GetSystemMeasurements() == US) cout << "Fuselage max. curvature: "  << Fuselage_MaxCurvature << " 1/in. " << endl;
        else cout << "Fuselage max. curvature: "  << Fuselage_MaxCurvature << " 1/m. " << endl;
      }
      
    }
    
    else if (config_container[ZONE_0]->GetGeo_Description() == NACELLE) {
      
      if (rank == MASTER_NODE) {
        cout << "Computing the nacelle continuous description." << endl << endl;
      }
      
      geometry_container[ZONE_0]->Compute_Nacelle(config_container[ZONE_0], true,
                                               Nacelle_Volume, Nacelle_MinThickness, Nacelle_MaxThickness, Nacelle_MinChord, Nacelle_MaxChord,
                                               Nacelle_MinLERadius, Nacelle_MaxLERadius, Nacelle_MinToC, Nacelle_MaxToC, Nacelle_ObjFun_MinToC,
                                               Nacelle_MaxTwist);

      /*--- Screen output for the wing definition ---*/
      
      if (rank == MASTER_NODE) {
        if (config_container[ZONE_0]->GetSystemMeasurements() == US) cout << "Nacelle volume: "    << Nacelle_Volume << " in^3. ";
        else cout << "Nacelle volume: "    << Nacelle_Volume << " m^3. ";
        if (config_container[ZONE_0]->GetSystemMeasurements() == US) cout << "Nacelle min. thickness: "  << Nacelle_MinThickness << " in. ";
        else cout << "Nacelle min. thickness: "  << Nacelle_MinThickness << " m. ";
        if (config_container[ZONE_0]->GetSystemMeasurements() == US) cout << "Nacelle max. thickness: "  << Nacelle_MaxThickness << " in. " << endl;
        else cout << "Nacelle max. thickness: "  << Nacelle_MaxThickness << " m. " << endl;
        if (config_container[ZONE_0]->GetSystemMeasurements() == US) cout << "Nacelle min. chord: "  << Nacelle_MinChord << " in. ";
        else cout << "Nacelle min. chord: "  << Nacelle_MinChord << " m. ";
        if (config_container[ZONE_0]->GetSystemMeasurements() == US) cout << "Nacelle max. chord: "  << Nacelle_MaxChord << " in. ";
        else cout << "Nacelle max. chord: "  << Nacelle_MaxChord << " m. ";
        if (config_container[ZONE_0]->GetSystemMeasurements() == US) cout << "Nacelle min. LE radius: "  << Nacelle_MinLERadius << " 1/in. ";
        else cout << "Nacelle min. LE radius: "  << Nacelle_MinLERadius << " 1/m. ";
        if (config_container[ZONE_0]->GetSystemMeasurements() == US) cout << "Nacelle max. LE radius: "  << Nacelle_MaxLERadius << " 1/in. " << endl;
        else cout << "Nacelle max. LE radius: "  << Nacelle_MaxLERadius << " 1/m. " << endl;
        cout << "Nacelle min. ToC: "  << Nacelle_MinToC << ". ";
        cout << "Nacelle max. ToC: "  << Nacelle_MaxToC << ". ";
        cout << "Nacelle delta ToC: "  << Nacelle_ObjFun_MinToC << ". ";
        cout << "Nacelle max. twist: "  << Nacelle_MaxTwist << " deg. "<< endl;
      }
      
    }
    
    else {
      
      if (rank == MASTER_NODE) {
        cout << "Computing the wing continuous description." << endl << endl;
      }
      
      geometry_container[ZONE_0]->Compute_Wing(config_container[ZONE_0], true,
                                               Wing_Volume, Wing_MinThickness, Wing_MaxThickness, Wing_MinChord, Wing_MaxChord,
                                               Wing_MinLERadius, Wing_MaxLERadius, Wing_MinToC, Wing_MaxToC, Wing_ObjFun_MinToC,
                                               Wing_MaxTwist, Wing_MaxCurvature, Wing_MaxDihedral);
      
      /*--- Screen output for the wing definition ---*/
      
      if (rank == MASTER_NODE) {
        if (config_container[ZONE_0]->GetSystemMeasurements() == US) cout << "Wing volume: "    << Wing_Volume << " in^3. ";
        else cout << "Wing volume: "    << Wing_Volume << " m^3. ";
        if (config_container[ZONE_0]->GetSystemMeasurements() == US) cout << "Wing min. thickness: "  << Wing_MinThickness << " in. ";
        else cout << "Wing min. thickness: "  << Wing_MinThickness << " m. ";
        if (config_container[ZONE_0]->GetSystemMeasurements() == US) cout << "Wing max. thickness: "  << Wing_MaxThickness << " in. " << endl;
        else cout << "Wing max. thickness: "  << Wing_MaxThickness << " m. " << endl;
        if (config_container[ZONE_0]->GetSystemMeasurements() == US) cout << "Wing min. chord: "  << Wing_MinChord << " in. ";
        else cout << "Wing min. chord: "  << Wing_MinChord << " m. ";
        if (config_container[ZONE_0]->GetSystemMeasurements() == US) cout << "Wing max. chord: "  << Wing_MaxChord << " in. ";
        else cout << "Wing max. chord: "  << Wing_MaxChord << " m. ";
        if (config_container[ZONE_0]->GetSystemMeasurements() == US) cout << "Wing min. LE radius: "  << Wing_MinLERadius << " 1/in. ";
        else cout << "Wing min. LE radius: "  << Wing_MinLERadius << " 1/m. ";
        if (config_container[ZONE_0]->GetSystemMeasurements() == US) cout << "Wing max. LE radius: "  << Wing_MaxLERadius << " 1/in. " << endl;
        else cout << "Wing max. LE radius: "  << Wing_MaxLERadius << " 1/m. " << endl;
        cout << "Wing min. ToC: "  << Wing_MinToC << ". ";
        cout << "Wing max. ToC: "  << Wing_MaxToC << ". ";
        cout << "Wing delta ToC: "  << Wing_ObjFun_MinToC << ". ";
        cout << "Wing max. twist: "  << Wing_MaxTwist << " deg. "<< endl;
        if (config_container[ZONE_0]->GetSystemMeasurements() == US) cout << "Wing max. curvature: "  << Wing_MaxCurvature << " 1/in. ";
        else cout << "Wing max. curvature: "  << Wing_MaxCurvature << " 1/m. ";
        cout << "Wing max. dihedral: "  << Wing_MaxDihedral << " deg." << endl;
      }
      
    }
    
  }
  
  for (iPlane = 0; iPlane < nPlane; iPlane++) {
    
    geometry_container[ZONE_0]->ComputeAirfoil_Section(Plane_P0[iPlane], Plane_Normal[iPlane], -1E6, 1E6, -1E6, 1E6, -1E6, 1E6, NULL,
                                                       Xcoord_Airfoil[iPlane], Ycoord_Airfoil[iPlane], Zcoord_Airfoil[iPlane],
                                                       Variable_Airfoil[iPlane], true, config_container[ZONE_0]);
  }
  
  if (rank == MASTER_NODE)
    cout << endl <<"-------------------- Objective function evaluation ----------------------" << endl;
  
  if (rank == MASTER_NODE) {
    
    /*--- Evaluate objective function ---*/
    
    for (iPlane = 0; iPlane < nPlane; iPlane++) {
      
      if (Xcoord_Airfoil[iPlane].size() > 1) {
        
        cout << "\nStation " << (iPlane+1);
        if (config_container[ZONE_0]->GetGeo_Description() == FUSELAGE) {
          if (config_container[ZONE_0]->GetSystemMeasurements() == US) cout << ". XCoord: " << Plane_P0[iPlane][0] << " in, ";
          else cout << ". XCoord: " << Plane_P0[iPlane][0] << " m, ";
        }
        if (config_container[ZONE_0]->GetGeo_Description() == WING) {
          if (config_container[ZONE_0]->GetSystemMeasurements() == US) cout << ". YCoord: " << Plane_P0[iPlane][1] << " in, ";
          else cout << ". YCoord: " << Plane_P0[iPlane][1] << " m, ";
        }
        if (config_container[ZONE_0]->GetGeo_Description() == TWOD_AIRFOIL) {
          if (config_container[ZONE_0]->GetSystemMeasurements() == US) cout << ". ZCoord: " << Plane_P0[iPlane][2] << " in, ";
          else cout << ". ZCoord: " << Plane_P0[iPlane][2] << " m, ";
        }
        if (config_container[ZONE_0]->GetGeo_Description() == NACELLE) cout << ". Theta: " << atan2(Plane_Normal[iPlane][1], -Plane_Normal[iPlane][2])/PI_NUMBER*180 + 180 << " deg, ";

        if (config_container[ZONE_0]->GetGeo_Description() == FUSELAGE) {
          ObjectiveFunc[0*nPlane+iPlane]  = geometry_container[ZONE_0]->Compute_Area(Plane_P0[iPlane], Plane_Normal[iPlane], config_container[ZONE_0], Xcoord_Airfoil[iPlane], Ycoord_Airfoil[iPlane], Zcoord_Airfoil[iPlane]);
          ObjectiveFunc[1*nPlane+iPlane]  = geometry_container[ZONE_0]->Compute_Length(Plane_P0[iPlane], Plane_Normal[iPlane], config_container[ZONE_0], Xcoord_Airfoil[iPlane], Ycoord_Airfoil[iPlane], Zcoord_Airfoil[iPlane]);
          ObjectiveFunc[2*nPlane+iPlane]  = geometry_container[ZONE_0]->Compute_Width(Plane_P0[iPlane], Plane_Normal[iPlane], Xcoord_Airfoil[iPlane], Ycoord_Airfoil[iPlane], Zcoord_Airfoil[iPlane]);
          ObjectiveFunc[3*nPlane+iPlane]  = geometry_container[ZONE_0]->Compute_WaterLineWidth(Plane_P0[iPlane], Plane_Normal[iPlane], config_container[ZONE_0], Xcoord_Airfoil[iPlane], Ycoord_Airfoil[iPlane], Zcoord_Airfoil[iPlane]);
          ObjectiveFunc[4*nPlane+iPlane]  = geometry_container[ZONE_0]->Compute_Height(Plane_P0[iPlane], Plane_Normal[iPlane], Xcoord_Airfoil[iPlane], Ycoord_Airfoil[iPlane], Zcoord_Airfoil[iPlane]);
          
          if (config_container[ZONE_0]->GetSystemMeasurements() == US)  cout << "Area: "             << ObjectiveFunc[0*nPlane+iPlane] << " in^2, ";
          else  cout << "Area: "             << ObjectiveFunc[0*nPlane+iPlane] << " m^2, ";
          if (config_container[ZONE_0]->GetSystemMeasurements() == US)  cout << "Length: "           << ObjectiveFunc[1*nPlane+iPlane] << " in, ";
          else  cout << "Length: "           << ObjectiveFunc[1*nPlane+iPlane] << " m, ";
          if (config_container[ZONE_0]->GetSystemMeasurements() == US)  cout << "Width: "            << ObjectiveFunc[2*nPlane+iPlane] << " in, ";
          else cout << "Width: "             << ObjectiveFunc[2*nPlane+iPlane] << " m, ";
          if (config_container[ZONE_0]->GetSystemMeasurements() == US)  cout << "Waterline width: "  << ObjectiveFunc[3*nPlane+iPlane] << " in, ";
          else cout << "Waterline width: "   << ObjectiveFunc[3*nPlane+iPlane] << " m, ";
          if (config_container[ZONE_0]->GetSystemMeasurements() == US)  cout << "Height: "           << ObjectiveFunc[4*nPlane+iPlane] << " in.";
          else cout << "Height: "            << ObjectiveFunc[4*nPlane+iPlane] << " m.";
        }
        else if (config_container[ZONE_0]->GetGeo_Description() == NACELLE) {
          ObjectiveFunc[0*nPlane+iPlane]  = geometry_container[ZONE_0]->Compute_Area(Plane_P0[iPlane], Plane_Normal[iPlane], config_container[ZONE_0], Xcoord_Airfoil[iPlane], Ycoord_Airfoil[iPlane], Zcoord_Airfoil[iPlane]);
          ObjectiveFunc[1*nPlane+iPlane]  = geometry_container[ZONE_0]->Compute_MaxThickness(Plane_P0[iPlane], Plane_Normal[iPlane], config_container[ZONE_0], Xcoord_Airfoil[iPlane], Ycoord_Airfoil[iPlane], Zcoord_Airfoil[iPlane]);
          ObjectiveFunc[2*nPlane+iPlane]  = geometry_container[ZONE_0]->Compute_Chord(Plane_P0[iPlane], Plane_Normal[iPlane], Xcoord_Airfoil[iPlane], Ycoord_Airfoil[iPlane], Zcoord_Airfoil[iPlane]);
          ObjectiveFunc[3*nPlane+iPlane]  = geometry_container[ZONE_0]->Compute_LERadius(Plane_P0[iPlane], Plane_Normal[iPlane], Xcoord_Airfoil[iPlane], Ycoord_Airfoil[iPlane], Zcoord_Airfoil[iPlane]);
          ObjectiveFunc[4*nPlane+iPlane]  = ObjectiveFunc[1*nPlane+iPlane]/ObjectiveFunc[2*nPlane+iPlane];
          ObjectiveFunc[5*nPlane+iPlane]  = geometry_container[ZONE_0]->Compute_Twist(Plane_P0[iPlane], Plane_Normal[iPlane], Xcoord_Airfoil[iPlane], Ycoord_Airfoil[iPlane], Zcoord_Airfoil[iPlane]);
          
          if (config_container[ZONE_0]->GetSystemMeasurements() == US)  cout << "Area: "             << ObjectiveFunc[0*nPlane+iPlane] << " in^2, ";
          else  cout << "Area: "                 << ObjectiveFunc[0*nPlane+iPlane] << " m^2, ";
          if (config_container[ZONE_0]->GetSystemMeasurements() == US)  cout << "Thickness: "   << ObjectiveFunc[1*nPlane+iPlane] << " in, " << endl;
          else cout << "Thickness: "             << ObjectiveFunc[1*nPlane+iPlane] << " m, " << endl;
          if (config_container[ZONE_0]->GetSystemMeasurements() == US)  cout << "Chord: "            << ObjectiveFunc[2*nPlane+iPlane] << " in, ";
          else cout << "Chord: "                 << ObjectiveFunc[2*nPlane+iPlane] << " m, ";
          if (config_container[ZONE_0]->GetSystemMeasurements() == US)  cout << "LE radius: "            << ObjectiveFunc[3*nPlane+iPlane] << " 1/in, ";
          else cout << "LE radius: "             << ObjectiveFunc[3*nPlane+iPlane] << " 1/m, ";
          cout << "ToC: "                        << ObjectiveFunc[4*nPlane+iPlane] << ", ";
          if (geometry_container[ZONE_0]->GetnDim() == 2) cout << "Alpha: "      << ObjectiveFunc[5*nPlane+iPlane] <<" deg.";
          else if (geometry_container[ZONE_0]->GetnDim() == 3) cout << "Twist angle: "      << ObjectiveFunc[5*nPlane+iPlane] <<" deg.";
        }
        else {
          ObjectiveFunc[0*nPlane+iPlane]  = geometry_container[ZONE_0]->Compute_Area(Plane_P0[iPlane], Plane_Normal[iPlane], config_container[ZONE_0], Xcoord_Airfoil[iPlane], Ycoord_Airfoil[iPlane], Zcoord_Airfoil[iPlane]);
          ObjectiveFunc[1*nPlane+iPlane]  = geometry_container[ZONE_0]->Compute_MaxThickness(Plane_P0[iPlane], Plane_Normal[iPlane], config_container[ZONE_0], Xcoord_Airfoil[iPlane], Ycoord_Airfoil[iPlane], Zcoord_Airfoil[iPlane]);
          ObjectiveFunc[2*nPlane+iPlane]  = geometry_container[ZONE_0]->Compute_Chord(Plane_P0[iPlane], Plane_Normal[iPlane], Xcoord_Airfoil[iPlane], Ycoord_Airfoil[iPlane], Zcoord_Airfoil[iPlane]);
          ObjectiveFunc[3*nPlane+iPlane]  = geometry_container[ZONE_0]->Compute_LERadius(Plane_P0[iPlane], Plane_Normal[iPlane], Xcoord_Airfoil[iPlane], Ycoord_Airfoil[iPlane], Zcoord_Airfoil[iPlane]);
          ObjectiveFunc[4*nPlane+iPlane]  = ObjectiveFunc[1*nPlane+iPlane]/ObjectiveFunc[2*nPlane+iPlane];
          ObjectiveFunc[5*nPlane+iPlane]  = geometry_container[ZONE_0]->Compute_Twist(Plane_P0[iPlane], Plane_Normal[iPlane], Xcoord_Airfoil[iPlane], Ycoord_Airfoil[iPlane], Zcoord_Airfoil[iPlane]);
          
          if (config_container[ZONE_0]->GetSystemMeasurements() == US)  cout << "Area: "             << ObjectiveFunc[0*nPlane+iPlane] << " in^2, ";
          else  cout << "Area: "                 << ObjectiveFunc[0*nPlane+iPlane] << " m^2, ";
          if (config_container[ZONE_0]->GetSystemMeasurements() == US)  cout << "Thickness: "   << ObjectiveFunc[1*nPlane+iPlane] << " in, " << endl;
          else cout << "Thickness: "             << ObjectiveFunc[1*nPlane+iPlane] << " m, " << endl;
          if (config_container[ZONE_0]->GetSystemMeasurements() == US)  cout << "Chord: "            << ObjectiveFunc[2*nPlane+iPlane] << " in, ";
          else cout << "Chord: "                 << ObjectiveFunc[2*nPlane+iPlane] << " m, ";
          if (config_container[ZONE_0]->GetSystemMeasurements() == US)  cout << "LE radius: "            << ObjectiveFunc[3*nPlane+iPlane] << " 1/in, ";
          else cout << "LE radius: "             << ObjectiveFunc[3*nPlane+iPlane] << " 1/m, ";
          cout << "ToC: "                        << ObjectiveFunc[4*nPlane+iPlane] << ", ";
          if (geometry_container[ZONE_0]->GetnDim() == 2) cout << "Alpha: "      << ObjectiveFunc[5*nPlane+iPlane] <<" deg.";
          else if (geometry_container[ZONE_0]->GetnDim() == 3) cout << "Twist angle: "      << ObjectiveFunc[5*nPlane+iPlane] <<" deg.";
        }
        
      }
      
    }
    
    /*--- Write the objective function in a external file ---*/
    
    cstr = new char [config_container[ZONE_0]->GetObjFunc_Value_FileName().size()+1];
    strcpy (cstr, config_container[ZONE_0]->GetObjFunc_Value_FileName().c_str());
    ObjFunc_file.open(cstr, ios::out);
    ObjFunc_file << "TITLE = \"SU2_GEO Evaluation\"" << endl;
    
    if (geometry_container[ZONE_0]->GetnDim() == 2) {
      ObjFunc_file << "VARIABLES = \"AIRFOIL_AREA\",\"AIRFOIL_THICKNESS\",\"AIRFOIL_CHORD\",\"AIRFOIL_LE_RADIUS\",\"AIRFOIL_TOC\",\"AIRFOIL_ALPHA\"";
    }
    else if (geometry_container[ZONE_0]->GetnDim() == 3) {
      
      ObjFunc_file << "VARIABLES = ";
      
      if (config_container[ZONE_0]->GetGeo_Description() == FUSELAGE) {
       	ObjFunc_file << "\"FUSELAGE_VOLUME\",\"FUSELAGE_WETTED_AREA\",\"FUSELAGE_MIN_WIDTH\",\"FUSELAGE_MAX_WIDTH\",\"FUSELAGE_MIN_WATERLINE_WIDTH\",\"FUSELAGE_MAX_WATERLINE_WIDTH\",\"FUSELAGE_MIN_HEIGHT\",\"FUSELAGE_MAX_HEIGHT\",\"FUSELAGE_MAX_CURVATURE\",";
        for (iPlane = 0; iPlane < nPlane; iPlane++) ObjFunc_file << "\"STATION"<< (iPlane+1) << "_AREA\",";
        for (iPlane = 0; iPlane < nPlane; iPlane++) ObjFunc_file << "\"STATION"<< (iPlane+1) << "_LENGTH\",";
        for (iPlane = 0; iPlane < nPlane; iPlane++) ObjFunc_file << "\"STATION"<< (iPlane+1) << "_WIDTH\",";
        for (iPlane = 0; iPlane < nPlane; iPlane++) ObjFunc_file << "\"STATION"<< (iPlane+1) << "_WATERLINE_WIDTH\",";
        for (iPlane = 0; iPlane < nPlane; iPlane++) {
          ObjFunc_file << "\"STATION" << (iPlane+1) << "_HEIGHT\"";
          if (iPlane != nPlane-1) ObjFunc_file << ",";
        }
      }
      else if (config_container[ZONE_0]->GetGeo_Description() == NACELLE) {
        ObjFunc_file << "\"NACELLE_VOLUME\",\"NACELLE_MIN_THICKNESS\",\"NACELLE_MAX_THICKNESS\",\"NACELLE_MIN_CHORD\",\"NACELLE_MAX_CHORD\",\"NACELLE_MIN_LE_RADIUS\",\"NACELLE_MAX_LE_RADIUS\",\"NACELLE_MIN_TOC\",\"NACELLE_MAX_TOC\",\"NACELLE_OBJFUN_MIN_TOC\",\"NACELLE_MAX_TWIST\",";
        for (iPlane = 0; iPlane < nPlane; iPlane++) ObjFunc_file << "\"STATION"<< (iPlane+1) << "_AREA\",";
        for (iPlane = 0; iPlane < nPlane; iPlane++) ObjFunc_file << "\"STATION"<< (iPlane+1) << "_THICKNESS\",";
        for (iPlane = 0; iPlane < nPlane; iPlane++) ObjFunc_file << "\"STATION"<< (iPlane+1) << "_CHORD\",";
        for (iPlane = 0; iPlane < nPlane; iPlane++) ObjFunc_file << "\"STATION"<< (iPlane+1) << "_LE_RADIUS\",";
        for (iPlane = 0; iPlane < nPlane; iPlane++) ObjFunc_file << "\"STATION"<< (iPlane+1) << "_TOC\",";
        for (iPlane = 0; iPlane < nPlane; iPlane++) {
          ObjFunc_file << "\"STATION" << (iPlane+1) << "_TWIST\"";
          if (iPlane != nPlane-1) ObjFunc_file << ",";
        }
      }
      else {
        ObjFunc_file << "\"WING_VOLUME\",\"WING_MIN_THICKNESS\",\"WING_MAX_THICKNESS\",\"WING_MIN_CHORD\",\"WING_MAX_CHORD\",\"WING_MIN_LE_RADIUS\",\"WING_MAX_LE_RADIUS\",\"WING_MIN_TOC\",\"WING_MAX_TOC\",\"WING_OBJFUN_MIN_TOC\",\"WING_MAX_TWIST\",\"WING_MAX_CURVATURE\",\"WING_MAX_DIHEDRAL\",";
        for (iPlane = 0; iPlane < nPlane; iPlane++) ObjFunc_file << "\"STATION"<< (iPlane+1) << "_AREA\",";
        for (iPlane = 0; iPlane < nPlane; iPlane++) ObjFunc_file << "\"STATION"<< (iPlane+1) << "_THICKNESS\",";
        for (iPlane = 0; iPlane < nPlane; iPlane++) ObjFunc_file << "\"STATION"<< (iPlane+1) << "_CHORD\",";
        for (iPlane = 0; iPlane < nPlane; iPlane++) ObjFunc_file << "\"STATION"<< (iPlane+1) << "_LE_RADIUS\",";
        for (iPlane = 0; iPlane < nPlane; iPlane++) ObjFunc_file << "\"STATION"<< (iPlane+1) << "_TOC\",";
        for (iPlane = 0; iPlane < nPlane; iPlane++) {
          ObjFunc_file << "\"STATION" << (iPlane+1) << "_TWIST\"";
          if (iPlane != nPlane-1) ObjFunc_file << ",";
        }
      }
      
    }
    
    ObjFunc_file << "\nZONE T= \"Geometrical variables (value)\"" << endl;
    
    if (config_container[ZONE_0]->GetGeo_Description() == FUSELAGE) {
      if (geometry_container[ZONE_0]->GetnDim() == 3) {
        ObjFunc_file << Fuselage_Volume <<", "<< Fuselage_WettedArea <<", "<< Fuselage_MinWidth <<", "<< Fuselage_MaxWidth <<", "<< Fuselage_MinWaterLineWidth <<", "<< Fuselage_MaxWaterLineWidth<<", "<< Fuselage_MinHeight <<", "<< Fuselage_MaxHeight <<", "<< Fuselage_MaxCurvature <<", ";
      }
      for (iPlane = 0; iPlane < nPlane*5; iPlane++) {
        ObjFunc_file << ObjectiveFunc[iPlane];
        if (iPlane != (nPlane*5)-1) ObjFunc_file <<", ";
      }
    }
    else if (config_container[ZONE_0]->GetGeo_Description() == NACELLE) {
      if (geometry_container[ZONE_0]->GetnDim() == 3) {
        ObjFunc_file << Nacelle_Volume <<", "<< Nacelle_MinThickness <<", "<< Nacelle_MaxThickness <<", "<< Nacelle_MinChord <<", "<< Nacelle_MaxChord <<", "<< Nacelle_MinLERadius <<", "<< Nacelle_MaxLERadius<<", "<< Nacelle_MinToC <<", "<< Nacelle_MaxToC <<", "<< Nacelle_ObjFun_MinToC <<", "<< Nacelle_MaxTwist <<", ";
      }
      for (iPlane = 0; iPlane < nPlane*6; iPlane++) {
        ObjFunc_file << ObjectiveFunc[iPlane];
        if (iPlane != (nPlane*6)-1) ObjFunc_file <<", ";
      }
    }
    else {
      if (geometry_container[ZONE_0]->GetnDim() == 3) {
        ObjFunc_file << Wing_Volume <<", "<< Wing_MinThickness <<", "<< Wing_MaxThickness <<", "<< Wing_MinChord <<", "<< Wing_MaxChord <<", "<< Wing_MinLERadius <<", "<< Wing_MaxLERadius<<", "<< Wing_MinToC <<", "<< Wing_MaxToC <<", "<< Wing_ObjFun_MinToC <<", "<< Wing_MaxTwist <<", "<< Wing_MaxCurvature <<", "<< Wing_MaxDihedral <<", ";
      }
      for (iPlane = 0; iPlane < nPlane*6; iPlane++) {
        ObjFunc_file << ObjectiveFunc[iPlane];
        if (iPlane != (nPlane*6)-1) ObjFunc_file <<", ";
      }
    }
    
    ObjFunc_file.close();
    
  }
  
  if (config_container[ZONE_0]->GetGeometryMode() == GRADIENT) {
    
    /*--- Definition of the Class for surface deformation ---*/
    surface_movement = new CSurfaceMovement();
    
    /*--- Copy coordinates to the surface structure ---*/
    surface_movement->CopyBoundary(geometry_container[ZONE_0], config_container[ZONE_0]);
    
    /*--- Definition of the FFD deformation class ---*/
    FFDBox = new CFreeFormDefBox*[MAX_NUMBER_FFD];
    for (iFFDBox = 0; iFFDBox < MAX_NUMBER_FFD; iFFDBox++) FFDBox[iFFDBox] = NULL;
    
    if (rank == MASTER_NODE)
      cout << endl << endl << "------------- Gradient evaluation using finite differences --------------" << endl;
    
    /*--- Write the gradient in a external file ---*/
    if (rank == MASTER_NODE) {
      cstr = new char [config_container[ZONE_0]->GetObjFunc_Grad_FileName().size()+1];
      strcpy (cstr, config_container[ZONE_0]->GetObjFunc_Grad_FileName().c_str());
      Gradient_file.open(cstr, ios::out);
    }
    
    for (iDV = 0; iDV < config_container[ZONE_0]->GetnDV(); iDV++) {
			   
      /*--- Free Form deformation based ---*/
      
      if ((config_container[ZONE_0]->GetDesign_Variable(iDV) == FFD_CONTROL_POINT_2D) ||
          (config_container[ZONE_0]->GetDesign_Variable(iDV) == FFD_CAMBER_2D) ||
          (config_container[ZONE_0]->GetDesign_Variable(iDV) == FFD_THICKNESS_2D) ||
          (config_container[ZONE_0]->GetDesign_Variable(iDV) == FFD_TWIST_2D) ||
          (config_container[ZONE_0]->GetDesign_Variable(iDV) == FFD_CONTROL_POINT) ||
          (config_container[ZONE_0]->GetDesign_Variable(iDV) == FFD_NACELLE) ||
          (config_container[ZONE_0]->GetDesign_Variable(iDV) == FFD_GULL) ||
          (config_container[ZONE_0]->GetDesign_Variable(iDV) == FFD_TWIST) ||
          (config_container[ZONE_0]->GetDesign_Variable(iDV) == FFD_ROTATION) ||
          (config_container[ZONE_0]->GetDesign_Variable(iDV) == FFD_CAMBER) ||
          (config_container[ZONE_0]->GetDesign_Variable(iDV) == FFD_THICKNESS) ) {
        
        /*--- Read the FFD information in the first iteration ---*/
        
        if (iDV == 0) {
          
          if (rank == MASTER_NODE) cout << "Read the FFD information from mesh file." << endl;
          
          /*--- Read the FFD information from the grid file ---*/
          
          surface_movement->ReadFFDInfo(geometry_container[ZONE_0], config_container[ZONE_0], FFDBox, config_container[ZONE_0]->GetMesh_FileName());
          
          /*--- Modify the control points for polar based computations ---*/
          
          if (config_container[ZONE_0]->GetFFD_CoordSystem() == CYLINDRICAL) {
            for (iFFDBox = 0; iFFDBox < surface_movement->GetnFFDBox(); iFFDBox++) {
              FFDBox[iFFDBox]->SetCart2Cyl_ControlPoints(config_container[ZONE_0]);
            }
          }
          else if (config_container[ZONE_0]->GetFFD_CoordSystem() == SPHERICAL) {
            for (iFFDBox = 0; iFFDBox < surface_movement->GetnFFDBox(); iFFDBox++) {
              FFDBox[iFFDBox]->SetCart2Sphe_ControlPoints(config_container[ZONE_0]);
            }
          }
          else if (config_container[ZONE_0]->GetFFD_CoordSystem() == POLAR) {
            for (iFFDBox = 0; iFFDBox < surface_movement->GetnFFDBox(); iFFDBox++) {
              FFDBox[iFFDBox]->SetCart2Sphe_ControlPoints(config_container[ZONE_0]);
            }
          }
          
          /*--- If the FFDBox was not defined in the input file ---*/
          
          if (!surface_movement->GetFFDBoxDefinition()) {
            SU2_MPI::Error("The input grid doesn't have the entire FFD information!", CURRENT_FUNCTION);
          }
          
          for (iFFDBox = 0; iFFDBox < surface_movement->GetnFFDBox(); iFFDBox++) {
            
            if (rank == MASTER_NODE) cout << "Checking FFD box dimension." << endl;
            surface_movement->CheckFFDDimension(geometry_container[ZONE_0], config_container[ZONE_0], FFDBox[iFFDBox], iFFDBox);
            
            
            if (rank == MASTER_NODE) cout << "Check the FFD box intersections with the solid surfaces." << endl;
            surface_movement->CheckFFDIntersections(geometry_container[ZONE_0], config_container[ZONE_0], FFDBox[iFFDBox], iFFDBox);
            
          }
          
          if (rank == MASTER_NODE)
            cout <<"-------------------------------------------------------------------------" << endl;
          
        }
        
        if (rank == MASTER_NODE) {
          cout << endl << "Design variable number "<< iDV <<"." << endl;
          cout << "Perform 3D deformation of the surface." << endl;
        }
        
        /*--- Apply the control point change ---*/
        
        MoveSurface = false;
        
        for (iFFDBox = 0; iFFDBox < surface_movement->GetnFFDBox(); iFFDBox++) {
          
          switch ( config_container[ZONE_0]->GetDesign_Variable(iDV) ) {
            case FFD_CONTROL_POINT_2D : Local_MoveSurface = surface_movement->SetFFDCPChange_2D(geometry_container[ZONE_0], config_container[ZONE_0], FFDBox[iFFDBox], FFDBox, iDV, true); break;
            case FFD_CAMBER_2D :        Local_MoveSurface = surface_movement->SetFFDCamber_2D(geometry_container[ZONE_0], config_container[ZONE_0], FFDBox[iFFDBox], FFDBox, iDV, true); break;
            case FFD_THICKNESS_2D :     Local_MoveSurface = surface_movement->SetFFDThickness_2D(geometry_container[ZONE_0], config_container[ZONE_0], FFDBox[iFFDBox], FFDBox, iDV, true); break;
            case FFD_TWIST_2D :         Local_MoveSurface = surface_movement->SetFFDTwist_2D(geometry_container[ZONE_0], config_container[ZONE_0], FFDBox[iFFDBox], FFDBox, iDV, true); break;
            case FFD_CONTROL_POINT :    Local_MoveSurface = surface_movement->SetFFDCPChange(geometry_container[ZONE_0], config_container[ZONE_0], FFDBox[iFFDBox], FFDBox, iDV, true); break;
            case FFD_NACELLE :          Local_MoveSurface = surface_movement->SetFFDNacelle(geometry_container[ZONE_0], config_container[ZONE_0], FFDBox[iFFDBox], FFDBox, iDV, true); break;
            case FFD_GULL :             Local_MoveSurface = surface_movement->SetFFDGull(geometry_container[ZONE_0], config_container[ZONE_0], FFDBox[iFFDBox], FFDBox, iDV, true); break;
            case FFD_TWIST :            Local_MoveSurface = surface_movement->SetFFDTwist(geometry_container[ZONE_0], config_container[ZONE_0], FFDBox[iFFDBox], FFDBox, iDV, true); break;
            case FFD_ROTATION :         Local_MoveSurface = surface_movement->SetFFDRotation(geometry_container[ZONE_0], config_container[ZONE_0], FFDBox[iFFDBox], FFDBox, iDV, true); break;
            case FFD_CAMBER :           Local_MoveSurface = surface_movement->SetFFDCamber(geometry_container[ZONE_0], config_container[ZONE_0], FFDBox[iFFDBox], FFDBox, iDV, true); break;
            case FFD_THICKNESS :        Local_MoveSurface = surface_movement->SetFFDThickness(geometry_container[ZONE_0], config_container[ZONE_0], FFDBox[iFFDBox], FFDBox, iDV, true); break;
            case FFD_CONTROL_SURFACE :  Local_MoveSurface = surface_movement->SetFFDControl_Surface(geometry_container[ZONE_0], config_container[ZONE_0], FFDBox[iFFDBox], FFDBox, iDV, true); break;
          }
          
          /*--- Recompute cartesian coordinates using the new control points position ---*/
          
          if (Local_MoveSurface) {
            MoveSurface = true;
            surface_movement->SetCartesianCoord(geometry_container[ZONE_0], config_container[ZONE_0], FFDBox[iFFDBox], iFFDBox, true);
          }
          
        }
        
      }
      
      /*--- Hicks Henne design variable ---*/
      
      else if (config_container[ZONE_0]->GetDesign_Variable(iDV) == HICKS_HENNE) {
        if (rank == MASTER_NODE) {
          cout << endl << "Design variable number "<< iDV <<"." << endl;
          cout << "Perform 2D deformation of the surface." << endl;
        }
        MoveSurface = true;
        surface_movement->SetHicksHenne(geometry_container[ZONE_0], config_container[ZONE_0], iDV, true);
      }
      
      /*--- Surface bump design variable ---*/
      
      else if (config_container[ZONE_0]->GetDesign_Variable(iDV) == SURFACE_BUMP) {
        if (rank == MASTER_NODE) {
          cout << endl << "Design variable number "<< iDV <<"." << endl;
          cout << "Perform 2D deformation of the surface." << endl;
        }
        MoveSurface = true;
        surface_movement->SetSurface_Bump(geometry_container[ZONE_0], config_container[ZONE_0], iDV, true);
      }
      
      /*--- CST design variable ---*/
      
      else if (config_container[ZONE_0]->GetDesign_Variable(iDV) == CST) {
        if (rank == MASTER_NODE) {
          cout << endl << "Design variable number "<< iDV <<"." << endl;
          cout << "Perform 2D deformation of the surface." << endl;
        }
        MoveSurface = true;
        surface_movement->SetCST(geometry_container[ZONE_0], config_container[ZONE_0], iDV, true);
      }
      
      /*--- Translation design variable ---*/
      
      else if (config_container[ZONE_0]->GetDesign_Variable(iDV) == TRANSLATION) {
        if (rank == MASTER_NODE) {
          cout << endl << "Design variable number "<< iDV <<"." << endl;
          cout << "Perform 2D deformation of the surface." << endl;
        }
        MoveSurface = true;
        surface_movement->SetTranslation(geometry_container[ZONE_0], config_container[ZONE_0], iDV, true);
      }
      
      /*--- Scale design variable ---*/
      
      else if (config_container[ZONE_0]->GetDesign_Variable(iDV) == SCALE) {
        if (rank == MASTER_NODE) {
          cout << endl << "Design variable number "<< iDV <<"." << endl;
          cout << "Perform 2D deformation of the surface." << endl;
        }
        MoveSurface = true;
        surface_movement->SetScale(geometry_container[ZONE_0], config_container[ZONE_0], iDV, true);
      }
      
      /*--- Rotation design variable ---*/
      
      else if (config_container[ZONE_0]->GetDesign_Variable(iDV) == ROTATION) {
        if (rank == MASTER_NODE) {
          cout << endl << "Design variable number "<< iDV <<"." << endl;
          cout << "Perform 2D deformation of the surface." << endl;
        }
        MoveSurface = true;
        surface_movement->SetRotation(geometry_container[ZONE_0], config_container[ZONE_0], iDV, true);
      }
      
      /*--- NACA_4Digits design variable ---*/
      
      else if (config_container[ZONE_0]->GetDesign_Variable(iDV) == NACA_4DIGITS) {
        if (rank == MASTER_NODE) {
          cout << endl << "Design variable number "<< iDV <<"." << endl;
          cout << "Perform 2D deformation of the surface." << endl;
        }
        MoveSurface = true;
        surface_movement->SetNACA_4Digits(geometry_container[ZONE_0], config_container[ZONE_0]);
      }
      
      /*--- Parabolic design variable ---*/
      
      else if (config_container[ZONE_0]->GetDesign_Variable(iDV) == PARABOLIC) {
        if (rank == MASTER_NODE) {
          cout << endl << "Design variable number "<< iDV <<"." << endl;
          cout << "Perform 2D deformation of the surface." << endl;
        }
        MoveSurface = true;
        surface_movement->SetParabolic(geometry_container[ZONE_0], config_container[ZONE_0]);
      }
      
      /*--- Design variable not implement ---*/
      
      else {
        if (rank == MASTER_NODE)
          cout << "Design Variable not implemented yet" << endl;
      }
      
      if (MoveSurface) {
        
        /*--- Compute the gradient for the volume. In 2D this is just
         the gradient of the area. ---*/
        
        if (geometry_container[ZONE_0]->GetnDim() == 3) {
          
          if (config_container[ZONE_0]->GetGeo_Description() == FUSELAGE) {
            geometry_container[ZONE_0]->Compute_Fuselage(config_container[ZONE_0], false,
                                                         Fuselage_Volume_New, Fuselage_WettedArea_New, Fuselage_MinWidth_New, Fuselage_MaxWidth_New,
                                                         Fuselage_MinWaterLineWidth_New, Fuselage_MaxWaterLineWidth_New,
                                                         Fuselage_MinHeight_New, Fuselage_MaxHeight_New,
                                                         Fuselage_MaxCurvature_New);
          }
          else if (config_container[ZONE_0]->GetGeo_Description() == NACELLE) {
            geometry_container[ZONE_0]->Compute_Nacelle(config_container[ZONE_0], false,
                                                        Nacelle_Volume_New, Nacelle_MinThickness_New, Nacelle_MaxThickness_New, Nacelle_MinChord_New,
                                                        Nacelle_MaxChord_New, Nacelle_MinLERadius_New, Nacelle_MaxLERadius_New, Nacelle_MinToC_New,
                                                        Nacelle_MaxToC_New, Nacelle_ObjFun_MinToC_New, Nacelle_MaxTwist_New);
          }
          else {
            geometry_container[ZONE_0]->Compute_Wing(config_container[ZONE_0], false,
                                                     Wing_Volume_New, Wing_MinThickness_New, Wing_MaxThickness_New, Wing_MinChord_New,
                                                     Wing_MaxChord_New, Wing_MinLERadius_New, Wing_MaxLERadius_New, Wing_MinToC_New, Wing_MaxToC_New,
                                                     Wing_ObjFun_MinToC_New, Wing_MaxTwist_New, Wing_MaxCurvature_New, Wing_MaxDihedral_New);
          }
          
        }
        
        /*--- Create airfoil structure ---*/
        
        for (iPlane = 0; iPlane < nPlane; iPlane++) {
          geometry_container[ZONE_0]->ComputeAirfoil_Section(Plane_P0[iPlane], Plane_Normal[iPlane], -1E6, 1E6, -1E6, 1E6, -1E6, 1E6, NULL,
                                                             Xcoord_Airfoil[iPlane], Ycoord_Airfoil[iPlane], Zcoord_Airfoil[iPlane],
                                                             Variable_Airfoil[iPlane], false, config_container[ZONE_0]);
        }
        
      }
      
      /*--- Compute gradient ---*/
      
      if (rank == MASTER_NODE) {
        
        delta_eps = config_container[ZONE_0]->GetDV_Value(iDV);
        
        if (delta_eps == 0) {
          SU2_MPI::Error("The finite difference steps is zero!!", CURRENT_FUNCTION);
        }
        
        if (MoveSurface) {
          
          if (config_container[ZONE_0]->GetGeo_Description() == FUSELAGE) {
            Fuselage_Volume_Grad = (Fuselage_Volume_New - Fuselage_Volume) / delta_eps;
            Fuselage_WettedArea_Grad = (Fuselage_WettedArea_New - Fuselage_WettedArea) / delta_eps;
            Fuselage_MinWidth_Grad = (Fuselage_MinWidth_New - Fuselage_MinWidth) / delta_eps;
            Fuselage_MaxWidth_Grad = (Fuselage_MaxWidth_New - Fuselage_MaxWidth) / delta_eps;
            Fuselage_MinWaterLineWidth_Grad = (Fuselage_MinWaterLineWidth_New - Fuselage_MinWaterLineWidth) / delta_eps;
            Fuselage_MaxWaterLineWidth_Grad = (Fuselage_MaxWaterLineWidth_New - Fuselage_MaxWaterLineWidth) / delta_eps;
            Fuselage_MinHeight_Grad = (Fuselage_MinHeight_New - Fuselage_MinHeight) / delta_eps;
            Fuselage_MaxHeight_Grad = (Fuselage_MaxHeight_New - Fuselage_MaxHeight) / delta_eps;
            Fuselage_MaxCurvature_Grad = (Fuselage_MaxCurvature_New - Fuselage_MaxCurvature) / delta_eps;
            
          }
          else if (config_container[ZONE_0]->GetGeo_Description() == NACELLE) {
            Nacelle_Volume_Grad = (Nacelle_Volume_New - Nacelle_Volume) / delta_eps;
            Nacelle_MinThickness_Grad = (Nacelle_MinThickness_New - Nacelle_MinThickness) / delta_eps;
            Nacelle_MaxThickness_Grad = (Nacelle_MaxThickness_New - Nacelle_MaxThickness) / delta_eps;
            Nacelle_MinChord_Grad = (Nacelle_MinChord_New - Nacelle_MinChord) / delta_eps;
            Nacelle_MaxChord_Grad = (Nacelle_MaxChord_New - Nacelle_MaxChord) / delta_eps;
            Nacelle_MinLERadius_Grad = (Nacelle_MinLERadius_New - Nacelle_MinLERadius) / delta_eps;
            Nacelle_MaxLERadius_Grad = (Nacelle_MaxLERadius_New - Nacelle_MaxLERadius) / delta_eps;
            Nacelle_MinToC_Grad = (Nacelle_MinToC_New - Nacelle_MinToC) / delta_eps;
            Nacelle_MaxToC_Grad = (Nacelle_MaxToC_New - Nacelle_MaxToC) / delta_eps;
            Nacelle_ObjFun_MinToC_Grad = (Nacelle_ObjFun_MinToC_New - Nacelle_ObjFun_MinToC) / delta_eps;
            Nacelle_MaxTwist_Grad = (Nacelle_MaxTwist_New - Nacelle_MaxTwist) / delta_eps;
          }
          else {
            Wing_Volume_Grad = (Wing_Volume_New - Wing_Volume) / delta_eps;
            Wing_MinThickness_Grad = (Wing_MinThickness_New - Wing_MinThickness) / delta_eps;
            Wing_MaxThickness_Grad = (Wing_MaxThickness_New - Wing_MaxThickness) / delta_eps;
            Wing_MinChord_Grad = (Wing_MinChord_New - Wing_MinChord) / delta_eps;
            Wing_MaxChord_Grad = (Wing_MaxChord_New - Wing_MaxChord) / delta_eps;
            Wing_MinLERadius_Grad = (Wing_MinLERadius_New - Wing_MinLERadius) / delta_eps;
            Wing_MaxLERadius_Grad = (Wing_MaxLERadius_New - Wing_MaxLERadius) / delta_eps;
            Wing_MinToC_Grad = (Wing_MinToC_New - Wing_MinToC) / delta_eps;
            Wing_MaxToC_Grad = (Wing_MaxToC_New - Wing_MaxToC) / delta_eps;
            Wing_ObjFun_MinToC_Grad = (Wing_ObjFun_MinToC_New - Wing_ObjFun_MinToC) / delta_eps;
            Wing_MaxTwist_Grad = (Wing_MaxTwist_New - Wing_MaxTwist) / delta_eps;
            Wing_MaxCurvature_Grad = (Wing_MaxCurvature_New - Wing_MaxCurvature) / delta_eps;
            Wing_MaxDihedral_Grad = (Wing_MaxDihedral_New - Wing_MaxDihedral) / delta_eps;
          }
          
          for (iPlane = 0; iPlane < nPlane; iPlane++) {
            if (Xcoord_Airfoil[iPlane].size() > 1) {
              
              if (config_container[ZONE_0]->GetGeo_Description() == FUSELAGE) {
                
                ObjectiveFunc_New[0*nPlane + iPlane] = geometry_container[ZONE_0]->Compute_Area(Plane_P0[iPlane], Plane_Normal[iPlane], config_container[ZONE_0], Xcoord_Airfoil[iPlane], Ycoord_Airfoil[iPlane], Zcoord_Airfoil[iPlane]);
                Gradient[0*nPlane + iPlane] = (ObjectiveFunc_New[0*nPlane + iPlane] - ObjectiveFunc[0*nPlane + iPlane]) / delta_eps;
                
                ObjectiveFunc_New[1*nPlane + iPlane] = geometry_container[ZONE_0]->Compute_Length(Plane_P0[iPlane], Plane_Normal[iPlane], config_container[ZONE_0], Xcoord_Airfoil[iPlane], Ycoord_Airfoil[iPlane], Zcoord_Airfoil[iPlane]);
                Gradient[1*nPlane + iPlane] = (ObjectiveFunc_New[1*nPlane + iPlane] - ObjectiveFunc[1*nPlane + iPlane]) / delta_eps;
                
                ObjectiveFunc_New[2*nPlane + iPlane] = geometry_container[ZONE_0]->Compute_Width(Plane_P0[iPlane], Plane_Normal[iPlane], Xcoord_Airfoil[iPlane], Ycoord_Airfoil[iPlane], Zcoord_Airfoil[iPlane]);
                Gradient[2*nPlane + iPlane] = (ObjectiveFunc_New[2*nPlane + iPlane] - ObjectiveFunc[2*nPlane + iPlane]) / delta_eps;
                
                ObjectiveFunc_New[3*nPlane + iPlane] = geometry_container[ZONE_0]->Compute_WaterLineWidth(Plane_P0[iPlane], Plane_Normal[iPlane], config_container[ZONE_0], Xcoord_Airfoil[iPlane], Ycoord_Airfoil[iPlane], Zcoord_Airfoil[iPlane]);
                Gradient[3*nPlane + iPlane] = (ObjectiveFunc_New[3*nPlane + iPlane] - ObjectiveFunc[3*nPlane + iPlane]) / delta_eps;
                
                ObjectiveFunc_New[4*nPlane + iPlane] = geometry_container[ZONE_0]->Compute_Height(Plane_P0[iPlane], Plane_Normal[iPlane], Xcoord_Airfoil[iPlane], Ycoord_Airfoil[iPlane], Zcoord_Airfoil[iPlane]);
                Gradient[4*nPlane + iPlane] = (ObjectiveFunc_New[4*nPlane + iPlane] - ObjectiveFunc[4*nPlane + iPlane]) / delta_eps;
                
              }
              
              else if (config_container[ZONE_0]->GetGeo_Description() == FUSELAGE) {
                
                ObjectiveFunc_New[0*nPlane + iPlane] = geometry_container[ZONE_0]->Compute_Area(Plane_P0[iPlane], Plane_Normal[iPlane], config_container[ZONE_0], Xcoord_Airfoil[iPlane], Ycoord_Airfoil[iPlane], Zcoord_Airfoil[iPlane]);
                Gradient[0*nPlane + iPlane] = (ObjectiveFunc_New[0*nPlane + iPlane] - ObjectiveFunc[0*nPlane + iPlane]) / delta_eps;
                
                ObjectiveFunc_New[1*nPlane + iPlane] = geometry_container[ZONE_0]->Compute_MaxThickness(Plane_P0[iPlane], Plane_Normal[iPlane], config_container[ZONE_0], Xcoord_Airfoil[iPlane], Ycoord_Airfoil[iPlane], Zcoord_Airfoil[iPlane]);
                Gradient[1*nPlane + iPlane] = (ObjectiveFunc_New[1*nPlane + iPlane] - ObjectiveFunc[1*nPlane + iPlane]) / delta_eps;
                
                ObjectiveFunc_New[2*nPlane + iPlane] = geometry_container[ZONE_0]->Compute_Chord(Plane_P0[iPlane], Plane_Normal[iPlane], Xcoord_Airfoil[iPlane], Ycoord_Airfoil[iPlane], Zcoord_Airfoil[iPlane]);
                Gradient[2*nPlane + iPlane] = (ObjectiveFunc_New[2*nPlane + iPlane] - ObjectiveFunc[2*nPlane + iPlane]) / delta_eps;
                
                ObjectiveFunc_New[3*nPlane + iPlane] = geometry_container[ZONE_0]->Compute_LERadius(Plane_P0[iPlane], Plane_Normal[iPlane], Xcoord_Airfoil[iPlane], Ycoord_Airfoil[iPlane], Zcoord_Airfoil[iPlane]);
                Gradient[3*nPlane + iPlane] = (ObjectiveFunc_New[3*nPlane + iPlane] - ObjectiveFunc[3*nPlane + iPlane]) / delta_eps;
                
                ObjectiveFunc_New[4*nPlane + iPlane] = ObjectiveFunc_New[1*nPlane + iPlane] / ObjectiveFunc_New[2*nPlane + iPlane];
                Gradient[4*nPlane + iPlane] = (ObjectiveFunc_New[4*nPlane + iPlane] - ObjectiveFunc[4*nPlane + iPlane]) / delta_eps;
                
                ObjectiveFunc_New[5*nPlane + iPlane] = geometry_container[ZONE_0]->Compute_Twist(Plane_P0[iPlane], Plane_Normal[iPlane], Xcoord_Airfoil[iPlane], Ycoord_Airfoil[iPlane], Zcoord_Airfoil[iPlane]);
                Gradient[5*nPlane + iPlane] = (ObjectiveFunc_New[5*nPlane + iPlane] - ObjectiveFunc[5*nPlane + iPlane]) / delta_eps;

              }
              
              else {
                
                ObjectiveFunc_New[0*nPlane + iPlane] = geometry_container[ZONE_0]->Compute_Area(Plane_P0[iPlane], Plane_Normal[iPlane], config_container[ZONE_0], Xcoord_Airfoil[iPlane], Ycoord_Airfoil[iPlane], Zcoord_Airfoil[iPlane]);
                Gradient[0*nPlane + iPlane] = (ObjectiveFunc_New[0*nPlane + iPlane] - ObjectiveFunc[0*nPlane + iPlane]) / delta_eps;
                
                ObjectiveFunc_New[1*nPlane + iPlane] = geometry_container[ZONE_0]->Compute_MaxThickness(Plane_P0[iPlane], Plane_Normal[iPlane], config_container[ZONE_0], Xcoord_Airfoil[iPlane], Ycoord_Airfoil[iPlane], Zcoord_Airfoil[iPlane]);
                Gradient[1*nPlane + iPlane] = (ObjectiveFunc_New[1*nPlane + iPlane] - ObjectiveFunc[1*nPlane + iPlane]) / delta_eps;
                
                ObjectiveFunc_New[2*nPlane + iPlane] = geometry_container[ZONE_0]->Compute_Chord(Plane_P0[iPlane], Plane_Normal[iPlane], Xcoord_Airfoil[iPlane], Ycoord_Airfoil[iPlane], Zcoord_Airfoil[iPlane]);
                Gradient[2*nPlane + iPlane] = (ObjectiveFunc_New[2*nPlane + iPlane] - ObjectiveFunc[2*nPlane + iPlane]) / delta_eps;
                
                ObjectiveFunc_New[3*nPlane + iPlane] = geometry_container[ZONE_0]->Compute_LERadius(Plane_P0[iPlane], Plane_Normal[iPlane], Xcoord_Airfoil[iPlane], Ycoord_Airfoil[iPlane], Zcoord_Airfoil[iPlane]);
                Gradient[3*nPlane + iPlane] = (ObjectiveFunc_New[3*nPlane + iPlane] - ObjectiveFunc[3*nPlane + iPlane]) / delta_eps;
                
                ObjectiveFunc_New[4*nPlane + iPlane] = ObjectiveFunc_New[1*nPlane + iPlane] / ObjectiveFunc_New[2*nPlane + iPlane];
                Gradient[4*nPlane + iPlane] = (ObjectiveFunc_New[4*nPlane + iPlane] - ObjectiveFunc[4*nPlane + iPlane]) / delta_eps;
                
                ObjectiveFunc_New[5*nPlane + iPlane] = geometry_container[ZONE_0]->Compute_Twist(Plane_P0[iPlane], Plane_Normal[iPlane], Xcoord_Airfoil[iPlane], Ycoord_Airfoil[iPlane], Zcoord_Airfoil[iPlane]);
                Gradient[5*nPlane + iPlane] = (ObjectiveFunc_New[5*nPlane + iPlane] - ObjectiveFunc[5*nPlane + iPlane]) / delta_eps;
                
              }
              
            }
          }
          
        }
        
        else {
          
          if (config_container[ZONE_0]->GetGeo_Description() == FUSELAGE) {
            Fuselage_Volume_Grad            = 0.0;
            Fuselage_WettedArea_Grad        = 0.0;
            Fuselage_MinWidth_Grad          = 0.0;
            Fuselage_MaxWidth_Grad          = 0.0;
            Fuselage_MinWaterLineWidth_Grad = 0.0;
            Fuselage_MaxWaterLineWidth_Grad = 0.0;
            Fuselage_MinHeight_Grad         = 0.0;
            Fuselage_MaxHeight_Grad         = 0.0;
            Fuselage_MaxCurvature_Grad      = 0.0;
            
            for (iPlane = 0; iPlane < nPlane; iPlane++) {
              Gradient[0*nPlane + iPlane] = 0.0;
              Gradient[1*nPlane + iPlane] = 0.0;
              Gradient[2*nPlane + iPlane] = 0.0;
              Gradient[3*nPlane + iPlane] = 0.0;
              Gradient[4*nPlane + iPlane] = 0.0;
            }
            
          }
          else if (config_container[ZONE_0]->GetGeo_Description() == NACELLE) {
            Nacelle_Volume_Grad          = 0.0;
            Nacelle_MinThickness_Grad    = 0.0;
            Nacelle_MaxThickness_Grad    = 0.0;
            Nacelle_MinChord_Grad        = 0.0;
            Nacelle_MaxChord_Grad        = 0.0;
            Nacelle_MinLERadius_Grad     = 0.0;
            Nacelle_MaxLERadius_Grad     = 0.0;
            Nacelle_MinToC_Grad          = 0.0;
            Nacelle_MaxToC_Grad          = 0.0;
            Nacelle_ObjFun_MinToC_Grad   = 0.0;
            Nacelle_MaxTwist_Grad        = 0.0;
            
            for (iPlane = 0; iPlane < nPlane; iPlane++) {
              Gradient[0*nPlane + iPlane] = 0.0;
              Gradient[1*nPlane + iPlane] = 0.0;
              Gradient[2*nPlane + iPlane] = 0.0;
              Gradient[3*nPlane + iPlane] = 0.0;
              Gradient[4*nPlane + iPlane] = 0.0;
              Gradient[5*nPlane + iPlane] = 0.0;
            }
          }
          else  {
            Wing_Volume_Grad          = 0.0;
            Wing_MinThickness_Grad    = 0.0;
            Wing_MaxThickness_Grad    = 0.0;
            Wing_MinChord_Grad        = 0.0;
            Wing_MaxChord_Grad        = 0.0;
            Wing_MinLERadius_Grad     = 0.0;
            Wing_MaxLERadius_Grad     = 0.0;
            Wing_MinToC_Grad          = 0.0;
            Wing_MaxToC_Grad          = 0.0;
            Wing_ObjFun_MinToC_Grad   = 0.0;
            Wing_MaxTwist_Grad        = 0.0;
            Wing_MaxCurvature_Grad    = 0.0;
            Wing_MaxDihedral_Grad     = 0.0;
            
            for (iPlane = 0; iPlane < nPlane; iPlane++) {
              Gradient[0*nPlane + iPlane] = 0.0;
              Gradient[1*nPlane + iPlane] = 0.0;
              Gradient[2*nPlane + iPlane] = 0.0;
              Gradient[3*nPlane + iPlane] = 0.0;
              Gradient[4*nPlane + iPlane] = 0.0;
              Gradient[5*nPlane + iPlane] = 0.0;
            }
          }
          
        }
        
        /*--- Screen output ---*/
        
        if (config_container[ZONE_0]->GetGeo_Description() == FUSELAGE) {
          if (geometry_container[ZONE_0]->GetnDim() == 3) {
            cout << "\nFuselage volume grad.: "    << Fuselage_Volume_Grad << ". ";
            cout << "Fuselage wetted area grad.: "    << Fuselage_WettedArea_Grad << ". ";
            cout << "Fuselage min. width grad.: "  << Fuselage_MinWidth_Grad << ". ";
            cout << "Fuselage max. width grad.: "  << Fuselage_MaxWidth_Grad << "."  << endl;
            cout << "Fuselage min. waterline width grad.: "  << Fuselage_MinWaterLineWidth_Grad << ". ";
            cout << "Fuselage max. waterline width grad.: "  << Fuselage_MaxWaterLineWidth_Grad << "."  << endl;
            cout << "Fuselage min. height grad.: " << Fuselage_MinHeight_Grad << ". ";
            cout << "Fuselage max. height grad.: " << Fuselage_MaxHeight_Grad << ". ";
            cout << "Fuselage max. curv. grad.: "  << Fuselage_MaxCurvature_Grad << ".";
          }
          
          for (iPlane = 0; iPlane < nPlane; iPlane++) {
            if (Xcoord_Airfoil[iPlane].size() > 1) {
              cout << "\nStation " << (iPlane+1) << ". XCoord: " << Plane_P0[iPlane][0] << ". ";
              cout << "Area grad.: "                 << Gradient[0*nPlane + iPlane] << ". ";
              cout << "Length grad.: "               << Gradient[1*nPlane + iPlane] << ". ";
              cout << "Width grad.: "                << Gradient[2*nPlane + iPlane] << ". ";
              cout << "Waterline width grad.: "      << Gradient[3*nPlane + iPlane] << ". ";
              cout << "Height grad.: "               << Gradient[4*nPlane + iPlane] << ". ";
            }
          }
        }
        else if (config_container[ZONE_0]->GetGeo_Description() == NACELLE) {
          if (geometry_container[ZONE_0]->GetnDim() == 3) {
            cout << "\nNacelle volume grad.: "             << Nacelle_Volume_Grad << ". ";
            cout << "Nacelle min. thickness grad.: "  << Nacelle_MinThickness_Grad << ". ";
            cout << "Nacelle max. thickness grad.: "  << Nacelle_MaxThickness_Grad << ". ";
            cout << "Nacelle min. chord grad.: "           << Nacelle_MinChord_Grad << ". ";
            cout << "Nacelle max. chord grad.: "           << Nacelle_MaxChord_Grad << "." << endl;
            cout << "Nacelle min. LE radius grad.: "       << Nacelle_MinChord_Grad << ". ";
            cout << "Nacelle max. LE radius grad.: "       << Nacelle_MaxChord_Grad << ". ";
            cout << "Nacelle min. ToC grad.: "             << Nacelle_MinToC_Grad << ". ";
            cout << "Nacelle max. ToC grad.: "             << Nacelle_MaxToC_Grad << ". ";
            cout << "Nacelle delta ToC grad.: "            << Nacelle_ObjFun_MinToC_Grad << "." << endl;
            cout << "Nacelle max. twist grad.: "           << Nacelle_MaxTwist_Grad << ". ";
          }
          
          for (iPlane = 0; iPlane < nPlane; iPlane++) {
            if (Xcoord_Airfoil[iPlane].size() > 1) {
              cout << "\nStation " << (iPlane+1) << ". YCoord: " << Plane_P0[iPlane][1] << ". ";
              cout << "Area grad.: "                 << Gradient[0*nPlane + iPlane] << ". ";
              cout << "Thickness grad.: "            << Gradient[1*nPlane + iPlane] << ". ";
              cout << "Chord grad.: "                << Gradient[2*nPlane + iPlane] << ". ";
              cout << "LE radius grad.: "            << Gradient[3*nPlane + iPlane] << ". ";
              cout << "ToC grad.: "                  << Gradient[4*nPlane + iPlane] << ". ";
              cout << "Twist angle grad.: "          << Gradient[5*nPlane + iPlane] << ". ";
            }
          }
        }
        else {
          if (geometry_container[ZONE_0]->GetnDim() == 3) {
            cout << "\nWing volume grad.: "             << Wing_Volume_Grad << ". ";
            cout << "Wing min. thickness grad.: "  << Wing_MinThickness_Grad << ". ";
            cout << "Wing max. thickness grad.: "  << Wing_MaxThickness_Grad << ". ";
            cout << "Wing min. chord grad.: "           << Wing_MinChord_Grad << ". ";
            cout << "Wing max. chord grad.: "           << Wing_MaxChord_Grad << "." << endl;
            cout << "Wing min. LE radius grad.: "       << Wing_MinChord_Grad << ". ";
            cout << "Wing max. LE radius grad.: "       << Wing_MaxChord_Grad << ". ";
            cout << "Wing min. ToC grad.: "             << Wing_MinToC_Grad << ". ";
            cout << "Wing max. ToC grad.: "             << Wing_MaxToC_Grad << ". ";
            cout << "Wing delta ToC grad.: "            << Wing_ObjFun_MinToC_Grad << "." << endl;
            cout << "Wing max. twist grad.: "           << Wing_MaxTwist_Grad << ". ";
            cout << "Wing max. curv. grad.: "           << Wing_MaxCurvature_Grad << ". ";
            cout << "Wing max. dihedral grad.: "        << Wing_MaxDihedral_Grad << "." << endl;
          }
          
          for (iPlane = 0; iPlane < nPlane; iPlane++) {
            if (Xcoord_Airfoil[iPlane].size() > 1) {
              cout << "\nStation " << (iPlane+1) << ". YCoord: " << Plane_P0[iPlane][1] << ". ";
              cout << "Area grad.: "                 << Gradient[0*nPlane + iPlane] << ". ";
              cout << "Thickness grad.: "            << Gradient[1*nPlane + iPlane] << ". ";
              cout << "Chord grad.: "                << Gradient[2*nPlane + iPlane] << ". ";
              cout << "LE radius grad.: "            << Gradient[3*nPlane + iPlane] << ". ";
              cout << "ToC grad.: "                  << Gradient[4*nPlane + iPlane] << ". ";
              cout << "Twist angle grad.: "          << Gradient[5*nPlane + iPlane] << ". ";
            }
          }
        }
        
        cout << endl;
        
        
        if (iDV == 0) {
          Gradient_file << "TITLE = \"SU2_GEO Gradient\"" << endl;
          
          if (geometry_container[ZONE_0]->GetnDim() == 2) {
            Gradient_file << "VARIABLES = \"DESIGN_VARIABLE\",\"AIRFOIL_AREA\",\"AIRFOIL_THICKNESS\",\"AIRFOIL_CHORD\",\"AIRFOIL_LE_RADIUS\",\"AIRFOIL_TOC\",\"AIRFOIL_ALPHA\"";
          }
          else if (geometry_container[ZONE_0]->GetnDim() == 3) {
            
            if (config_container[ZONE_0]->GetGeo_Description() == FUSELAGE) {
              Gradient_file << "VARIABLES = \"DESIGN_VARIABLE\",";
              Gradient_file << "\"FUSELAGE_VOLUME\",\"FUSELAGE_WETTED_AREA\",\"FUSELAGE_MIN_WIDTH\",\"FUSELAGE_MAX_WIDTH\",\"FUSELAGE_MIN_WATERLINE_WIDTH\",\"FUSELAGE_MAX_WATERLINE_WIDTH\",\"FUSELAGE_MIN_HEIGHT\",\"FUSELAGE_MAX_HEIGHT\",\"FUSELAGE_MAX_CURVATURE\",";
              for (iPlane = 0; iPlane < nPlane; iPlane++) Gradient_file << "\"STATION"<< (iPlane+1) << "_AREA\",";
              for (iPlane = 0; iPlane < nPlane; iPlane++) Gradient_file << "\"STATION"<< (iPlane+1) << "_LENGTH\",";
              for (iPlane = 0; iPlane < nPlane; iPlane++) Gradient_file << "\"STATION"<< (iPlane+1) << "_WIDTH\",";
              for (iPlane = 0; iPlane < nPlane; iPlane++) Gradient_file << "\"STATION"<< (iPlane+1) << "_WATERLINE_WIDTH\",";
              for (iPlane = 0; iPlane < nPlane; iPlane++) {
                Gradient_file << "\"STATION"<< (iPlane+1) << "_HEIGHT\"";
                if (iPlane != nPlane-1) Gradient_file << ",";
              }
            }
            else if (config_container[ZONE_0]->GetGeo_Description() == NACELLE) {
              Gradient_file << "VARIABLES = \"DESIGN_VARIABLE\",";
              Gradient_file << "\"NACELLE_VOLUME\",\"NACELLE_MIN_THICKNESS\",\"NACELLE_MAX_THICKNESS\",\"NACELLE_MIN_CHORD\",\"NACELLE_MAX_CHORD\",\"NACELLE_MIN_LE_RADIUS\",\"NACELLE_MAX_LE_RADIUS\",\"NACELLE_MIN_TOC\",\"NACELLE_MAX_TOC\",\"NACELLE_OBJFUN_MIN_TOC\",\"NACELLE_MAX_TWIST\",";
              for (iPlane = 0; iPlane < nPlane; iPlane++) Gradient_file << "\"STATION"<< (iPlane+1) << "_AREA\",";
              for (iPlane = 0; iPlane < nPlane; iPlane++) Gradient_file << "\"STATION"<< (iPlane+1) << "_THICKNESS\",";
              for (iPlane = 0; iPlane < nPlane; iPlane++) Gradient_file << "\"STATION"<< (iPlane+1) << "_CHORD\",";
              for (iPlane = 0; iPlane < nPlane; iPlane++) Gradient_file << "\"STATION"<< (iPlane+1) << "_LE_RADIUS\",";
              for (iPlane = 0; iPlane < nPlane; iPlane++) Gradient_file << "\"STATION"<< (iPlane+1) << "_TOC\",";
              for (iPlane = 0; iPlane < nPlane; iPlane++) {
                Gradient_file << "\"STATION"<< (iPlane+1) << "_TWIST\"";
                if (iPlane != nPlane-1) Gradient_file << ",";
              }
            }
            else {
              Gradient_file << "VARIABLES = \"DESIGN_VARIABLE\",";
              Gradient_file << "\"WING_VOLUME\",\"WING_MIN_THICKNESS\",\"WING_MAX_THICKNESS\",\"WING_MIN_CHORD\",\"WING_MAX_CHORD\",\"WING_MIN_LE_RADIUS\",\"WING_MAX_LE_RADIUS\",\"WING_MIN_TOC\",\"WING_MAX_TOC\",\"WING_OBJFUN_MIN_TOC\",\"WING_MAX_TWIST\",\"WING_MAX_CURVATURE\",\"WING_MAX_DIHEDRAL\",";
              for (iPlane = 0; iPlane < nPlane; iPlane++) Gradient_file << "\"STATION"<< (iPlane+1) << "_AREA\",";
              for (iPlane = 0; iPlane < nPlane; iPlane++) Gradient_file << "\"STATION"<< (iPlane+1) << "_THICKNESS\",";
              for (iPlane = 0; iPlane < nPlane; iPlane++) Gradient_file << "\"STATION"<< (iPlane+1) << "_CHORD\",";
              for (iPlane = 0; iPlane < nPlane; iPlane++) Gradient_file << "\"STATION"<< (iPlane+1) << "_LE_RADIUS\",";
              for (iPlane = 0; iPlane < nPlane; iPlane++) Gradient_file << "\"STATION"<< (iPlane+1) << "_TOC\",";
              for (iPlane = 0; iPlane < nPlane; iPlane++) {
                Gradient_file << "\"STATION"<< (iPlane+1) << "_TWIST\"";
                if (iPlane != nPlane-1) Gradient_file << ",";
              }
            }
            
          }
          
          Gradient_file << "\nZONE T= \"Geometrical variables (gradient)\"" << endl;
          
        }
        
        Gradient_file << (iDV) <<",";
        
        if (config_container[ZONE_0]->GetGeo_Description() == FUSELAGE) {
          if (geometry_container[ZONE_0]->GetnDim() == 3) {
            Gradient_file << Fuselage_Volume_Grad <<","<< Fuselage_WettedArea_Grad <<","<< Fuselage_MinWidth_Grad <<","<< Fuselage_MaxWidth_Grad <<","<< Fuselage_MinWaterLineWidth_Grad <<","<< Fuselage_MaxWaterLineWidth_Grad <<","<< Fuselage_MinHeight_Grad <<","<< Fuselage_MaxHeight_Grad <<","<< Fuselage_MaxCurvature_Grad <<",";
          }
          for (iPlane = 0; iPlane < nPlane*5; iPlane++) {
            Gradient_file << Gradient[iPlane];
            if (iPlane != (nPlane*5)-1) Gradient_file <<",";
          }
        }
        else if (config_container[ZONE_0]->GetGeo_Description() == NACELLE) {
          if (geometry_container[ZONE_0]->GetnDim() == 3) {
            Gradient_file << Nacelle_Volume_Grad <<","<< Nacelle_MinThickness_Grad <<","<< Nacelle_MaxThickness_Grad <<","<< Nacelle_MinChord_Grad <<","<< Nacelle_MaxChord_Grad <<","<< Nacelle_MinLERadius_Grad <<","<< Nacelle_MaxLERadius_Grad<<","<< Nacelle_MinToC_Grad <<","<< Nacelle_MaxToC_Grad <<","<< Nacelle_ObjFun_MinToC_Grad <<","<< Nacelle_MaxTwist_Grad <<",";
          }
          for (iPlane = 0; iPlane < nPlane*6; iPlane++) {
            Gradient_file << Gradient[iPlane];
            if (iPlane != (nPlane*6)-1) Gradient_file <<",";
          }
        }
        else {
          if (geometry_container[ZONE_0]->GetnDim() == 3) {
            Gradient_file << Wing_Volume_Grad <<","<< Wing_MinThickness_Grad <<","<< Wing_MaxThickness_Grad <<","<< Wing_MinChord_Grad <<","<< Wing_MaxChord_Grad <<","<< Wing_MinLERadius_Grad <<","<< Wing_MaxLERadius_Grad<<","<< Wing_MinToC_Grad <<","<< Wing_MaxToC_Grad <<","<< Wing_ObjFun_MinToC_Grad <<","<< Wing_MaxTwist_Grad <<","<< Wing_MaxCurvature_Grad <<","<< Wing_MaxDihedral_Grad <<",";
          }
          for (iPlane = 0; iPlane < nPlane*6; iPlane++) {
            Gradient_file << Gradient[iPlane];
            if (iPlane != (nPlane*6)-1) Gradient_file <<",";
          }
        }
        
        Gradient_file << endl;
        
        if (iDV != (config_container[ZONE_0]->GetnDV()-1)) cout <<"-------------------------------------------------------------------------" << endl;
        
      }
      
    }
    
    if (rank == MASTER_NODE)
      Gradient_file.close();
    
  }
		
  if (rank == MASTER_NODE)
    cout << endl <<"------------------------- Solver Postprocessing -------------------------" << endl;
  
  delete [] Xcoord_Airfoil; delete [] Ycoord_Airfoil; delete [] Zcoord_Airfoil;
  
  delete [] ObjectiveFunc; delete [] ObjectiveFunc_New; delete [] Gradient;
  
  for(iPlane = 0; iPlane < nPlane; iPlane++ ) {
    delete Plane_P0[iPlane];
    delete Plane_Normal[iPlane];
  }
  delete [] Plane_P0;
  delete [] Plane_Normal;
  
<<<<<<< HEAD
  delete config;
  config = NULL;

=======
  if (rank == MASTER_NODE) cout << "Deleted main variables." << endl;
  
  
  if (geometry_container != NULL) {
    for (iZone = 0; iZone < nZone; iZone++) {
      if (geometry_container[iZone] != NULL) {
        delete geometry_container[iZone];
      }
    }
    delete [] geometry_container;
  }
  if (rank == MASTER_NODE) cout << "Deleted CGeometry container." << endl;

  if (surface_movement != NULL) delete surface_movement;
  if (rank == MASTER_NODE) cout << "Deleted CSurfaceMovement class." << endl;
  
  if (FFDBox != NULL) {
    for (iFFDBox = 0; iFFDBox < MAX_NUMBER_FFD; iFFDBox++) {
      if (FFDBox[iFFDBox] != NULL) {
        delete FFDBox[iFFDBox];
      }
    }
    delete [] FFDBox;
  }
  if (rank == MASTER_NODE) cout << "Deleted CFreeFormDefBox class." << endl;
  
  if (config_container != NULL) {
    for (iZone = 0; iZone < nZone; iZone++) {
      if (config_container[iZone] != NULL) {
        delete config_container[iZone];
      }
    }
    delete [] config_container;
  }
  if (rank == MASTER_NODE) cout << "Deleted CConfig container." << endl;
  
>>>>>>> 054c91a5
  /*--- Synchronization point after a single solver iteration. Compute the
   wall clock time required. ---*/
  
#ifdef HAVE_MPI
  StopTime = MPI_Wtime();
#else
  StopTime = su2double(clock())/su2double(CLOCKS_PER_SEC);
#endif
  
  /*--- Compute/print the total time for performance benchmarking. ---*/
  
  UsedTime = StopTime-StartTime;
  if (rank == MASTER_NODE) {
    cout << "\n\nCompleted in " << fixed << UsedTime << " seconds on "<< size;
    if (size == 1) cout << " core." << endl; else cout << " cores." << endl;
  }
  
  /*--- Exit the solver cleanly ---*/
  
  if (rank == MASTER_NODE)
    cout << endl <<"------------------------- Exit Success (SU2_GEO) ------------------------" << endl << endl;
  
  
  /*--- Finalize MPI parallelization ---*/
  
#ifdef HAVE_MPI
  SU2_MPI::Finalize();
#endif
  
  return EXIT_SUCCESS;
  
}<|MERGE_RESOLUTION|>--- conflicted
+++ resolved
@@ -1247,11 +1247,9 @@
   delete [] Plane_P0;
   delete [] Plane_Normal;
   
-<<<<<<< HEAD
   delete config;
   config = NULL;
 
-=======
   if (rank == MASTER_NODE) cout << "Deleted main variables." << endl;
   
   
@@ -1288,7 +1286,6 @@
   }
   if (rank == MASTER_NODE) cout << "Deleted CConfig container." << endl;
   
->>>>>>> 054c91a5
   /*--- Synchronization point after a single solver iteration. Compute the
    wall clock time required. ---*/
   
