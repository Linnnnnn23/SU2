/*!
 * \file SU2_GEO.cpp
 * \brief Main file of the Geometry Definition Code (SU2_GEO).
 * \author F. Palacios, T. Economon
 * \version 7.0.4 "Blackbird"
 *
 * SU2 Project Website: https://su2code.github.io
 *
 * The SU2 Project is maintained by the SU2 Foundation 
 * (http://su2foundation.org)
 *
 * Copyright 2012-2020, SU2 Contributors (cf. AUTHORS.md)
 *
 * SU2 is free software; you can redistribute it and/or
 * modify it under the terms of the GNU Lesser General Public
 * License as published by the Free Software Foundation; either
 * version 2.1 of the License, or (at your option) any later version.
 *
 * SU2 is distributed in the hope that it will be useful,
 * but WITHOUT ANY WARRANTY; without even the implied warranty of
 * MERCHANTABILITY or FITNESS FOR A PARTICULAR PURPOSE. See the GNU
 * Lesser General Public License for more details.
 *
 * You should have received a copy of the GNU Lesser General Public
 * License along with SU2. If not, see <http://www.gnu.org/licenses/>.
 */


#include "../include/SU2_GEO.hpp"
using namespace std;

int main(int argc, char *argv[]) {
  
  unsigned short iZone, nZone = SINGLE_ZONE;
  su2double StartTime = 0.0, StopTime = 0.0, UsedTime = 0.0;
  char config_file_name[MAX_STRING_SIZE];
  int rank, size;

  /*--- MPI initialization ---*/
  
#ifdef HAVE_MPI
  SU2_MPI::Init(&argc,&argv);
  SU2_MPI::Comm MPICommunicator(MPI_COMM_WORLD);
#else
  SU2_Comm MPICommunicator(0);
#endif

  rank = SU2_MPI::GetRank();
  size = SU2_MPI::GetSize();
  
  /*--- Pointer to different structures that will be used throughout the entire code ---*/
  
<<<<<<< HEAD
  CConfig **config_container          = NULL;
  CGeometry **geometry_container      = NULL;
  CGeometryEvaluation *geo_eval       = NULL;
=======
  CConfig **config_container          = nullptr;
  CGeometry **geometry_container      = nullptr;
  CSurfaceMovement *surface_movement  = nullptr;
  CFreeFormDefBox** FFDBox            = nullptr;
>>>>>>> 8e4338e1
  
  /*--- Load in the number of zones and spatial dimensions in the mesh file (if no config
   file is specified, default.cfg is used) ---*/
  
  if (argc == 2) { strcpy(config_file_name,argv[1]); }
  else { strcpy(config_file_name, "default.cfg"); }

  /*--- Read the name and format of the input mesh file to get from the mesh
   file the number of zones and dimensions from the numerical grid (required
   for variables allocation)  ---*/

  CConfig *config = nullptr;
  config = new CConfig(config_file_name, SU2_GEO);

  nZone    = config->GetnZone();

  /*--- Definition of the containers per zones ---*/
  
  config_container = new CConfig*[nZone];
  geometry_container = new CGeometry*[nZone];
  
  for (iZone = 0; iZone < nZone; iZone++) {
    config_container[iZone]       = nullptr;
    geometry_container[iZone]     = nullptr;
  }
  
  /*--- Loop over all zones to initialize the various classes. In most
   cases, nZone is equal to one. This represents the solution of a partial
   differential equation on a single block, unstructured mesh. ---*/
  
  for (iZone = 0; iZone < nZone; iZone++) {
    
    /*--- Definition of the configuration option class for all zones. In this
     constructor, the input configuration file is parsed and all options are
     read and stored. ---*/
    
    config_container[iZone] = new CConfig(config_file_name, SU2_GEO, true);
    config_container[iZone]->SetMPICommunicator(MPICommunicator);
    
    /*--- Definition of the geometry class to store the primal grid in the partitioning process. ---*/
    
    CGeometry *geometry_aux = nullptr;
    
    /*--- All ranks process the grid and call ParMETIS for partitioning ---*/
    
    geometry_aux = new CPhysicalGeometry(config_container[iZone], iZone, nZone);
    
    /*--- Color the initial grid and set the send-receive domains (ParMETIS) ---*/
    
    geometry_aux->SetColorGrid_Parallel(config_container[iZone]);
    
    /*--- Build the grid data structures using the ParMETIS coloring. ---*/

    geometry_container[iZone] = new CPhysicalGeometry(geometry_aux, config_container[iZone]);
    
    /*--- Deallocate the memory of geometry_aux ---*/
    
    delete geometry_aux;
    
    /*--- Add the Send/Receive boundaries ---*/
    
    geometry_container[iZone]->SetSendReceive(config_container[iZone]);
    
    /*--- Add the Send/Receive boundaries ---*/
    
    geometry_container[iZone]->SetBoundaries(config_container[iZone]);
    
  }
  
  /*--- Set up a timer for performance benchmarking (preprocessing time is included) ---*/

  StartTime = SU2_MPI::Wtime();

  /*--- Evaluation of the objective function ---*/
  
  if (rank == MASTER_NODE)
    cout << endl <<"----------------------- Preprocessing computations ----------------------" << endl;
  
  /*--- Compute elements surrounding points, points surrounding points ---*/
  
  if (rank == MASTER_NODE) cout << "Setting local point connectivity." <<endl;
  geometry_container[ZONE_0]->SetPoint_Connectivity();
  
  /*--- Check the orientation before computing geometrical quantities ---*/
  
  if (config_container[ZONE_0]->GetReorientElements()) {
    if (rank == MASTER_NODE) cout << "Checking the numerical grid orientation of the interior elements." <<endl;
    geometry_container[ZONE_0]->Check_IntElem_Orientation(config_container[ZONE_0]);
  }
  
  /*--- Create the edge structure ---*/
  
  if (rank == MASTER_NODE) cout << "Identify edges and vertices." <<endl;
  geometry_container[ZONE_0]->SetEdges(); geometry_container[ZONE_0]->SetVertex(config_container[ZONE_0]);
  
  /*--- Compute center of gravity ---*/
  
  if (rank == MASTER_NODE) cout << "Computing centers of gravity." << endl;
  geometry_container[ZONE_0]->SetCoord_CG();
  
  /*--- Create the dual control volume structures ---*/
  
  if (rank == MASTER_NODE) cout << "Setting the bound control volume structure." << endl;
  geometry_container[ZONE_0]->SetBoundControlVolume(config_container[ZONE_0], ALLOCATE);
  
  /*--- Compute the surface curvature ---*/
  
  if (rank == MASTER_NODE) cout << "Compute the surface curvature." << endl;
  geometry_container[ZONE_0]->ComputeSurf_Curvature(config_container[ZONE_0]);
  
  /*--- Computation of positive surface area in the z-plane ---*/
  
  if (rank == MASTER_NODE) cout << "Setting reference area and span." << endl;
  geometry_container[ZONE_0]->SetPositive_ZArea(config_container[ZONE_0]);
  
  /*--- Create the point-to-point MPI communication structures. ---*/
  geometry_container[ZONE_0]->PreprocessP2PComms(geometry_container[ZONE_0], config_container[ZONE_0]);

  geo_eval = new CGeometryEvaluation(geometry_container[ZONE_0], config_container[ZONE_0], MPICommunicator);

<<<<<<< HEAD
  geo_eval->ComputeGeometry();

  geo_eval->EvaluateObjectiveFunction();
=======
      /*--- Screen output for the wing definition ---*/
      
      if (rank == MASTER_NODE) {
        if (config_container[ZONE_0]->GetSystemMeasurements() == US) cout << "Nacelle volume: "    << Nacelle_Volume << " in^3. ";
        else cout << "Nacelle volume: "    << Nacelle_Volume << " m^3. ";
        if (config_container[ZONE_0]->GetSystemMeasurements() == US) cout << "Nacelle min. thickness: "  << Nacelle_MinThickness << " in. ";
        else cout << "Nacelle min. thickness: "  << Nacelle_MinThickness << " m. ";
        if (config_container[ZONE_0]->GetSystemMeasurements() == US) cout << "Nacelle max. thickness: "  << Nacelle_MaxThickness << " in. " << endl;
        else cout << "Nacelle max. thickness: "  << Nacelle_MaxThickness << " m. " << endl;
        if (config_container[ZONE_0]->GetSystemMeasurements() == US) cout << "Nacelle min. chord: "  << Nacelle_MinChord << " in. ";
        else cout << "Nacelle min. chord: "  << Nacelle_MinChord << " m. ";
        if (config_container[ZONE_0]->GetSystemMeasurements() == US) cout << "Nacelle max. chord: "  << Nacelle_MaxChord << " in. ";
        else cout << "Nacelle max. chord: "  << Nacelle_MaxChord << " m. ";
        if (config_container[ZONE_0]->GetSystemMeasurements() == US) cout << "Nacelle min. LE radius: "  << Nacelle_MinLERadius << " 1/in. ";
        else cout << "Nacelle min. LE radius: "  << Nacelle_MinLERadius << " 1/m. ";
        if (config_container[ZONE_0]->GetSystemMeasurements() == US) cout << "Nacelle max. LE radius: "  << Nacelle_MaxLERadius << " 1/in. " << endl;
        else cout << "Nacelle max. LE radius: "  << Nacelle_MaxLERadius << " 1/m. " << endl;
        cout << "Nacelle min. ToC: "  << Nacelle_MinToC << ". ";
        cout << "Nacelle max. ToC: "  << Nacelle_MaxToC << ". ";
        cout << "Nacelle delta ToC: "  << Nacelle_ObjFun_MinToC << ". ";
        cout << "Nacelle max. twist: "  << Nacelle_MaxTwist << " deg. "<< endl;
      }
      
    }
    
    else {
      
      if (rank == MASTER_NODE) {
        cout << "Computing the wing continuous description." << endl << endl;
      }
      
      geometry_container[ZONE_0]->Compute_Wing(config_container[ZONE_0], true,
                                               Wing_Volume, Wing_MinThickness, Wing_MaxThickness, Wing_MinChord, Wing_MaxChord,
                                               Wing_MinLERadius, Wing_MaxLERadius, Wing_MinToC, Wing_MaxToC, Wing_ObjFun_MinToC,
                                               Wing_MaxTwist, Wing_MaxCurvature, Wing_MaxDihedral);
      
      /*--- Screen output for the wing definition ---*/
      
      if (rank == MASTER_NODE) {
        if (config_container[ZONE_0]->GetSystemMeasurements() == US) cout << "Wing volume: "    << Wing_Volume << " in^3. ";
        else cout << "Wing volume: "    << Wing_Volume << " m^3. ";
        if (config_container[ZONE_0]->GetSystemMeasurements() == US) cout << "Wing min. thickness: "  << Wing_MinThickness << " in. ";
        else cout << "Wing min. thickness: "  << Wing_MinThickness << " m. ";
        if (config_container[ZONE_0]->GetSystemMeasurements() == US) cout << "Wing max. thickness: "  << Wing_MaxThickness << " in. " << endl;
        else cout << "Wing max. thickness: "  << Wing_MaxThickness << " m. " << endl;
        if (config_container[ZONE_0]->GetSystemMeasurements() == US) cout << "Wing min. chord: "  << Wing_MinChord << " in. ";
        else cout << "Wing min. chord: "  << Wing_MinChord << " m. ";
        if (config_container[ZONE_0]->GetSystemMeasurements() == US) cout << "Wing max. chord: "  << Wing_MaxChord << " in. ";
        else cout << "Wing max. chord: "  << Wing_MaxChord << " m. ";
        if (config_container[ZONE_0]->GetSystemMeasurements() == US) cout << "Wing min. LE radius: "  << Wing_MinLERadius << " 1/in. ";
        else cout << "Wing min. LE radius: "  << Wing_MinLERadius << " 1/m. ";
        if (config_container[ZONE_0]->GetSystemMeasurements() == US) cout << "Wing max. LE radius: "  << Wing_MaxLERadius << " 1/in. " << endl;
        else cout << "Wing max. LE radius: "  << Wing_MaxLERadius << " 1/m. " << endl;
        cout << "Wing min. ToC: "  << Wing_MinToC << ". ";
        cout << "Wing max. ToC: "  << Wing_MaxToC << ". ";
        cout << "Wing delta ToC: "  << Wing_ObjFun_MinToC << ". ";
        cout << "Wing max. twist: "  << Wing_MaxTwist << " deg. "<< endl;
        if (config_container[ZONE_0]->GetSystemMeasurements() == US) cout << "Wing max. curvature: "  << Wing_MaxCurvature << " 1/in. ";
        else cout << "Wing max. curvature: "  << Wing_MaxCurvature << " 1/m. ";
        cout << "Wing max. dihedral: "  << Wing_MaxDihedral << " deg." << endl;
      }
      
    }
    
  }
  
  for (iPlane = 0; iPlane < nPlane; iPlane++) {
    
    geometry_container[ZONE_0]->ComputeAirfoil_Section(Plane_P0[iPlane], Plane_Normal[iPlane], -1E6, 1E6, -1E6, 1E6, -1E6, 1E6, nullptr,
                                                       Xcoord_Airfoil[iPlane], Ycoord_Airfoil[iPlane], Zcoord_Airfoil[iPlane],
                                                       Variable_Airfoil[iPlane], true, config_container[ZONE_0]);
  }
  
  if (rank == MASTER_NODE)
    cout << endl <<"-------------------- Objective function evaluation ----------------------" << endl;
  
  if (rank == MASTER_NODE) {
    
    /*--- Evaluate objective function ---*/
    
    for (iPlane = 0; iPlane < nPlane; iPlane++) {
      
      if (Xcoord_Airfoil[iPlane].size() > 1) {
        
        cout << "\nStation " << (iPlane+1);
        if (config_container[ZONE_0]->GetGeo_Description() == FUSELAGE) {
          if (config_container[ZONE_0]->GetSystemMeasurements() == US) cout << ". XCoord: " << Plane_P0[iPlane][0] << " in, ";
          else cout << ". XCoord: " << Plane_P0[iPlane][0] << " m, ";
        }
        if (config_container[ZONE_0]->GetGeo_Description() == WING) {
          if (config_container[ZONE_0]->GetSystemMeasurements() == US) cout << ". YCoord: " << Plane_P0[iPlane][1] << " in, ";
          else cout << ". YCoord: " << Plane_P0[iPlane][1] << " m, ";
        }
        if (config_container[ZONE_0]->GetGeo_Description() == TWOD_AIRFOIL) {
          if (config_container[ZONE_0]->GetSystemMeasurements() == US) cout << ". ZCoord: " << Plane_P0[iPlane][2] << " in, ";
          else cout << ". ZCoord: " << Plane_P0[iPlane][2] << " m, ";
        }
        if (config_container[ZONE_0]->GetGeo_Description() == NACELLE) cout << ". Theta: " << atan2(Plane_Normal[iPlane][1], -Plane_Normal[iPlane][2])/PI_NUMBER*180 + 180 << " deg, ";

        if (config_container[ZONE_0]->GetGeo_Description() == FUSELAGE) {
          ObjectiveFunc[0*nPlane+iPlane]  = geometry_container[ZONE_0]->Compute_Area(Plane_P0[iPlane], Plane_Normal[iPlane], config_container[ZONE_0], Xcoord_Airfoil[iPlane], Ycoord_Airfoil[iPlane], Zcoord_Airfoil[iPlane]);
          ObjectiveFunc[1*nPlane+iPlane]  = geometry_container[ZONE_0]->Compute_Length(Plane_P0[iPlane], Plane_Normal[iPlane], config_container[ZONE_0], Xcoord_Airfoil[iPlane], Ycoord_Airfoil[iPlane], Zcoord_Airfoil[iPlane]);
          ObjectiveFunc[2*nPlane+iPlane]  = geometry_container[ZONE_0]->Compute_Width(Plane_P0[iPlane], Plane_Normal[iPlane], Xcoord_Airfoil[iPlane], Ycoord_Airfoil[iPlane], Zcoord_Airfoil[iPlane]);
          ObjectiveFunc[3*nPlane+iPlane]  = geometry_container[ZONE_0]->Compute_WaterLineWidth(Plane_P0[iPlane], Plane_Normal[iPlane], config_container[ZONE_0], Xcoord_Airfoil[iPlane], Ycoord_Airfoil[iPlane], Zcoord_Airfoil[iPlane]);
          ObjectiveFunc[4*nPlane+iPlane]  = geometry_container[ZONE_0]->Compute_Height(Plane_P0[iPlane], Plane_Normal[iPlane], Xcoord_Airfoil[iPlane], Ycoord_Airfoil[iPlane], Zcoord_Airfoil[iPlane]);
          
          if (config_container[ZONE_0]->GetSystemMeasurements() == US)  cout << "Area: "             << ObjectiveFunc[0*nPlane+iPlane] << " in^2, ";
          else  cout << "Area: "             << ObjectiveFunc[0*nPlane+iPlane] << " m^2, ";
          if (config_container[ZONE_0]->GetSystemMeasurements() == US)  cout << "Length: "           << ObjectiveFunc[1*nPlane+iPlane] << " in, ";
          else  cout << "Length: "           << ObjectiveFunc[1*nPlane+iPlane] << " m, ";
          if (config_container[ZONE_0]->GetSystemMeasurements() == US)  cout << "Width: "            << ObjectiveFunc[2*nPlane+iPlane] << " in, ";
          else cout << "Width: "             << ObjectiveFunc[2*nPlane+iPlane] << " m, ";
          if (config_container[ZONE_0]->GetSystemMeasurements() == US)  cout << "Waterline width: "  << ObjectiveFunc[3*nPlane+iPlane] << " in, ";
          else cout << "Waterline width: "   << ObjectiveFunc[3*nPlane+iPlane] << " m, ";
          if (config_container[ZONE_0]->GetSystemMeasurements() == US)  cout << "Height: "           << ObjectiveFunc[4*nPlane+iPlane] << " in.";
          else cout << "Height: "            << ObjectiveFunc[4*nPlane+iPlane] << " m.";
        }
        else if (config_container[ZONE_0]->GetGeo_Description() == NACELLE) {
          ObjectiveFunc[0*nPlane+iPlane]  = geometry_container[ZONE_0]->Compute_Area(Plane_P0[iPlane], Plane_Normal[iPlane], config_container[ZONE_0], Xcoord_Airfoil[iPlane], Ycoord_Airfoil[iPlane], Zcoord_Airfoil[iPlane]);
          ObjectiveFunc[1*nPlane+iPlane]  = geometry_container[ZONE_0]->Compute_MaxThickness(Plane_P0[iPlane], Plane_Normal[iPlane], config_container[ZONE_0], Xcoord_Airfoil[iPlane], Ycoord_Airfoil[iPlane], Zcoord_Airfoil[iPlane]);
          ObjectiveFunc[2*nPlane+iPlane]  = geometry_container[ZONE_0]->Compute_Chord(Plane_P0[iPlane], Plane_Normal[iPlane], Xcoord_Airfoil[iPlane], Ycoord_Airfoil[iPlane], Zcoord_Airfoil[iPlane]);
          ObjectiveFunc[3*nPlane+iPlane]  = geometry_container[ZONE_0]->Compute_LERadius(Plane_P0[iPlane], Plane_Normal[iPlane], Xcoord_Airfoil[iPlane], Ycoord_Airfoil[iPlane], Zcoord_Airfoil[iPlane]);
          ObjectiveFunc[4*nPlane+iPlane]  = ObjectiveFunc[1*nPlane+iPlane]/ObjectiveFunc[2*nPlane+iPlane];
          ObjectiveFunc[5*nPlane+iPlane]  = geometry_container[ZONE_0]->Compute_Twist(Plane_P0[iPlane], Plane_Normal[iPlane], Xcoord_Airfoil[iPlane], Ycoord_Airfoil[iPlane], Zcoord_Airfoil[iPlane]);
          
          if (config_container[ZONE_0]->GetSystemMeasurements() == US)  cout << "Area: "             << ObjectiveFunc[0*nPlane+iPlane] << " in^2, ";
          else  cout << "Area: "                 << ObjectiveFunc[0*nPlane+iPlane] << " m^2, ";
          if (config_container[ZONE_0]->GetSystemMeasurements() == US)  cout << "Thickness: "   << ObjectiveFunc[1*nPlane+iPlane] << " in, " << endl;
          else cout << "Thickness: "             << ObjectiveFunc[1*nPlane+iPlane] << " m, " << endl;
          if (config_container[ZONE_0]->GetSystemMeasurements() == US)  cout << "Chord: "            << ObjectiveFunc[2*nPlane+iPlane] << " in, ";
          else cout << "Chord: "                 << ObjectiveFunc[2*nPlane+iPlane] << " m, ";
          if (config_container[ZONE_0]->GetSystemMeasurements() == US)  cout << "LE radius: "            << ObjectiveFunc[3*nPlane+iPlane] << " 1/in, ";
          else cout << "LE radius: "             << ObjectiveFunc[3*nPlane+iPlane] << " 1/m, ";
          cout << "ToC: "                        << ObjectiveFunc[4*nPlane+iPlane] << ", ";
          if (geometry_container[ZONE_0]->GetnDim() == 2) cout << "Alpha: "      << ObjectiveFunc[5*nPlane+iPlane] <<" deg.";
          else if (geometry_container[ZONE_0]->GetnDim() == 3) cout << "Twist angle: "      << ObjectiveFunc[5*nPlane+iPlane] <<" deg.";
        }
        else {
          ObjectiveFunc[0*nPlane+iPlane]  = geometry_container[ZONE_0]->Compute_Area(Plane_P0[iPlane], Plane_Normal[iPlane], config_container[ZONE_0], Xcoord_Airfoil[iPlane], Ycoord_Airfoil[iPlane], Zcoord_Airfoil[iPlane]);
          ObjectiveFunc[1*nPlane+iPlane]  = geometry_container[ZONE_0]->Compute_MaxThickness(Plane_P0[iPlane], Plane_Normal[iPlane], config_container[ZONE_0], Xcoord_Airfoil[iPlane], Ycoord_Airfoil[iPlane], Zcoord_Airfoil[iPlane]);
          ObjectiveFunc[2*nPlane+iPlane]  = geometry_container[ZONE_0]->Compute_Chord(Plane_P0[iPlane], Plane_Normal[iPlane], Xcoord_Airfoil[iPlane], Ycoord_Airfoil[iPlane], Zcoord_Airfoil[iPlane]);
          ObjectiveFunc[3*nPlane+iPlane]  = geometry_container[ZONE_0]->Compute_LERadius(Plane_P0[iPlane], Plane_Normal[iPlane], Xcoord_Airfoil[iPlane], Ycoord_Airfoil[iPlane], Zcoord_Airfoil[iPlane]);
          ObjectiveFunc[4*nPlane+iPlane]  = ObjectiveFunc[1*nPlane+iPlane]/ObjectiveFunc[2*nPlane+iPlane];
          ObjectiveFunc[5*nPlane+iPlane]  = geometry_container[ZONE_0]->Compute_Twist(Plane_P0[iPlane], Plane_Normal[iPlane], Xcoord_Airfoil[iPlane], Ycoord_Airfoil[iPlane], Zcoord_Airfoil[iPlane]);
          
          if (config_container[ZONE_0]->GetSystemMeasurements() == US)  cout << "Area: "             << ObjectiveFunc[0*nPlane+iPlane] << " in^2, ";
          else  cout << "Area: "                 << ObjectiveFunc[0*nPlane+iPlane] << " m^2, ";
          if (config_container[ZONE_0]->GetSystemMeasurements() == US)  cout << "Thickness: "   << ObjectiveFunc[1*nPlane+iPlane] << " in, " << endl;
          else cout << "Thickness: "             << ObjectiveFunc[1*nPlane+iPlane] << " m, " << endl;
          if (config_container[ZONE_0]->GetSystemMeasurements() == US)  cout << "Chord: "            << ObjectiveFunc[2*nPlane+iPlane] << " in, ";
          else cout << "Chord: "                 << ObjectiveFunc[2*nPlane+iPlane] << " m, ";
          if (config_container[ZONE_0]->GetSystemMeasurements() == US)  cout << "LE radius: "            << ObjectiveFunc[3*nPlane+iPlane] << " 1/in, ";
          else cout << "LE radius: "             << ObjectiveFunc[3*nPlane+iPlane] << " 1/m, ";
          cout << "ToC: "                        << ObjectiveFunc[4*nPlane+iPlane] << ", ";
          if (geometry_container[ZONE_0]->GetnDim() == 2) cout << "Alpha: "      << ObjectiveFunc[5*nPlane+iPlane] <<" deg.";
          else if (geometry_container[ZONE_0]->GetnDim() == 3) cout << "Twist angle: "      << ObjectiveFunc[5*nPlane+iPlane] <<" deg.";
        }
        
      }
      
    }
    
    /*--- Write the objective function in a external file ---*/
    string filename = config_container[ZONE_0]->GetObjFunc_Value_FileName();
    unsigned short lastindex = filename.find_last_of(".");
    filename = filename.substr(0, lastindex);
    if (tabTecplot) filename += ".dat";
    else filename += ".csv";
    ObjFunc_file.open(filename.c_str(), ios::out);
    if (tabTecplot) ObjFunc_file << "TITLE = \"SU2_GEO Evaluation\"" << endl;
    
    if (geometry_container[ZONE_0]->GetnDim() == 2) {
      if (tabTecplot) ObjFunc_file << "VARIABLES =//" << endl;
      ObjFunc_file << "\"AIRFOIL_AREA\",\"AIRFOIL_THICKNESS\",\"AIRFOIL_CHORD\",\"AIRFOIL_LE_RADIUS\",\"AIRFOIL_TOC\",\"AIRFOIL_ALPHA\"";
    }
    else if (geometry_container[ZONE_0]->GetnDim() == 3) {
      
      if (tabTecplot) ObjFunc_file << "VARIABLES = //" << endl;
      
      if (config_container[ZONE_0]->GetGeo_Description() == FUSELAGE) {
       	ObjFunc_file << "\"FUSELAGE_VOLUME\",\"FUSELAGE_WETTED_AREA\",\"FUSELAGE_MIN_WIDTH\",\"FUSELAGE_MAX_WIDTH\",\"FUSELAGE_MIN_WATERLINE_WIDTH\",\"FUSELAGE_MAX_WATERLINE_WIDTH\",\"FUSELAGE_MIN_HEIGHT\",\"FUSELAGE_MAX_HEIGHT\",\"FUSELAGE_MAX_CURVATURE\",";
        for (iPlane = 0; iPlane < nPlane; iPlane++) ObjFunc_file << "\"STATION"<< (iPlane+1) << "_AREA\",";
        for (iPlane = 0; iPlane < nPlane; iPlane++) ObjFunc_file << "\"STATION"<< (iPlane+1) << "_LENGTH\",";
        for (iPlane = 0; iPlane < nPlane; iPlane++) ObjFunc_file << "\"STATION"<< (iPlane+1) << "_WIDTH\",";
        for (iPlane = 0; iPlane < nPlane; iPlane++) ObjFunc_file << "\"STATION"<< (iPlane+1) << "_WATERLINE_WIDTH\",";
        for (iPlane = 0; iPlane < nPlane; iPlane++) {
          ObjFunc_file << "\"STATION" << (iPlane+1) << "_HEIGHT\"";
          if (iPlane != nPlane-1) ObjFunc_file << ",";
        }
      }
      else if (config_container[ZONE_0]->GetGeo_Description() == NACELLE) {
        ObjFunc_file << "\"NACELLE_VOLUME\",\"NACELLE_MIN_THICKNESS\",\"NACELLE_MAX_THICKNESS\",\"NACELLE_MIN_CHORD\",\"NACELLE_MAX_CHORD\",\"NACELLE_MIN_LE_RADIUS\",\"NACELLE_MAX_LE_RADIUS\",\"NACELLE_MIN_TOC\",\"NACELLE_MAX_TOC\",\"NACELLE_OBJFUN_MIN_TOC\",\"NACELLE_MAX_TWIST\",";
        for (iPlane = 0; iPlane < nPlane; iPlane++) ObjFunc_file << "\"STATION"<< (iPlane+1) << "_AREA\",";
        for (iPlane = 0; iPlane < nPlane; iPlane++) ObjFunc_file << "\"STATION"<< (iPlane+1) << "_THICKNESS\",";
        for (iPlane = 0; iPlane < nPlane; iPlane++) ObjFunc_file << "\"STATION"<< (iPlane+1) << "_CHORD\",";
        for (iPlane = 0; iPlane < nPlane; iPlane++) ObjFunc_file << "\"STATION"<< (iPlane+1) << "_LE_RADIUS\",";
        for (iPlane = 0; iPlane < nPlane; iPlane++) ObjFunc_file << "\"STATION"<< (iPlane+1) << "_TOC\",";
        for (iPlane = 0; iPlane < nPlane; iPlane++) {
          ObjFunc_file << "\"STATION" << (iPlane+1) << "_TWIST\"";
          if (iPlane != nPlane-1) ObjFunc_file << ",";
        }
      }
      else {
        ObjFunc_file << "\"WING_VOLUME\",\"WING_MIN_THICKNESS\",\"WING_MAX_THICKNESS\",\"WING_MIN_CHORD\",\"WING_MAX_CHORD\",\"WING_MIN_LE_RADIUS\",\"WING_MAX_LE_RADIUS\",\"WING_MIN_TOC\",\"WING_MAX_TOC\",\"WING_OBJFUN_MIN_TOC\",\"WING_MAX_TWIST\",\"WING_MAX_CURVATURE\",\"WING_MAX_DIHEDRAL\",";
        for (iPlane = 0; iPlane < nPlane; iPlane++) ObjFunc_file << "\"STATION"<< (iPlane+1) << "_AREA\",";
        for (iPlane = 0; iPlane < nPlane; iPlane++) ObjFunc_file << "\"STATION"<< (iPlane+1) << "_THICKNESS\",";
        for (iPlane = 0; iPlane < nPlane; iPlane++) ObjFunc_file << "\"STATION"<< (iPlane+1) << "_CHORD\",";
        for (iPlane = 0; iPlane < nPlane; iPlane++) ObjFunc_file << "\"STATION"<< (iPlane+1) << "_LE_RADIUS\",";
        for (iPlane = 0; iPlane < nPlane; iPlane++) ObjFunc_file << "\"STATION"<< (iPlane+1) << "_TOC\",";
        for (iPlane = 0; iPlane < nPlane; iPlane++) {
          ObjFunc_file << "\"STATION" << (iPlane+1) << "_TWIST\"";
          if (iPlane != nPlane-1) ObjFunc_file << ",";
        }
      }
      
    }
    
    if (tabTecplot) ObjFunc_file << "\nZONE T= \"Geometrical variables (value)\"" << endl;
    else ObjFunc_file << endl;
    
    if (config_container[ZONE_0]->GetGeo_Description() == FUSELAGE) {
      if (geometry_container[ZONE_0]->GetnDim() == 3) {
        ObjFunc_file << Fuselage_Volume <<", "<< Fuselage_WettedArea <<", "<< Fuselage_MinWidth <<", "<< Fuselage_MaxWidth <<", "<< Fuselage_MinWaterLineWidth <<", "<< Fuselage_MaxWaterLineWidth<<", "<< Fuselage_MinHeight <<", "<< Fuselage_MaxHeight <<", "<< Fuselage_MaxCurvature <<", ";
      }
      for (iPlane = 0; iPlane < nPlane*5; iPlane++) {
        ObjFunc_file << ObjectiveFunc[iPlane];
        if (iPlane != (nPlane*5)-1) ObjFunc_file <<", ";
      }
    }
    else if (config_container[ZONE_0]->GetGeo_Description() == NACELLE) {
      if (geometry_container[ZONE_0]->GetnDim() == 3) {
        ObjFunc_file << Nacelle_Volume <<", "<< Nacelle_MinThickness <<", "<< Nacelle_MaxThickness <<", "<< Nacelle_MinChord <<", "<< Nacelle_MaxChord <<", "<< Nacelle_MinLERadius <<", "<< Nacelle_MaxLERadius<<", "<< Nacelle_MinToC <<", "<< Nacelle_MaxToC <<", "<< Nacelle_ObjFun_MinToC <<", "<< Nacelle_MaxTwist <<", ";
      }
      for (iPlane = 0; iPlane < nPlane*6; iPlane++) {
        ObjFunc_file << ObjectiveFunc[iPlane];
        if (iPlane != (nPlane*6)-1) ObjFunc_file <<", ";
      }
    }
    else {
      if (geometry_container[ZONE_0]->GetnDim() == 3) {
        ObjFunc_file << Wing_Volume <<", "<< Wing_MinThickness <<", "<< Wing_MaxThickness <<", "<< Wing_MinChord <<", "<< Wing_MaxChord <<", "<< Wing_MinLERadius <<", "<< Wing_MaxLERadius<<", "<< Wing_MinToC <<", "<< Wing_MaxToC <<", "<< Wing_ObjFun_MinToC <<", "<< Wing_MaxTwist <<", "<< Wing_MaxCurvature <<", "<< Wing_MaxDihedral <<", ";
      }
      for (iPlane = 0; iPlane < nPlane*6; iPlane++) {
        ObjFunc_file << ObjectiveFunc[iPlane];
        if (iPlane != (nPlane*6)-1) ObjFunc_file <<", ";
      }
    }
    
    ObjFunc_file.close();
    
  }
  
  if (config_container[ZONE_0]->GetGeometryMode() == GRADIENT) {
    
    /*--- Definition of the Class for surface deformation ---*/
    surface_movement = new CSurfaceMovement();
    
    /*--- Copy coordinates to the surface structure ---*/
    surface_movement->CopyBoundary(geometry_container[ZONE_0], config_container[ZONE_0]);
    
    /*--- Definition of the FFD deformation class ---*/
    FFDBox = new CFreeFormDefBox*[MAX_NUMBER_FFD];
    for (iFFDBox = 0; iFFDBox < MAX_NUMBER_FFD; iFFDBox++) FFDBox[iFFDBox] = nullptr;
    
    if (rank == MASTER_NODE)
      cout << endl << endl << "------------- Gradient evaluation using finite differences --------------" << endl;
    
    /*--- Write the gradient in a external file ---*/
    if (rank == MASTER_NODE) {
      string filename = config_container[ZONE_0]->GetObjFunc_Grad_FileName();
      unsigned short lastindex = filename.find_last_of(".");
      filename = filename.substr(0, lastindex);
      if (tabTecplot) filename += ".dat";
      else filename += ".csv";
      Gradient_file.open(filename.c_str(), ios::out);
    }
    
    for (iDV = 0; iDV < config_container[ZONE_0]->GetnDV(); iDV++) {
			   
      /*--- Free Form deformation based ---*/
      
      if ((config_container[ZONE_0]->GetDesign_Variable(iDV) == FFD_CONTROL_POINT_2D) ||
          (config_container[ZONE_0]->GetDesign_Variable(iDV) == FFD_CAMBER_2D) ||
          (config_container[ZONE_0]->GetDesign_Variable(iDV) == FFD_THICKNESS_2D) ||
          (config_container[ZONE_0]->GetDesign_Variable(iDV) == FFD_TWIST_2D) ||
          (config_container[ZONE_0]->GetDesign_Variable(iDV) == FFD_CONTROL_POINT) ||
          (config_container[ZONE_0]->GetDesign_Variable(iDV) == FFD_NACELLE) ||
          (config_container[ZONE_0]->GetDesign_Variable(iDV) == FFD_GULL) ||
          (config_container[ZONE_0]->GetDesign_Variable(iDV) == FFD_TWIST) ||
          (config_container[ZONE_0]->GetDesign_Variable(iDV) == FFD_ROTATION) ||
          (config_container[ZONE_0]->GetDesign_Variable(iDV) == FFD_CAMBER) ||
          (config_container[ZONE_0]->GetDesign_Variable(iDV) == FFD_THICKNESS) ) {
        
        /*--- Read the FFD information in the first iteration ---*/
        
        if (iDV == 0) {
          
          if (rank == MASTER_NODE) cout << "Read the FFD information from mesh file." << endl;
          
          /*--- Read the FFD information from the grid file ---*/
          
          surface_movement->ReadFFDInfo(geometry_container[ZONE_0], config_container[ZONE_0], FFDBox, config_container[ZONE_0]->GetMesh_FileName());
          
          /*--- Modify the control points for polar based computations ---*/
          
          if (config_container[ZONE_0]->GetFFD_CoordSystem() == CYLINDRICAL) {
            for (iFFDBox = 0; iFFDBox < surface_movement->GetnFFDBox(); iFFDBox++) {
              FFDBox[iFFDBox]->SetCart2Cyl_ControlPoints(config_container[ZONE_0]);
            }
          }
          else if (config_container[ZONE_0]->GetFFD_CoordSystem() == SPHERICAL) {
            for (iFFDBox = 0; iFFDBox < surface_movement->GetnFFDBox(); iFFDBox++) {
              FFDBox[iFFDBox]->SetCart2Sphe_ControlPoints(config_container[ZONE_0]);
            }
          }
          else if (config_container[ZONE_0]->GetFFD_CoordSystem() == POLAR) {
            for (iFFDBox = 0; iFFDBox < surface_movement->GetnFFDBox(); iFFDBox++) {
              FFDBox[iFFDBox]->SetCart2Sphe_ControlPoints(config_container[ZONE_0]);
            }
          }
          
          /*--- If the FFDBox was not defined in the input file ---*/
          
          if (!surface_movement->GetFFDBoxDefinition()) {
            SU2_MPI::Error("The input grid doesn't have the entire FFD information!", CURRENT_FUNCTION);
          }
          
          for (iFFDBox = 0; iFFDBox < surface_movement->GetnFFDBox(); iFFDBox++) {
            
            if (rank == MASTER_NODE) cout << "Checking FFD box dimension." << endl;
            surface_movement->CheckFFDDimension(geometry_container[ZONE_0], config_container[ZONE_0], FFDBox[iFFDBox], iFFDBox);
            
            
            if (rank == MASTER_NODE) cout << "Check the FFD box intersections with the solid surfaces." << endl;
            surface_movement->CheckFFDIntersections(geometry_container[ZONE_0], config_container[ZONE_0], FFDBox[iFFDBox], iFFDBox);
            
          }
          
          if (rank == MASTER_NODE)
            cout <<"-------------------------------------------------------------------------" << endl;
          
        }
        
        if (rank == MASTER_NODE) {
          cout << endl << "Design variable number "<< iDV <<"." << endl;
          cout << "Perform 3D deformation of the surface." << endl;
        }
        
        /*--- Apply the control point change ---*/
        
        MoveSurface = false;
        
        for (iFFDBox = 0; iFFDBox < surface_movement->GetnFFDBox(); iFFDBox++) {
          
          switch ( config_container[ZONE_0]->GetDesign_Variable(iDV) ) {
            case FFD_CONTROL_POINT_2D : Local_MoveSurface = surface_movement->SetFFDCPChange_2D(geometry_container[ZONE_0], config_container[ZONE_0], FFDBox[iFFDBox], FFDBox, iDV, true); break;
            case FFD_CAMBER_2D :        Local_MoveSurface = surface_movement->SetFFDCamber_2D(geometry_container[ZONE_0], config_container[ZONE_0], FFDBox[iFFDBox], FFDBox, iDV, true); break;
            case FFD_THICKNESS_2D :     Local_MoveSurface = surface_movement->SetFFDThickness_2D(geometry_container[ZONE_0], config_container[ZONE_0], FFDBox[iFFDBox], FFDBox, iDV, true); break;
            case FFD_TWIST_2D :         Local_MoveSurface = surface_movement->SetFFDTwist_2D(geometry_container[ZONE_0], config_container[ZONE_0], FFDBox[iFFDBox], FFDBox, iDV, true); break;
            case FFD_CONTROL_POINT :    Local_MoveSurface = surface_movement->SetFFDCPChange(geometry_container[ZONE_0], config_container[ZONE_0], FFDBox[iFFDBox], FFDBox, iDV, true); break;
            case FFD_NACELLE :          Local_MoveSurface = surface_movement->SetFFDNacelle(geometry_container[ZONE_0], config_container[ZONE_0], FFDBox[iFFDBox], FFDBox, iDV, true); break;
            case FFD_GULL :             Local_MoveSurface = surface_movement->SetFFDGull(geometry_container[ZONE_0], config_container[ZONE_0], FFDBox[iFFDBox], FFDBox, iDV, true); break;
            case FFD_TWIST :            Local_MoveSurface = surface_movement->SetFFDTwist(geometry_container[ZONE_0], config_container[ZONE_0], FFDBox[iFFDBox], FFDBox, iDV, true); break;
            case FFD_ROTATION :         Local_MoveSurface = surface_movement->SetFFDRotation(geometry_container[ZONE_0], config_container[ZONE_0], FFDBox[iFFDBox], FFDBox, iDV, true); break;
            case FFD_CAMBER :           Local_MoveSurface = surface_movement->SetFFDCamber(geometry_container[ZONE_0], config_container[ZONE_0], FFDBox[iFFDBox], FFDBox, iDV, true); break;
            case FFD_THICKNESS :        Local_MoveSurface = surface_movement->SetFFDThickness(geometry_container[ZONE_0], config_container[ZONE_0], FFDBox[iFFDBox], FFDBox, iDV, true); break;
            case FFD_CONTROL_SURFACE :  Local_MoveSurface = surface_movement->SetFFDControl_Surface(geometry_container[ZONE_0], config_container[ZONE_0], FFDBox[iFFDBox], FFDBox, iDV, true); break;
          }
          
          /*--- Recompute cartesian coordinates using the new control points position ---*/
          
          if (Local_MoveSurface) {
            MoveSurface = true;
            surface_movement->SetCartesianCoord(geometry_container[ZONE_0], config_container[ZONE_0], FFDBox[iFFDBox], iFFDBox, true);
          }
          
        }
        
      }
      
      /*--- Hicks Henne design variable ---*/
      
      else if (config_container[ZONE_0]->GetDesign_Variable(iDV) == HICKS_HENNE) {
        if (rank == MASTER_NODE) {
          cout << endl << "Design variable number "<< iDV <<"." << endl;
          cout << "Perform 2D deformation of the surface." << endl;
        }
        MoveSurface = true;
        surface_movement->SetHicksHenne(geometry_container[ZONE_0], config_container[ZONE_0], iDV, true);
      }
      
      /*--- Surface bump design variable ---*/
      
      else if (config_container[ZONE_0]->GetDesign_Variable(iDV) == SURFACE_BUMP) {
        if (rank == MASTER_NODE) {
          cout << endl << "Design variable number "<< iDV <<"." << endl;
          cout << "Perform 2D deformation of the surface." << endl;
        }
        MoveSurface = true;
        surface_movement->SetSurface_Bump(geometry_container[ZONE_0], config_container[ZONE_0], iDV, true);
      }
      
      /*--- CST design variable ---*/
      
      else if (config_container[ZONE_0]->GetDesign_Variable(iDV) == CST) {
        if (rank == MASTER_NODE) {
          cout << endl << "Design variable number "<< iDV <<"." << endl;
          cout << "Perform 2D deformation of the surface." << endl;
        }
        MoveSurface = true;
        surface_movement->SetCST(geometry_container[ZONE_0], config_container[ZONE_0], iDV, true);
      }
      
      /*--- Translation design variable ---*/
      
      else if (config_container[ZONE_0]->GetDesign_Variable(iDV) == TRANSLATION) {
        if (rank == MASTER_NODE) {
          cout << endl << "Design variable number "<< iDV <<"." << endl;
          cout << "Perform 2D deformation of the surface." << endl;
        }
        MoveSurface = true;
        surface_movement->SetTranslation(geometry_container[ZONE_0], config_container[ZONE_0], iDV, true);
      }
      
      /*--- Scale design variable ---*/
      
      else if (config_container[ZONE_0]->GetDesign_Variable(iDV) == SCALE) {
        if (rank == MASTER_NODE) {
          cout << endl << "Design variable number "<< iDV <<"." << endl;
          cout << "Perform 2D deformation of the surface." << endl;
        }
        MoveSurface = true;
        surface_movement->SetScale(geometry_container[ZONE_0], config_container[ZONE_0], iDV, true);
      }
      
      /*--- Rotation design variable ---*/
      
      else if (config_container[ZONE_0]->GetDesign_Variable(iDV) == ROTATION) {
        if (rank == MASTER_NODE) {
          cout << endl << "Design variable number "<< iDV <<"." << endl;
          cout << "Perform 2D deformation of the surface." << endl;
        }
        MoveSurface = true;
        surface_movement->SetRotation(geometry_container[ZONE_0], config_container[ZONE_0], iDV, true);
      }
      
      /*--- NACA_4Digits design variable ---*/
      
      else if (config_container[ZONE_0]->GetDesign_Variable(iDV) == NACA_4DIGITS) {
        if (rank == MASTER_NODE) {
          cout << endl << "Design variable number "<< iDV <<"." << endl;
          cout << "Perform 2D deformation of the surface." << endl;
        }
        MoveSurface = true;
        surface_movement->SetNACA_4Digits(geometry_container[ZONE_0], config_container[ZONE_0]);
      }
      
      /*--- Parabolic design variable ---*/
      
      else if (config_container[ZONE_0]->GetDesign_Variable(iDV) == PARABOLIC) {
        if (rank == MASTER_NODE) {
          cout << endl << "Design variable number "<< iDV <<"." << endl;
          cout << "Perform 2D deformation of the surface." << endl;
        }
        MoveSurface = true;
        surface_movement->SetParabolic(geometry_container[ZONE_0], config_container[ZONE_0]);
      }
      
      /*--- Design variable not implement ---*/
      
      else {
        if (rank == MASTER_NODE)
          cout << "Design Variable not implemented yet" << endl;
      }
      
      if (MoveSurface) {
        
        /*--- Compute the gradient for the volume. In 2D this is just
         the gradient of the area. ---*/
        
        if (geometry_container[ZONE_0]->GetnDim() == 3) {
          
          if (config_container[ZONE_0]->GetGeo_Description() == FUSELAGE) {
            geometry_container[ZONE_0]->Compute_Fuselage(config_container[ZONE_0], false,
                                                         Fuselage_Volume_New, Fuselage_WettedArea_New, Fuselage_MinWidth_New, Fuselage_MaxWidth_New,
                                                         Fuselage_MinWaterLineWidth_New, Fuselage_MaxWaterLineWidth_New,
                                                         Fuselage_MinHeight_New, Fuselage_MaxHeight_New,
                                                         Fuselage_MaxCurvature_New);
          }
          else if (config_container[ZONE_0]->GetGeo_Description() == NACELLE) {
            geometry_container[ZONE_0]->Compute_Nacelle(config_container[ZONE_0], false,
                                                        Nacelle_Volume_New, Nacelle_MinThickness_New, Nacelle_MaxThickness_New, Nacelle_MinChord_New,
                                                        Nacelle_MaxChord_New, Nacelle_MinLERadius_New, Nacelle_MaxLERadius_New, Nacelle_MinToC_New,
                                                        Nacelle_MaxToC_New, Nacelle_ObjFun_MinToC_New, Nacelle_MaxTwist_New);
          }
          else {
            geometry_container[ZONE_0]->Compute_Wing(config_container[ZONE_0], false,
                                                     Wing_Volume_New, Wing_MinThickness_New, Wing_MaxThickness_New, Wing_MinChord_New,
                                                     Wing_MaxChord_New, Wing_MinLERadius_New, Wing_MaxLERadius_New, Wing_MinToC_New, Wing_MaxToC_New,
                                                     Wing_ObjFun_MinToC_New, Wing_MaxTwist_New, Wing_MaxCurvature_New, Wing_MaxDihedral_New);
          }
          
        }
        
        /*--- Create airfoil structure ---*/
        
        for (iPlane = 0; iPlane < nPlane; iPlane++) {
          geometry_container[ZONE_0]->ComputeAirfoil_Section(Plane_P0[iPlane], Plane_Normal[iPlane], -1E6, 1E6, -1E6, 1E6, -1E6, 1E6, nullptr,
                                                             Xcoord_Airfoil[iPlane], Ycoord_Airfoil[iPlane], Zcoord_Airfoil[iPlane],
                                                             Variable_Airfoil[iPlane], false, config_container[ZONE_0]);
        }
        
      }
      
      /*--- Compute gradient ---*/
      
      if (rank == MASTER_NODE) {
        
        delta_eps = config_container[ZONE_0]->GetDV_Value(iDV);
        
        if (delta_eps == 0) {
          SU2_MPI::Error("The finite difference steps is zero!!", CURRENT_FUNCTION);
        }
        
        if (MoveSurface) {
          
          if (config_container[ZONE_0]->GetGeo_Description() == FUSELAGE) {
            Fuselage_Volume_Grad = (Fuselage_Volume_New - Fuselage_Volume) / delta_eps;
            Fuselage_WettedArea_Grad = (Fuselage_WettedArea_New - Fuselage_WettedArea) / delta_eps;
            Fuselage_MinWidth_Grad = (Fuselage_MinWidth_New - Fuselage_MinWidth) / delta_eps;
            Fuselage_MaxWidth_Grad = (Fuselage_MaxWidth_New - Fuselage_MaxWidth) / delta_eps;
            Fuselage_MinWaterLineWidth_Grad = (Fuselage_MinWaterLineWidth_New - Fuselage_MinWaterLineWidth) / delta_eps;
            Fuselage_MaxWaterLineWidth_Grad = (Fuselage_MaxWaterLineWidth_New - Fuselage_MaxWaterLineWidth) / delta_eps;
            Fuselage_MinHeight_Grad = (Fuselage_MinHeight_New - Fuselage_MinHeight) / delta_eps;
            Fuselage_MaxHeight_Grad = (Fuselage_MaxHeight_New - Fuselage_MaxHeight) / delta_eps;
            Fuselage_MaxCurvature_Grad = (Fuselage_MaxCurvature_New - Fuselage_MaxCurvature) / delta_eps;
            
          }
          else if (config_container[ZONE_0]->GetGeo_Description() == NACELLE) {
            Nacelle_Volume_Grad = (Nacelle_Volume_New - Nacelle_Volume) / delta_eps;
            Nacelle_MinThickness_Grad = (Nacelle_MinThickness_New - Nacelle_MinThickness) / delta_eps;
            Nacelle_MaxThickness_Grad = (Nacelle_MaxThickness_New - Nacelle_MaxThickness) / delta_eps;
            Nacelle_MinChord_Grad = (Nacelle_MinChord_New - Nacelle_MinChord) / delta_eps;
            Nacelle_MaxChord_Grad = (Nacelle_MaxChord_New - Nacelle_MaxChord) / delta_eps;
            Nacelle_MinLERadius_Grad = (Nacelle_MinLERadius_New - Nacelle_MinLERadius) / delta_eps;
            Nacelle_MaxLERadius_Grad = (Nacelle_MaxLERadius_New - Nacelle_MaxLERadius) / delta_eps;
            Nacelle_MinToC_Grad = (Nacelle_MinToC_New - Nacelle_MinToC) / delta_eps;
            Nacelle_MaxToC_Grad = (Nacelle_MaxToC_New - Nacelle_MaxToC) / delta_eps;
            Nacelle_ObjFun_MinToC_Grad = (Nacelle_ObjFun_MinToC_New - Nacelle_ObjFun_MinToC) / delta_eps;
            Nacelle_MaxTwist_Grad = (Nacelle_MaxTwist_New - Nacelle_MaxTwist) / delta_eps;
          }
          else {
            Wing_Volume_Grad = (Wing_Volume_New - Wing_Volume) / delta_eps;
            Wing_MinThickness_Grad = (Wing_MinThickness_New - Wing_MinThickness) / delta_eps;
            Wing_MaxThickness_Grad = (Wing_MaxThickness_New - Wing_MaxThickness) / delta_eps;
            Wing_MinChord_Grad = (Wing_MinChord_New - Wing_MinChord) / delta_eps;
            Wing_MaxChord_Grad = (Wing_MaxChord_New - Wing_MaxChord) / delta_eps;
            Wing_MinLERadius_Grad = (Wing_MinLERadius_New - Wing_MinLERadius) / delta_eps;
            Wing_MaxLERadius_Grad = (Wing_MaxLERadius_New - Wing_MaxLERadius) / delta_eps;
            Wing_MinToC_Grad = (Wing_MinToC_New - Wing_MinToC) / delta_eps;
            Wing_MaxToC_Grad = (Wing_MaxToC_New - Wing_MaxToC) / delta_eps;
            Wing_ObjFun_MinToC_Grad = (Wing_ObjFun_MinToC_New - Wing_ObjFun_MinToC) / delta_eps;
            Wing_MaxTwist_Grad = (Wing_MaxTwist_New - Wing_MaxTwist) / delta_eps;
            Wing_MaxCurvature_Grad = (Wing_MaxCurvature_New - Wing_MaxCurvature) / delta_eps;
            Wing_MaxDihedral_Grad = (Wing_MaxDihedral_New - Wing_MaxDihedral) / delta_eps;
          }
          
          for (iPlane = 0; iPlane < nPlane; iPlane++) {
            if (Xcoord_Airfoil[iPlane].size() > 1) {
              
              if (config_container[ZONE_0]->GetGeo_Description() == FUSELAGE) {
                
                ObjectiveFunc_New[0*nPlane + iPlane] = geometry_container[ZONE_0]->Compute_Area(Plane_P0[iPlane], Plane_Normal[iPlane], config_container[ZONE_0], Xcoord_Airfoil[iPlane], Ycoord_Airfoil[iPlane], Zcoord_Airfoil[iPlane]);
                Gradient[0*nPlane + iPlane] = (ObjectiveFunc_New[0*nPlane + iPlane] - ObjectiveFunc[0*nPlane + iPlane]) / delta_eps;
                
                ObjectiveFunc_New[1*nPlane + iPlane] = geometry_container[ZONE_0]->Compute_Length(Plane_P0[iPlane], Plane_Normal[iPlane], config_container[ZONE_0], Xcoord_Airfoil[iPlane], Ycoord_Airfoil[iPlane], Zcoord_Airfoil[iPlane]);
                Gradient[1*nPlane + iPlane] = (ObjectiveFunc_New[1*nPlane + iPlane] - ObjectiveFunc[1*nPlane + iPlane]) / delta_eps;
                
                ObjectiveFunc_New[2*nPlane + iPlane] = geometry_container[ZONE_0]->Compute_Width(Plane_P0[iPlane], Plane_Normal[iPlane], Xcoord_Airfoil[iPlane], Ycoord_Airfoil[iPlane], Zcoord_Airfoil[iPlane]);
                Gradient[2*nPlane + iPlane] = (ObjectiveFunc_New[2*nPlane + iPlane] - ObjectiveFunc[2*nPlane + iPlane]) / delta_eps;
                
                ObjectiveFunc_New[3*nPlane + iPlane] = geometry_container[ZONE_0]->Compute_WaterLineWidth(Plane_P0[iPlane], Plane_Normal[iPlane], config_container[ZONE_0], Xcoord_Airfoil[iPlane], Ycoord_Airfoil[iPlane], Zcoord_Airfoil[iPlane]);
                Gradient[3*nPlane + iPlane] = (ObjectiveFunc_New[3*nPlane + iPlane] - ObjectiveFunc[3*nPlane + iPlane]) / delta_eps;
                
                ObjectiveFunc_New[4*nPlane + iPlane] = geometry_container[ZONE_0]->Compute_Height(Plane_P0[iPlane], Plane_Normal[iPlane], Xcoord_Airfoil[iPlane], Ycoord_Airfoil[iPlane], Zcoord_Airfoil[iPlane]);
                Gradient[4*nPlane + iPlane] = (ObjectiveFunc_New[4*nPlane + iPlane] - ObjectiveFunc[4*nPlane + iPlane]) / delta_eps;
                
              }
              
              else if (config_container[ZONE_0]->GetGeo_Description() == FUSELAGE) {
                
                ObjectiveFunc_New[0*nPlane + iPlane] = geometry_container[ZONE_0]->Compute_Area(Plane_P0[iPlane], Plane_Normal[iPlane], config_container[ZONE_0], Xcoord_Airfoil[iPlane], Ycoord_Airfoil[iPlane], Zcoord_Airfoil[iPlane]);
                Gradient[0*nPlane + iPlane] = (ObjectiveFunc_New[0*nPlane + iPlane] - ObjectiveFunc[0*nPlane + iPlane]) / delta_eps;
                
                ObjectiveFunc_New[1*nPlane + iPlane] = geometry_container[ZONE_0]->Compute_MaxThickness(Plane_P0[iPlane], Plane_Normal[iPlane], config_container[ZONE_0], Xcoord_Airfoil[iPlane], Ycoord_Airfoil[iPlane], Zcoord_Airfoil[iPlane]);
                Gradient[1*nPlane + iPlane] = (ObjectiveFunc_New[1*nPlane + iPlane] - ObjectiveFunc[1*nPlane + iPlane]) / delta_eps;
                
                ObjectiveFunc_New[2*nPlane + iPlane] = geometry_container[ZONE_0]->Compute_Chord(Plane_P0[iPlane], Plane_Normal[iPlane], Xcoord_Airfoil[iPlane], Ycoord_Airfoil[iPlane], Zcoord_Airfoil[iPlane]);
                Gradient[2*nPlane + iPlane] = (ObjectiveFunc_New[2*nPlane + iPlane] - ObjectiveFunc[2*nPlane + iPlane]) / delta_eps;
                
                ObjectiveFunc_New[3*nPlane + iPlane] = geometry_container[ZONE_0]->Compute_LERadius(Plane_P0[iPlane], Plane_Normal[iPlane], Xcoord_Airfoil[iPlane], Ycoord_Airfoil[iPlane], Zcoord_Airfoil[iPlane]);
                Gradient[3*nPlane + iPlane] = (ObjectiveFunc_New[3*nPlane + iPlane] - ObjectiveFunc[3*nPlane + iPlane]) / delta_eps;
                
                ObjectiveFunc_New[4*nPlane + iPlane] = ObjectiveFunc_New[1*nPlane + iPlane] / ObjectiveFunc_New[2*nPlane + iPlane];
                Gradient[4*nPlane + iPlane] = (ObjectiveFunc_New[4*nPlane + iPlane] - ObjectiveFunc[4*nPlane + iPlane]) / delta_eps;
                
                ObjectiveFunc_New[5*nPlane + iPlane] = geometry_container[ZONE_0]->Compute_Twist(Plane_P0[iPlane], Plane_Normal[iPlane], Xcoord_Airfoil[iPlane], Ycoord_Airfoil[iPlane], Zcoord_Airfoil[iPlane]);
                Gradient[5*nPlane + iPlane] = (ObjectiveFunc_New[5*nPlane + iPlane] - ObjectiveFunc[5*nPlane + iPlane]) / delta_eps;
>>>>>>> 8e4338e1

  geo_eval->OutputFunctionFile();

  geo_eval->EverythingGradient();
		
  if (rank == MASTER_NODE)
    cout << endl <<"------------------------- Solver Postprocessing -------------------------" << endl;

  delete geo_eval;
  geo_eval = NULL;

  delete config;
  config = nullptr;

<<<<<<< HEAD
  if (geometry_container != NULL) {
=======
  if (rank == MASTER_NODE) cout << "Deleted main variables." << endl;
  
  
  if (geometry_container != nullptr) {
>>>>>>> 8e4338e1
    for (iZone = 0; iZone < nZone; iZone++) {
      if (geometry_container[iZone] != nullptr) {
        delete geometry_container[iZone];
      }
    }
    delete [] geometry_container;
  }
  if (rank == MASTER_NODE) cout << "Deleted CGeometry container." << endl;
<<<<<<< HEAD
=======

  delete surface_movement;
  if (rank == MASTER_NODE) cout << "Deleted CSurfaceMovement class." << endl;
  
  if (FFDBox != nullptr) {
    for (iFFDBox = 0; iFFDBox < MAX_NUMBER_FFD; iFFDBox++) {
      if (FFDBox[iFFDBox] != nullptr) {
        delete FFDBox[iFFDBox];
      }
    }
    delete [] FFDBox;
  }
  if (rank == MASTER_NODE) cout << "Deleted CFreeFormDefBox class." << endl;
>>>>>>> 8e4338e1
  
  if (config_container != nullptr) {
    for (iZone = 0; iZone < nZone; iZone++) {
      if (config_container[iZone] != nullptr) {
        delete config_container[iZone];
      }
    }
    delete [] config_container;
  }
  if (rank == MASTER_NODE) cout << "Deleted CConfig container." << endl;
  
  /*--- Synchronization point after a single solver iteration. Compute the
   wall clock time required. ---*/

  StopTime = SU2_MPI::Wtime();

  /*--- Compute/print the total time for performance benchmarking. ---*/
  
  UsedTime = StopTime-StartTime;
  if (rank == MASTER_NODE) {
    cout << "\n\nCompleted in " << fixed << UsedTime << " seconds on "<< size;
    if (size == 1) cout << " core." << endl; else cout << " cores." << endl;
  }
  
  /*--- Exit the solver cleanly ---*/
  
  if (rank == MASTER_NODE)
    cout << endl <<"------------------------- Exit Success (SU2_GEO) ------------------------" << endl << endl;
  
  
  /*--- Finalize MPI parallelization ---*/
  
#ifdef HAVE_MPI
  SU2_MPI::Finalize();
#endif
  
  return EXIT_SUCCESS;
  
}<|MERGE_RESOLUTION|>--- conflicted
+++ resolved
@@ -50,16 +50,9 @@
   
   /*--- Pointer to different structures that will be used throughout the entire code ---*/
   
-<<<<<<< HEAD
-  CConfig **config_container          = NULL;
-  CGeometry **geometry_container      = NULL;
-  CGeometryEvaluation *geo_eval       = NULL;
-=======
   CConfig **config_container          = nullptr;
   CGeometry **geometry_container      = nullptr;
-  CSurfaceMovement *surface_movement  = nullptr;
-  CFreeFormDefBox** FFDBox            = nullptr;
->>>>>>> 8e4338e1
+  CGeometryEvaluation *geo_eval       = nullptr;
   
   /*--- Load in the number of zones and spatial dimensions in the mesh file (if no config
    file is specified, default.cfg is used) ---*/
@@ -180,620 +173,9 @@
 
   geo_eval = new CGeometryEvaluation(geometry_container[ZONE_0], config_container[ZONE_0], MPICommunicator);
 
-<<<<<<< HEAD
   geo_eval->ComputeGeometry();
 
   geo_eval->EvaluateObjectiveFunction();
-=======
-      /*--- Screen output for the wing definition ---*/
-      
-      if (rank == MASTER_NODE) {
-        if (config_container[ZONE_0]->GetSystemMeasurements() == US) cout << "Nacelle volume: "    << Nacelle_Volume << " in^3. ";
-        else cout << "Nacelle volume: "    << Nacelle_Volume << " m^3. ";
-        if (config_container[ZONE_0]->GetSystemMeasurements() == US) cout << "Nacelle min. thickness: "  << Nacelle_MinThickness << " in. ";
-        else cout << "Nacelle min. thickness: "  << Nacelle_MinThickness << " m. ";
-        if (config_container[ZONE_0]->GetSystemMeasurements() == US) cout << "Nacelle max. thickness: "  << Nacelle_MaxThickness << " in. " << endl;
-        else cout << "Nacelle max. thickness: "  << Nacelle_MaxThickness << " m. " << endl;
-        if (config_container[ZONE_0]->GetSystemMeasurements() == US) cout << "Nacelle min. chord: "  << Nacelle_MinChord << " in. ";
-        else cout << "Nacelle min. chord: "  << Nacelle_MinChord << " m. ";
-        if (config_container[ZONE_0]->GetSystemMeasurements() == US) cout << "Nacelle max. chord: "  << Nacelle_MaxChord << " in. ";
-        else cout << "Nacelle max. chord: "  << Nacelle_MaxChord << " m. ";
-        if (config_container[ZONE_0]->GetSystemMeasurements() == US) cout << "Nacelle min. LE radius: "  << Nacelle_MinLERadius << " 1/in. ";
-        else cout << "Nacelle min. LE radius: "  << Nacelle_MinLERadius << " 1/m. ";
-        if (config_container[ZONE_0]->GetSystemMeasurements() == US) cout << "Nacelle max. LE radius: "  << Nacelle_MaxLERadius << " 1/in. " << endl;
-        else cout << "Nacelle max. LE radius: "  << Nacelle_MaxLERadius << " 1/m. " << endl;
-        cout << "Nacelle min. ToC: "  << Nacelle_MinToC << ". ";
-        cout << "Nacelle max. ToC: "  << Nacelle_MaxToC << ". ";
-        cout << "Nacelle delta ToC: "  << Nacelle_ObjFun_MinToC << ". ";
-        cout << "Nacelle max. twist: "  << Nacelle_MaxTwist << " deg. "<< endl;
-      }
-      
-    }
-    
-    else {
-      
-      if (rank == MASTER_NODE) {
-        cout << "Computing the wing continuous description." << endl << endl;
-      }
-      
-      geometry_container[ZONE_0]->Compute_Wing(config_container[ZONE_0], true,
-                                               Wing_Volume, Wing_MinThickness, Wing_MaxThickness, Wing_MinChord, Wing_MaxChord,
-                                               Wing_MinLERadius, Wing_MaxLERadius, Wing_MinToC, Wing_MaxToC, Wing_ObjFun_MinToC,
-                                               Wing_MaxTwist, Wing_MaxCurvature, Wing_MaxDihedral);
-      
-      /*--- Screen output for the wing definition ---*/
-      
-      if (rank == MASTER_NODE) {
-        if (config_container[ZONE_0]->GetSystemMeasurements() == US) cout << "Wing volume: "    << Wing_Volume << " in^3. ";
-        else cout << "Wing volume: "    << Wing_Volume << " m^3. ";
-        if (config_container[ZONE_0]->GetSystemMeasurements() == US) cout << "Wing min. thickness: "  << Wing_MinThickness << " in. ";
-        else cout << "Wing min. thickness: "  << Wing_MinThickness << " m. ";
-        if (config_container[ZONE_0]->GetSystemMeasurements() == US) cout << "Wing max. thickness: "  << Wing_MaxThickness << " in. " << endl;
-        else cout << "Wing max. thickness: "  << Wing_MaxThickness << " m. " << endl;
-        if (config_container[ZONE_0]->GetSystemMeasurements() == US) cout << "Wing min. chord: "  << Wing_MinChord << " in. ";
-        else cout << "Wing min. chord: "  << Wing_MinChord << " m. ";
-        if (config_container[ZONE_0]->GetSystemMeasurements() == US) cout << "Wing max. chord: "  << Wing_MaxChord << " in. ";
-        else cout << "Wing max. chord: "  << Wing_MaxChord << " m. ";
-        if (config_container[ZONE_0]->GetSystemMeasurements() == US) cout << "Wing min. LE radius: "  << Wing_MinLERadius << " 1/in. ";
-        else cout << "Wing min. LE radius: "  << Wing_MinLERadius << " 1/m. ";
-        if (config_container[ZONE_0]->GetSystemMeasurements() == US) cout << "Wing max. LE radius: "  << Wing_MaxLERadius << " 1/in. " << endl;
-        else cout << "Wing max. LE radius: "  << Wing_MaxLERadius << " 1/m. " << endl;
-        cout << "Wing min. ToC: "  << Wing_MinToC << ". ";
-        cout << "Wing max. ToC: "  << Wing_MaxToC << ". ";
-        cout << "Wing delta ToC: "  << Wing_ObjFun_MinToC << ". ";
-        cout << "Wing max. twist: "  << Wing_MaxTwist << " deg. "<< endl;
-        if (config_container[ZONE_0]->GetSystemMeasurements() == US) cout << "Wing max. curvature: "  << Wing_MaxCurvature << " 1/in. ";
-        else cout << "Wing max. curvature: "  << Wing_MaxCurvature << " 1/m. ";
-        cout << "Wing max. dihedral: "  << Wing_MaxDihedral << " deg." << endl;
-      }
-      
-    }
-    
-  }
-  
-  for (iPlane = 0; iPlane < nPlane; iPlane++) {
-    
-    geometry_container[ZONE_0]->ComputeAirfoil_Section(Plane_P0[iPlane], Plane_Normal[iPlane], -1E6, 1E6, -1E6, 1E6, -1E6, 1E6, nullptr,
-                                                       Xcoord_Airfoil[iPlane], Ycoord_Airfoil[iPlane], Zcoord_Airfoil[iPlane],
-                                                       Variable_Airfoil[iPlane], true, config_container[ZONE_0]);
-  }
-  
-  if (rank == MASTER_NODE)
-    cout << endl <<"-------------------- Objective function evaluation ----------------------" << endl;
-  
-  if (rank == MASTER_NODE) {
-    
-    /*--- Evaluate objective function ---*/
-    
-    for (iPlane = 0; iPlane < nPlane; iPlane++) {
-      
-      if (Xcoord_Airfoil[iPlane].size() > 1) {
-        
-        cout << "\nStation " << (iPlane+1);
-        if (config_container[ZONE_0]->GetGeo_Description() == FUSELAGE) {
-          if (config_container[ZONE_0]->GetSystemMeasurements() == US) cout << ". XCoord: " << Plane_P0[iPlane][0] << " in, ";
-          else cout << ". XCoord: " << Plane_P0[iPlane][0] << " m, ";
-        }
-        if (config_container[ZONE_0]->GetGeo_Description() == WING) {
-          if (config_container[ZONE_0]->GetSystemMeasurements() == US) cout << ". YCoord: " << Plane_P0[iPlane][1] << " in, ";
-          else cout << ". YCoord: " << Plane_P0[iPlane][1] << " m, ";
-        }
-        if (config_container[ZONE_0]->GetGeo_Description() == TWOD_AIRFOIL) {
-          if (config_container[ZONE_0]->GetSystemMeasurements() == US) cout << ". ZCoord: " << Plane_P0[iPlane][2] << " in, ";
-          else cout << ". ZCoord: " << Plane_P0[iPlane][2] << " m, ";
-        }
-        if (config_container[ZONE_0]->GetGeo_Description() == NACELLE) cout << ". Theta: " << atan2(Plane_Normal[iPlane][1], -Plane_Normal[iPlane][2])/PI_NUMBER*180 + 180 << " deg, ";
-
-        if (config_container[ZONE_0]->GetGeo_Description() == FUSELAGE) {
-          ObjectiveFunc[0*nPlane+iPlane]  = geometry_container[ZONE_0]->Compute_Area(Plane_P0[iPlane], Plane_Normal[iPlane], config_container[ZONE_0], Xcoord_Airfoil[iPlane], Ycoord_Airfoil[iPlane], Zcoord_Airfoil[iPlane]);
-          ObjectiveFunc[1*nPlane+iPlane]  = geometry_container[ZONE_0]->Compute_Length(Plane_P0[iPlane], Plane_Normal[iPlane], config_container[ZONE_0], Xcoord_Airfoil[iPlane], Ycoord_Airfoil[iPlane], Zcoord_Airfoil[iPlane]);
-          ObjectiveFunc[2*nPlane+iPlane]  = geometry_container[ZONE_0]->Compute_Width(Plane_P0[iPlane], Plane_Normal[iPlane], Xcoord_Airfoil[iPlane], Ycoord_Airfoil[iPlane], Zcoord_Airfoil[iPlane]);
-          ObjectiveFunc[3*nPlane+iPlane]  = geometry_container[ZONE_0]->Compute_WaterLineWidth(Plane_P0[iPlane], Plane_Normal[iPlane], config_container[ZONE_0], Xcoord_Airfoil[iPlane], Ycoord_Airfoil[iPlane], Zcoord_Airfoil[iPlane]);
-          ObjectiveFunc[4*nPlane+iPlane]  = geometry_container[ZONE_0]->Compute_Height(Plane_P0[iPlane], Plane_Normal[iPlane], Xcoord_Airfoil[iPlane], Ycoord_Airfoil[iPlane], Zcoord_Airfoil[iPlane]);
-          
-          if (config_container[ZONE_0]->GetSystemMeasurements() == US)  cout << "Area: "             << ObjectiveFunc[0*nPlane+iPlane] << " in^2, ";
-          else  cout << "Area: "             << ObjectiveFunc[0*nPlane+iPlane] << " m^2, ";
-          if (config_container[ZONE_0]->GetSystemMeasurements() == US)  cout << "Length: "           << ObjectiveFunc[1*nPlane+iPlane] << " in, ";
-          else  cout << "Length: "           << ObjectiveFunc[1*nPlane+iPlane] << " m, ";
-          if (config_container[ZONE_0]->GetSystemMeasurements() == US)  cout << "Width: "            << ObjectiveFunc[2*nPlane+iPlane] << " in, ";
-          else cout << "Width: "             << ObjectiveFunc[2*nPlane+iPlane] << " m, ";
-          if (config_container[ZONE_0]->GetSystemMeasurements() == US)  cout << "Waterline width: "  << ObjectiveFunc[3*nPlane+iPlane] << " in, ";
-          else cout << "Waterline width: "   << ObjectiveFunc[3*nPlane+iPlane] << " m, ";
-          if (config_container[ZONE_0]->GetSystemMeasurements() == US)  cout << "Height: "           << ObjectiveFunc[4*nPlane+iPlane] << " in.";
-          else cout << "Height: "            << ObjectiveFunc[4*nPlane+iPlane] << " m.";
-        }
-        else if (config_container[ZONE_0]->GetGeo_Description() == NACELLE) {
-          ObjectiveFunc[0*nPlane+iPlane]  = geometry_container[ZONE_0]->Compute_Area(Plane_P0[iPlane], Plane_Normal[iPlane], config_container[ZONE_0], Xcoord_Airfoil[iPlane], Ycoord_Airfoil[iPlane], Zcoord_Airfoil[iPlane]);
-          ObjectiveFunc[1*nPlane+iPlane]  = geometry_container[ZONE_0]->Compute_MaxThickness(Plane_P0[iPlane], Plane_Normal[iPlane], config_container[ZONE_0], Xcoord_Airfoil[iPlane], Ycoord_Airfoil[iPlane], Zcoord_Airfoil[iPlane]);
-          ObjectiveFunc[2*nPlane+iPlane]  = geometry_container[ZONE_0]->Compute_Chord(Plane_P0[iPlane], Plane_Normal[iPlane], Xcoord_Airfoil[iPlane], Ycoord_Airfoil[iPlane], Zcoord_Airfoil[iPlane]);
-          ObjectiveFunc[3*nPlane+iPlane]  = geometry_container[ZONE_0]->Compute_LERadius(Plane_P0[iPlane], Plane_Normal[iPlane], Xcoord_Airfoil[iPlane], Ycoord_Airfoil[iPlane], Zcoord_Airfoil[iPlane]);
-          ObjectiveFunc[4*nPlane+iPlane]  = ObjectiveFunc[1*nPlane+iPlane]/ObjectiveFunc[2*nPlane+iPlane];
-          ObjectiveFunc[5*nPlane+iPlane]  = geometry_container[ZONE_0]->Compute_Twist(Plane_P0[iPlane], Plane_Normal[iPlane], Xcoord_Airfoil[iPlane], Ycoord_Airfoil[iPlane], Zcoord_Airfoil[iPlane]);
-          
-          if (config_container[ZONE_0]->GetSystemMeasurements() == US)  cout << "Area: "             << ObjectiveFunc[0*nPlane+iPlane] << " in^2, ";
-          else  cout << "Area: "                 << ObjectiveFunc[0*nPlane+iPlane] << " m^2, ";
-          if (config_container[ZONE_0]->GetSystemMeasurements() == US)  cout << "Thickness: "   << ObjectiveFunc[1*nPlane+iPlane] << " in, " << endl;
-          else cout << "Thickness: "             << ObjectiveFunc[1*nPlane+iPlane] << " m, " << endl;
-          if (config_container[ZONE_0]->GetSystemMeasurements() == US)  cout << "Chord: "            << ObjectiveFunc[2*nPlane+iPlane] << " in, ";
-          else cout << "Chord: "                 << ObjectiveFunc[2*nPlane+iPlane] << " m, ";
-          if (config_container[ZONE_0]->GetSystemMeasurements() == US)  cout << "LE radius: "            << ObjectiveFunc[3*nPlane+iPlane] << " 1/in, ";
-          else cout << "LE radius: "             << ObjectiveFunc[3*nPlane+iPlane] << " 1/m, ";
-          cout << "ToC: "                        << ObjectiveFunc[4*nPlane+iPlane] << ", ";
-          if (geometry_container[ZONE_0]->GetnDim() == 2) cout << "Alpha: "      << ObjectiveFunc[5*nPlane+iPlane] <<" deg.";
-          else if (geometry_container[ZONE_0]->GetnDim() == 3) cout << "Twist angle: "      << ObjectiveFunc[5*nPlane+iPlane] <<" deg.";
-        }
-        else {
-          ObjectiveFunc[0*nPlane+iPlane]  = geometry_container[ZONE_0]->Compute_Area(Plane_P0[iPlane], Plane_Normal[iPlane], config_container[ZONE_0], Xcoord_Airfoil[iPlane], Ycoord_Airfoil[iPlane], Zcoord_Airfoil[iPlane]);
-          ObjectiveFunc[1*nPlane+iPlane]  = geometry_container[ZONE_0]->Compute_MaxThickness(Plane_P0[iPlane], Plane_Normal[iPlane], config_container[ZONE_0], Xcoord_Airfoil[iPlane], Ycoord_Airfoil[iPlane], Zcoord_Airfoil[iPlane]);
-          ObjectiveFunc[2*nPlane+iPlane]  = geometry_container[ZONE_0]->Compute_Chord(Plane_P0[iPlane], Plane_Normal[iPlane], Xcoord_Airfoil[iPlane], Ycoord_Airfoil[iPlane], Zcoord_Airfoil[iPlane]);
-          ObjectiveFunc[3*nPlane+iPlane]  = geometry_container[ZONE_0]->Compute_LERadius(Plane_P0[iPlane], Plane_Normal[iPlane], Xcoord_Airfoil[iPlane], Ycoord_Airfoil[iPlane], Zcoord_Airfoil[iPlane]);
-          ObjectiveFunc[4*nPlane+iPlane]  = ObjectiveFunc[1*nPlane+iPlane]/ObjectiveFunc[2*nPlane+iPlane];
-          ObjectiveFunc[5*nPlane+iPlane]  = geometry_container[ZONE_0]->Compute_Twist(Plane_P0[iPlane], Plane_Normal[iPlane], Xcoord_Airfoil[iPlane], Ycoord_Airfoil[iPlane], Zcoord_Airfoil[iPlane]);
-          
-          if (config_container[ZONE_0]->GetSystemMeasurements() == US)  cout << "Area: "             << ObjectiveFunc[0*nPlane+iPlane] << " in^2, ";
-          else  cout << "Area: "                 << ObjectiveFunc[0*nPlane+iPlane] << " m^2, ";
-          if (config_container[ZONE_0]->GetSystemMeasurements() == US)  cout << "Thickness: "   << ObjectiveFunc[1*nPlane+iPlane] << " in, " << endl;
-          else cout << "Thickness: "             << ObjectiveFunc[1*nPlane+iPlane] << " m, " << endl;
-          if (config_container[ZONE_0]->GetSystemMeasurements() == US)  cout << "Chord: "            << ObjectiveFunc[2*nPlane+iPlane] << " in, ";
-          else cout << "Chord: "                 << ObjectiveFunc[2*nPlane+iPlane] << " m, ";
-          if (config_container[ZONE_0]->GetSystemMeasurements() == US)  cout << "LE radius: "            << ObjectiveFunc[3*nPlane+iPlane] << " 1/in, ";
-          else cout << "LE radius: "             << ObjectiveFunc[3*nPlane+iPlane] << " 1/m, ";
-          cout << "ToC: "                        << ObjectiveFunc[4*nPlane+iPlane] << ", ";
-          if (geometry_container[ZONE_0]->GetnDim() == 2) cout << "Alpha: "      << ObjectiveFunc[5*nPlane+iPlane] <<" deg.";
-          else if (geometry_container[ZONE_0]->GetnDim() == 3) cout << "Twist angle: "      << ObjectiveFunc[5*nPlane+iPlane] <<" deg.";
-        }
-        
-      }
-      
-    }
-    
-    /*--- Write the objective function in a external file ---*/
-    string filename = config_container[ZONE_0]->GetObjFunc_Value_FileName();
-    unsigned short lastindex = filename.find_last_of(".");
-    filename = filename.substr(0, lastindex);
-    if (tabTecplot) filename += ".dat";
-    else filename += ".csv";
-    ObjFunc_file.open(filename.c_str(), ios::out);
-    if (tabTecplot) ObjFunc_file << "TITLE = \"SU2_GEO Evaluation\"" << endl;
-    
-    if (geometry_container[ZONE_0]->GetnDim() == 2) {
-      if (tabTecplot) ObjFunc_file << "VARIABLES =//" << endl;
-      ObjFunc_file << "\"AIRFOIL_AREA\",\"AIRFOIL_THICKNESS\",\"AIRFOIL_CHORD\",\"AIRFOIL_LE_RADIUS\",\"AIRFOIL_TOC\",\"AIRFOIL_ALPHA\"";
-    }
-    else if (geometry_container[ZONE_0]->GetnDim() == 3) {
-      
-      if (tabTecplot) ObjFunc_file << "VARIABLES = //" << endl;
-      
-      if (config_container[ZONE_0]->GetGeo_Description() == FUSELAGE) {
-       	ObjFunc_file << "\"FUSELAGE_VOLUME\",\"FUSELAGE_WETTED_AREA\",\"FUSELAGE_MIN_WIDTH\",\"FUSELAGE_MAX_WIDTH\",\"FUSELAGE_MIN_WATERLINE_WIDTH\",\"FUSELAGE_MAX_WATERLINE_WIDTH\",\"FUSELAGE_MIN_HEIGHT\",\"FUSELAGE_MAX_HEIGHT\",\"FUSELAGE_MAX_CURVATURE\",";
-        for (iPlane = 0; iPlane < nPlane; iPlane++) ObjFunc_file << "\"STATION"<< (iPlane+1) << "_AREA\",";
-        for (iPlane = 0; iPlane < nPlane; iPlane++) ObjFunc_file << "\"STATION"<< (iPlane+1) << "_LENGTH\",";
-        for (iPlane = 0; iPlane < nPlane; iPlane++) ObjFunc_file << "\"STATION"<< (iPlane+1) << "_WIDTH\",";
-        for (iPlane = 0; iPlane < nPlane; iPlane++) ObjFunc_file << "\"STATION"<< (iPlane+1) << "_WATERLINE_WIDTH\",";
-        for (iPlane = 0; iPlane < nPlane; iPlane++) {
-          ObjFunc_file << "\"STATION" << (iPlane+1) << "_HEIGHT\"";
-          if (iPlane != nPlane-1) ObjFunc_file << ",";
-        }
-      }
-      else if (config_container[ZONE_0]->GetGeo_Description() == NACELLE) {
-        ObjFunc_file << "\"NACELLE_VOLUME\",\"NACELLE_MIN_THICKNESS\",\"NACELLE_MAX_THICKNESS\",\"NACELLE_MIN_CHORD\",\"NACELLE_MAX_CHORD\",\"NACELLE_MIN_LE_RADIUS\",\"NACELLE_MAX_LE_RADIUS\",\"NACELLE_MIN_TOC\",\"NACELLE_MAX_TOC\",\"NACELLE_OBJFUN_MIN_TOC\",\"NACELLE_MAX_TWIST\",";
-        for (iPlane = 0; iPlane < nPlane; iPlane++) ObjFunc_file << "\"STATION"<< (iPlane+1) << "_AREA\",";
-        for (iPlane = 0; iPlane < nPlane; iPlane++) ObjFunc_file << "\"STATION"<< (iPlane+1) << "_THICKNESS\",";
-        for (iPlane = 0; iPlane < nPlane; iPlane++) ObjFunc_file << "\"STATION"<< (iPlane+1) << "_CHORD\",";
-        for (iPlane = 0; iPlane < nPlane; iPlane++) ObjFunc_file << "\"STATION"<< (iPlane+1) << "_LE_RADIUS\",";
-        for (iPlane = 0; iPlane < nPlane; iPlane++) ObjFunc_file << "\"STATION"<< (iPlane+1) << "_TOC\",";
-        for (iPlane = 0; iPlane < nPlane; iPlane++) {
-          ObjFunc_file << "\"STATION" << (iPlane+1) << "_TWIST\"";
-          if (iPlane != nPlane-1) ObjFunc_file << ",";
-        }
-      }
-      else {
-        ObjFunc_file << "\"WING_VOLUME\",\"WING_MIN_THICKNESS\",\"WING_MAX_THICKNESS\",\"WING_MIN_CHORD\",\"WING_MAX_CHORD\",\"WING_MIN_LE_RADIUS\",\"WING_MAX_LE_RADIUS\",\"WING_MIN_TOC\",\"WING_MAX_TOC\",\"WING_OBJFUN_MIN_TOC\",\"WING_MAX_TWIST\",\"WING_MAX_CURVATURE\",\"WING_MAX_DIHEDRAL\",";
-        for (iPlane = 0; iPlane < nPlane; iPlane++) ObjFunc_file << "\"STATION"<< (iPlane+1) << "_AREA\",";
-        for (iPlane = 0; iPlane < nPlane; iPlane++) ObjFunc_file << "\"STATION"<< (iPlane+1) << "_THICKNESS\",";
-        for (iPlane = 0; iPlane < nPlane; iPlane++) ObjFunc_file << "\"STATION"<< (iPlane+1) << "_CHORD\",";
-        for (iPlane = 0; iPlane < nPlane; iPlane++) ObjFunc_file << "\"STATION"<< (iPlane+1) << "_LE_RADIUS\",";
-        for (iPlane = 0; iPlane < nPlane; iPlane++) ObjFunc_file << "\"STATION"<< (iPlane+1) << "_TOC\",";
-        for (iPlane = 0; iPlane < nPlane; iPlane++) {
-          ObjFunc_file << "\"STATION" << (iPlane+1) << "_TWIST\"";
-          if (iPlane != nPlane-1) ObjFunc_file << ",";
-        }
-      }
-      
-    }
-    
-    if (tabTecplot) ObjFunc_file << "\nZONE T= \"Geometrical variables (value)\"" << endl;
-    else ObjFunc_file << endl;
-    
-    if (config_container[ZONE_0]->GetGeo_Description() == FUSELAGE) {
-      if (geometry_container[ZONE_0]->GetnDim() == 3) {
-        ObjFunc_file << Fuselage_Volume <<", "<< Fuselage_WettedArea <<", "<< Fuselage_MinWidth <<", "<< Fuselage_MaxWidth <<", "<< Fuselage_MinWaterLineWidth <<", "<< Fuselage_MaxWaterLineWidth<<", "<< Fuselage_MinHeight <<", "<< Fuselage_MaxHeight <<", "<< Fuselage_MaxCurvature <<", ";
-      }
-      for (iPlane = 0; iPlane < nPlane*5; iPlane++) {
-        ObjFunc_file << ObjectiveFunc[iPlane];
-        if (iPlane != (nPlane*5)-1) ObjFunc_file <<", ";
-      }
-    }
-    else if (config_container[ZONE_0]->GetGeo_Description() == NACELLE) {
-      if (geometry_container[ZONE_0]->GetnDim() == 3) {
-        ObjFunc_file << Nacelle_Volume <<", "<< Nacelle_MinThickness <<", "<< Nacelle_MaxThickness <<", "<< Nacelle_MinChord <<", "<< Nacelle_MaxChord <<", "<< Nacelle_MinLERadius <<", "<< Nacelle_MaxLERadius<<", "<< Nacelle_MinToC <<", "<< Nacelle_MaxToC <<", "<< Nacelle_ObjFun_MinToC <<", "<< Nacelle_MaxTwist <<", ";
-      }
-      for (iPlane = 0; iPlane < nPlane*6; iPlane++) {
-        ObjFunc_file << ObjectiveFunc[iPlane];
-        if (iPlane != (nPlane*6)-1) ObjFunc_file <<", ";
-      }
-    }
-    else {
-      if (geometry_container[ZONE_0]->GetnDim() == 3) {
-        ObjFunc_file << Wing_Volume <<", "<< Wing_MinThickness <<", "<< Wing_MaxThickness <<", "<< Wing_MinChord <<", "<< Wing_MaxChord <<", "<< Wing_MinLERadius <<", "<< Wing_MaxLERadius<<", "<< Wing_MinToC <<", "<< Wing_MaxToC <<", "<< Wing_ObjFun_MinToC <<", "<< Wing_MaxTwist <<", "<< Wing_MaxCurvature <<", "<< Wing_MaxDihedral <<", ";
-      }
-      for (iPlane = 0; iPlane < nPlane*6; iPlane++) {
-        ObjFunc_file << ObjectiveFunc[iPlane];
-        if (iPlane != (nPlane*6)-1) ObjFunc_file <<", ";
-      }
-    }
-    
-    ObjFunc_file.close();
-    
-  }
-  
-  if (config_container[ZONE_0]->GetGeometryMode() == GRADIENT) {
-    
-    /*--- Definition of the Class for surface deformation ---*/
-    surface_movement = new CSurfaceMovement();
-    
-    /*--- Copy coordinates to the surface structure ---*/
-    surface_movement->CopyBoundary(geometry_container[ZONE_0], config_container[ZONE_0]);
-    
-    /*--- Definition of the FFD deformation class ---*/
-    FFDBox = new CFreeFormDefBox*[MAX_NUMBER_FFD];
-    for (iFFDBox = 0; iFFDBox < MAX_NUMBER_FFD; iFFDBox++) FFDBox[iFFDBox] = nullptr;
-    
-    if (rank == MASTER_NODE)
-      cout << endl << endl << "------------- Gradient evaluation using finite differences --------------" << endl;
-    
-    /*--- Write the gradient in a external file ---*/
-    if (rank == MASTER_NODE) {
-      string filename = config_container[ZONE_0]->GetObjFunc_Grad_FileName();
-      unsigned short lastindex = filename.find_last_of(".");
-      filename = filename.substr(0, lastindex);
-      if (tabTecplot) filename += ".dat";
-      else filename += ".csv";
-      Gradient_file.open(filename.c_str(), ios::out);
-    }
-    
-    for (iDV = 0; iDV < config_container[ZONE_0]->GetnDV(); iDV++) {
-			   
-      /*--- Free Form deformation based ---*/
-      
-      if ((config_container[ZONE_0]->GetDesign_Variable(iDV) == FFD_CONTROL_POINT_2D) ||
-          (config_container[ZONE_0]->GetDesign_Variable(iDV) == FFD_CAMBER_2D) ||
-          (config_container[ZONE_0]->GetDesign_Variable(iDV) == FFD_THICKNESS_2D) ||
-          (config_container[ZONE_0]->GetDesign_Variable(iDV) == FFD_TWIST_2D) ||
-          (config_container[ZONE_0]->GetDesign_Variable(iDV) == FFD_CONTROL_POINT) ||
-          (config_container[ZONE_0]->GetDesign_Variable(iDV) == FFD_NACELLE) ||
-          (config_container[ZONE_0]->GetDesign_Variable(iDV) == FFD_GULL) ||
-          (config_container[ZONE_0]->GetDesign_Variable(iDV) == FFD_TWIST) ||
-          (config_container[ZONE_0]->GetDesign_Variable(iDV) == FFD_ROTATION) ||
-          (config_container[ZONE_0]->GetDesign_Variable(iDV) == FFD_CAMBER) ||
-          (config_container[ZONE_0]->GetDesign_Variable(iDV) == FFD_THICKNESS) ) {
-        
-        /*--- Read the FFD information in the first iteration ---*/
-        
-        if (iDV == 0) {
-          
-          if (rank == MASTER_NODE) cout << "Read the FFD information from mesh file." << endl;
-          
-          /*--- Read the FFD information from the grid file ---*/
-          
-          surface_movement->ReadFFDInfo(geometry_container[ZONE_0], config_container[ZONE_0], FFDBox, config_container[ZONE_0]->GetMesh_FileName());
-          
-          /*--- Modify the control points for polar based computations ---*/
-          
-          if (config_container[ZONE_0]->GetFFD_CoordSystem() == CYLINDRICAL) {
-            for (iFFDBox = 0; iFFDBox < surface_movement->GetnFFDBox(); iFFDBox++) {
-              FFDBox[iFFDBox]->SetCart2Cyl_ControlPoints(config_container[ZONE_0]);
-            }
-          }
-          else if (config_container[ZONE_0]->GetFFD_CoordSystem() == SPHERICAL) {
-            for (iFFDBox = 0; iFFDBox < surface_movement->GetnFFDBox(); iFFDBox++) {
-              FFDBox[iFFDBox]->SetCart2Sphe_ControlPoints(config_container[ZONE_0]);
-            }
-          }
-          else if (config_container[ZONE_0]->GetFFD_CoordSystem() == POLAR) {
-            for (iFFDBox = 0; iFFDBox < surface_movement->GetnFFDBox(); iFFDBox++) {
-              FFDBox[iFFDBox]->SetCart2Sphe_ControlPoints(config_container[ZONE_0]);
-            }
-          }
-          
-          /*--- If the FFDBox was not defined in the input file ---*/
-          
-          if (!surface_movement->GetFFDBoxDefinition()) {
-            SU2_MPI::Error("The input grid doesn't have the entire FFD information!", CURRENT_FUNCTION);
-          }
-          
-          for (iFFDBox = 0; iFFDBox < surface_movement->GetnFFDBox(); iFFDBox++) {
-            
-            if (rank == MASTER_NODE) cout << "Checking FFD box dimension." << endl;
-            surface_movement->CheckFFDDimension(geometry_container[ZONE_0], config_container[ZONE_0], FFDBox[iFFDBox], iFFDBox);
-            
-            
-            if (rank == MASTER_NODE) cout << "Check the FFD box intersections with the solid surfaces." << endl;
-            surface_movement->CheckFFDIntersections(geometry_container[ZONE_0], config_container[ZONE_0], FFDBox[iFFDBox], iFFDBox);
-            
-          }
-          
-          if (rank == MASTER_NODE)
-            cout <<"-------------------------------------------------------------------------" << endl;
-          
-        }
-        
-        if (rank == MASTER_NODE) {
-          cout << endl << "Design variable number "<< iDV <<"." << endl;
-          cout << "Perform 3D deformation of the surface." << endl;
-        }
-        
-        /*--- Apply the control point change ---*/
-        
-        MoveSurface = false;
-        
-        for (iFFDBox = 0; iFFDBox < surface_movement->GetnFFDBox(); iFFDBox++) {
-          
-          switch ( config_container[ZONE_0]->GetDesign_Variable(iDV) ) {
-            case FFD_CONTROL_POINT_2D : Local_MoveSurface = surface_movement->SetFFDCPChange_2D(geometry_container[ZONE_0], config_container[ZONE_0], FFDBox[iFFDBox], FFDBox, iDV, true); break;
-            case FFD_CAMBER_2D :        Local_MoveSurface = surface_movement->SetFFDCamber_2D(geometry_container[ZONE_0], config_container[ZONE_0], FFDBox[iFFDBox], FFDBox, iDV, true); break;
-            case FFD_THICKNESS_2D :     Local_MoveSurface = surface_movement->SetFFDThickness_2D(geometry_container[ZONE_0], config_container[ZONE_0], FFDBox[iFFDBox], FFDBox, iDV, true); break;
-            case FFD_TWIST_2D :         Local_MoveSurface = surface_movement->SetFFDTwist_2D(geometry_container[ZONE_0], config_container[ZONE_0], FFDBox[iFFDBox], FFDBox, iDV, true); break;
-            case FFD_CONTROL_POINT :    Local_MoveSurface = surface_movement->SetFFDCPChange(geometry_container[ZONE_0], config_container[ZONE_0], FFDBox[iFFDBox], FFDBox, iDV, true); break;
-            case FFD_NACELLE :          Local_MoveSurface = surface_movement->SetFFDNacelle(geometry_container[ZONE_0], config_container[ZONE_0], FFDBox[iFFDBox], FFDBox, iDV, true); break;
-            case FFD_GULL :             Local_MoveSurface = surface_movement->SetFFDGull(geometry_container[ZONE_0], config_container[ZONE_0], FFDBox[iFFDBox], FFDBox, iDV, true); break;
-            case FFD_TWIST :            Local_MoveSurface = surface_movement->SetFFDTwist(geometry_container[ZONE_0], config_container[ZONE_0], FFDBox[iFFDBox], FFDBox, iDV, true); break;
-            case FFD_ROTATION :         Local_MoveSurface = surface_movement->SetFFDRotation(geometry_container[ZONE_0], config_container[ZONE_0], FFDBox[iFFDBox], FFDBox, iDV, true); break;
-            case FFD_CAMBER :           Local_MoveSurface = surface_movement->SetFFDCamber(geometry_container[ZONE_0], config_container[ZONE_0], FFDBox[iFFDBox], FFDBox, iDV, true); break;
-            case FFD_THICKNESS :        Local_MoveSurface = surface_movement->SetFFDThickness(geometry_container[ZONE_0], config_container[ZONE_0], FFDBox[iFFDBox], FFDBox, iDV, true); break;
-            case FFD_CONTROL_SURFACE :  Local_MoveSurface = surface_movement->SetFFDControl_Surface(geometry_container[ZONE_0], config_container[ZONE_0], FFDBox[iFFDBox], FFDBox, iDV, true); break;
-          }
-          
-          /*--- Recompute cartesian coordinates using the new control points position ---*/
-          
-          if (Local_MoveSurface) {
-            MoveSurface = true;
-            surface_movement->SetCartesianCoord(geometry_container[ZONE_0], config_container[ZONE_0], FFDBox[iFFDBox], iFFDBox, true);
-          }
-          
-        }
-        
-      }
-      
-      /*--- Hicks Henne design variable ---*/
-      
-      else if (config_container[ZONE_0]->GetDesign_Variable(iDV) == HICKS_HENNE) {
-        if (rank == MASTER_NODE) {
-          cout << endl << "Design variable number "<< iDV <<"." << endl;
-          cout << "Perform 2D deformation of the surface." << endl;
-        }
-        MoveSurface = true;
-        surface_movement->SetHicksHenne(geometry_container[ZONE_0], config_container[ZONE_0], iDV, true);
-      }
-      
-      /*--- Surface bump design variable ---*/
-      
-      else if (config_container[ZONE_0]->GetDesign_Variable(iDV) == SURFACE_BUMP) {
-        if (rank == MASTER_NODE) {
-          cout << endl << "Design variable number "<< iDV <<"." << endl;
-          cout << "Perform 2D deformation of the surface." << endl;
-        }
-        MoveSurface = true;
-        surface_movement->SetSurface_Bump(geometry_container[ZONE_0], config_container[ZONE_0], iDV, true);
-      }
-      
-      /*--- CST design variable ---*/
-      
-      else if (config_container[ZONE_0]->GetDesign_Variable(iDV) == CST) {
-        if (rank == MASTER_NODE) {
-          cout << endl << "Design variable number "<< iDV <<"." << endl;
-          cout << "Perform 2D deformation of the surface." << endl;
-        }
-        MoveSurface = true;
-        surface_movement->SetCST(geometry_container[ZONE_0], config_container[ZONE_0], iDV, true);
-      }
-      
-      /*--- Translation design variable ---*/
-      
-      else if (config_container[ZONE_0]->GetDesign_Variable(iDV) == TRANSLATION) {
-        if (rank == MASTER_NODE) {
-          cout << endl << "Design variable number "<< iDV <<"." << endl;
-          cout << "Perform 2D deformation of the surface." << endl;
-        }
-        MoveSurface = true;
-        surface_movement->SetTranslation(geometry_container[ZONE_0], config_container[ZONE_0], iDV, true);
-      }
-      
-      /*--- Scale design variable ---*/
-      
-      else if (config_container[ZONE_0]->GetDesign_Variable(iDV) == SCALE) {
-        if (rank == MASTER_NODE) {
-          cout << endl << "Design variable number "<< iDV <<"." << endl;
-          cout << "Perform 2D deformation of the surface." << endl;
-        }
-        MoveSurface = true;
-        surface_movement->SetScale(geometry_container[ZONE_0], config_container[ZONE_0], iDV, true);
-      }
-      
-      /*--- Rotation design variable ---*/
-      
-      else if (config_container[ZONE_0]->GetDesign_Variable(iDV) == ROTATION) {
-        if (rank == MASTER_NODE) {
-          cout << endl << "Design variable number "<< iDV <<"." << endl;
-          cout << "Perform 2D deformation of the surface." << endl;
-        }
-        MoveSurface = true;
-        surface_movement->SetRotation(geometry_container[ZONE_0], config_container[ZONE_0], iDV, true);
-      }
-      
-      /*--- NACA_4Digits design variable ---*/
-      
-      else if (config_container[ZONE_0]->GetDesign_Variable(iDV) == NACA_4DIGITS) {
-        if (rank == MASTER_NODE) {
-          cout << endl << "Design variable number "<< iDV <<"." << endl;
-          cout << "Perform 2D deformation of the surface." << endl;
-        }
-        MoveSurface = true;
-        surface_movement->SetNACA_4Digits(geometry_container[ZONE_0], config_container[ZONE_0]);
-      }
-      
-      /*--- Parabolic design variable ---*/
-      
-      else if (config_container[ZONE_0]->GetDesign_Variable(iDV) == PARABOLIC) {
-        if (rank == MASTER_NODE) {
-          cout << endl << "Design variable number "<< iDV <<"." << endl;
-          cout << "Perform 2D deformation of the surface." << endl;
-        }
-        MoveSurface = true;
-        surface_movement->SetParabolic(geometry_container[ZONE_0], config_container[ZONE_0]);
-      }
-      
-      /*--- Design variable not implement ---*/
-      
-      else {
-        if (rank == MASTER_NODE)
-          cout << "Design Variable not implemented yet" << endl;
-      }
-      
-      if (MoveSurface) {
-        
-        /*--- Compute the gradient for the volume. In 2D this is just
-         the gradient of the area. ---*/
-        
-        if (geometry_container[ZONE_0]->GetnDim() == 3) {
-          
-          if (config_container[ZONE_0]->GetGeo_Description() == FUSELAGE) {
-            geometry_container[ZONE_0]->Compute_Fuselage(config_container[ZONE_0], false,
-                                                         Fuselage_Volume_New, Fuselage_WettedArea_New, Fuselage_MinWidth_New, Fuselage_MaxWidth_New,
-                                                         Fuselage_MinWaterLineWidth_New, Fuselage_MaxWaterLineWidth_New,
-                                                         Fuselage_MinHeight_New, Fuselage_MaxHeight_New,
-                                                         Fuselage_MaxCurvature_New);
-          }
-          else if (config_container[ZONE_0]->GetGeo_Description() == NACELLE) {
-            geometry_container[ZONE_0]->Compute_Nacelle(config_container[ZONE_0], false,
-                                                        Nacelle_Volume_New, Nacelle_MinThickness_New, Nacelle_MaxThickness_New, Nacelle_MinChord_New,
-                                                        Nacelle_MaxChord_New, Nacelle_MinLERadius_New, Nacelle_MaxLERadius_New, Nacelle_MinToC_New,
-                                                        Nacelle_MaxToC_New, Nacelle_ObjFun_MinToC_New, Nacelle_MaxTwist_New);
-          }
-          else {
-            geometry_container[ZONE_0]->Compute_Wing(config_container[ZONE_0], false,
-                                                     Wing_Volume_New, Wing_MinThickness_New, Wing_MaxThickness_New, Wing_MinChord_New,
-                                                     Wing_MaxChord_New, Wing_MinLERadius_New, Wing_MaxLERadius_New, Wing_MinToC_New, Wing_MaxToC_New,
-                                                     Wing_ObjFun_MinToC_New, Wing_MaxTwist_New, Wing_MaxCurvature_New, Wing_MaxDihedral_New);
-          }
-          
-        }
-        
-        /*--- Create airfoil structure ---*/
-        
-        for (iPlane = 0; iPlane < nPlane; iPlane++) {
-          geometry_container[ZONE_0]->ComputeAirfoil_Section(Plane_P0[iPlane], Plane_Normal[iPlane], -1E6, 1E6, -1E6, 1E6, -1E6, 1E6, nullptr,
-                                                             Xcoord_Airfoil[iPlane], Ycoord_Airfoil[iPlane], Zcoord_Airfoil[iPlane],
-                                                             Variable_Airfoil[iPlane], false, config_container[ZONE_0]);
-        }
-        
-      }
-      
-      /*--- Compute gradient ---*/
-      
-      if (rank == MASTER_NODE) {
-        
-        delta_eps = config_container[ZONE_0]->GetDV_Value(iDV);
-        
-        if (delta_eps == 0) {
-          SU2_MPI::Error("The finite difference steps is zero!!", CURRENT_FUNCTION);
-        }
-        
-        if (MoveSurface) {
-          
-          if (config_container[ZONE_0]->GetGeo_Description() == FUSELAGE) {
-            Fuselage_Volume_Grad = (Fuselage_Volume_New - Fuselage_Volume) / delta_eps;
-            Fuselage_WettedArea_Grad = (Fuselage_WettedArea_New - Fuselage_WettedArea) / delta_eps;
-            Fuselage_MinWidth_Grad = (Fuselage_MinWidth_New - Fuselage_MinWidth) / delta_eps;
-            Fuselage_MaxWidth_Grad = (Fuselage_MaxWidth_New - Fuselage_MaxWidth) / delta_eps;
-            Fuselage_MinWaterLineWidth_Grad = (Fuselage_MinWaterLineWidth_New - Fuselage_MinWaterLineWidth) / delta_eps;
-            Fuselage_MaxWaterLineWidth_Grad = (Fuselage_MaxWaterLineWidth_New - Fuselage_MaxWaterLineWidth) / delta_eps;
-            Fuselage_MinHeight_Grad = (Fuselage_MinHeight_New - Fuselage_MinHeight) / delta_eps;
-            Fuselage_MaxHeight_Grad = (Fuselage_MaxHeight_New - Fuselage_MaxHeight) / delta_eps;
-            Fuselage_MaxCurvature_Grad = (Fuselage_MaxCurvature_New - Fuselage_MaxCurvature) / delta_eps;
-            
-          }
-          else if (config_container[ZONE_0]->GetGeo_Description() == NACELLE) {
-            Nacelle_Volume_Grad = (Nacelle_Volume_New - Nacelle_Volume) / delta_eps;
-            Nacelle_MinThickness_Grad = (Nacelle_MinThickness_New - Nacelle_MinThickness) / delta_eps;
-            Nacelle_MaxThickness_Grad = (Nacelle_MaxThickness_New - Nacelle_MaxThickness) / delta_eps;
-            Nacelle_MinChord_Grad = (Nacelle_MinChord_New - Nacelle_MinChord) / delta_eps;
-            Nacelle_MaxChord_Grad = (Nacelle_MaxChord_New - Nacelle_MaxChord) / delta_eps;
-            Nacelle_MinLERadius_Grad = (Nacelle_MinLERadius_New - Nacelle_MinLERadius) / delta_eps;
-            Nacelle_MaxLERadius_Grad = (Nacelle_MaxLERadius_New - Nacelle_MaxLERadius) / delta_eps;
-            Nacelle_MinToC_Grad = (Nacelle_MinToC_New - Nacelle_MinToC) / delta_eps;
-            Nacelle_MaxToC_Grad = (Nacelle_MaxToC_New - Nacelle_MaxToC) / delta_eps;
-            Nacelle_ObjFun_MinToC_Grad = (Nacelle_ObjFun_MinToC_New - Nacelle_ObjFun_MinToC) / delta_eps;
-            Nacelle_MaxTwist_Grad = (Nacelle_MaxTwist_New - Nacelle_MaxTwist) / delta_eps;
-          }
-          else {
-            Wing_Volume_Grad = (Wing_Volume_New - Wing_Volume) / delta_eps;
-            Wing_MinThickness_Grad = (Wing_MinThickness_New - Wing_MinThickness) / delta_eps;
-            Wing_MaxThickness_Grad = (Wing_MaxThickness_New - Wing_MaxThickness) / delta_eps;
-            Wing_MinChord_Grad = (Wing_MinChord_New - Wing_MinChord) / delta_eps;
-            Wing_MaxChord_Grad = (Wing_MaxChord_New - Wing_MaxChord) / delta_eps;
-            Wing_MinLERadius_Grad = (Wing_MinLERadius_New - Wing_MinLERadius) / delta_eps;
-            Wing_MaxLERadius_Grad = (Wing_MaxLERadius_New - Wing_MaxLERadius) / delta_eps;
-            Wing_MinToC_Grad = (Wing_MinToC_New - Wing_MinToC) / delta_eps;
-            Wing_MaxToC_Grad = (Wing_MaxToC_New - Wing_MaxToC) / delta_eps;
-            Wing_ObjFun_MinToC_Grad = (Wing_ObjFun_MinToC_New - Wing_ObjFun_MinToC) / delta_eps;
-            Wing_MaxTwist_Grad = (Wing_MaxTwist_New - Wing_MaxTwist) / delta_eps;
-            Wing_MaxCurvature_Grad = (Wing_MaxCurvature_New - Wing_MaxCurvature) / delta_eps;
-            Wing_MaxDihedral_Grad = (Wing_MaxDihedral_New - Wing_MaxDihedral) / delta_eps;
-          }
-          
-          for (iPlane = 0; iPlane < nPlane; iPlane++) {
-            if (Xcoord_Airfoil[iPlane].size() > 1) {
-              
-              if (config_container[ZONE_0]->GetGeo_Description() == FUSELAGE) {
-                
-                ObjectiveFunc_New[0*nPlane + iPlane] = geometry_container[ZONE_0]->Compute_Area(Plane_P0[iPlane], Plane_Normal[iPlane], config_container[ZONE_0], Xcoord_Airfoil[iPlane], Ycoord_Airfoil[iPlane], Zcoord_Airfoil[iPlane]);
-                Gradient[0*nPlane + iPlane] = (ObjectiveFunc_New[0*nPlane + iPlane] - ObjectiveFunc[0*nPlane + iPlane]) / delta_eps;
-                
-                ObjectiveFunc_New[1*nPlane + iPlane] = geometry_container[ZONE_0]->Compute_Length(Plane_P0[iPlane], Plane_Normal[iPlane], config_container[ZONE_0], Xcoord_Airfoil[iPlane], Ycoord_Airfoil[iPlane], Zcoord_Airfoil[iPlane]);
-                Gradient[1*nPlane + iPlane] = (ObjectiveFunc_New[1*nPlane + iPlane] - ObjectiveFunc[1*nPlane + iPlane]) / delta_eps;
-                
-                ObjectiveFunc_New[2*nPlane + iPlane] = geometry_container[ZONE_0]->Compute_Width(Plane_P0[iPlane], Plane_Normal[iPlane], Xcoord_Airfoil[iPlane], Ycoord_Airfoil[iPlane], Zcoord_Airfoil[iPlane]);
-                Gradient[2*nPlane + iPlane] = (ObjectiveFunc_New[2*nPlane + iPlane] - ObjectiveFunc[2*nPlane + iPlane]) / delta_eps;
-                
-                ObjectiveFunc_New[3*nPlane + iPlane] = geometry_container[ZONE_0]->Compute_WaterLineWidth(Plane_P0[iPlane], Plane_Normal[iPlane], config_container[ZONE_0], Xcoord_Airfoil[iPlane], Ycoord_Airfoil[iPlane], Zcoord_Airfoil[iPlane]);
-                Gradient[3*nPlane + iPlane] = (ObjectiveFunc_New[3*nPlane + iPlane] - ObjectiveFunc[3*nPlane + iPlane]) / delta_eps;
-                
-                ObjectiveFunc_New[4*nPlane + iPlane] = geometry_container[ZONE_0]->Compute_Height(Plane_P0[iPlane], Plane_Normal[iPlane], Xcoord_Airfoil[iPlane], Ycoord_Airfoil[iPlane], Zcoord_Airfoil[iPlane]);
-                Gradient[4*nPlane + iPlane] = (ObjectiveFunc_New[4*nPlane + iPlane] - ObjectiveFunc[4*nPlane + iPlane]) / delta_eps;
-                
-              }
-              
-              else if (config_container[ZONE_0]->GetGeo_Description() == FUSELAGE) {
-                
-                ObjectiveFunc_New[0*nPlane + iPlane] = geometry_container[ZONE_0]->Compute_Area(Plane_P0[iPlane], Plane_Normal[iPlane], config_container[ZONE_0], Xcoord_Airfoil[iPlane], Ycoord_Airfoil[iPlane], Zcoord_Airfoil[iPlane]);
-                Gradient[0*nPlane + iPlane] = (ObjectiveFunc_New[0*nPlane + iPlane] - ObjectiveFunc[0*nPlane + iPlane]) / delta_eps;
-                
-                ObjectiveFunc_New[1*nPlane + iPlane] = geometry_container[ZONE_0]->Compute_MaxThickness(Plane_P0[iPlane], Plane_Normal[iPlane], config_container[ZONE_0], Xcoord_Airfoil[iPlane], Ycoord_Airfoil[iPlane], Zcoord_Airfoil[iPlane]);
-                Gradient[1*nPlane + iPlane] = (ObjectiveFunc_New[1*nPlane + iPlane] - ObjectiveFunc[1*nPlane + iPlane]) / delta_eps;
-                
-                ObjectiveFunc_New[2*nPlane + iPlane] = geometry_container[ZONE_0]->Compute_Chord(Plane_P0[iPlane], Plane_Normal[iPlane], Xcoord_Airfoil[iPlane], Ycoord_Airfoil[iPlane], Zcoord_Airfoil[iPlane]);
-                Gradient[2*nPlane + iPlane] = (ObjectiveFunc_New[2*nPlane + iPlane] - ObjectiveFunc[2*nPlane + iPlane]) / delta_eps;
-                
-                ObjectiveFunc_New[3*nPlane + iPlane] = geometry_container[ZONE_0]->Compute_LERadius(Plane_P0[iPlane], Plane_Normal[iPlane], Xcoord_Airfoil[iPlane], Ycoord_Airfoil[iPlane], Zcoord_Airfoil[iPlane]);
-                Gradient[3*nPlane + iPlane] = (ObjectiveFunc_New[3*nPlane + iPlane] - ObjectiveFunc[3*nPlane + iPlane]) / delta_eps;
-                
-                ObjectiveFunc_New[4*nPlane + iPlane] = ObjectiveFunc_New[1*nPlane + iPlane] / ObjectiveFunc_New[2*nPlane + iPlane];
-                Gradient[4*nPlane + iPlane] = (ObjectiveFunc_New[4*nPlane + iPlane] - ObjectiveFunc[4*nPlane + iPlane]) / delta_eps;
-                
-                ObjectiveFunc_New[5*nPlane + iPlane] = geometry_container[ZONE_0]->Compute_Twist(Plane_P0[iPlane], Plane_Normal[iPlane], Xcoord_Airfoil[iPlane], Ycoord_Airfoil[iPlane], Zcoord_Airfoil[iPlane]);
-                Gradient[5*nPlane + iPlane] = (ObjectiveFunc_New[5*nPlane + iPlane] - ObjectiveFunc[5*nPlane + iPlane]) / delta_eps;
->>>>>>> 8e4338e1
 
   geo_eval->OutputFunctionFile();
 
@@ -803,19 +185,12 @@
     cout << endl <<"------------------------- Solver Postprocessing -------------------------" << endl;
 
   delete geo_eval;
-  geo_eval = NULL;
+  geo_eval = nullptr;
 
   delete config;
   config = nullptr;
 
-<<<<<<< HEAD
-  if (geometry_container != NULL) {
-=======
-  if (rank == MASTER_NODE) cout << "Deleted main variables." << endl;
-  
-  
   if (geometry_container != nullptr) {
->>>>>>> 8e4338e1
     for (iZone = 0; iZone < nZone; iZone++) {
       if (geometry_container[iZone] != nullptr) {
         delete geometry_container[iZone];
@@ -824,22 +199,6 @@
     delete [] geometry_container;
   }
   if (rank == MASTER_NODE) cout << "Deleted CGeometry container." << endl;
-<<<<<<< HEAD
-=======
-
-  delete surface_movement;
-  if (rank == MASTER_NODE) cout << "Deleted CSurfaceMovement class." << endl;
-  
-  if (FFDBox != nullptr) {
-    for (iFFDBox = 0; iFFDBox < MAX_NUMBER_FFD; iFFDBox++) {
-      if (FFDBox[iFFDBox] != nullptr) {
-        delete FFDBox[iFFDBox];
-      }
-    }
-    delete [] FFDBox;
-  }
-  if (rank == MASTER_NODE) cout << "Deleted CFreeFormDefBox class." << endl;
->>>>>>> 8e4338e1
   
   if (config_container != nullptr) {
     for (iZone = 0; iZone < nZone; iZone++) {
