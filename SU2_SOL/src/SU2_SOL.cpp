--- conflicted
+++ resolved
@@ -321,27 +321,8 @@
           
           for (iZone = 0; iZone < nZone; iZone++){
             
-<<<<<<< HEAD
-//            /*--- Load history data (volume output might require some values) --- */
-            
-//            output[iZone]->SetHistory_Output(geometry_container[iZone][INST_0], &solver_container[iZone][INST_0], config_container[iZone], TimeIter, 0, 0);
-            
-//            /*--- Load the data --- */
-            
-//            output[iZone]->Load_Data(geometry_container[iZone][INST_0], config_container[iZone], &solver_container[iZone][INST_0]);
-            
-//            /*--- If requested, write the volume output for visualization purposes --- */
-            
-//            output[iZone]->SetVolume_Output(geometry_container[iZone][INST_0], config_container[iZone], config->GetOutput_FileFormat(), true);
-    
-//            /*--- Deallocate data --- */
-            
-//            output[iZone]->DeallocateData_Parallel();
-          
-=======
             WriteFiles(config_container[iZone], geometry_container[iZone][INST_0], &solver_container[iZone][INST_0], output[iZone], TimeIter);
             
->>>>>>> a6544479
           }
         }
 
@@ -364,25 +345,7 @@
       }
       for (iZone = 0; iZone < nZone; iZone++){
         
-<<<<<<< HEAD
-//        /*--- Load history data (volume output might require some values) --- */
-        
-//        output[iZone]->SetHistory_Output(geometry_container[iZone][INST_0], &solver_container[iZone][INST_0], config_container[iZone], 0, 0, 0);
-        
-//        /*--- Load the data --- */
-        
-//        output[iZone]->Load_Data(geometry_container[iZone][INST_0], config_container[iZone], &solver_container[iZone][INST_0]);
-      
-//        /*--- If requested, write the volume output for visualization purposes --- */
-        
-//        output[iZone]->SetVolume_Output(geometry_container[iZone][INST_0], config_container[iZone], config->GetOutput_FileFormat(), false);
-
-//        /*--- Deallocate data --- */
-        
-//        output[iZone]->DeallocateData_Parallel();
-=======
         WriteFiles(config_container[iZone], geometry_container[iZone][INST_0], &solver_container[iZone][INST_0], output[iZone], 0);      
->>>>>>> a6544479
         
       }
     }
@@ -479,25 +442,7 @@
         if (rank == MASTER_NODE) cout << "Writing the volume solution for time step " << TimeIter << "." << endl;
         for (iZone = 0; iZone < nZone; iZone++){
           
-<<<<<<< HEAD
-//          /*--- Load history data (volume output might require some values) --- */
-          
-//          output[iZone]->SetHistory_Output(geometry_container[iZone][INST_0], &solver_container[iZone][INST_0], config_container[iZone], TimeIter, 0, 0);
-          
-//          /*--- Load the data --- */
-          
-//          output[iZone]->Load_Data(geometry_container[iZone][INST_0], config_container[iZone], &solver_container[iZone][INST_0]);
-        
-//          /*--- If requested, write the volume output for visualization purposes --- */
-          
-//          output[iZone]->SetVolume_Output(geometry_container[iZone][INST_0], config_container[iZone], config->GetOutput_FileFormat(), true);
-  
-//          /*--- Deallocate data --- */
-          
-//          output[iZone]->DeallocateData_Parallel();
-=======
           WriteFiles(config_container[iZone], geometry_container[iZone][INST_0], &solver_container[iZone][INST_0], output[iZone], TimeIter);
->>>>>>> a6544479
           
         }
       }
@@ -565,10 +510,6 @@
 
               if (rank == MASTER_NODE)
                 cout << "Writing the volume solution for time step " << TimeIter << "." << endl;
-<<<<<<< HEAD
-//              output->SetBaselineResult_Files_FEM(solver_container, geometry_container, config_container, iExtIter, nZone);
-            }
-=======
               
               for (iZone = 0; iZone < nZone; iZone++){
                 
@@ -576,7 +517,6 @@
                 
               }
         }
->>>>>>> a6544479
         
         TimeIter++;
         if (StopCalc) break;
@@ -590,12 +530,6 @@
       /*--- Definition of the solution class ---*/
 
       solver_container[iZone][INST_0] = new CBaselineSolver_FEM(geometry_container[iZone][INST_0], config_container[iZone]);
-<<<<<<< HEAD
-      solver_container[iZone][INST_0]->LoadRestart(&geometry_container[iZone][INST_0], &solver_container[iZone], config_container[iZone], 0, true);
-    }
-
-//    output->SetBaselineResult_Files_FEM(solver_container, geometry_container, config_container, 0, nZone);
-=======
       output[iZone] = new CBaselineOutput(config_container[ZONE_0], geometry_container[ZONE_0][INST_0]->GetnDim(), solver_container[ZONE_0][INST_0]);
       output[iZone]->PreprocessVolumeOutput(config_container[ZONE_0]);
       output[iZone]->PreprocessHistoryOutput(config_container[ZONE_0], false);
@@ -607,7 +541,6 @@
       WriteFiles(config_container[iZone], geometry_container[iZone][INST_0], &solver_container[iZone][INST_0], output[iZone], 0);
       
     }   
->>>>>>> a6544479
     }
     
   }
@@ -639,21 +572,13 @@
           StopCalc = true;
 
         if ((TimeIter+1 == config_container[ZONE_0]->GetnTime_Iter()) ||
-<<<<<<< HEAD
-            ((TimeIter % config_container[ZONE_0]->GetWrt_Sol_Freq() == 0) && (TimeIter != 0) &&
-=======
             ((TimeIter % config_container[ZONE_0]->GetVolume_Wrt_Freq() == 0) && (TimeIter != 0) &&
->>>>>>> a6544479
              !((config_container[ZONE_0]->GetTime_Marching() == DT_STEPPING_1ST) ||
                (config_container[ZONE_0]->GetTime_Marching() == DT_STEPPING_2ND))) ||
             (StopCalc) ||
             (((config_container[ZONE_0]->GetTime_Marching() == DT_STEPPING_1ST) ||
               (config_container[ZONE_0]->GetTime_Marching() == DT_STEPPING_2ND)) &&
-<<<<<<< HEAD
-             ((TimeIter == 0) || (TimeIter % config_container[ZONE_0]->GetWrt_Sol_Freq_DualTime() == 0)))) {
-=======
              ((TimeIter == 0) || (TimeIter % config_container[ZONE_0]->GetVolume_Wrt_Freq() == 0)))) {
->>>>>>> a6544479
 
 
 
@@ -666,11 +591,7 @@
                 /*--- Either instantiate the solution class or load a restart file. ---*/
                 if (SolutionInstantiated[iZone] == false &&
                     (TimeIter == 0 || (config_container[ZONE_0]->GetRestart() && ((long)TimeIter ==  SU2_TYPE::Int(config_container[ZONE_0]->GetRestart_Iter()) ||
-<<<<<<< HEAD
-                                                                                  TimeIter % config_container[ZONE_0]->GetWrt_Sol_Freq_DualTime() == 0 ||
-=======
                                                                                   TimeIter % config_container[ZONE_0]->GetVolume_Wrt_Freq() == 0 ||
->>>>>>> a6544479
                                                                                   TimeIter+1 == config_container[ZONE_0]->GetnTime_Iter())))) {
                   solver_container[iZone][INST_0] = new CBaselineSolver(geometry_container[iZone][INST_0], config_container[iZone]);
                   output[iZone] = new CBaselineOutput(config_container[iZone], geometry_container[iZone][INST_0]->GetnDim(), solver_container[iZone][INST_0]);
@@ -685,27 +606,6 @@
               
               if (rank == MASTER_NODE)
                 cout << "Writing the volume solution for time step " << TimeIter << "." << endl;
-<<<<<<< HEAD
-              for (iZone = 0; iZone < nZone; iZone++){
-                
-//                /*--- Load history data (volume output might require some values) --- */
-                
-//                output[iZone]->SetHistory_Output(geometry_container[iZone][INST_0], &solver_container[iZone][INST_0], config_container[iZone], TimeIter, 0, 0);
-                
-//                /*--- Load the data --- */
-                
-//                output[iZone]->Load_Data(geometry_container[iZone][INST_0], config_container[iZone], &solver_container[iZone][INST_0]);
-              
-//                /*--- If requested, write the volume output for visualization purposes --- */
-                
-//                output[iZone]->SetVolume_Output(geometry_container[iZone][INST_0], config_container[iZone], config->GetOutput_FileFormat(), true);
-        
-//                /*--- Deallocate data --- */
-                
-//                output[iZone]->DeallocateData_Parallel();
-                
-              }
-=======
               
               for (iZone = 0; iZone < nZone; iZone++){
                 
@@ -714,7 +614,6 @@
               } 
               
               
->>>>>>> a6544479
         }
 
         TimeIter++;
@@ -745,29 +644,11 @@
             cout << "Storing the volume solution for time instance " << iInst << "." << endl;
           }
 
-<<<<<<< HEAD
-//          /*--- Load history data (volume output might require some values) --- */
-          
-//          output[iZone]->SetHistory_Output(geometry_container[iZone][iInst], &solver_container[iZone][iInst], config_container[iZone], iInst, 0, 0);
-            
-//          /*--- Load the data --- */
-          
-//          output[iZone]->Load_Data(geometry_container[iZone][iInst], config_container[iZone], &solver_container[iZone][iInst]);
-          
-//          /*--- If requested, write the volume output for visualization purposes --- */
-          
-//          output[iZone]->SetVolume_Output(geometry_container[iZone][iInst], config_container[iZone], config->GetOutput_FileFormat(), true);
-          
-//          /*--- Deallocate data --- */
-          
-//          output[iZone]->DeallocateData_Parallel();
-=======
           for (iZone = 0; iZone < nZone; iZone++){
             
             WriteFiles(config_container[iZone], geometry_container[iZone][iInst], &solver_container[iZone][iInst], output[iZone], iInst);
             
           } 
->>>>>>> a6544479
           
           
         }
@@ -807,11 +688,7 @@
         if ((TimeIter+1 == config_container[ZONE_0]->GetnTime_Iter()) ||
             (StopCalc) ||
             ((config_container[ZONE_0]->GetTime_Domain()) &&
-<<<<<<< HEAD
-             ((TimeIter == 0) || (TimeIter % config_container[ZONE_0]->GetWrt_Sol_Freq_DualTime() == 0)))) {
-=======
              ((TimeIter == 0) || (TimeIter % config_container[ZONE_0]->GetVolume_Wrt_Freq() == 0)))) {
->>>>>>> a6544479
 
               /*--- Set the current iteration number in the config class. ---*/
               config_container[ZONE_0]->SetTimeIter(TimeIter);
@@ -822,11 +699,7 @@
                 /*--- Either instantiate the solution class or load a restart file. ---*/
                 if (SolutionInstantiated == false &&
                     (TimeIter == 0 || ((config_container[ZONE_0]->GetRestart() && (SU2_TYPE::Int(TimeIter) ==  SU2_TYPE::Int(config_container[ZONE_0]->GetRestart_Iter()))) ||
-<<<<<<< HEAD
-                                       TimeIter % config_container[ZONE_0]->GetWrt_Sol_Freq_DualTime() == 0 ||
-=======
                                        TimeIter % config_container[ZONE_0]->GetVolume_Wrt_Freq()  == 0 ||
->>>>>>> a6544479
                                        TimeIter+1 == config_container[ZONE_0]->GetnTime_Iter()))) {
                   solver_container[iZone][INST_0] = new CBaselineSolver(geometry_container[iZone][INST_0], config_container[iZone]);
                   output[iZone] = new CBaselineOutput(config_container[iZone], geometry_container[iZone][INST_0]->GetnDim(), solver_container[iZone][INST_0]);
@@ -842,27 +715,8 @@
               if (rank == MASTER_NODE)
                 cout << "Writing the volume solution for time step " << TimeIter << "." << endl;
               for (iZone = 0; iZone < nZone; iZone++){
-<<<<<<< HEAD
-
-//                /*--- Load history data (volume output might require some values) --- */
-                
-//                output[iZone]->SetHistory_Output(geometry_container[iZone][INST_0], &solver_container[iZone][INST_0], config_container[iZone], TimeIter, 0, 0);
-                                
-//                /*--- Load the data --- */
-                
-//                output[iZone]->Load_Data(geometry_container[iZone][INST_0], config_container[iZone], &solver_container[iZone][INST_0]);
-              
-//                /*--- If requested, write the volume output for visualization purposes --- */
-                
-//                output[iZone]->SetVolume_Output(geometry_container[iZone][INST_0], config_container[iZone], config->GetOutput_FileFormat(), true);
-        
-//                /*--- Deallocate data --- */
-                
-//                output[iZone]->DeallocateData_Parallel();
-=======
                 
                 WriteFiles(config_container[iZone], geometry_container[iZone][INST_0], &solver_container[iZone][INST_0], output[iZone], TimeIter);
->>>>>>> a6544479
                 
               }        
         }
@@ -887,34 +741,11 @@
         output[iZone]->PreprocessHistoryOutput(config_container[iZone], false);
         
       }
-<<<<<<< HEAD
-      
-      for (iZone = 0; iZone < nZone; iZone++){
-      
-//        /*--- Load history data (volume output might require some values) --- */
-        
-//        output[iZone]->SetHistory_Output(geometry_container[iZone][INST_0], &solver_container[iZone][INST_0], config_container[iZone], 0, 0, 0);
-        
-//        /*--- Load the data --- */
-        
-//        output[iZone]->Load_Data(geometry_container[iZone][INST_0], config_container[iZone], &solver_container[iZone][INST_0]);
-        
-//        /*--- If requested, write the volume output for visualization purposes --- */
-        
-//        output[iZone]->SetVolume_Output(geometry_container[iZone][INST_0], config_container[iZone], config->GetOutput_FileFormat(), false);
-        
-//        /*--- Deallocate data --- */
-        
-//        output[iZone]->DeallocateData_Parallel();
-        
-      }
-=======
       for (iZone = 0; iZone < nZone; iZone++){
         
         WriteFiles(config_container[iZone], geometry_container[iZone][INST_0], &solver_container[iZone][INST_0], output[iZone], 0);
         
       }  
->>>>>>> a6544479
     }
     
   }
